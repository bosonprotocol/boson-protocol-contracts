--- conflicted
+++ resolved
@@ -29,17 +29,13 @@
   mockVoucher,
   mockExchange,
 } = require("../util/mock");
-<<<<<<< HEAD
 const {
   getEvent,
   calculateVoucherExpiry,
   setNextBlockTimestamp,
   paddingType,
-  getMappinStoragePosition,
+  getMappingStoragePosition,
 } = require("../util/utils.js");
-=======
-const { setNextBlockTimestamp, paddingType, getMappingStoragePosition } = require("../util/utils.js");
->>>>>>> ceecbd24
 const { oneMonth, oneDay } = require("../util/constants");
 const { readContracts } = require("../../scripts/util/utils");
 const { getInterfaceIds } = require("../../scripts/config/supported-interfaces.js");
