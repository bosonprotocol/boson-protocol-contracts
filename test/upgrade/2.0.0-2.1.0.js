const shell = require("shelljs");
const { getStorageAt } = require("@nomicfoundation/hardhat-network-helpers");
const hre = require("hardhat");
const ethers = hre.ethers;
const { keccak256 } = ethers.utils;
const { assert } = require("chai");
const AuthToken = require("../../scripts/domain/AuthToken");
const AuthTokenType = require("../../scripts/domain/AuthTokenType");
const Role = require("../../scripts/domain/Role");
const Group = require("../../scripts/domain/Group");
const VoucherInitValues = require("../../scripts/domain/VoucherInitValues");
const TokenType = require("../../scripts/domain/TokenType.js");
const { DisputeResolverFee } = require("../../scripts/domain/DisputeResolverFee");
const { deployMockTokens } = require("../../scripts/util/deploy-mock-tokens");
const {
  mockOffer,
  mockDisputeResolver,
  mockAuthToken,
  mockSeller,
  mockAgent,
  mockBuyer,
  mockCondition,
  mockTwin,
} = require("../util/mock");
const { setNextBlockTimestamp } = require("../util/utils.js");
const { oneMonth, oneDay } = require("../util/constants");
const { readContracts } = require("../../scripts/util/utils");
const { getInterfaceIds } = require("../../scripts/config/supported-interfaces.js");

/**
 *  Upgrade test case - After upgrade from 2.0.0 to 2.1.0 everything is still operational
 */
describe("[@skip-on-coverage] After facet upgrade, everything is still operational", function () {
  // Common vars
  let deployer, rando;
  let accessController,
    accountHandler,
    exchangeHandler,
    offerHandler,
    fundsHandler,
    disputeHandler,
    bundleHandler,
    groupHandler,
    twinHandler,
    configHandler;
  // orchestrationHandler, pauseHandler, metaTransactionsHandler,
  let mockToken, mockConditionalToken, mockTwinTokens;
  let snapshot;
  let protocolDiamondAddress;
  let mockAuthERC721Contract;

  let DRs = [];
  let sellers = [];
  let buyers = [];
  let agents = [];
  let offers = [];
  let groups = [];
  let twins = [];
  let exchanges = [];
  let protocolContractState;

  before(async function () {
    // Make accounts available
    [deployer, rando] = await ethers.getSigners();

    // checkout old version
    const oldVersion = "v2.0.0";
    console.log(`Checking out version ${oldVersion}`);
    shell.exec(`git checkout ${oldVersion} contracts`);

    // run deploy suite, which automatically compiles the contracts
    await hre.run("deploy-suite", { env: "upgrade-test" });

    // Read contract info from file
    const chainId = (await hre.ethers.provider.getNetwork()).chainId;
    const contractsFile = readContracts(chainId, "hardhat", "upgrade-test");

    // Get AccessController abstraction
    const accessControllerInfo = contractsFile.contracts.find((i) => i.name === "AccessController");
    accessController = await ethers.getContractAt("AccessController", accessControllerInfo.address);

    // Temporarily grant UPGRADER role to deployer account
    await accessController.grantRole(Role.UPGRADER, deployer.address);

    // Get protocolDiamondAddress
    protocolDiamondAddress = contractsFile.contracts.find((i) => i.name === "ProtocolDiamond").address;

    // Grant PROTOCOL role to ProtocolDiamond address
    await accessController.grantRole(Role.PROTOCOL, protocolDiamondAddress);

    // Cast Diamond to interfaces
    accountHandler = await ethers.getContractAt("IBosonAccountHandler", protocolDiamondAddress);
    bundleHandler = await ethers.getContractAt("IBosonBundleHandler", protocolDiamondAddress);
    disputeHandler = await ethers.getContractAt("IBosonDisputeHandler", protocolDiamondAddress);
    exchangeHandler = await ethers.getContractAt("IBosonExchangeHandler", protocolDiamondAddress);
    fundsHandler = await ethers.getContractAt("IBosonFundsHandler", protocolDiamondAddress);
    groupHandler = await ethers.getContractAt("IBosonGroupHandler", protocolDiamondAddress);
    offerHandler = await ethers.getContractAt("IBosonOfferHandler", protocolDiamondAddress);
    // orchestrationHandler = await ethers.getContractAt("IBosonOrchestrationHandler", protocolDiamondAddress);
    twinHandler = await ethers.getContractAt("IBosonTwinHandler", protocolDiamondAddress);
    // pauseHandler = await ethers.getContractAt("IBosonPauseHandler", protocolDiamondAddress);
    // metaTransactionsHandler = await ethers.getContractAt("IBosonMetaTransactionsHandler", protocolDiamondAddress);
    configHandler = await ethers.getContractAt("IBosonConfigHandler", protocolDiamondAddress);

    // create mock token for auth
    [mockAuthERC721Contract] = await deployMockTokens(["Foreign721"]);
    configHandler.connect(deployer).setAuthTokenContract(AuthTokenType.Lens, mockAuthERC721Contract.address);

    // create mock token for offers
    let mockTwin721_1, mockTwin721_2;
    [mockToken, mockConditionalToken, mockTwin721_1, mockTwin721_2] = await deployMockTokens([
      "Foreign20",
      "Foreign20",
      "Foreign721",
      "Foreign721",
    ]);
    mockTwinTokens = [mockTwin721_1, mockTwin721_2];

    // Populate protocol with data
    await populateProtocolContract();

    // Get current protocol state, which serves as the reference
    // We assume that this state is a true one, relying on our unit and integration tests
    protocolContractState = await getProtocolContractState();

    // Upgrade protocol
    const newVersion = "v2.1.0";
    if (newVersion) {
      // checkout the new tag
      console.log(`Checking out version ${newVersion}`);
      shell.exec(`git checkout ${newVersion} contracts`);
    } else {
      // if tag was not created yet, use the latest code
      console.log(`Checking out latest code`);
      shell.exec(`git checkout HEAD contracts`);
    }

    // compile new contracts
    await hre.run("compile");
    await hre.run("upgrade-facets", { env: "upgrade-test" });

    // Cast to updated interface
    accountHandler = await ethers.getContractAt("IBosonAccountHandler", protocolDiamondAddress);

    snapshot = await ethers.provider.send("evm_snapshot", []);
  });

  afterEach(async function () {
    // revert to state before path was executed
    await ethers.provider.send("evm_revert", [snapshot]);
    snapshot = await ethers.provider.send("evm_snapshot", []);
  });

  after(async function () {
    // revert to latest state of contracts
    shell.exec(`git checkout HEAD contracts`);
  });

  // Exchange methods
  context("📋 Right After upgrade", async function () {
    it.only("State is not affected directly after the update", async function () {
      // Get protocol state after the upgrade
      const protocolContractStateAfterUpgrade = await getProtocolContractState();

      // State before and after should be equal
      assert.deepEqual(protocolContractState, protocolContractStateAfterUpgrade, "state mismatch after upgrade");
    });
  });

  // Create new protocol entities. Existing data should not be affected
  context.skip("📋 New data after the upgrade do not corrupt data from before the upgrade", async function () {});

  // Test that offers and exchanges from before the upgrade can normally be used
  context.skip("📋 Interactions after the upgrade still work", async function () {});

  // Test actions that worked in previous version, but should not work anymore, or work differently
  context.skip("📋 Breaking changes", async function () {});

  // utility functions
  async function populateProtocolContract() {
    const entity = {
      SELLER: 0,
      DR: 1,
      AGENT: 2,
      BUYER: 3,
    };

    const DRcount = 3;
    const agentCount = 2;
    const sellerCount = 5;
    const buyerCount = 5;
    const totalCount = DRcount + agentCount + sellerCount + buyerCount;
    const creationOrder = [
      entity.DR,
      entity.AGENT,
      entity.SELLER,
      entity.SELLER,
      entity.DR,
      entity.SELLER,
      entity.DR,
      entity.SELLER,
      entity.AGENT,
      entity.SELLER,
      entity.BUYER,
      entity.BUYER,
      entity.BUYER,
      entity.BUYER,
      entity.BUYER,
    ]; // maybe programatically set the random order, except for the buyers

    for (let i = 0; i < totalCount; i++) {
      const wallet = ethers.Wallet.createRandom();
      const connectedWallet = wallet.connect(ethers.provider);
      //Fund the new wallet
      let tx = {
        to: connectedWallet.address,
        // Convert currency unit from ether to wei
        value: ethers.utils.parseEther("1"),
      };
      await deployer.sendTransaction(tx);

      // create entities
      switch (creationOrder[i]) {
        case entity.DR: {
          const disputeResolver = mockDisputeResolver(wallet.address, wallet.address, wallet.address, wallet.address);
          const disputeResolverFees = [
            new DisputeResolverFee(ethers.constants.AddressZero, "Native", "0"),
            new DisputeResolverFee(mockToken.address, "MockToken", 0),
          ];
          const sellerAllowList = [];
          await accountHandler
            .connect(connectedWallet)
            .createDisputeResolver(disputeResolver, disputeResolverFees, sellerAllowList);
          DRs.push({ wallet: connectedWallet, disputeResolver, disputeResolverFees, sellerAllowList });

          //ADMIN role activates Dispute Resolver
          await accountHandler.connect(deployer).activateDisputeResolver(disputeResolver.id);
          break;
        }
        case entity.SELLER: {
          const seller = mockSeller(wallet.address, wallet.address, wallet.address, wallet.address);
          let authToken;
          // randomly decide if auth token is used or not
          if (Math.random() > 0.5) {
            // no auth token
            authToken = mockAuthToken();
          } else {
            // use auth token
            seller.admin = ethers.constants.AddressZero;
            await mockAuthERC721Contract.connect(connectedWallet).mint(101 * i, 1);
            authToken = new AuthToken(`${101 * i}`, AuthTokenType.Lens);
          }
          // set unique new voucherInitValues
          const voucherInitValues = new VoucherInitValues(`http://seller${i}.com/uri`, i * 10);
          await accountHandler.connect(connectedWallet).createSeller(seller, authToken, voucherInitValues);
          sellers.push({ wallet: connectedWallet, seller, authToken, voucherInitValues, offerIds: [] });

          // mint mock token to sellers just in case they need them
          await mockToken.mint(connectedWallet.address, "10000000000");
          await mockToken.connect(connectedWallet).approve(protocolDiamondAddress, "10000000000");
          break;
        }
        case entity.AGENT: {
          const agent = mockAgent(wallet.address);
          await accountHandler.connect(connectedWallet).createAgent(agent);
          agents.push({ wallet: connectedWallet, agent });
          break;
        }
        case entity.BUYER: {
          // no need to explicitly create buyer, since it's done automatically during commitToOffer
          const buyer = mockBuyer(wallet.address);
          buyers.push({ wallet: connectedWallet, buyer });

          // mint them conditional token in case they need it
          await mockConditionalToken.mint(wallet.address, "10");
          break;
        }
      }
    }

    // Make explicit allowed sellers list for some DRs
    const sellerIds = sellers.map((s) => s.seller.id);
    for (let i = 0; i < DRs.length; i = i + 2) {
      const DR = DRs[i];
      DR.sellerAllowList = sellerIds;
      await accountHandler.connect(DR.wallet).addSellersToAllowList(DR.disputeResolver.id, sellerIds);
    }

    // create offers - first seller has 5 offers, second 4, third 3 etc
    let offerId = 0;
    for (let i = 0; i < sellers.length; i++) {
      for (let j = i; j >= 0; j--) {
        // Mock offer, offerDates and offerDurations
        const { offer, offerDates, offerDurations } = await mockOffer();

        // Set unique offer properties based on offer id
        offer.id = `${++offerId}`;
        offer.sellerId = sellers[j].seller.id;
        offer.price = `${offerId * 1000}`;
        offer.sellerDeposit = `${offerId * 100}`;
        offer.buyerCancelPenalty = `${offerId * 50}`;
        offer.quantityAvailable = `${(offerId + 1) * 15}`;

        // Default offer is in native token. Change every other to mock token
        if (offerId % 2 == 0) {
          offer.exchangeToken = mockToken.address;
        }

        // Set unique offer dates based on offer id
        const now = offerDates.validFrom;
        offerDates.validFrom = ethers.BigNumber.from(now)
          .add(oneMonth + offerId * 1000)
          .toString();
        offerDates.validUntil = ethers.BigNumber.from(now)
          .add(oneMonth * 6 * (offerId + 1))
          .toString();

        // Set unique offerDurations based on offer id
        offerDurations.disputePeriod = `${(offerId + 1) * oneMonth}`;
        offerDurations.voucherValid = `${(offerId + 1) * oneMonth}`;
        offerDurations.resolutionPeriod = `${(offerId + 1) * oneDay}`;

        // choose one DR and agent
        const disputeResolverId = DRs[offerId % 3].disputeResolver.id;
        const agentId = agents[offerId % 2].agent.id;

        // create an offer
        await offerHandler
          .connect(sellers[j].wallet)
          .createOffer(offer, offerDates, offerDurations, disputeResolverId, agentId);

        offers.push({ offer, offerDates, offerDurations, disputeResolverId, agentId });
        sellers[j].offerIds.push(offerId);

        // Deposit seller funds so the commit will succeed
        const sellerPool = ethers.BigNumber.from(offer.quantityAvailable).mul(offer.price).toString();
        const msgValue = offer.exchangeToken == ethers.constants.AddressZero ? sellerPool : "0";
        await fundsHandler
          .connect(sellers[j].wallet)
          .depositFunds(sellers[j].seller.id, offer.exchangeToken, sellerPool, { value: msgValue });
      }
    }

    // group some offers
    let groupId = 0;
    for (let i = 0; i < sellers.length; i = i + 2) {
      const seller = sellers[i];
      const group = new Group(++groupId, seller.seller.id, seller.offerIds); // group all seller's offers
      const condition = mockCondition({
        tokenAddress: mockConditionalToken.address,
        maxCommits: "10",
      });
      await groupHandler.connect(seller.wallet).createGroup(group, condition);

      groups.push(group);
    }

    // create some twins
    let twinId = 0;
    for (let i = 1; i < sellers.length; i = i + 2) {
      const seller = sellers[i];
      await mockTwinTokens[0].connect(seller.wallet).setApprovalForAll(protocolDiamondAddress, true);
      await mockTwinTokens[1].connect(seller.wallet).setApprovalForAll(protocolDiamondAddress, true);
      // create multiple ranges
      const twin = mockTwin(rando.address, TokenType.NonFungibleToken);
      twin.amount = "0";
      for (let j = 0; j < 7; j++) {
        twin.tokenId = `${j * 10000 + i * 100}`;
        twin.supplyAvailable = `${10 * (i + 1)}`;
        (twin.tokenAddress = mockTwinTokens[j % 2].address), // oscilate between twins
          (twin.id = ++twinId);
        await twinHandler.connect(seller.wallet).createTwin(twin);

        twins.push(twin);
      }
    }

    // commit to some offers: first buyer commit to 1 offer, second to 2, third to 3 etc
    await setNextBlockTimestamp(Number(offers[offers.length - 1].offerDates.validFrom)); // When latest offer is valid, also other offers are valid
    let exchangeId = 0;
    for (let i = 0; i < buyers.length; i++) {
      for (let j = i; j < buyers.length; j++) {
        const offerId = i + j + 1; // some offers will be picked multiple times, some never
        const offerPrice = offers[offerId - 1].offer.price;
        const buyerWallet = buyers[j].wallet;
        let msgValue;
        if (offers[offerId - 1].offer.exchangeToken == ethers.constants.AddressZero) {
          msgValue = offerPrice;
        } else {
          // approve token transfer
          msgValue = 0;
          await mockToken.connect(buyerWallet).approve(protocolDiamondAddress, offerPrice);
        }
        await mockToken.mint(buyerWallet.address, offerPrice);
        await exchangeHandler.connect(buyerWallet).commitToOffer(buyerWallet.address, offerId, { value: msgValue });
        exchanges.push({ exchangeId: ++exchangeId, offerId: offerId, buyerIndex: j });
      }
    }

    // redeem some vouchers #4
    for (const id of [2, 5, 11, 8]) {
      const exchange = exchanges[id];
      await exchangeHandler.connect(buyers[exchange.buyerIndex].wallet).redeemVoucher(exchange.exchangeId);
    }

    // cancel some vouchers #3
    for (const id of [10, 3, 13]) {
      const exchange = exchanges[id];
      await exchangeHandler.connect(buyers[exchange.buyerIndex].wallet).cancelVoucher(exchange.exchangeId);
    }

    // revoke some vouchers #2
    for (const id of [4, 6]) {
      const exchange = exchanges[id];
      const offer = offers.find((o) => o.offer.id == exchange.offerId);
      const seller = sellers.find((s) => s.seller.id == offer.offer.sellerId);
      await exchangeHandler.connect(seller.wallet).revokeVoucher(exchange.exchangeId);
    }

    // raise dispute on some exchanges #1
    const id = 5; // must be one of redeemed ones
    const exchange = exchanges[id];
    await disputeHandler.connect(buyers[exchange.buyerIndex].wallet).raiseDispute(exchange.exchangeId);
  }

  async function getProtocolContractState() {
    const accountContractState = await getAccountContractState();
    const offerContractState = await getOfferContractState();
    const exchangeContractState = await getExchangeContractState();
    const bundleContractState = await getBundleContractState();
    const configContractState = await getConfigContractState();
    const disputeContractState = await getDisputeContractState();
    const fundsContractState = await getFundsContractState();
    const groupContractState = await getGroupContractState();
    const twinContractState = await getTwinContractState();
    const metaTxContractState = await getMetaTxContractState();

    // get states not accesible by external getters
    const metaTxPrivateContractState = await getMetaTxPrivateContractState();
    const protocolStatusPrivateContractState = await getProtocolStatusPrivateContractState();
    const protocolLookupsPrivateContractState = await getProtocolLookupsPrivateContractState();

    return {
      accountContractState,
      offerContractState,
      exchangeContractState,
      bundleContractState,
      configContractState,
      disputeContractState,
      fundsContractState,
      groupContractState,
      twinContractState,
      metaTxContractState,
      metaTxPrivateContractState,
      protocolStatusPrivateContractState,
      protocolLookupsPrivateContractState,
    };
  }

  async function getAccountContractState() {
    // all id count
    const totalCount = DRs.length + sellers.length + buyers.length + agents.length;
    let DRsState = [];
    let sellerState = [];
    let buyersState = [];
    let agentsState = [];
    let allowedSellersState = [];
    let sellerByAddressState = [];
    let sellerByAuthTokenState = [];
    let DRbyAddressState = [];
    let nextAccountId;

    // Query even the ids where it's not expected to get the entity
    for (let id = 1; id <= totalCount; id++) {
      sellerState.push(await accountHandler.connect(rando).getSeller(id));
      DRsState.push(await accountHandler.connect(rando).getDisputeResolver(id));
      buyersState.push(await accountHandler.connect(rando).getBuyer(id));
      agentsState.push(await accountHandler.connect(rando).getAgent(id));
      for (let id2 = 1; id2 <= totalCount; id2++) {
        allowedSellersState.push(await accountHandler.connect(rando).areSellersAllowed(id2,[id]));
      }
    }

    for (const seller of sellers) {
      const sellerAddress = seller.wallet.address;
      const sellerAuthToken = seller.authToken;

      sellerByAddressState.push(await accountHandler.connect(rando).getSellerByAddress(sellerAddress));
      sellerByAuthTokenState.push(await accountHandler.connect(rando).getSellerByAuthToken(sellerAuthToken));
      DRbyAddressState.push(await accountHandler.connect(rando).getDisputeResolverByAddress(sellerAddress));
    }

    for (const DR of DRs) {
      const DRAddress = DR.wallet.address;

      sellerByAddressState.push(await accountHandler.connect(rando).getSellerByAddress(DRAddress));
      DRbyAddressState.push(await accountHandler.connect(rando).getDisputeResolverByAddress(DRAddress));
    }

    for (const agent of agents) {
      const agentAddress = agent.wallet.address;

      sellerByAddressState.push(await accountHandler.connect(rando).getSellerByAddress(agentAddress));
      DRbyAddressState.push(await accountHandler.connect(rando).getDisputeResolverByAddress(agentAddress));
    }

    for (const buyer of buyers) {
      const buyerAddress = buyer.wallet.address;

      sellerByAddressState.push(await accountHandler.connect(rando).getSellerByAddress(buyerAddress));
      DRbyAddressState.push(await accountHandler.connect(rando).getDisputeResolverByAddress(buyerAddress));
    }

    nextAccountId = await accountHandler.connect(rando).getNextAccountId();

    return {
      DRsState,
      sellerState,
      buyersState,
      sellerByAddressState,
      sellerByAuthTokenState,
      DRbyAddressState,
      nextAccountId,
    };
  }

  async function getOfferContractState() {
    // get offers
    let offersState = [];
    let isOfferVoidedState = [];
    let agentIdByOfferState = [];
    for (let id = 1; id <= offers.length; id++) {
      offersState.push(await offerHandler.connect(rando).getOffer(id));
      isOfferVoidedState.push(await offerHandler.connect(rando).isOfferVoided(id));
      agentIdByOfferState.push(await offerHandler.connect(rando).getAgentIdByOffer(id));
    }

    let nextOfferId = await offerHandler.connect(rando).getNextOfferId();

    return { offersState, isOfferVoidedState, agentIdByOfferState, nextOfferId };
  }

  async function getExchangeContractState() {
    // get exchanges
    let exchangesState = [];
    let exchangeStateState = [];
    let isExchangeFinalizedState = [];
    let receiptsState = [];

    for (let id = 1; id <= exchanges.length; id++) {
      exchangesState.push(await exchangeHandler.connect(rando).getExchange(id));
      exchangeStateState.push(await exchangeHandler.connect(rando).getExchangeState(id));
      isExchangeFinalizedState.push(await exchangeHandler.connect(rando).isExchangeFinalized(id));
      try {
        receiptsState.push(await exchangeHandler.connect(rando).getReceipt(id));
      } catch {
        receiptsState.push(["NOT_FINALIZED"]);
      }
    }

    let nextExchangeId = await exchangeHandler.connect(rando).getNextExchangeId();
    return { exchangesState, exchangeStateState, isExchangeFinalizedState, receiptsState, nextExchangeId };
  }

  async function getBundleContractState() {
    // even if there are no bundles explicitly created
    // just make check that after the update, empty bundles are still returned.
    // Also this function will be handy if tests are expanded and actually introduce some bundles.
    let bundlesState = [];
    let bundleIdByOfferState = [];
    let bundleIdByTwinState = [];
    for (let id = 1; id < 15; id++) { // until we actually have some bundles, check some arbitrary number to see nothing was put in their place
      bundlesState.push(await bundleHandler.connect(rando).getBundle(id));
      bundleIdByOfferState.push(await bundleHandler.connect(rando).getBundleIdByOffer(id));
      bundleIdByTwinState.push(await bundleHandler.connect(rando).getBundleIdByTwin(id));
    }

    let nextBundleId = await bundleHandler.connect(rando).getNextBundleId();
    return { bundlesState, bundleIdByOfferState, bundleIdByTwinState, nextBundleId };
  }

  async function getConfigContractState() {
    return {
      tokenAddress: await configHandler.connect(rando).getTokenAddress(),
      treasuryAddress: await configHandler.connect(rando).getTreasuryAddress(),
      voucherBeaconAddress: await configHandler.connect(rando).getVoucherBeaconAddress(),
      beaconProxyAddress: await configHandler.connect(rando).getBeaconProxyAddress(),
      protocolFeePercentage: await configHandler.connect(rando).getProtocolFeePercentage(),
      protocolFeeFlatBoson: await configHandler.connect(rando).getProtocolFeeFlatBoson(),
      maxOffersPerBatch: await configHandler.connect(rando).getMaxOffersPerBatch(),
      maxOffersPerGroup: await configHandler.connect(rando).getMaxOffersPerGroup(),
      maxTwinsPerBundle: await configHandler.connect(rando).getMaxTwinsPerBundle(),
      maxOffersPerBundle: await configHandler.connect(rando).getMaxOffersPerBundle(),
      maxTokensPerWithdrawal: await configHandler.connect(rando).getMaxTokensPerWithdrawal(),
      maxFeesPerDisputeResolver: await configHandler.connect(rando).getMaxFeesPerDisputeResolver(),
      maxEscalationResponsePeriod: await configHandler.connect(rando).getMaxEscalationResponsePeriod(),
      maxDisputesPerBatch: await configHandler.connect(rando).getMaxDisputesPerBatch(),
      maxTotalOfferFeePercentage: await configHandler.connect(rando).getMaxTotalOfferFeePercentage(),
      maxAllowedSellers: await configHandler.connect(rando).getMaxAllowedSellers(),
      buyerEscalationDepositPercentage: await configHandler.connect(rando).getBuyerEscalationDepositPercentage(),
      authTokenContractNone: await configHandler.connect(rando).getAuthTokenContract(AuthTokenType.None),
      authTokenContractCustom: await configHandler.connect(rando).getAuthTokenContract(AuthTokenType.Custom),
      authTokenContractLens: await configHandler.connect(rando).getAuthTokenContract(AuthTokenType.Lens),
      authTokenContractENS: await configHandler.connect(rando).getAuthTokenContract(AuthTokenType.ENS),
      maxExchangesPerBatch: await configHandler.connect(rando).getMaxExchangesPerBatch(),
      maxRoyaltyPecentage: await configHandler.connect(rando).getMaxRoyaltyPecentage(),
      maxResolutionPeriod: await configHandler.connect(rando).getMaxResolutionPeriod(),
      minDisputePeriod: await configHandler.connect(rando).getMinDisputePeriod(),
      accessControllerAddress: await configHandler.connect(rando).getAccessControllerAddress(),
    };
  }

  async function getDisputeContractState() {
    let disputesState = [];
    let disputesStatesState = [];
    let disputeTimeoutState = [];
    let isDisputeFinalizedState = [];
    for (let id = 1; id <= exchanges.length; id++) {
      disputesState.push(await disputeHandler.connect(rando).getDispute(id));
      disputesStatesState.push(await disputeHandler.connect(rando).getDisputeState(id));
      disputeTimeoutState.push(await disputeHandler.connect(rando).getDisputeTimeout(id));
      isDisputeFinalizedState.push(await disputeHandler.connect(rando).isDisputeFinalized(id));
    }

    return { disputesState, disputesStatesState, disputeTimeoutState, isDisputeFinalizedState };
  }

  async function getFundsContractState() {
    // all id count
    const totalCount = DRs.length + sellers.length + buyers.length + agents.length;
    let groupsState = [];

    // Query even the ids where it's not expected to get the entity
    for (let id = 1; id <= totalCount; id++) {
      groupsState.push(await fundsHandler.connect(rando).getAvailableFunds(id));
    }

    return { groupsState };
  }

  async function getGroupContractState() {
    let groupsState = [];
<<<<<<< HEAD
    for (let id = 1; id < 15; id++) { // until we actually have some groups, check some arbitrary number to see nothing was put in their place
=======
    for (let id = 1; id <= groups.length; id++) {
>>>>>>> 9ecb7e19
      groupsState.push(await groupHandler.connect(rando).getGroup(id));
    }

    let nextGroupId = await groupHandler.connect(rando).getNextGroupId();
    return { groupsState, nextGroupId };
  }

  async function getTwinContractState() {
    let twinsState = [];
<<<<<<< HEAD
    for (let id = 1; id < 15; id++) { // until we actually have some twins, check some arbitrary number to see nothing was put in their place
=======
    for (let id = 1; id < twins.length; id++) {
>>>>>>> 9ecb7e19
      twinsState.push(await twinHandler.connect(rando).getTwin(id));
    }

    let nextTwinId = await twinHandler.connect(rando).getNextTwinId();
    return { twinsState, nextTwinId };
  }

  async function getMetaTxContractState() {
    return {};
  }

  const paddingType = {
    NONE: 0,
    START: 1,
    END: 2,
  };

  function getMappinStoragePosition(slot, key, padding = paddingType.NONE) {
    let keyBuffer;
    switch (padding) {
      case paddingType.NONE:
        keyBuffer = ethers.utils.toUtf8Bytes(key);
        break;
      case paddingType.START:
        keyBuffer = Buffer.from(ethers.utils.hexZeroPad(key, 32).toString().slice(2), "hex");
        break;
      case paddingType.END:
        keyBuffer = Buffer.from(key.slice(2).padEnd(64, "0"), "hex"); // assume key is prefixed with 0x
        break;
    }
    const pBuffer = Buffer.from(slot.toHexString().slice(2), "hex");
    return keccak256(Buffer.concat([keyBuffer, pBuffer]));
  }

  async function getMetaTxPrivateContractState() {
    /*
    ProtocolMetaTxInfo storage layout

    #0 [ currentSenderAddress + isMetaTransaction ]
    #1 [ domain separator ]
    #2 [ ] // placeholder for usedNonce
    #3 [ cachedChainId ]
    #4 [ ] // placeholder for inputType
    #5 [ ] // placeholder for hashInfo
    */

    // starting slot
    const metaTxStorageSlot = keccak256(ethers.utils.toUtf8Bytes("boson.protocol.metaTransactions"));
    const metaTxStorageSlotNumber = ethers.BigNumber.from(metaTxStorageSlot);

    // current sender address + isMetaTransaction (they are packed since they are shorter than one slot)
    // should be always be 0x
    const inTransactionInfo = await getStorageAt(protocolDiamondAddress, metaTxStorageSlotNumber.add("0"));

    // domain separator
    const domainSeparator = await getStorageAt(protocolDiamondAddress, metaTxStorageSlotNumber.add("1"));

    // cached chain id
    const cachedChainId = await getStorageAt(protocolDiamondAddress, metaTxStorageSlotNumber.add("3"));

    // input type
    const inputTypeKeys = [
      "commitToOffer(address,uint256)",
      "cancelVoucher(uint256)",
      "redeemVoucher(uint256)",
      "completeExchange(uint256)",
      "withdrawFunds(uint256,address[],uint256[])",
      "retractDispute(uint256)",
      "raiseDispute(uint256)",
      "escalateDispute(uint256)",
      "resolveDispute(uint256,uint256,bytes32,bytes32,uint8)",
    ];

    const inputTypesState = [];
    for (const inputTypeKey of inputTypeKeys) {
      const storageSlot = getMappinStoragePosition(metaTxStorageSlotNumber.add("4"), inputTypeKey, paddingType.NONE);
      inputTypesState.push(await getStorageAt(protocolDiamondAddress, storageSlot));
    }

    // hashInfo
    const hashInfoTypes = {
      Generic: 0,
      CommitToOffer: 1,
      Exchange: 2,
      Funds: 3,
      RaiseDispute: 4,
      ResolveDisput: 5,
    };

    const hashInfoState = [];
    for (const hashInfoType of Object.values(hashInfoTypes)) {
      const storageSlot = getMappinStoragePosition(metaTxStorageSlotNumber.add("5"), hashInfoType, paddingType.START);
      // get also hashFunction
      hashInfoState.push({
        typeHash: await getStorageAt(protocolDiamondAddress, storageSlot),
        functionPointer: await getStorageAt(protocolDiamondAddress, ethers.BigNumber.from(storageSlot).add(1)),
      });
    }

    return { inTransactionInfo, domainSeparator, cachedChainId, inputTypesState, hashInfoState };
  }

  async function getProtocolStatusPrivateContractState() {
    /*
    ProtocolStatus storage layout

    #0 [ pauseScenario ]
    #1 [ reentrancyStatus ]
    #2 [ ] // placeholder for initializedInterfaces
    */

    // starting slot
    const protocolStatusStorageSlot = keccak256(ethers.utils.toUtf8Bytes("boson.protocol.initializers"));
    const protocolStatusStorageSlotNumber = ethers.BigNumber.from(protocolStatusStorageSlot);

    // pause scenario
    const pauseScenario = await getStorageAt(protocolDiamondAddress, protocolStatusStorageSlotNumber.add("0"));

    // reentrancy status
    // defualt: NOT_ENTERED = 1
    const reentrancyStatus = await getStorageAt(protocolDiamondAddress, protocolStatusStorageSlotNumber.add("1"));

    // initializedInterfaces
    const interfaceIds = await getInterfaceIds();

    const initializedInterfacesState = [];
    for (const interfaceId of Object.values(interfaceIds)) {
      const storageSlot = getMappinStoragePosition(
        protocolStatusStorageSlotNumber.add("2"),
        interfaceId,
        paddingType.END
      );
      initializedInterfacesState.push(await getStorageAt(protocolDiamondAddress, storageSlot));
    }

    return { pauseScenario, reentrancyStatus, initializedInterfacesState };
  }

  async function getProtocolLookupsPrivateContractState() {
    /*
    ProtocolLookups storage layout

    Variables marked with X have an external getter and are not handled here
    #0  [ ] // placeholder for exchangeIdsByOffer
    #1  [X] // placeholder for bundleIdByOffer
    #2  [X] // placeholder for bundleIdByTwin
    #3  [ ] // placeholder for groupIdByOffer
    #4  [X] // placeholder for agentIdByOffer
    #5  [X] // placeholder for sellerIdByOperator
    #6  [X] // placeholder for sellerIdByAdmin
    #7  [X] // placeholder for sellerIdByClerk
    #8  [ ] // placeholder for buyerIdByWallet
    #9  [X] // placeholder for disputeResolverIdByOperator
    #10 [X] // placeholder for disputeResolverIdByAdmin
    #11 [X] // placeholder for disputeResolverIdByClerk
    #12 [ ] // placeholder for disputeResolverFeeTokenIndex
    #13 [ ] // placeholder for agentIdByWallet
    #14 [X] // placeholder for availableFunds
    #15 [X] // placeholder for tokenList
    #16 [ ] // placeholder for tokenIndexByAccount
    #17 [ ] // placeholder for cloneAddress
    #18 [ ] // placeholder for voucherCount
    #19 [ ] // placeholder for conditionalCommitsByAddress
    #20 [X] // placeholder for authTokenContracts
    #21 [X] // placeholder for sellerIdByAuthToken
    #22 [ ] // placeholder for twinRangesBySeller
    #23 [ ] // placeholder for twinIdsByTokenAddressAndBySeller
    #24 [X] // placeholder for twinReceiptsByExchange
    #25 [X] // placeholder for allowedSellers
    #26 [ ] // placeholder for allowedSellerIndex
    #27 [X] // placeholder for exchangeCondition
    #28 [ ] // placeholder for offerIdIndexByGroup
    #29 [ ] // placeholder for pendingAddressUpdatesBySeller
    #30 [ ] // placeholder for pendingAuthTokenUpdatesBySeller
    #31 [ ] // placeholder for pendingAddressUpdatesByDisputeResolver
    */

    // starting slot
    const protocolLookupsSlot = keccak256(ethers.utils.toUtf8Bytes("boson.protocol.lookups"));
    const protocolLookupsSlotNumber = ethers.BigNumber.from(protocolLookupsSlot);

    // exchangeIdsByOffer and groupIdByOffer
    let exchangeIdsByOfferState = [];
    let groupIdByOfferState = [];
    for (let id = 1; id <= offers.length; id++) {
      // exchangeIdsByOffer
      let exchangeIdsByOffer = [];
      const arraySlot = ethers.BigNumber.from(
        getMappinStoragePosition(protocolLookupsSlotNumber.add("0"), id, paddingType.START)
      );
      const arrayLength = ethers.BigNumber.from(await getStorageAt(protocolDiamondAddress, arraySlot)).toNumber();
      const arrayStart = ethers.BigNumber.from(keccak256(arraySlot));
      for (let i = 0; i < arrayLength; i++) {
        exchangeIdsByOffer.push(await getStorageAt(protocolDiamondAddress, arrayStart.add(i)));
      }
      exchangeIdsByOfferState.push(exchangeIdsByOffer);

      // groupIdByOffer
      groupIdByOfferState.push(
        await getStorageAt(
          protocolDiamondAddress,
          getMappinStoragePosition(protocolLookupsSlotNumber.add("3"), id, paddingType.START)
        )
      );
    }

    // buyerIdByWallet, agentIdByWallet, conditionalCommitsByAddress
    let buyerIdByWallet = [];
    let agentIdByWallet = [];
    let conditionalCommitsByAddress = [];

    const accounts = [...sellers, ...DRs, ...agents, ...buyers];

    for (const account of accounts) {
      const accountAddress = account.wallet.address;

      // buyerIdByWallet
      buyerIdByWallet.push(
        await getStorageAt(
          protocolDiamondAddress,
          getMappinStoragePosition(protocolLookupsSlotNumber.add("8"), accountAddress, paddingType.START)
        )
      );

      // agentIdByWallet
      agentIdByWallet.push(
        await getStorageAt(
          protocolDiamondAddress,
          getMappinStoragePosition(protocolLookupsSlotNumber.add("13"), accountAddress, paddingType.START)
        )
      );

      // conditionalCommitsByAddress
      const firstMappingStorageSlot = ethers.BigNumber.from(
        getMappinStoragePosition(protocolLookupsSlotNumber.add("19"), accountAddress, paddingType.START)
      );
      let commitsPerGroup = [];
      for (let id = 1; id <= groups.length; id++) {
        commitsPerGroup.push(
          await getStorageAt(
            protocolDiamondAddress,
            getMappinStoragePosition(firstMappingStorageSlot, id, paddingType.START)
          )
        );
      }
      conditionalCommitsByAddress.push(commitsPerGroup);
    }

    // disputeResolverFeeTokenIndex, tokenIndexByAccount, cloneAddress, voucherCount
    let disputeResolverFeeTokenIndex = [];
    let tokenIndexByAccount = [];
    let cloneAddress = [];
    let voucherCount = [];

    // all id count
    const totalCount = DRs.length + sellers.length + buyers.length + agents.length;

    // loop over all ids even where no data is expected
    for (let id = 1; id <= totalCount; id++) {
      // disputeResolverFeeTokenIndex
      let firstMappingStorageSlot = ethers.BigNumber.from(
        getMappinStoragePosition(protocolLookupsSlotNumber.add("12"), id, paddingType.START)
      );
      disputeResolverFeeTokenIndex.push({
        native: await getStorageAt(
          protocolDiamondAddress,
          getMappinStoragePosition(firstMappingStorageSlot, ethers.constants.AddressZero, paddingType.START)
        ),
        mockToken: await getStorageAt(
          protocolDiamondAddress,
          getMappinStoragePosition(firstMappingStorageSlot, mockToken.address, paddingType.START)
        ),
      });

      // tokenIndexByAccount
      firstMappingStorageSlot = ethers.BigNumber.from(
        getMappinStoragePosition(protocolLookupsSlotNumber.add("16"), id, paddingType.START)
      );
      tokenIndexByAccount.push({
        native: await getStorageAt(
          protocolDiamondAddress,
          getMappinStoragePosition(firstMappingStorageSlot, ethers.constants.AddressZero, paddingType.START)
        ),
        mockToken: await getStorageAt(
          protocolDiamondAddress,
          getMappinStoragePosition(firstMappingStorageSlot, mockToken.address, paddingType.START)
        ),
      });

      // cloneAddress
      cloneAddress.push(
        await getStorageAt(
          protocolDiamondAddress,
          getMappinStoragePosition(protocolLookupsSlotNumber.add("17"), id, paddingType.START)
        )
      );

      // voucherCount
      voucherCount.push(
        await getStorageAt(
          protocolDiamondAddress,
          getMappinStoragePosition(protocolLookupsSlotNumber.add("18"), id, paddingType.START)
        )
      );
    }

    // twinRangesBySeller
    let twinRangesBySeller = [];
    for (let id = 1; id <= totalCount; id++) {
      const firstMappingStorageSlot = ethers.BigNumber.from(
        getMappinStoragePosition(protocolLookupsSlotNumber.add("22"), id, paddingType.START)
      );
      let ranges = {};
      for (let mockTwin of mockTwinTokens) {
        ranges[mockTwin.address] = [];
        const arraySlot = getMappinStoragePosition(firstMappingStorageSlot, mockTwin.address, paddingType.START);
        const arrayLength = ethers.BigNumber.from(await getStorageAt(protocolDiamondAddress, arraySlot)).toNumber();
        const arrayStart = ethers.BigNumber.from(keccak256(arraySlot));
        for (let i = 0; i < arrayLength * 2; i = i + 2) {
          // each BosonTypes.TokenRange has length 2
          ranges[mockTwin.address].push({
            start: await getStorageAt(protocolDiamondAddress, arrayStart.add(i)),
            end: await getStorageAt(protocolDiamondAddress, arrayStart.add(i + 1)),
          });
        }
      }
      twinRangesBySeller.push(ranges);
    }

    // twinIdsByTokenAddressAndBySeller
    let twinIdsByTokenAddressAndBySeller = [];
    for (let id = 1; id <= totalCount; id++) {
      const firstMappingStorageSlot = ethers.BigNumber.from(
        getMappinStoragePosition(protocolLookupsSlotNumber.add("23"), id, paddingType.START)
      );
      let twinIds = {};
      for (let mockTwin of mockTwinTokens) {
        twinIds[mockTwin.address] = [];
        const arraySlot = getMappinStoragePosition(firstMappingStorageSlot, mockTwin.address, paddingType.START);
        const arrayLength = ethers.BigNumber.from(await getStorageAt(protocolDiamondAddress, arraySlot)).toNumber();
        const arrayStart = ethers.BigNumber.from(keccak256(arraySlot));
        for (let i = 0; i < arrayLength; i++) {
          twinIds[mockTwin.address].push(await getStorageAt(protocolDiamondAddress, arrayStart.add(i)));
        }
      }
      twinIdsByTokenAddressAndBySeller.push(twinIds);
    }

    // allowedSellerIndex
    let allowedSellerIndex = [];
    for (const DR of DRs) {
      const firstMappingStorageSlot = ethers.BigNumber.from(
        getMappinStoragePosition(
          protocolLookupsSlotNumber.add("26"),
          ethers.BigNumber.from(DR.disputeResolver.id).toHexString(),
          paddingType.START
        )
      );
      let sellerStatus = [];
      for (const seller of sellers) {
        sellerStatus.push(
          await getStorageAt(
            protocolDiamondAddress,
            getMappinStoragePosition(
              firstMappingStorageSlot,
              ethers.BigNumber.from(seller.seller.id).toHexString(),
              paddingType.START
            )
          )
        );
      }
      allowedSellerIndex.push(sellerStatus);
    }

    // offerIdIndexByGroup
    let offerIdIndexByGroup = [];
    for (let id = 1; id <= groups.length; id++) {
      const firstMappingStorageSlot = ethers.BigNumber.from(
        getMappinStoragePosition(protocolLookupsSlotNumber.add("28"), id, paddingType.START)
      );
      let offerInidices = [];
      for (let id2 = 1; id2 <= offers.length; id2++) {
        offerInidices.push(
          await getStorageAt(
            protocolDiamondAddress,
            getMappinStoragePosition(firstMappingStorageSlot, id2, paddingType.START)
          )
        );
      }
      offerIdIndexByGroup.push(offerInidices);
    }

    // pendingAddressUpdatesBySeller, pendingAuthTokenUpdatesBySeller, pendingAddressUpdatesByDisputeResolver
    let pendingAddressUpdatesBySeller = [];
    let pendingAuthTokenUpdatesBySeller = [];
    let pendingAddressUpdatesByDisputeResolver = [];

    // Although pending address/auth token update is not yet defined in 2.0.0, we can check that storage slots are empty
    for (let id = 1; id <= totalCount; id++) {
      // pendingAddressUpdatesBySeller
      let structStorageSlot = ethers.BigNumber.from(
        getMappinStoragePosition(protocolLookupsSlotNumber.add("29"), id, paddingType.START)
      );
      let structFields = [];
      for (let i = 0; i < 5; i++) {
        // BosonTypes.Seller has 6 fields, but last bool is packed in one slot with previous field
        structFields.push(await getStorageAt(protocolDiamondAddress, structStorageSlot.add(i)));
      }
      pendingAddressUpdatesBySeller.push(structFields);

      // pendingAuthTokenUpdatesBySeller
      structStorageSlot = ethers.BigNumber.from(
        getMappinStoragePosition(protocolLookupsSlotNumber.add("30"), id, paddingType.START)
      );
      structFields = [];
      for (let i = 0; i < 2; i++) {
        // BosonTypes.AuthToken has 2 fields
        structFields.push(await getStorageAt(protocolDiamondAddress, structStorageSlot.add(i)));
      }
      pendingAuthTokenUpdatesBySeller.push(structFields);

      // pendingAddressUpdatesByDisputeResolver
      structStorageSlot = ethers.BigNumber.from(
        getMappinStoragePosition(protocolLookupsSlotNumber.add("31"), id, paddingType.START)
      );
      structFields = [];
      for (let i = 0; i < 8; i++) {
        // BosonTypes.DisputeResolver has 8 fields
        structFields.push(await getStorageAt(protocolDiamondAddress, structStorageSlot.add(i)));
      }
      structFields[6] = await getStorageAt(protocolDiamondAddress, keccak256(structStorageSlot.add(6))); // represents field string metadataUri. Technically this value represents the lenght of the string, but since it should be 0, we don't do further decoding
      pendingAddressUpdatesByDisputeResolver.push(structFields);
    }

    return {
      exchangeIdsByOfferState,
      groupIdByOfferState,
      buyerIdByWallet,
      disputeResolverFeeTokenIndex,
      agentIdByWallet,
      tokenIndexByAccount,
      cloneAddress,
      voucherCount,
      conditionalCommitsByAddress,
      twinRangesBySeller,
      twinIdsByTokenAddressAndBySeller,
      allowedSellerIndex,
      offerIdIndexByGroup,
      pendingAddressUpdatesBySeller,
      pendingAuthTokenUpdatesBySeller,
      pendingAddressUpdatesByDisputeResolver,
    };
  }
});<|MERGE_RESOLUTION|>--- conflicted
+++ resolved
@@ -640,11 +640,7 @@
 
   async function getGroupContractState() {
     let groupsState = [];
-<<<<<<< HEAD
-    for (let id = 1; id < 15; id++) { // until we actually have some groups, check some arbitrary number to see nothing was put in their place
-=======
     for (let id = 1; id <= groups.length; id++) {
->>>>>>> 9ecb7e19
       groupsState.push(await groupHandler.connect(rando).getGroup(id));
     }
 
@@ -654,11 +650,7 @@
 
   async function getTwinContractState() {
     let twinsState = [];
-<<<<<<< HEAD
-    for (let id = 1; id < 15; id++) { // until we actually have some twins, check some arbitrary number to see nothing was put in their place
-=======
     for (let id = 1; id < twins.length; id++) {
->>>>>>> 9ecb7e19
       twinsState.push(await twinHandler.connect(rando).getTwin(id));
     }
 
