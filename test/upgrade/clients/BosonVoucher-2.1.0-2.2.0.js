const hre = require("hardhat");
const ethers = hre.ethers;
const { assert, expect } = require("chai");
const {
  deploySuite,
  upgradeSuite,
  upgradeClients,
  getStorageLayout,
  populateVoucherContract,
  getVoucherContractState,
  revertState,
} = require("../../util/upgrade");
const {
  mockDisputeResolver,
  mockSeller,
  mockVoucherInitValues,
  mockAuthToken,
  mockOffer,
  accountId,
} = require("../../util/mock");
const { calculateContractAddress, prepareDataSignatureParameters } = require("../../util/utils");
const Range = require("../../../scripts/domain/Range");
const { DisputeResolverFee } = require("../../../scripts/domain/DisputeResolverFee");
const { getGenericContext } = require("./01_generic");
const SellerUpdateFields = require("../../../scripts/domain/SellerUpdateFields");

const oldVersion = "v2.1.0";
const newVersion = "HEAD";
// Script that was used to deploy v2.1.0 was created after v2.1.0 tag was created.
// This is the commit hash when deployment happened, so it represents the state of the code at that time.
const v2_1_0_scripts = "v2.1.0-scripts";

let snapshot;

/**
 *  Upgrade test case - After upgrade from 2.1.0 to 2.2.0 everything is still operational
 */
describe("[@skip-on-coverage] After client upgrade, everything is still operational", function() {
  // Common vars
  let deployer, assistant;

  // reference protocol state
  let voucherContractState;
  let preUpgradeEntities;
  let preUpgradeStorageLayout;
  let protocolDiamondAddress, protocolContracts, mockContracts;

  // facet handlers
  let offerHandler, accountHandler, fundsHandler, exchangeHandler, configHandler;
  let bosonVoucher;
  let forwarder;

<<<<<<< HEAD
  before(async function() {
=======
  before(async function () {
>>>>>>> 621887aa
    try {
      // Make accounts available
      [deployer, assistant] = await ethers.getSigners();

      // temporary update config, so compiler outputs storage layout
      for (const compiler of hre.config.solidity.compilers) {
        if (compiler.settings.outputSelection["*"]["BosonVoucher"]) {
          compiler.settings.outputSelection["*"]["BosonVoucher"].push("storageLayout");
        } else {
          compiler.settings.outputSelection["*"]["BosonVoucher"] = ["storageLayout"];
        }
      }

      ({ protocolDiamondAddress, protocolContracts, mockContracts } = await deploySuite(
        deployer,
        oldVersion,
        v2_1_0_scripts
      ));

      ({ fundsHandler, exchangeHandler } = protocolContracts);

      preUpgradeStorageLayout = await getStorageLayout("BosonVoucher");
      preUpgradeEntities = await populateVoucherContract(
        deployer,
        protocolDiamondAddress,
        protocolContracts,
        mockContracts
      );
      voucherContractState = await getVoucherContractState(preUpgradeEntities);

      // upgrade clients
      forwarder = await upgradeClients(newVersion);

      // upgrade suite
<<<<<<< HEAD
      ({ offerHandler, configHandler, accountHandler } = await upgradeSuite(undefined, protocolDiamondAddress, {
=======
      ({ offerHandler, configHandler, accountHandler } = await upgradeSuite(newVersion, protocolDiamondAddress, {
>>>>>>> 621887aa
        offerHandler: "IBosonOfferHandler",
        configHandler: "IBosonConfigHandler",
        accountHandler: "IBosonAccountHandler",
      }));

      snapshot = await ethers.provider.send("evm_snapshot", []);

      // This context is placed in an uncommon place due to order of test execution.
      // Generic context needs values that are set in "before", however "before" is executed before tests, not before suites
      // and those values are undefined if this is placed outside "before".
      // Normally, this would be solved with mocha's --delay option, but it does not behave as expected when running with hardhat.
      context(
        "Generic tests",
        getGenericContext(
          deployer,
          protocolDiamondAddress,
          protocolContracts,
          mockContracts,
          voucherContractState,
          preUpgradeEntities,
          preUpgradeStorageLayout,
          snapshot
        )
      );
    } catch (err) {
      // revert to latest version of scripts and contracts
      revertState();
      // stop execution
      assert(false, `Before all reverts with: ${err}`);
    }
  });

  afterEach(async function() {
    // Revert to state right after the upgrade.
    // This is used so the lengthly setup (deploy+upgrade) is done only once.
    await ethers.provider.send("evm_revert", [snapshot]);
    snapshot = await ethers.provider.send("evm_snapshot", []);

    // Reset the accountId iterator
    accountId.next(true);
  });

  // Test methods that were added to see that upgrade was succesful
  // Extensive unit tests for this methods are in /test/protocol/clients/BosonVoucherTest.js
  context("📋 New methods", async function() {
    let offerId, start, length, amount;
    let sellerId, disputeResolverId, offer, offerDates, offerDurations, agentId;

    beforeEach(async function() {
      // Create a seller
      sellerId = await accountHandler.getNextAccountId();
      const seller = mockSeller(assistant.address, assistant.address, assistant.address, assistant.address, true);
      const voucherInitValues = mockVoucherInitValues();
      const emptyAuthToken = mockAuthToken();
      await accountHandler.connect(assistant).createSeller(seller, emptyAuthToken, voucherInitValues);

      agentId = "0"; // agent id is optional while creating an offer

      // Create a valid dispute resolver
      disputeResolverId = await accountHandler.getNextAccountId();
      const disputeResolver = mockDisputeResolver(
        assistant.address,
        assistant.address,
        assistant.address,
        assistant.address,
        true,
        true
      );
      const disputeResolverFees = [new DisputeResolverFee(ethers.constants.AddressZero, "Native", "0")];
      const sellerAllowList = [];
      await accountHandler
        .connect(assistant)
        .createDisputeResolver(disputeResolver, disputeResolverFees, sellerAllowList);

      // Create an offer
      offerId = await offerHandler.getNextOfferId();
      ({ offer, offerDates, offerDurations } = await mockOffer());
      offer.quantityAvailable = "100";

      await offerHandler
        .connect(assistant)
        .createOffer(offer.toStruct(), offerDates.toStruct(), offerDurations.toStruct(), disputeResolverId, agentId);

      await fundsHandler
        .connect(assistant)
        .depositFunds(sellerId, ethers.constants.AddressZero, offer.sellerDeposit, { value: offer.sellerDeposit });

      start = await exchangeHandler.getNextExchangeId();
      length = "80";
      amount = "50"; // amount to mint

      bosonVoucher = await ethers.getContractAt(
        "BosonVoucher",
        calculateContractAddress(exchangeHandler.address, preUpgradeEntities.sellers.length + 1)
      );

      // Adjust maximum preminted vouchers
      await configHandler.connect(deployer).setMaxPremintedVouchers(1000);
    });

<<<<<<< HEAD
    it("reserveRange()", async function() {
=======
    it("reserveRange()", async function () {
>>>>>>> 621887aa
      // Reserve range for the assistant, test for event
      await expect(offerHandler.connect(assistant).reserveRange(offerId, length, assistant.address)).to.emit(
        bosonVoucher,
        "RangeReserved"
      );

      await offerHandler
        .connect(assistant)
        .createOffer(offer.toStruct(), offerDates.toStruct(), offerDurations.toStruct(), disputeResolverId, agentId);

      ++offerId;

      // Reserve range for the contract, test for event
      await expect(offerHandler.connect(assistant).reserveRange(offerId, length, bosonVoucher.address)).to.emit(
        bosonVoucher,
        "RangeReserved"
      );
    });

    context("preMint()", async function() {
      it("seller can pre mint vouchers", async function() {
        // Reserve range
        await offerHandler.connect(assistant).reserveRange(offerId, length, assistant.address);

        // Premint tokens, test for event
        await expect(bosonVoucher.connect(assistant).preMint(offerId, amount)).to.emit(bosonVoucher, "Transfer");
      });

      it("MetaTx: forwarder can pre mint on behalf of seller on old vouchers", async function() {
        const sellersLength = preUpgradeEntities.sellers.length;

        // Gets last seller created before upgrade
        let {
          seller,
          authToken,
          offerIds: [offerId],
          wallet,
        } = preUpgradeEntities.sellers[sellersLength - 1];

        // reassign assistant because signer must be on provider default accounts in order to call eth_signTypedData_v4
        assistant = (await ethers.getSigners())[2];
        seller.assistant = assistant.address;
        await accountHandler.connect(wallet).updateSeller(seller, authToken);
        await accountHandler.connect(assistant).optInToSellerUpdate(seller.id, [SellerUpdateFields.Assistant]);

        // Reserve range
        await offerHandler.connect(assistant).reserveRange(offerId, length, assistant.address);

        // Get last seller voucher
        bosonVoucher = await ethers.getContractAt(
          "BosonVoucher",
          calculateContractAddress(exchangeHandler.address, sellersLength)
        );

        const nonce = Number(await forwarder.getNonce(assistant.address));

        const types = {
          ForwardRequest: [
            { name: "from", type: "address" },
            { name: "to", type: "address" },
            { name: "nonce", type: "uint256" },
            { name: "data", type: "bytes" },
          ],
        };

        const functionSignature = bosonVoucher.interface.encodeFunctionData("preMint", [offerId, amount]);

        const message = {
          from: assistant.address,
          to: bosonVoucher.address,
          nonce: nonce,
          data: functionSignature,
        };

        const { signature } = await prepareDataSignatureParameters(
          assistant,
          types,
          "ForwardRequest",
          message,
          forwarder.address,
          "MockForwarder",
          "0.0.1",
          "0Z"
        );
        const tx = await forwarder.execute(message, signature);

        await expect(tx).to.emit(bosonVoucher, "Transfer");
      });
    });

    it("burnPremintedVouchers()", async function() {
      // Reserve range and premint tokens
      await offerHandler.connect(assistant).reserveRange(offerId, length, assistant.address);
      await bosonVoucher.connect(assistant).preMint(offerId, amount);

      // void the offer
      await offerHandler.connect(assistant).voidOffer(offerId);

      // Burn preminted vouchers, test for event
      await expect(bosonVoucher.connect(assistant).burnPremintedVouchers(offerId)).to.emit(bosonVoucher, "Transfer");
    });

    it("getRange()", async function() {
      // Reserve range
      await offerHandler.connect(assistant).reserveRange(offerId, length, assistant.address);

      const range = new Range(start.toString(), length, "0", "0", assistant.address);

      // Get range object from contract
      const returnedRange = Range.fromStruct(await bosonVoucher.getRangeByOfferId(offerId));
      assert.equal(returnedRange.toString(), range.toString(), "Range mismatch");
    });

    it("getAvailablePreMints()", async function() {
      // Reserve range
      await offerHandler.connect(assistant).reserveRange(offerId, length, assistant.address);

      // Get available premints from contract
      const availablePremints = await bosonVoucher.getAvailablePreMints(offerId);
      assert.equal(availablePremints.toString(), length, "Available Premints mismatch");
    });
  });
});<|MERGE_RESOLUTION|>--- conflicted
+++ resolved
@@ -25,6 +25,7 @@
 const SellerUpdateFields = require("../../../scripts/domain/SellerUpdateFields");
 
 const oldVersion = "v2.1.0";
+// TODO: change to v2.2.0
 const newVersion = "HEAD";
 // Script that was used to deploy v2.1.0 was created after v2.1.0 tag was created.
 // This is the commit hash when deployment happened, so it represents the state of the code at that time.
@@ -35,7 +36,7 @@
 /**
  *  Upgrade test case - After upgrade from 2.1.0 to 2.2.0 everything is still operational
  */
-describe("[@skip-on-coverage] After client upgrade, everything is still operational", function() {
+describe("[@skip-on-coverage] After client upgrade, everything is still operational", function () {
   // Common vars
   let deployer, assistant;
 
@@ -50,11 +51,7 @@
   let bosonVoucher;
   let forwarder;
 
-<<<<<<< HEAD
-  before(async function() {
-=======
   before(async function () {
->>>>>>> 621887aa
     try {
       // Make accounts available
       [deployer, assistant] = await ethers.getSigners();
@@ -89,11 +86,8 @@
       forwarder = await upgradeClients(newVersion);
 
       // upgrade suite
-<<<<<<< HEAD
+      // TODO: change undefined to v2.2.0
       ({ offerHandler, configHandler, accountHandler } = await upgradeSuite(undefined, protocolDiamondAddress, {
-=======
-      ({ offerHandler, configHandler, accountHandler } = await upgradeSuite(newVersion, protocolDiamondAddress, {
->>>>>>> 621887aa
         offerHandler: "IBosonOfferHandler",
         configHandler: "IBosonConfigHandler",
         accountHandler: "IBosonAccountHandler",
@@ -126,7 +120,7 @@
     }
   });
 
-  afterEach(async function() {
+  afterEach(async function () {
     // Revert to state right after the upgrade.
     // This is used so the lengthly setup (deploy+upgrade) is done only once.
     await ethers.provider.send("evm_revert", [snapshot]);
@@ -138,11 +132,11 @@
 
   // Test methods that were added to see that upgrade was succesful
   // Extensive unit tests for this methods are in /test/protocol/clients/BosonVoucherTest.js
-  context("📋 New methods", async function() {
+  context("📋 New methods", async function () {
     let offerId, start, length, amount;
     let sellerId, disputeResolverId, offer, offerDates, offerDurations, agentId;
 
-    beforeEach(async function() {
+    beforeEach(async function () {
       // Create a seller
       sellerId = await accountHandler.getNextAccountId();
       const seller = mockSeller(assistant.address, assistant.address, assistant.address, assistant.address, true);
@@ -194,11 +188,7 @@
       await configHandler.connect(deployer).setMaxPremintedVouchers(1000);
     });
 
-<<<<<<< HEAD
-    it("reserveRange()", async function() {
-=======
     it("reserveRange()", async function () {
->>>>>>> 621887aa
       // Reserve range for the assistant, test for event
       await expect(offerHandler.connect(assistant).reserveRange(offerId, length, assistant.address)).to.emit(
         bosonVoucher,
@@ -218,8 +208,8 @@
       );
     });
 
-    context("preMint()", async function() {
-      it("seller can pre mint vouchers", async function() {
+    context("preMint()", async function () {
+      it("seller can pre mint vouchers", async function () {
         // Reserve range
         await offerHandler.connect(assistant).reserveRange(offerId, length, assistant.address);
 
@@ -227,7 +217,7 @@
         await expect(bosonVoucher.connect(assistant).preMint(offerId, amount)).to.emit(bosonVoucher, "Transfer");
       });
 
-      it("MetaTx: forwarder can pre mint on behalf of seller on old vouchers", async function() {
+      it("MetaTx: forwarder can pre mint on behalf of seller on old vouchers", async function () {
         const sellersLength = preUpgradeEntities.sellers.length;
 
         // Gets last seller created before upgrade
@@ -289,7 +279,7 @@
       });
     });
 
-    it("burnPremintedVouchers()", async function() {
+    it("burnPremintedVouchers()", async function () {
       // Reserve range and premint tokens
       await offerHandler.connect(assistant).reserveRange(offerId, length, assistant.address);
       await bosonVoucher.connect(assistant).preMint(offerId, amount);
@@ -301,7 +291,7 @@
       await expect(bosonVoucher.connect(assistant).burnPremintedVouchers(offerId)).to.emit(bosonVoucher, "Transfer");
     });
 
-    it("getRange()", async function() {
+    it("getRange()", async function () {
       // Reserve range
       await offerHandler.connect(assistant).reserveRange(offerId, length, assistant.address);
 
@@ -312,7 +302,7 @@
       assert.equal(returnedRange.toString(), range.toString(), "Range mismatch");
     });
 
-    it("getAvailablePreMints()", async function() {
+    it("getAvailablePreMints()", async function () {
       // Reserve range
       await offerHandler.connect(assistant).reserveRange(offerId, length, assistant.address);
 
