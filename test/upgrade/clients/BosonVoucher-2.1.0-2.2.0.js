--- conflicted
+++ resolved
@@ -366,15 +366,8 @@
 
       it("Can withdraw native token", async function () {
         // Sellers initial available funds
-<<<<<<< HEAD
         const sellersFundsBefore = FundsList.fromStruct(await fundsHandler.getAllAvailableFunds(sellerId));
-        let expectedAvailableFunds = new FundsList([
-          new Funds(ethers.constants.AddressZero, "Native currency", offer.sellerDeposit),
-        ]);
-=======
-        const sellersFundsBefore = FundsList.fromStruct(await fundsHandler.getAvailableFunds(sellerId));
         let expectedAvailableFunds = new FundsList([new Funds(ZeroAddress, "Native currency", offer.sellerDeposit)]);
->>>>>>> 9ad40060
         expect(sellersFundsBefore).to.eql(expectedAvailableFunds);
 
         const amount = parseUnits("1", "ether");
@@ -395,15 +388,8 @@
 
       it("Can withdraw ERC20", async function () {
         // Sellers initial available funds
-<<<<<<< HEAD
         const sellersFundsBefore = FundsList.fromStruct(await fundsHandler.getAllAvailableFunds(sellerId));
-        let expectedAvailableFunds = new FundsList([
-          new Funds(ethers.constants.AddressZero, "Native currency", offer.sellerDeposit),
-        ]);
-=======
-        const sellersFundsBefore = FundsList.fromStruct(await fundsHandler.getAvailableFunds(sellerId));
         let expectedAvailableFunds = new FundsList([new Funds(ZeroAddress, "Native currency", offer.sellerDeposit)]);
->>>>>>> 9ad40060
         expect(sellersFundsBefore).to.eql(expectedAvailableFunds);
 
         const [foreign20] = await deployMockTokens(["Foreign20"]);
@@ -420,13 +406,8 @@
         );
 
         // Seller's available balance should increase
-<<<<<<< HEAD
-        expectedAvailableFunds.funds.push(new Funds(foreign20.address, "Foreign20", amount.toString()));
+        expectedAvailableFunds.funds.push(new Funds(await foreign20.getAddress(), "Foreign20", amount.toString()));
         const sellerFundsAfter = FundsList.fromStruct(await fundsHandler.getAllAvailableFunds(sellerId));
-=======
-        expectedAvailableFunds.funds.push(new Funds(await foreign20.getAddress(), "Foreign20", amount.toString()));
-        const sellerFundsAfter = FundsList.fromStruct(await fundsHandler.getAvailableFunds(sellerId));
->>>>>>> 9ad40060
         expect(sellerFundsAfter).to.eql(expectedAvailableFunds);
       });
     });
