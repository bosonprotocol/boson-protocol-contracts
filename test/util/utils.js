--- conflicted
+++ resolved
@@ -13,6 +13,7 @@
   Interface,
   toUtf8Bytes,
   solidityPackedKeccak256,
+  ZeroAddress,
 } = ethers;
 const { getFacets } = require("../../scripts/config/facet-deploy.js");
 const { oneWeek, oneMonth, maxPriorityFeePerGas } = require("./constants");
@@ -20,10 +21,6 @@
 const { toHexString } = require("../../scripts/util/utils.js");
 const { expect } = require("chai");
 const Offer = require("../../scripts/domain/Offer");
-<<<<<<< HEAD
-const { zeroPadBytes, ZeroAddress } = require("ethers");
-=======
->>>>>>> d3587972
 
 function getEvent(receipt, factory, eventName) {
   let found = false;
