const { ethers } = require("hardhat");
const {
  getAddress,
  provider,
  keccak256,
  encodeRlp,
  getSigners,
  parseUnits,
  getContractAt,
  toBeArray,
  isHexString,
  zeroPadValue,
  Interface,
  toUtf8Bytes,
  solidityPackedKeccak256,
  ZeroAddress,
} = ethers;
const { getFacets } = require("../../scripts/config/facet-deploy.js");
const { oneWeek, oneMonth, maxPriorityFeePerGas } = require("./constants");
const Role = require("../../scripts/domain/Role");
const { toHexString } = require("../../scripts/util/utils.js");
const { expect } = require("chai");
const Offer = require("../../scripts/domain/Offer");

function getEvent(receipt, factory, eventName) {
  let found = false;

  const eventFragment = factory.interface.fragments.filter((e) => e.name == eventName);
  const iface = new Interface(eventFragment);

  for (const log in receipt.logs) {
    const topics = receipt.logs[log].topics;

    for (const index in topics) {
      const encodedTopic = topics[index];

      try {
        // CHECK IF TOPIC CORRESPONDS TO THE EVENT GIVEN TO FN
        const event = iface.getEvent(encodedTopic);

        if (event && event.name == eventName) {
          found = true;

          const eventArgs = iface.parseLog(receipt.logs[log]).args;
          return eventArgs;
        }
      } catch (e) {
        if (e.message.includes("no matching event")) continue;
        console.log("event error: ", e);
        throw new Error(e);
      }
    }
  }

  if (!found) {
    throw new Error(`Event with name ${eventName} was not emitted!`);
  }
}

function eventEmittedWithArgs(receipt, factory, eventName, args) {
  let found = false;
  let match = false;

  const eventFragment = factory.interface.fragments.filter((e) => e.name == eventName);
  const iface = new Interface(eventFragment);

  for (const log in receipt.logs) {
    const topics = receipt.logs[log].topics;

    for (const index in topics) {
      const encodedTopic = topics[index];

      try {
        // CHECK IF TOPIC CORRESPONDS TO THE EVENT GIVEN TO FN
        const event = iface.getEvent(encodedTopic);

        if (event.name == eventName) {
          found = true;
          const eventArgs = iface.parseLog(receipt.logs[log]).args;
          match = compareArgs(eventArgs, args);
          return match;
        }
      } catch (e) {
        if (e.message.includes("no matching event")) continue;
        console.log("event error: ", e);
        throw new Error(e);
      }
    }
  }

  if (!found) {
    throw new Error(`Event with name ${eventName} was not emitted!`);
  }
}

function compareArgs(eventArgs, args) {
  //loop over args because eventArgs always have 2 entries for each argument
  let i = args.length;
  while (i--) {
    if (args[i] != eventArgs[i]) return false;
  }

  return true;
}

/** Predicate to compare offer structs in emitted events
 * Bind expected offer struct to this function and pass it to .withArgs() instead of the expected offer struct
 * If returned and expected offer structs are equal, the test will pass, otherwise it raises an error
 * 
 * Example
 * 
 *  await expect(
        offerHandler.connect(assistant).createOffer(offer, offerDates, offerDurations, disputeResolver.id, agentId)
      )
        .to.emit(offerHandler, "OfferCreated")
        .withArgs(
          nextOfferId,
          offer.sellerId,
          compareOfferStructs.bind(offerStruct),  <====== BIND OFFER STRUCT TO THIS FUNCTION
          offerDatesStruct,
          offerDurationsStruct,
          disputeResolutionTermsStruct,
          offerFeesStruct,
          agentId,
          await assistant.getAddress(),
        );
 * 
 * @param {*} returnedOffer 
 * @returns 
 */
function compareOfferStructs(returnedOffer) {
  expect(Offer.fromStruct(returnedOffer).toStruct()).to.deep.equal(this);
  return true;
}

async function setNextBlockTimestamp(timestamp, mine = false) {
  if (typeof timestamp == "string" && timestamp.startsWith("0x0") && timestamp.length > 3)
    timestamp = "0x" + timestamp.substring(3);
  await provider.send("evm_setNextBlockTimestamp", [timestamp]);

  // when testing static call, a block must be mined to get the correct timestamp
  if (mine) await provider.send("evm_mine", []);
}

function getSignatureParameters(signature) {
  if (!isHexString(signature)) {
    throw new Error('Given value "'.concat(signature, '" is not a valid hex string.'));
  }

  signature = signature.substring(2);
  const r = "0x" + signature.substring(0, 64);
  const s = "0x" + signature.substring(64, 128);
  const v = parseInt(signature.substring(128, 130), 16);

  return {
    r: r,
    s: s,
    v: v,
  };
}

async function prepareDataSignatureParameters(
  user,
  customTransactionTypes,
  primaryType,
  message,
  forwarderAddress,
  domainName = "Boson Protocol",
  domainVersion = "V2",
  type = "Protocol"
) {
  // Initialize data
  const domainType =
    type == "Protocol"
      ? [
          { name: "name", type: "string" },
          { name: "version", type: "string" },
          { name: "verifyingContract", type: "address" },
          { name: "salt", type: "bytes32" },
        ]
      : [
          { name: "name", type: "string" },
          { name: "version", type: "string" },
          { name: "chainId", type: "uint256" },
          { name: "verifyingContract", type: "address" },
        ];

  const domainData = {
    name: domainName ?? "Boson Protocol",
    version: domainVersion ?? "V2",
    verifyingContract: forwarderAddress,
  };

  if (type == "Protocol") {
    //hardhat default chain id is 31337
    domainData.salt = zeroPadValue(toHexString(31337n), 32);
  } else {
    const { chainId } = await provider.getNetwork();
    domainData.chainId = chainId.toString();
  }

  // Prepare the types
  let metaTxTypes = {
    EIP712Domain: domainType,
  };
  metaTxTypes = Object.assign({}, metaTxTypes, customTransactionTypes);

  // Prepare the data to sign
  let dataToSign = JSON.stringify({
    types: metaTxTypes,
    domain: domainData,
    primaryType: primaryType,
    message: message,
  });

  // Sign the data
  const signature = await provider.send("eth_signTypedData_v4", [await user.getAddress(), dataToSign]);

  // Collect the Signature components
  const { r, s, v } = getSignatureParameters(signature);

  return {
    r: r,
    s: s,
    v: v,
    signature,
  };
}

function calculateVoucherExpiry(block, voucherRedeemableFromDate, voucherValidDuration) {
  const startDate =
    BigInt(block.timestamp) > BigInt(voucherRedeemableFromDate)
      ? BigInt(block.timestamp)
      : BigInt(voucherRedeemableFromDate);
  return (startDate + BigInt(voucherValidDuration)).toString();
}

function applyPercentage(base, percentage) {
  return ((BigInt(base) * BigInt(percentage)) / BigInt(10000)).toString();
}

function calculateContractAddress(senderAddress, senderNonce) {
  const nonce = BigInt(senderNonce);
  const nonceHex = nonce == 0n ? "0x" : toBeArray(nonce);

  const input_arr = [senderAddress, nonceHex];
  const rlp_encoded = encodeRlp(input_arr);

  const contract_address_long = keccak256(rlp_encoded);

  const contract_address = "0x" + contract_address_long.substring(26); //Trim the first 24 characters.

  return getAddress(contract_address);
}

function calculateContractAddress2(senderAddress, cloneByteCodeHash, salt) {
  const contract_address_long = solidityPackedKeccak256(
    ["bytes1", "address", "bytes32", "bytes32"],
    ["0xFF", senderAddress, salt, cloneByteCodeHash]
  );

  const contract_address = "0x" + contract_address_long.substring(26); //Trim the first 24 characters.

  return getAddress(contract_address);
}

function getCloneByteCodeHash(beaconProxyAddress) {
  return keccak256(
    `0x3d602d80600a3d3981f3363d3d373d3d3d363d73${beaconProxyAddress.slice(2)}5af43d82803e903d91602b57fd5bf3`
  );
}

function getCloneSalt(sellerAddress, externalId) {
  return solidityPackedKeccak256(["address", "string"], [sellerAddress, externalId]);
}

function calculateCloneAddress(voucherCreator, beaconProxyAddress, sellerAddress, externalId) {
  const salt = getCloneSalt(sellerAddress, externalId);
  const cloneByteCodeHash = getCloneByteCodeHash(beaconProxyAddress);
  return calculateContractAddress2(voucherCreator, cloneByteCodeHash, salt);
}

async function calculateBosonProxyAddress(proxyCreator) {
  const salt = solidityPackedKeccak256(["string"], ["BosonVoucherProxy"]);
  const { bytecode } = await ethers.getContractFactory("BeaconClientProxy");
  const byteCodeHash = keccak256(bytecode);
  return calculateContractAddress2(proxyCreator, byteCodeHash, salt);
}

const paddingType = {
  NONE: 0,
  START: 1,
  END: 2,
};

function getMappingStoragePosition(slot, key, padding = paddingType.NONE) {
  let keyBuffer;
  let keyHex = String(key).startsWith("0x") ? String(key) : toHexString(key);

  switch (padding) {
    case paddingType.NONE:
      keyBuffer = toUtf8Bytes(key);
      break;
    case paddingType.START:
      keyBuffer = Buffer.from(zeroPadValue(keyHex, 32).toString().slice(2), "hex");
      break;
    case paddingType.END:
      keyBuffer = Buffer.from(keyHex.slice(2).padEnd(64, "0"), "hex");
      break;
  }

  const slotHex = String(slot).startsWith("0x") ? slot : toHexString(slot);
  const pBuffer = Buffer.from(slotHex.slice(2), "hex"); // slice is used to remove '0x' prefix for Buffer.from
  return keccak256(Buffer.concat([keyBuffer, pBuffer]));
}

async function getFacetsWithArgs(facetNames, config) {
  const facets = await getFacets(config);
  const keys = Object.keys(facets).filter((key) => facetNames.includes(key));
  return keys.reduce((obj, key) => {
    obj[key] = facets[key];
    return obj;
  }, {});
}

function objectToArray(input) {
  // If the input is not an object, return it as-is
  if (typeof input !== "object" || input === null) {
    return input;
  }

  // If the input is an array, convert its elements recursively
  if (Array.isArray(input)) {
    return input.map((element) => objectToArray(element));
  }

  // If the input is an object, convert its properties recursively
  const keys = Object.keys(input);
  const result = new Array(keys.length);
  for (let i = 0; i < keys.length; i++) {
    const key = keys[i];
    const value = objectToArray(input[key]);
    result[i] = value;
  }
  return result;
}

<<<<<<< HEAD
async function setupTestEnvironment(contracts, { bosonTokenAddress, forwarderAddress, wethAddress } = {}) {
=======
async function setupTestEnvironment(contracts, { bosonTokenAddress, forwarderAddress } = {}) {
  // Load modules only here to avoid the caching issues in upgrade tests
  const { deployProtocolDiamond } = require("../../scripts/util/deploy-protocol-diamond.js");
  const { deployProtocolClients } = require("../../scripts/util/deploy-protocol-clients");
  const { deployAndCutFacets } = require("../../scripts/util/deploy-protocol-handler-facets");

>>>>>>> bfb83a15
  const facetNames = [
    "SellerHandlerFacet",
    "BuyerHandlerFacet",
    "AgentHandlerFacet",
    "DisputeResolverHandlerFacet",
    "ExchangeHandlerFacet",
    "OfferHandlerFacet",
    "GroupHandlerFacet",
    "TwinHandlerFacet",
    "BundleHandlerFacet",
    "DisputeHandlerFacet",
    "FundsHandlerFacet",
    "OrchestrationHandlerFacet1",
    "OrchestrationHandlerFacet2",
    "PauseHandlerFacet",
    "AccountHandlerFacet",
    "ProtocolInitializationHandlerFacet",
    "ConfigHandlerFacet",
    "MetaTransactionsHandlerFacet",
    "SequentialCommitHandlerFacet",
  ];

  const signers = await getSigners();
  const [deployer, protocolTreasury, bosonToken, pauser] = signers;

  // Deploy the Protocol Diamond
  const [protocolDiamond, , , , accessController] = await deployProtocolDiamond(maxPriorityFeePerGas);

  // Temporarily grant UPGRADER role to deployer account
  await accessController.grantRole(Role.UPGRADER, await deployer.getAddress());

  // Grant PROTOCOL role to ProtocolDiamond address and renounces admin
  await accessController.grantRole(Role.PROTOCOL, await protocolDiamond.getAddress());

  // Grant PAUSER role to pauser account
  await accessController.grantRole(Role.PAUSER, await pauser.getAddress());

  // Deploy the Protocol client implementation/proxy pairs (currently just the Boson Voucher)
  const protocolClientArgs = [await protocolDiamond.getAddress()];
  const [implementations, beacons, , clients] = await deployProtocolClients(
    protocolClientArgs,
    maxPriorityFeePerGas,
    forwarderAddress
  );
  const [beacon] = beacons;
  const [bosonVoucher] = clients;
  const [voucherImplementation] = implementations;

  // set protocolFees
  const protocolFeePercentage = "200"; // 2 %
  const protocolFeeFlatBoson = parseUnits("0.01", "ether").toString();
  const buyerEscalationDepositPercentage = "1000"; // 10%

  // Add config Handler, so ids start at 1, and so voucher address can be found
  const protocolConfig = [
    // Protocol addresses
    {
      treasury: await protocolTreasury.getAddress(),
      token: bosonTokenAddress || (await bosonToken.getAddress()),
      voucherBeacon: await beacon.getAddress(),
      beaconProxy: ZeroAddress,
    },
    // Protocol limits
    {
      maxExchangesPerBatch: 100,
      maxOffersPerGroup: 100,
      maxTwinsPerBundle: 100,
      maxOffersPerBundle: 100,
      maxOffersPerBatch: 100,
      maxTokensPerWithdrawal: 100,
      maxFeesPerDisputeResolver: 100,
      maxEscalationResponsePeriod: oneMonth,
      maxDisputesPerBatch: 100,
      maxAllowedSellers: 100,
      maxTotalOfferFeePercentage: 4000, //40%
      maxRoyaltyPecentage: 1000, //10%
      minResolutionPeriod: oneWeek,
      maxResolutionPeriod: oneMonth,
      minDisputePeriod: oneWeek,
      maxPremintedVouchers: 10000,
    },
    // Protocol fees
    {
      percentage: protocolFeePercentage,
      flatBoson: protocolFeeFlatBoson,
      buyerEscalationDepositPercentage,
    },
  ];

  const facetsToDeploy = await getFacetsWithArgs(facetNames, protocolConfig);
  facetsToDeploy["SequentialCommitHandlerFacet"].constructorArgs = [wethAddress || ethers.constants.AddressZero];

  // Cut the protocol handler facets into the Diamond
  await deployAndCutFacets(await protocolDiamond.getAddress(), facetsToDeploy, maxPriorityFeePerGas);

  let contractInstances = {};
  for (const contract of Object.keys(contracts)) {
    contractInstances[contract] = await getContractAt(contracts[contract], await protocolDiamond.getAddress());
  }

  const extraReturnValues = { accessController, bosonVoucher, voucherImplementation, beacon };

  return {
    signers: signers.slice(3),
    contractInstances,
    protocolConfig,
    diamondAddress: await protocolDiamond.getAddress(),
    extraReturnValues,
  };
}

async function getSnapshot() {
  return await provider.send("evm_snapshot", []);
}

async function revertToSnapshot(snapshotId) {
  return await provider.send("evm_revert", [snapshotId]);
}

function deriveTokenId(offerId, exchangeId) {
  return (BigInt(offerId) << 128n) + BigInt(exchangeId);
}

exports.setNextBlockTimestamp = setNextBlockTimestamp;
exports.getEvent = getEvent;
exports.eventEmittedWithArgs = eventEmittedWithArgs;
exports.prepareDataSignatureParameters = prepareDataSignatureParameters;
exports.calculateVoucherExpiry = calculateVoucherExpiry;
exports.calculateContractAddress = calculateContractAddress;
exports.calculateCloneAddress = calculateCloneAddress;
exports.calculateBosonProxyAddress = calculateBosonProxyAddress;
exports.applyPercentage = applyPercentage;
exports.getMappingStoragePosition = getMappingStoragePosition;
exports.paddingType = paddingType;
exports.getFacetsWithArgs = getFacetsWithArgs;
exports.compareOfferStructs = compareOfferStructs;
exports.objectToArray = objectToArray;
exports.setupTestEnvironment = setupTestEnvironment;
exports.getSnapshot = getSnapshot;
exports.revertToSnapshot = revertToSnapshot;
exports.deriveTokenId = deriveTokenId;<|MERGE_RESOLUTION|>--- conflicted
+++ resolved
@@ -345,16 +345,12 @@
   return result;
 }
 
-<<<<<<< HEAD
 async function setupTestEnvironment(contracts, { bosonTokenAddress, forwarderAddress, wethAddress } = {}) {
-=======
-async function setupTestEnvironment(contracts, { bosonTokenAddress, forwarderAddress } = {}) {
   // Load modules only here to avoid the caching issues in upgrade tests
   const { deployProtocolDiamond } = require("../../scripts/util/deploy-protocol-diamond.js");
   const { deployProtocolClients } = require("../../scripts/util/deploy-protocol-clients");
   const { deployAndCutFacets } = require("../../scripts/util/deploy-protocol-handler-facets");
 
->>>>>>> bfb83a15
   const facetNames = [
     "SellerHandlerFacet",
     "BuyerHandlerFacet",
@@ -445,7 +441,7 @@
   ];
 
   const facetsToDeploy = await getFacetsWithArgs(facetNames, protocolConfig);
-  facetsToDeploy["SequentialCommitHandlerFacet"].constructorArgs = [wethAddress || ethers.constants.AddressZero];
+  facetsToDeploy["SequentialCommitHandlerFacet"].constructorArgs = [wethAddress || ZeroAddress];
 
   // Cut the protocol handler facets into the Diamond
   await deployAndCutFacets(await protocolDiamond.getAddress(), facetsToDeploy, maxPriorityFeePerGas);
