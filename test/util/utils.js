--- conflicted
+++ resolved
@@ -2,14 +2,11 @@
 const { utils, provider, BigNumber } = ethers;
 const { getFacets } = require("../../scripts/config/facet-deploy.js");
 const { keccak256, RLP } = utils;
-<<<<<<< HEAD
-=======
 const { oneWeek, oneMonth, maxPriorityFeePerGas } = require("./constants");
 const { deployProtocolDiamond } = require("../../scripts/util/deploy-protocol-diamond.js");
 const { deployProtocolClients } = require("../../scripts/util/deploy-protocol-clients");
 const { deployAndCutFacets } = require("../../scripts/util/deploy-protocol-handler-facets");
 const Role = require("../../scripts/domain/Role");
->>>>>>> 8b051bfe
 const { expect } = require("chai");
 const Offer = require("../../scripts/domain/Offer");
 
@@ -301,21 +298,6 @@
   return result;
 }
 
-<<<<<<< HEAD
-function deriveTokenId(offerId, exchangeId) {
-  return hre.ethers.BigNumber.from(offerId).shl(128).add(exchangeId);
-}
-
-function* incrementer() {
-  let i = 0;
-  while (true) {
-    const reset = yield (i++).toString();
-    if (reset) {
-      // reset to 0 instead of 1 to not count the reset call
-      i = 0;
-    }
-  }
-=======
 async function setupTestEnvironment(contracts, { bosonTokenAddress, forwarderAddress, wethAddress } = {}) {
   const facetNames = [
     "SellerHandlerFacet",
@@ -438,7 +420,17 @@
 
 function deriveTokenId(offerId, exchangeId) {
   return ethers.BigNumber.from(offerId).shl(128).add(exchangeId);
->>>>>>> 8b051bfe
+}
+
+function* incrementer() {
+  let i = 0;
+  while (true) {
+    const reset = yield (i++).toString();
+    if (reset) {
+      // reset to 0 instead of 1 to not count the reset call
+      i = 0;
+    }
+  }
 }
 
 exports.setNextBlockTimestamp = setNextBlockTimestamp;
@@ -453,13 +445,9 @@
 exports.getFacetsWithArgs = getFacetsWithArgs;
 exports.compareOfferStructs = compareOfferStructs;
 exports.objectToArray = objectToArray;
-<<<<<<< HEAD
 exports.deriveTokenId = deriveTokenId;
 exports.incrementer = incrementer;
 exports.getCurrentBlockAndSetTimeForward = getCurrentBlockAndSetTimeForward;
-=======
 exports.setupTestEnvironment = setupTestEnvironment;
 exports.getSnapshot = getSnapshot;
-exports.revertToSnapshot = revertToSnapshot;
-exports.deriveTokenId = deriveTokenId;
->>>>>>> 8b051bfe
+exports.revertToSnapshot = revertToSnapshot;