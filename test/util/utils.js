const { ethers } = require("hardhat");
const {
  getAddress,
  provider,
  keccak256,
  encodeRlp,
  getSigners,
  parseUnits,
  getContractAt,
  toBeArray,
  isHexString,
  zeroPadValue,
  Interface,
  toUtf8Bytes,
  solidityPackedKeccak256,
  ZeroAddress,
} = ethers;
const { getFacets } = require("../../scripts/config/facet-deploy.js");
const { oneWeek, oneMonth, maxPriorityFeePerGas } = require("./constants");
const Role = require("../../scripts/domain/Role");
const { toHexString } = require("../../scripts/util/utils.js");
const { expect } = require("chai");
const Offer = require("../../scripts/domain/Offer");
<<<<<<< HEAD
const { RoyaltyRecipientList } = require("../../scripts/domain/RoyaltyRecipient.js");
=======
const { ZeroHash } = require("ethers");
>>>>>>> 9cc931b7

function getEvent(receipt, factory, eventName) {
  let found = false;

  const eventFragment = factory.interface.fragments.filter((e) => e.name == eventName);
  const iface = new Interface(eventFragment);

  for (const log in receipt.logs) {
    const topics = receipt.logs[log].topics;

    for (const index in topics) {
      const encodedTopic = topics[index];

      try {
        // CHECK IF TOPIC CORRESPONDS TO THE EVENT GIVEN TO FN
        const event = iface.getEvent(encodedTopic);

        if (event && event.name == eventName) {
          found = true;

          const eventArgs = iface.parseLog(receipt.logs[log]).args;
          return eventArgs;
        }
      } catch (e) {
        if (e.message.includes("no matching event")) continue;
        console.log("event error: ", e);
        throw new Error(e);
      }
    }
  }

  if (!found) {
    throw new Error(`Event with name ${eventName} was not emitted!`);
  }
}

function eventEmittedWithArgs(receipt, factory, eventName, args) {
  let found = false;
  let match = false;

  const eventFragment = factory.interface.fragments.filter((e) => e.name == eventName);
  const iface = new Interface(eventFragment);

  for (const log in receipt.logs) {
    const topics = receipt.logs[log].topics;

    for (const index in topics) {
      const encodedTopic = topics[index];

      try {
        // CHECK IF TOPIC CORRESPONDS TO THE EVENT GIVEN TO FN
        const event = iface.getEvent(encodedTopic);

        if (event.name == eventName) {
          found = true;
          const eventArgs = iface.parseLog(receipt.logs[log]).args;
          match = compareArgs(eventArgs, args);
          return match;
        }
      } catch (e) {
        if (e.message.includes("no matching event")) continue;
        console.log("event error: ", e);
        throw new Error(e);
      }
    }
  }

  if (!found) {
    throw new Error(`Event with name ${eventName} was not emitted!`);
  }
}

function compareArgs(eventArgs, args) {
  //loop over args because eventArgs always have 2 entries for each argument
  let i = args.length;
  while (i--) {
    if (args[i] != eventArgs[i]) return false;
  }

  return true;
}

/** Predicate to compare offer structs in emitted events
 * Bind expected offer struct to this function and pass it to .withArgs() instead of the expected offer struct
 * If returned and expected offer structs are equal, the test will pass, otherwise it raises an error
 * 
 * Example
 * 
 *  await expect(
        offerHandler.connect(assistant).createOffer(offer, offerDates, offerDurations, disputeResolver.id, agentId)
      )
        .to.emit(offerHandler, "OfferCreated")
        .withArgs(
          nextOfferId,
          offer.sellerId,
          compareOfferStructs.bind(offerStruct),  <====== BIND OFFER STRUCT TO THIS FUNCTION
          offerDatesStruct,
          offerDurationsStruct,
          disputeResolutionTermsStruct,
          offerFeesStruct,
          agentId,
          await assistant.getAddress(),
        );
 * 
 * @param {*} returnedOffer 
 * @returns 
 */
function compareOfferStructs(returnedOffer) {
  expect(Offer.fromStruct(returnedOffer).toStruct()).to.deep.equal(this);
  return true;
}

<<<<<<< HEAD
// ToDo: make a generic predicate for comparing structs
/** Predicate to compare RoyaltyRecipientList in emitted events
 * Bind Royalty Recipient List to this function and pass it to .withArgs() instead of the expected offer struct
 * If returned and expected Royalty Recipient Lists are equal, the test will pass, otherwise it raises an error
 * 
 * Example
 * 
 * await expect(tx)
    .to.emit(accountHandler, "RoyaltyRecipientsChanged")
    .withArgs(seller.id, compareRoyaltyRecipientList.bind(expectedRoyaltyRecipientList.toStruct()), admin.address);
 * 
 * @param {*} returnedRoyaltyRecipientList 
 * @returns 
 */
function compareRoyaltyRecipientLists(returnedRoyaltyRecipientList) {
  expect(RoyaltyRecipientList.fromStruct(returnedRoyaltyRecipientList).toStruct()).to.deep.equal(this);
  return true;
}

async function setNextBlockTimestamp(timestamp) {
=======
async function setNextBlockTimestamp(timestamp, mine = false) {
>>>>>>> 9cc931b7
  if (typeof timestamp == "string" && timestamp.startsWith("0x0") && timestamp.length > 3)
    timestamp = "0x" + timestamp.substring(3);
  await provider.send("evm_setNextBlockTimestamp", [timestamp]);

  // when testing static call, a block must be mined to get the correct timestamp
  if (mine) await provider.send("evm_mine", []);
}

function getSignatureParameters(signature) {
  if (!isHexString(signature)) {
    throw new Error('Given value "'.concat(signature, '" is not a valid hex string.'));
  }

  signature = signature.substring(2);
  const r = "0x" + signature.substring(0, 64);
  const s = "0x" + signature.substring(64, 128);
  const v = parseInt(signature.substring(128, 130), 16);

  return {
    r: r,
    s: s,
    v: v,
  };
}

async function prepareDataSignatureParameters(
  user,
  customTransactionTypes,
  primaryType,
  message,
  forwarderAddress,
  domainName = "Boson Protocol",
  domainVersion = "V2",
  type = "Protocol"
) {
  // Initialize data
  const domainType =
    type == "Protocol"
      ? [
          { name: "name", type: "string" },
          { name: "version", type: "string" },
          { name: "verifyingContract", type: "address" },
          { name: "salt", type: "bytes32" },
        ]
      : [
          { name: "name", type: "string" },
          { name: "version", type: "string" },
          { name: "chainId", type: "uint256" },
          { name: "verifyingContract", type: "address" },
        ];

  const domainData = {
    name: domainName ?? "Boson Protocol",
    version: domainVersion ?? "V2",
    verifyingContract: forwarderAddress,
  };

  if (type == "Protocol") {
    //hardhat default chain id is 31337
    domainData.salt = zeroPadValue(toHexString(31337n), 32);
  } else {
    const { chainId } = await provider.getNetwork();
    domainData.chainId = chainId.toString();
  }

  // Prepare the types
  let metaTxTypes = {
    EIP712Domain: domainType,
  };
  metaTxTypes = Object.assign({}, metaTxTypes, customTransactionTypes);

  // Prepare the data to sign
  let dataToSign = JSON.stringify({
    types: metaTxTypes,
    domain: domainData,
    primaryType: primaryType,
    message: message,
  });

  // Sign the data
  const signature = await provider.send("eth_signTypedData_v4", [await user.getAddress(), dataToSign]);

  // Collect the Signature components
  const { r, s, v } = getSignatureParameters(signature);

  return {
    r: r,
    s: s,
    v: v,
    signature,
  };
}

function calculateVoucherExpiry(block, voucherRedeemableFromDate, voucherValidDuration) {
  const startDate =
    BigInt(block.timestamp) > BigInt(voucherRedeemableFromDate)
      ? BigInt(block.timestamp)
      : BigInt(voucherRedeemableFromDate);
  return (startDate + BigInt(voucherValidDuration)).toString();
}

function applyPercentage(base, percentage) {
  return ((BigInt(base) * BigInt(percentage)) / BigInt(10000)).toString();
}

function calculateContractAddress(senderAddress, senderNonce) {
  const nonce = BigInt(senderNonce);
  const nonceHex = nonce == 0n ? "0x" : toBeArray(nonce);

  const input_arr = [senderAddress, nonceHex];
  const rlp_encoded = encodeRlp(input_arr);

  const contract_address_long = keccak256(rlp_encoded);

  const contract_address = "0x" + contract_address_long.substring(26); //Trim the first 24 characters.

  return getAddress(contract_address);
}

function calculateContractAddress2(senderAddress, cloneByteCodeHash, salt) {
  const contract_address_long = solidityPackedKeccak256(
    ["bytes1", "address", "bytes32", "bytes32"],
    ["0xFF", senderAddress, salt, cloneByteCodeHash]
  );

  const contract_address = "0x" + contract_address_long.substring(26); //Trim the first 24 characters.

  return getAddress(contract_address);
}

function getCloneByteCodeHash(beaconProxyAddress) {
  return keccak256(
    `0x3d602d80600a3d3981f3363d3d373d3d3d363d73${beaconProxyAddress.slice(2)}5af43d82803e903d91602b57fd5bf3`
  );
}

function getCollectionSalt(sellerSalt, collectionSalt) {
  return solidityPackedKeccak256(["bytes32", "bytes32"], [sellerSalt, collectionSalt]);
}

function getSellerSalt(sellerAdmin, sellerSalt) {
  return solidityPackedKeccak256(["address", "bytes32"], [sellerAdmin, sellerSalt]);
}

function calculateCloneAddress(
  voucherCreator,
  beaconProxyAddress,
  sellerAddress,
  collectionSalt = ZeroHash,
  creationSalt = ZeroHash
) {
  const cloneByteCodeHash = getCloneByteCodeHash(beaconProxyAddress);
  const sellerSalt = getSellerSalt(sellerAddress, creationSalt);
  const salt = getCollectionSalt(sellerSalt, collectionSalt);
  return calculateContractAddress2(voucherCreator, cloneByteCodeHash, salt);
}

async function calculateBosonProxyAddress(proxyCreator) {
  const salt = solidityPackedKeccak256(["string"], ["BosonVoucherProxy"]);
  const { bytecode } = await ethers.getContractFactory("BeaconClientProxy");
  const byteCodeHash = keccak256(bytecode);
  return calculateContractAddress2(proxyCreator, byteCodeHash, salt);
}

const paddingType = {
  NONE: 0,
  START: 1,
  END: 2,
};

function getMappingStoragePosition(slot, key, padding = paddingType.NONE) {
  let keyBuffer;

  let keyHex = String(key).startsWith("0x") ? String(key) : toHexString(key);

  switch (padding) {
    case paddingType.NONE:
      keyBuffer = toUtf8Bytes(key);
      break;
    case paddingType.START:
      keyBuffer = Buffer.from(zeroPadValue(keyHex, 32).toString().slice(2), "hex");
      break;
    case paddingType.END:
      keyBuffer = Buffer.from(keyHex.slice(2).padEnd(64, "0"), "hex");
      break;
  }

  const slotHex = String(slot).startsWith("0x") ? slot : toHexString(slot);
  const pBuffer = Buffer.from(slotHex.slice(2), "hex"); // slice is used to remove '0x' prefix for Buffer.from
  return keccak256(Buffer.concat([keyBuffer, pBuffer]));
}

async function getFacetsWithArgs(facetNames, config) {
  const facets = await getFacets(config);
  const keys = Object.keys(facets).filter((key) => facetNames.includes(key));
  return keys.reduce((obj, key) => {
    obj[key] = facets[key];
    return obj;
  }, {});
}

function objectToArray(input) {
  // If the input is not an object, return it as-is
  if (typeof input !== "object" || input === null) {
    return input;
  }

  // If the input is an array, convert its elements recursively
  if (Array.isArray(input)) {
    return input.map((element) => objectToArray(element));
  }

  // If the input is an object, convert its properties recursively
  const keys = Object.keys(input);
  const result = new Array(keys.length);
  for (let i = 0; i < keys.length; i++) {
    const key = keys[i];
    const value = objectToArray(input[key]);
    result[i] = value;
  }
  return result;
}

async function setupTestEnvironment(contracts, { bosonTokenAddress, forwarderAddress } = {}) {
  // Load modules only here to avoid the caching issues in upgrade tests
  const { deployProtocolDiamond } = require("../../scripts/util/deploy-protocol-diamond.js");
  const { deployProtocolClients } = require("../../scripts/util/deploy-protocol-clients");
  const { deployAndCutFacets } = require("../../scripts/util/deploy-protocol-handler-facets");

  const facetNames = [
    "SellerHandlerFacet",
    "BuyerHandlerFacet",
    "AgentHandlerFacet",
    "DisputeResolverHandlerFacet",
    "ExchangeHandlerFacet",
    "OfferHandlerFacet",
    "GroupHandlerFacet",
    "TwinHandlerFacet",
    "BundleHandlerFacet",
    "DisputeHandlerFacet",
    "FundsHandlerFacet",
    "OrchestrationHandlerFacet1",
    "OrchestrationHandlerFacet2",
    "PauseHandlerFacet",
    "AccountHandlerFacet",
    "ProtocolInitializationHandlerFacet",
    "ConfigHandlerFacet",
    "MetaTransactionsHandlerFacet",
  ];

  const signers = await getSigners();
  const [deployer, protocolTreasury, bosonToken, pauser] = signers;

  // Deploy the Protocol Diamond
  const [protocolDiamond, , , , accessController] = await deployProtocolDiamond(maxPriorityFeePerGas);

  // Temporarily grant UPGRADER role to deployer account
  await accessController.grantRole(Role.UPGRADER, await deployer.getAddress());

  // Grant PROTOCOL role to ProtocolDiamond address and renounces admin
  await accessController.grantRole(Role.PROTOCOL, await protocolDiamond.getAddress());

  // Grant PAUSER role to pauser account
  await accessController.grantRole(Role.PAUSER, await pauser.getAddress());

  // Deploy the Protocol client implementation/proxy pairs (currently just the Boson Voucher)
  const protocolClientArgs = [await protocolDiamond.getAddress()];
  const [implementations, beacons] = await deployProtocolClients(
    protocolClientArgs,
    maxPriorityFeePerGas,
    forwarderAddress
  );
  const [beacon] = beacons;
  const [voucherImplementation] = implementations;

  // set protocolFees
  const protocolFeePercentage = "200"; // 2 %
  const protocolFeeFlatBoson = parseUnits("0.01", "ether").toString();
  const buyerEscalationDepositPercentage = "1000"; // 10%

  // Add config Handler, so ids start at 1, and so voucher address can be found
  const protocolConfig = [
    // Protocol addresses
    {
      treasury: await protocolTreasury.getAddress(),
      token: bosonTokenAddress || (await bosonToken.getAddress()),
      voucherBeacon: await beacon.getAddress(),
      beaconProxy: ZeroAddress,
    },
    // Protocol limits
    {
      maxExchangesPerBatch: 100,
      maxOffersPerGroup: 100,
      maxTwinsPerBundle: 100,
      maxOffersPerBundle: 100,
      maxOffersPerBatch: 100,
      maxTokensPerWithdrawal: 100,
      maxFeesPerDisputeResolver: 100,
      maxEscalationResponsePeriod: oneMonth,
      maxDisputesPerBatch: 100,
      maxAllowedSellers: 100,
      maxTotalOfferFeePercentage: 4000, //40%
      maxRoyaltyPecentage: 1000, //10%
      minResolutionPeriod: oneWeek,
      maxResolutionPeriod: oneMonth,
      minDisputePeriod: oneWeek,
      maxPremintedVouchers: 10000,
    },
    // Protocol fees
    {
      percentage: protocolFeePercentage,
      flatBoson: protocolFeeFlatBoson,
      buyerEscalationDepositPercentage,
    },
  ];

  const facetsToDeploy = await getFacetsWithArgs(facetNames, protocolConfig);

  // Cut the protocol handler facets into the Diamond
  await deployAndCutFacets(await protocolDiamond.getAddress(), facetsToDeploy, maxPriorityFeePerGas);

  let contractInstances = {};
  for (const contract of Object.keys(contracts)) {
    contractInstances[contract] = await getContractAt(contracts[contract], await protocolDiamond.getAddress());
  }

  const extraReturnValues = { accessController, voucherImplementation, beacon };

  return {
    signers: signers.slice(3),
    contractInstances,
    protocolConfig,
    diamondAddress: await protocolDiamond.getAddress(),
    extraReturnValues,
  };
}

async function getSnapshot() {
  return await provider.send("evm_snapshot", []);
}

async function revertToSnapshot(snapshotId) {
  return await provider.send("evm_revert", [snapshotId]);
}

function deriveTokenId(offerId, exchangeId) {
  return (BigInt(offerId) << 128n) + BigInt(exchangeId);
}

exports.setNextBlockTimestamp = setNextBlockTimestamp;
exports.getEvent = getEvent;
exports.eventEmittedWithArgs = eventEmittedWithArgs;
exports.prepareDataSignatureParameters = prepareDataSignatureParameters;
exports.calculateVoucherExpiry = calculateVoucherExpiry;
exports.calculateContractAddress = calculateContractAddress;
exports.calculateCloneAddress = calculateCloneAddress;
exports.calculateBosonProxyAddress = calculateBosonProxyAddress;
exports.applyPercentage = applyPercentage;
exports.getMappingStoragePosition = getMappingStoragePosition;
exports.paddingType = paddingType;
exports.getFacetsWithArgs = getFacetsWithArgs;
exports.compareOfferStructs = compareOfferStructs;
exports.compareRoyaltyRecipientLists = compareRoyaltyRecipientLists;
exports.objectToArray = objectToArray;
exports.setupTestEnvironment = setupTestEnvironment;
exports.getSnapshot = getSnapshot;
exports.revertToSnapshot = revertToSnapshot;
exports.deriveTokenId = deriveTokenId;
exports.getSellerSalt = getSellerSalt;<|MERGE_RESOLUTION|>--- conflicted
+++ resolved
@@ -14,6 +14,7 @@
   toUtf8Bytes,
   solidityPackedKeccak256,
   ZeroAddress,
+  ZeroHash,
 } = ethers;
 const { getFacets } = require("../../scripts/config/facet-deploy.js");
 const { oneWeek, oneMonth, maxPriorityFeePerGas } = require("./constants");
@@ -21,11 +22,7 @@
 const { toHexString } = require("../../scripts/util/utils.js");
 const { expect } = require("chai");
 const Offer = require("../../scripts/domain/Offer");
-<<<<<<< HEAD
 const { RoyaltyRecipientList } = require("../../scripts/domain/RoyaltyRecipient.js");
-=======
-const { ZeroHash } = require("ethers");
->>>>>>> 9cc931b7
 
 function getEvent(receipt, factory, eventName) {
   let found = false;
@@ -138,7 +135,6 @@
   return true;
 }
 
-<<<<<<< HEAD
 // ToDo: make a generic predicate for comparing structs
 /** Predicate to compare RoyaltyRecipientList in emitted events
  * Bind Royalty Recipient List to this function and pass it to .withArgs() instead of the expected offer struct
@@ -158,10 +154,7 @@
   return true;
 }
 
-async function setNextBlockTimestamp(timestamp) {
-=======
 async function setNextBlockTimestamp(timestamp, mine = false) {
->>>>>>> 9cc931b7
   if (typeof timestamp == "string" && timestamp.startsWith("0x0") && timestamp.length > 3)
     timestamp = "0x" + timestamp.substring(3);
   await provider.send("evm_setNextBlockTimestamp", [timestamp]);
