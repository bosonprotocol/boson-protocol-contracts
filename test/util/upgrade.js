--- conflicted
+++ resolved
@@ -312,28 +312,18 @@
           disputeResolverFees,
           sellerAllowList,
         });
-<<<<<<< HEAD
 
         if (versionsWithActivateDRFunction.includes(version)) {
           //ADMIN role activates Dispute Resolver
           await accountHandler.connect(deployer).activateDisputeResolver(disputeResolver.id);
         }
-=======
-        //ADMIN role activates Dispute Resolver
-        await accountHandler.connect(deployer).activateDisputeResolver(disputeResolver.id);
-
->>>>>>> 621887aa
         break;
       }
 
       case entityType.SELLER: {
         const seller = mockSeller(wallet.address, wallet.address, wallet.address, wallet.address, true);
-<<<<<<< HEAD
-
         const id = (seller.id = nextAccountId.toString());
-=======
-        const id = seller.id;
->>>>>>> 621887aa
+
         let authToken;
 
         // randomly decide if auth token is used or not
@@ -1515,11 +1505,7 @@
         }
         case entityType.SELLER: {
           const seller = mockSeller(wallet.address, wallet.address, wallet.address, wallet.address, true);
-<<<<<<< HEAD
           const id = (seller.id = nextAccountId.toString());
-=======
-          const id = seller.id;
->>>>>>> 621887aa
           let authToken = mockAuthToken();
 
           // set unique new voucherInitValues
@@ -1713,7 +1699,6 @@
   shell.exec(`git reset HEAD contracts scripts`);
 }
 
-<<<<<<< HEAD
 async function getDisputeResolver(accountHandler, value, { getBy }) {
   let exist, DR, DRFees, sellerAllowList;
   if (getBy == "address") {
@@ -1759,8 +1744,6 @@
   return { exist, buyer };
 }
 
-=======
->>>>>>> 621887aa
 exports.deploySuite = deploySuite;
 exports.upgradeSuite = upgradeSuite;
 exports.upgradeClients = upgradeClients;
