--- conflicted
+++ resolved
@@ -23,12 +23,8 @@
 const Receipt = require("../../scripts/domain/Receipt");
 const Voucher = require("../../scripts/domain/Voucher");
 const Dispute = require("../../scripts/domain/Dispute");
-<<<<<<< HEAD
 const RoyaltyInfo = require("../../scripts/domain/RoyaltyInfo");
-const { applyPercentage } = require("../../test/util/utils.js");
-=======
 const { applyPercentage, incrementer } = require("../../test/util/utils.js");
->>>>>>> f685df37
 const { oneWeek, oneMonth } = require("./constants.js");
 const PriceType = require("../../scripts/domain/PriceType");
 let DisputeResolver = require("../../scripts/domain/DisputeResolver.js");
@@ -80,11 +76,8 @@
   const metadataUri = `https://ipfs.io/ipfs/${metadataHash}`;
   const voided = false;
   const collectionIndex = "0";
-<<<<<<< HEAD
+  const priceType = PriceType.Static;
   const royaltyInfo = new RoyaltyInfo([], []);
-=======
-  const priceType = PriceType.Static;
->>>>>>> f685df37
 
   // Create a valid offer, then set fields in tests directly
   let offer = new Offer(
@@ -99,11 +92,8 @@
     metadataHash,
     voided,
     collectionIndex,
-<<<<<<< HEAD
+    priceType,
     royaltyInfo
-=======
-    priceType
->>>>>>> f685df37
   );
 
   const offerDates = await mockOfferDates();
