--- conflicted
+++ resolved
@@ -9,17 +9,11 @@
 describe("Dispute", function () {
   // Suite-wide scope
   let dispute, object, promoted, clone, dehydrated, rehydrated, key, value, struct;
-<<<<<<< HEAD
   let exchangeId, complaint, state, resolution;
-=======
-  let exchangeId, disputedDate, finalizedDate, complaint, state, resolution;
->>>>>>> b32afe52
 
   beforeEach(async function () {
     // Required constructor params
     exchangeId = "2112";
-    disputedDate = "1661442001";
-    finalizedDate = "166145000";
     complaint = "complain text";
     state = DisputeState.Resolving;
     resolution = new Resolution("500");
@@ -27,11 +21,7 @@
 
   context("📋 Constructor", async function () {
     it("Should allow creation of valid, fully populated Dispute instance", async function () {
-<<<<<<< HEAD
       dispute = new Dispute(exchangeId, complaint, state, resolution);
-=======
-      dispute = new Dispute(exchangeId, disputedDate, finalizedDate, complaint, state, resolution);
->>>>>>> b32afe52
       expect(dispute.exchangeIdIsValid()).is.true;
       expect(dispute.isValid()).is.true;
     });
@@ -40,11 +30,7 @@
   context("📋 Field validations", async function () {
     beforeEach(async function () {
       // Create a valid dispute, then set fields in tests directly
-<<<<<<< HEAD
       dispute = new Dispute(exchangeId, complaint, state, resolution);
-=======
-      dispute = new Dispute(exchangeId, disputedDate, finalizedDate, complaint, state, resolution);
->>>>>>> b32afe52
       expect(dispute.isValid()).is.true;
     });
 
@@ -72,60 +58,6 @@
       // Valid field value
       dispute.exchangeId = "126";
       expect(dispute.exchangeIdIsValid()).is.true;
-      expect(dispute.isValid()).is.true;
-    });
-
-    it("Always present, disputedDate must be the string representation of a BigNumber", async function () {
-      // Invalid field value
-      dispute.disputedDate = "zedzdeadbaby";
-      expect(dispute.disputedDateIsValid()).is.false;
-      expect(dispute.isValid()).is.false;
-
-      // Invalid field value
-      dispute.disputedDate = new Date();
-      expect(dispute.disputedDateIsValid()).is.false;
-      expect(dispute.isValid()).is.false;
-
-      // Invalid field value
-      dispute.disputedDate = 12;
-      expect(dispute.disputedDateIsValid()).is.false;
-      expect(dispute.isValid()).is.false;
-
-      // Valid field value
-      dispute.disputedDate = "0";
-      expect(dispute.disputedDateIsValid()).is.true;
-      expect(dispute.isValid()).is.true;
-
-      // Valid field value
-      dispute.disputedDate = "126";
-      expect(dispute.disputedDateIsValid()).is.true;
-      expect(dispute.isValid()).is.true;
-    });
-
-    it("Always present, finalizedDate must be the string representation of a BigNumber", async function () {
-      // Invalid field value
-      dispute.finalizedDate = "zedzdeadbaby";
-      expect(dispute.finalizedDateIsValid()).is.false;
-      expect(dispute.isValid()).is.false;
-
-      // Invalid field value
-      dispute.finalizedDate = new Date();
-      expect(dispute.finalizedDateIsValid()).is.false;
-      expect(dispute.isValid()).is.false;
-
-      // Invalid field value
-      dispute.finalizedDate = 12;
-      expect(dispute.finalizedDateIsValid()).is.false;
-      expect(dispute.isValid()).is.false;
-
-      // Valid field value
-      dispute.finalizedDate = "0";
-      expect(dispute.finalizedDateIsValid()).is.true;
-      expect(dispute.isValid()).is.true;
-
-      // Valid field value
-      dispute.finalizedDate = "126";
-      expect(dispute.finalizedDateIsValid()).is.true;
       expect(dispute.isValid()).is.true;
     });
 
@@ -204,11 +136,7 @@
   context("📋 Utility functions", async function () {
     beforeEach(async function () {
       // Create a valid dispute, then set fields in tests directly
-<<<<<<< HEAD
       dispute = new Dispute(exchangeId, complaint, state, resolution);
-=======
-      dispute = new Dispute(exchangeId, disputedDate, finalizedDate, complaint, state, resolution);
->>>>>>> b32afe52
       expect(dispute.isValid()).is.true;
 
       // Get plain object
@@ -222,11 +150,7 @@
       };
 
       // Struct representation
-<<<<<<< HEAD
       struct = [exchangeId, complaint, state, resolution.toStruct()];
-=======
-      struct = [exchangeId, disputedDate, finalizedDate, complaint, state, resolution.toStruct()];
->>>>>>> b32afe52
     });
 
     context("👉 Static", async function () {
