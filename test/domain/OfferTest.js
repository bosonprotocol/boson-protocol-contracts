--- conflicted
+++ resolved
@@ -2,11 +2,8 @@
 const { getSigners, parseUnits, ZeroAddress } = hre.ethers;
 const { expect } = require("chai");
 const Offer = require("../../scripts/domain/Offer");
-<<<<<<< HEAD
+const PriceType = require("../../scripts/domain/PriceType");
 const RoyaltyInfo = require("../../scripts/domain/RoyaltyInfo");
-=======
-const PriceType = require("../../scripts/domain/PriceType");
->>>>>>> f685df37
 
 /**
  *  Test the Offer domain entity
@@ -26,11 +23,8 @@
     metadataHash,
     voided,
     collectionIndex,
-<<<<<<< HEAD
+    priceType,
     royaltyInfo;
-=======
-    priceType;
->>>>>>> f685df37
 
   beforeEach(async function () {
     // Get a list of accounts
@@ -47,14 +41,11 @@
     metadataUri = `https://ipfs.io/ipfs/${metadataHash}`;
     voided = false;
     collectionIndex = "2";
-<<<<<<< HEAD
+    priceType = PriceType.Static;
     royaltyInfo = new RoyaltyInfo(
       accounts.slice(0, 3).map((a) => a.address),
       ["16", "32", "64"]
     );
-=======
-    priceType = PriceType.Static;
->>>>>>> f685df37
   });
 
   context("📋 Constructor", async function () {
@@ -72,11 +63,8 @@
         metadataHash,
         voided,
         collectionIndex,
-<<<<<<< HEAD
+        priceType,
         royaltyInfo
-=======
-        priceType
->>>>>>> f685df37
       );
       expect(offer.idIsValid()).is.true;
       expect(offer.sellerIdIsValid()).is.true;
@@ -89,11 +77,8 @@
       expect(offer.metadataHashIsValid()).is.true;
       expect(offer.voidedIsValid()).is.true;
       expect(offer.collectionIndexIsValid()).is.true;
-<<<<<<< HEAD
+      expect(offer.priceTypeIsValid()).is.true;
       expect(offer.royaltyInfoIsValid()).is.true;
-=======
-      expect(offer.priceTypeIsValid()).is.true;
->>>>>>> f685df37
       expect(offer.isValid()).is.true;
     });
   });
@@ -113,11 +98,8 @@
         metadataHash,
         voided,
         collectionIndex,
-<<<<<<< HEAD
+        priceType,
         royaltyInfo
-=======
-        priceType
->>>>>>> f685df37
       );
       expect(offer.isValid()).is.true;
     });
@@ -359,7 +341,43 @@
       expect(offer.isValid()).is.true;
     });
 
-<<<<<<< HEAD
+    it("Always present, priceType must be a valid PriceType", async function () {
+      // Invalid field value
+      offer.priceType = "zedzdeadbaby";
+      expect(offer.priceTypeIsValid()).is.false;
+      expect(offer.isValid()).is.false;
+
+      // Invalid field value
+      offer.priceType = new Date();
+      expect(offer.priceTypeIsValid()).is.false;
+      expect(offer.isValid()).is.false;
+
+      // Invalid field value
+      offer.priceType = 12;
+      expect(offer.priceTypeIsValid()).is.false;
+      expect(offer.isValid()).is.false;
+
+      // Invalid field value
+      offer.priceType = "0";
+      expect(offer.priceTypeIsValid()).is.false;
+      expect(offer.isValid()).is.false;
+
+      // Invalid field value
+      offer.priceType = "126";
+      expect(offer.priceTypeIsValid()).is.false;
+      expect(offer.isValid()).is.false;
+
+      // Valid field value
+      offer.priceType = PriceType.Static;
+      expect(offer.priceTypeIsValid()).is.true;
+      expect(offer.isValid()).is.true;
+
+      // Valid field value
+      offer.priceType = PriceType.Discovery;
+      expect(offer.priceTypeIsValid()).is.true;
+      expect(offer.isValid()).is.true;
+    });
+
     it("Always present, royaltyInfo must be a RoyaltyInfo instance", async function () {
       // Invalid field value
       offer.royaltyInfo = 12;
@@ -382,43 +400,6 @@
       // Valid field value
       offer.royaltyInfo = new RoyaltyInfo([], []);
       expect(offer.royaltyInfoIsValid()).is.true;
-=======
-    it("Always present, priceType must be a valid PriceType", async function () {
-      // Invalid field value
-      offer.priceType = "zedzdeadbaby";
-      expect(offer.priceTypeIsValid()).is.false;
-      expect(offer.isValid()).is.false;
-
-      // Invalid field value
-      offer.priceType = new Date();
-      expect(offer.priceTypeIsValid()).is.false;
-      expect(offer.isValid()).is.false;
-
-      // Invalid field value
-      offer.priceType = 12;
-      expect(offer.priceTypeIsValid()).is.false;
-      expect(offer.isValid()).is.false;
-
-      // Invalid field value
-      offer.priceType = "0";
-      expect(offer.priceTypeIsValid()).is.false;
-      expect(offer.isValid()).is.false;
-
-      // Invalid field value
-      offer.priceType = "126";
-      expect(offer.priceTypeIsValid()).is.false;
-      expect(offer.isValid()).is.false;
-
-      // Valid field value
-      offer.priceType = PriceType.Static;
-      expect(offer.priceTypeIsValid()).is.true;
-      expect(offer.isValid()).is.true;
-
-      // Valid field value
-      offer.priceType = PriceType.Discovery;
-      expect(offer.priceTypeIsValid()).is.true;
->>>>>>> f685df37
-      expect(offer.isValid()).is.true;
     });
   });
 
@@ -440,11 +421,8 @@
         metadataHash,
         voided,
         collectionIndex,
-<<<<<<< HEAD
+        priceType,
         royaltyInfo
-=======
-        priceType
->>>>>>> f685df37
       );
       expect(offer.isValid()).is.true;
 
@@ -461,11 +439,8 @@
         metadataHash,
         voided,
         collectionIndex,
-<<<<<<< HEAD
+        priceType,
         royaltyInfo,
-=======
-        priceType,
->>>>>>> f685df37
       };
     });
 
@@ -496,11 +471,8 @@
           offer.metadataHash,
           offer.voided,
           offer.collectionIndex,
-<<<<<<< HEAD
+          offer.priceType,
           offer.royaltyInfo.toStruct(),
-=======
-          offer.priceType,
->>>>>>> f685df37
         ];
 
         // Get struct
