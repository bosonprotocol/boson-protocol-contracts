--- conflicted
+++ resolved
@@ -30,11 +30,7 @@
   let protocolFeePrecentage;
 
   beforeEach(async function () {
-<<<<<<< HEAD
-    protocolFeePrecentage = "200"; // 0.2 %
-=======
     protocolFeePrecentage = "200"; // 2 %
->>>>>>> 08a4c32d
 
     // Get a list of accounts
     accounts = await ethers.getSigners();
@@ -47,11 +43,7 @@
     id = sellerId = "0";
     price = ethers.utils.parseUnits("1.5", "ether").toString();
     sellerDeposit = ethers.utils.parseUnits("0.25", "ether").toString();
-<<<<<<< HEAD
-    protocolFee = ethers.BigNumber.from(price).add(sellerDeposit).mul(protocolFeePrecentage).div("10000").toString();
-=======
     protocolFee = calculateProtocolFee(sellerDeposit, price, protocolFeePrecentage);
->>>>>>> 08a4c32d
     buyerCancelPenalty = ethers.utils.parseUnits("0.05", "ether").toString();
     quantityAvailable = "1";
     validFromDate = ethers.BigNumber.from(Date.now()).toString(); // valid from now
