const { ethers } = require("hardhat");
const { ZeroAddress, getContractFactory, parseUnits, provider, getContractAt, MaxUint256 } = ethers;
const { expect } = require("chai");

const Exchange = require("../../scripts/domain/Exchange");
const PriceDiscovery = require("../../scripts/domain/PriceDiscovery");
const Side = require("../../scripts/domain/Side");
const PriceType = require("../../scripts/domain/PriceType.js");
const { DisputeResolverFee } = require("../../scripts/domain/DisputeResolverFee");
const PausableRegion = require("../../scripts/domain/PausableRegion.js");
const { FundsList } = require("../../scripts/domain/Funds");
const { getInterfaceIds } = require("../../scripts/config/supported-interfaces.js");
const { RevertReasons } = require("../../scripts/config/revert-reasons.js");
const { deployMockTokens } = require("../../scripts/util/deploy-mock-tokens");
const {
  mockOffer,
  mockDisputeResolver,
  mockAuthToken,
  mockVoucherInitValues,
  mockSeller,
  mockVoucher,
  mockExchange,
  mockBuyer,
  accountId,
} = require("../util/mock");
const {
  setNextBlockTimestamp,
  calculateVoucherExpiry,
  calculateBosonProxyAddress,
  calculateCloneAddress,
  applyPercentage,
  setupTestEnvironment,
  getSnapshot,
  revertToSnapshot,
  deriveTokenId,
  getCurrentBlockAndSetTimeForward,
} = require("../util/utils.js");
const { oneWeek, oneMonth } = require("../util/constants");

/**
 *  Test the Boson Price Discovery Handler interface
 */
describe("IPriceDiscoveryHandlerFacet", function () {
  // Common vars
  let InterfaceIds;
  let pauser, assistant, admin, treasury, rando, buyer, assistantDR, adminDR, treasuryDR;
  let erc165,
    accountHandler,
    exchangeHandler,
    offerHandler,
    fundsHandler,
    pauseHandler,
    configHandler,
    priceDiscoveryHandler;
  let bosonVoucherClone;
  let offerId, seller, disputeResolverId;
  let block, tx;
  let support;
  let price, sellerPool;
  let voucherRedeemableFrom;
  let voucherValid;
  let protocolFeePercentage;
  let voucher;
  let exchange;
  let disputeResolver, disputeResolverFees;
  let expectedCloneAddress;
  let voucherInitValues;
  let emptyAuthToken;
  let agentId;
  let exchangeId;
  let offer, offerFees;
  let offerDates, offerDurations;
  let weth;
  let protocolDiamondAddress;
  let snapshotId;
  let priceDiscoveryContract;
  let tokenId;
  let bosonVoucher;
<<<<<<< HEAD
  let offerFeeLimit;
=======
  let bosonErrors;
>>>>>>> f685df37

  before(async function () {
    accountId.next(true);

    // get interface Ids
    InterfaceIds = await getInterfaceIds();

    // Add WETH
    const wethFactory = await getContractFactory("WETH9");
    weth = await wethFactory.deploy();
    await weth.waitForDeployment();

    // Specify contracts needed for this test
    const contracts = {
      erc165: "ERC165Facet",
      accountHandler: "IBosonAccountHandler",
      offerHandler: "IBosonOfferHandler",
      exchangeHandler: "IBosonExchangeHandler",
      fundsHandler: "IBosonFundsHandler",
      configHandler: "IBosonConfigHandler",
      pauseHandler: "IBosonPauseHandler",
      priceDiscoveryHandler: "IBosonPriceDiscoveryHandler",
    };

    ({
      signers: [pauser, admin, treasury, buyer, rando, adminDR, treasuryDR],
      contractInstances: {
        erc165,
        accountHandler,
        offerHandler,
        exchangeHandler,
        fundsHandler,
        configHandler,
        pauseHandler,
        priceDiscoveryHandler,
      },
      protocolConfig: [, , { percentage: protocolFeePercentage }],
      diamondAddress: protocolDiamondAddress,
    } = await setupTestEnvironment(contracts, { wethAddress: await weth.getAddress() }));

    bosonErrors = await getContractAt("BosonErrors", await configHandler.getAddress());

    // make all account the same
    assistant = admin;
    assistantDR = adminDR;

    // Deploy PriceDiscovery contract
    const PriceDiscoveryFactory = await getContractFactory("PriceDiscovery");
    priceDiscoveryContract = await PriceDiscoveryFactory.deploy();
    await priceDiscoveryContract.waitForDeployment();

    // Get snapshot id
    snapshotId = await getSnapshot();
  });

  afterEach(async function () {
    await revertToSnapshot(snapshotId);
    snapshotId = await getSnapshot();
  });

  // Interface support (ERC-156 provided by ProtocolDiamond, others by waitForDeployment facets)
  context("📋 Interfaces", async function () {
    context("👉 supportsInterface()", async function () {
      it("should indicate support for IPriceDiscoveryHandlerFacet interface", async function () {
        // Current interfaceId for IBosonPriceDiscoveryHandler
        support = await erc165.supportsInterface(InterfaceIds.IBosonPriceDiscoveryHandler);

        // Test
        expect(support, "PriceDiscoveryHandlerFacet interface not supported").is.true;
      });
    });
  });

  // All supported Price discovery methods
  context("📋 Price discovery Methods", async function () {
    beforeEach(async function () {
      // Initial ids for all the things
      exchangeId = offerId = "1";
      agentId = "0"; // agent id is optional while creating an offer
      offerFeeLimit = MaxUint256; // unlimited offer fee to not affect the tests

      // Create a valid seller
      seller = mockSeller(assistant.address, admin.address, ZeroAddress, treasury.address);
      expect(seller.isValid()).is.true;

      // AuthToken
      emptyAuthToken = mockAuthToken();
      expect(emptyAuthToken.isValid()).is.true;

      // VoucherInitValues
      voucherInitValues = mockVoucherInitValues();
      expect(voucherInitValues.isValid()).is.true;

      await accountHandler.connect(admin).createSeller(seller, emptyAuthToken, voucherInitValues);

      const beaconProxyAddress = await calculateBosonProxyAddress(protocolDiamondAddress);
      expectedCloneAddress = calculateCloneAddress(protocolDiamondAddress, beaconProxyAddress, admin.address);

      // Create a valid dispute resolver
      disputeResolver = mockDisputeResolver(
        assistantDR.address,
        adminDR.address,
        ZeroAddress,
        treasuryDR.address,
        true
      );
      expect(disputeResolver.isValid()).is.true;

      //Create DisputeResolverFee array so offer creation will succeed
      disputeResolverFees = [new DisputeResolverFee(ZeroAddress, "Native", "0")];

      // Make empty seller list, so every seller is allowed
      const sellerAllowList = [];

      // Register the dispute resolver
      await accountHandler
        .connect(adminDR)
        .createDisputeResolver(disputeResolver, disputeResolverFees, sellerAllowList);

      // Create the offer
      const mo = await mockOffer();
      ({ offerDates, offerDurations } = mo);
      offer = mo.offer;
      offer.priceType = PriceType.Discovery;
      offer.price = "0";
      offer.buyerCancelPenalty = "0";
      offerFees = mo.offerFees;
      offerFees.protocolFee = applyPercentage(offer.price, protocolFeePercentage);

      offer.quantityAvailable = "10";
      disputeResolverId = mo.disputeResolverId;

      offerDurations.voucherValid = (oneMonth * 12n).toString();

      // Check if domains are valid
      expect(offer.isValid()).is.true;
      expect(offerDates.isValid()).is.true;
      expect(offerDurations.isValid()).is.true;

      // Create the offer, reserve range and premint vouchers
      await offerHandler
        .connect(assistant)
        .createOffer(offer, offerDates, offerDurations, disputeResolverId, agentId, offerFeeLimit);
      await offerHandler.connect(assistant).reserveRange(offer.id, offer.quantityAvailable, assistant.address);
      bosonVoucher = await getContractAt("BosonVoucher", expectedCloneAddress);
      await bosonVoucher.connect(assistant).preMint(offer.id, offer.quantityAvailable);
      await bosonVoucher.connect(assistant).setApprovalForAll(await priceDiscoveryContract.getAddress(), true);

      // Set used variables
      voucherRedeemableFrom = offerDates.voucherRedeemableFrom;
      voucherValid = offerDurations.voucherValid;
      sellerPool = parseUnits("15", "ether").toString();

      // Required voucher constructor params
      voucher = mockVoucher();
      voucher.redeemedDate = "0";

      // Mock exchange
      exchange = mockExchange();
      exchange.finalizedDate = "0";

      // Deposit seller funds so the commit will succeed
      await fundsHandler.connect(assistant).depositFunds(seller.id, ZeroAddress, sellerPool, { value: sellerPool });
    });

    afterEach(async function () {
      // Reset the accountId iterator
      accountId.next(true);
    });

    context("👉 commitToPriceDiscoveryOffer()", async function () {
      let priceDiscovery;
      let newBuyer;

      context("Ask order", async function () {
        let order;
        beforeEach(async function () {
          // Price on secondary market
          price = 100n;
          tokenId = deriveTokenId(offer.id, exchangeId);

          // Prepare calldata for PriceDiscovery contract
          order = {
            seller: assistant.address,
            buyer: buyer.address,
            voucherContract: expectedCloneAddress,
            tokenId: tokenId,
            exchangeToken: offer.exchangeToken,
            price: price,
          };

          const priceDiscoveryData = priceDiscoveryContract.interface.encodeFunctionData("fulfilBuyOrder", [order]);
          const priceDiscoveryContractAddress = await priceDiscoveryContract.getAddress();

          priceDiscovery = new PriceDiscovery(
            price,
            Side.Ask,
            priceDiscoveryContractAddress,
            priceDiscoveryContractAddress,
            priceDiscoveryData
          );

          // Approve transfers
          // Buyer does not approve, since its in ETH.
          // Seller approves price discovery to transfer the voucher
          bosonVoucherClone = await getContractAt("IBosonVoucher", expectedCloneAddress);
          await bosonVoucherClone.connect(buyer).setApprovalForAll(await priceDiscoveryContract.getAddress(), true);

          newBuyer = mockBuyer(buyer.address);
          exchange.buyerId = newBuyer.id;
        });

        it("should emit FundsEncumbered and BuyerCommitted events", async function () {
          // Commit to offer
          tx = await priceDiscoveryHandler
            .connect(buyer)
            .commitToPriceDiscoveryOffer(buyer.address, tokenId, priceDiscovery, { value: price });

          // Get the block timestamp of the confirmed tx
          block = await provider.getBlock(tx.blockNumber);

          // Update the committed date in the expected exchange struct with the block timestamp of the tx
          voucher.committedDate = block.timestamp.toString();
          voucher.validUntilDate = calculateVoucherExpiry(block, voucherRedeemableFrom, voucherValid);

          // Test for events
          // Seller deposit
          await expect(tx)
            .to.emit(priceDiscoveryHandler, "FundsEncumbered")
            .withArgs(seller.id, ZeroAddress, offer.sellerDeposit, expectedCloneAddress);

          // Buyers funds - in ask order, they are taken from the seller deposit
          await expect(tx)
            .to.emit(priceDiscoveryHandler, "FundsEncumbered")
            .withArgs(seller.id, ZeroAddress, price, buyer.address);

          await expect(tx)
            .to.emit(priceDiscoveryHandler, "BuyerCommitted")
            .withArgs(offerId, newBuyer.id, exchangeId, exchange.toStruct(), voucher.toStruct(), expectedCloneAddress);
        });

        it("should update state", async function () {
          // Escrow amount before
          const escrowBefore = await provider.getBalance(await priceDiscoveryHandler.getAddress());
          const buyerBefore = await provider.getBalance(buyer.address);
          const { funds: sellerAvailableFundsBefore } = FundsList.fromStruct(
            await fundsHandler.getAvailableFunds(seller.id, [ZeroAddress])
          );

          // Commit to offer
          await priceDiscoveryHandler
            .connect(buyer)
            .commitToPriceDiscoveryOffer(buyer.address, tokenId, priceDiscovery, { value: price, gasPrice: 0 });

          // Get the exchange as a struct
          const [, exchangeStruct] = await exchangeHandler.connect(rando).getExchange(exchangeId);

          // Parse into entity
          let returnedExchange = Exchange.fromStruct(exchangeStruct);
          expect(returnedExchange.buyerId).to.equal(newBuyer.id);

          // Contract's balance should stay the same (funds are only moved from the pool to the escrow)
          const escrowAfter = await provider.getBalance(await priceDiscoveryHandler.getAddress());
          expect(escrowAfter).to.equal(escrowBefore);

          // Buyer's balance should decrease
          const buyerAfter = await provider.getBalance(buyer.address);
          expect(buyerAfter).to.equal(buyerBefore - price);

          // Seller's available funds should decrease for the amount of the seller deposit and the price
          const { funds: sellerAvailableFundsAfter } = FundsList.fromStruct(
            await fundsHandler.getAvailableFunds(seller.id, [ZeroAddress])
          );
          expect(BigInt(sellerAvailableFundsAfter[0].availableAmount)).to.equal(
            BigInt(sellerAvailableFundsBefore[0].availableAmount) - BigInt(offer.sellerDeposit) - price
          );
        });

        it("should transfer the voucher", async function () {
          // seller is owner of voucher
          expect(await bosonVoucherClone.ownerOf(tokenId)).to.equal(assistant.address);

          // Commit to offer
          await priceDiscoveryHandler
            .connect(buyer)
            .commitToPriceDiscoveryOffer(buyer.address, tokenId, priceDiscovery, { value: price });

          // buyer is owner of voucher
          expect(await bosonVoucherClone.ownerOf(tokenId)).to.equal(buyer.address);
        });

        it("should not increment the next exchange id counter", async function () {
          const nextExchangeIdBefore = await exchangeHandler.getNextExchangeId();

          // Commit to offer, creating a new exchange
          await priceDiscoveryHandler
            .connect(buyer)
            .commitToPriceDiscoveryOffer(buyer.address, tokenId, priceDiscovery, { value: price });

          // Get the next exchange id and ensure it was no incremented
          const nextExchangeIdAfter = await exchangeHandler.getNextExchangeId();
          expect(nextExchangeIdAfter).to.equal(nextExchangeIdBefore);
        });

        it("Should not decrement quantityAvailable", async function () {
          // Get quantityAvailable before
          const [, { quantityAvailable: quantityAvailableBefore }] = await offerHandler
            .connect(rando)
            .getOffer(offerId);

          // Commit to offer, creating a new exchange
          await priceDiscoveryHandler
            .connect(buyer)
            .commitToPriceDiscoveryOffer(buyer.address, tokenId, priceDiscovery, { value: price });

          // Get quantityAvailable after
          const [, { quantityAvailable: quantityAvailableAfter }] = await offerHandler.connect(rando).getOffer(offerId);

          expect(quantityAvailableAfter).to.equal(quantityAvailableBefore, "Quantity available should be the same");
        });

        it("It is possible to commit on someone else's behalf", async function () {
          const buyerBefore = await provider.getBalance(buyer.address);
          const callerBefore = await provider.getBalance(rando.address);

          // Commit to offer
          tx = await priceDiscoveryHandler
            .connect(rando)
            .commitToPriceDiscoveryOffer(buyer.address, tokenId, priceDiscovery, { value: price, gasPrice: 0 });

          // Get the block timestamp of the confirmed tx
          block = await provider.getBlock(tx.blockNumber);

          // Update the committed date in the expected exchange struct with the block timestamp of the tx
          voucher.committedDate = block.timestamp.toString();
          voucher.validUntilDate = calculateVoucherExpiry(block, voucherRedeemableFrom, voucherValid);

          await expect(tx)
            .to.emit(priceDiscoveryHandler, "BuyerCommitted")
            .withArgs(offerId, newBuyer.id, exchangeId, exchange.toStruct(), voucher.toStruct(), expectedCloneAddress);

          // Buyer is owner of voucher, not rando
          expect(await bosonVoucherClone.ownerOf(tokenId)).to.equal(buyer.address);

          // Buyer's balance should not change
          const buyerAfter = await provider.getBalance(buyer.address);
          expect(buyerAfter).to.equal(buyerBefore);

          // Caller's balance should decrease
          const callerAfter = await provider.getBalance(rando.address);
          expect(callerAfter).to.equal(callerBefore - price);
        });

        it("Works if the buyer provides offerId instead of tokenId", async function () {
          // Commit to offer
          tx = await priceDiscoveryHandler
            .connect(buyer)
            .commitToPriceDiscoveryOffer(buyer.address, offer.id, priceDiscovery, { value: price });

          // Get the block timestamp of the confirmed tx
          block = await provider.getBlock(tx.blockNumber);

          // Update the committed date in the expected exchange struct with the block timestamp of the tx
          voucher.committedDate = block.timestamp.toString();
          voucher.validUntilDate = calculateVoucherExpiry(block, voucherRedeemableFrom, voucherValid);

          // Test for events
          // Seller deposit
          await expect(tx)
            .to.emit(priceDiscoveryHandler, "FundsEncumbered")
            .withArgs(seller.id, ZeroAddress, offer.sellerDeposit, expectedCloneAddress);

          // Buyers funds - in ask order, they are taken from the seller deposit
          await expect(tx)
            .to.emit(priceDiscoveryHandler, "FundsEncumbered")
            .withArgs(seller.id, ZeroAddress, price, buyer.address);

          await expect(tx)
            .to.emit(priceDiscoveryHandler, "BuyerCommitted")
            .withArgs(offerId, newBuyer.id, exchangeId, exchange.toStruct(), voucher.toStruct(), expectedCloneAddress);
        });

        context("💔 Revert Reasons", async function () {
          it("The exchanges region of protocol is paused", async function () {
            // Pause the exchanges region of the protocol
            await pauseHandler.connect(pauser).pause([PausableRegion.Exchanges]);

            // Attempt to commit, expecting revert
            await expect(
              priceDiscoveryHandler
                .connect(buyer)
                .commitToPriceDiscoveryOffer(buyer.address, tokenId, priceDiscovery, { value: price })
            ).to.revertedWithCustomError(bosonErrors, RevertReasons.REGION_PAUSED);
          });

          it("The buyers region of protocol is paused", async function () {
            // Pause the buyers region of the protocol
            await pauseHandler.connect(pauser).pause([PausableRegion.Buyers]);

            // Attempt to commit, expecting revert
            await expect(
              priceDiscoveryHandler
                .connect(buyer)
                .commitToPriceDiscoveryOffer(buyer.address, tokenId, priceDiscovery, { value: price })
            ).to.revertedWithCustomError(bosonErrors, RevertReasons.REGION_PAUSED);
          });

          it("buyer address is the zero address", async function () {
            // Attempt to commit, expecting revert
            await expect(
              priceDiscoveryHandler
                .connect(buyer)
                .commitToPriceDiscoveryOffer(ZeroAddress, tokenId, priceDiscovery, { value: price })
            ).to.revertedWithCustomError(bosonErrors, RevertReasons.INVALID_ADDRESS);
          });

          it("token id is invalid", async function () {
            // An invalid token id
            exchangeId = "666";
            tokenId = deriveTokenId(offer.id, exchangeId);
            order.tokenId = tokenId;
            const priceDiscoveryData = priceDiscoveryContract.interface.encodeFunctionData("fulfilBuyOrder", [order]);
            priceDiscovery.priceDiscoveryData = priceDiscoveryData;

            // Attempt to commit, expecting revert
            await expect(
              priceDiscoveryHandler
                .connect(buyer)
                .commitToPriceDiscoveryOffer(buyer.address, tokenId, priceDiscovery, { value: price })
            ).to.revertedWith(RevertReasons.ERC721_INVALID_TOKEN_ID);
          });

          it("offer is voided", async function () {
            // Void the offer first
            await offerHandler.connect(assistant).voidOffer(offerId);

            // Attempt to commit to the voided offer, expecting revert
            await expect(
              priceDiscoveryHandler
                .connect(buyer)
                .commitToPriceDiscoveryOffer(buyer.address, tokenId, priceDiscovery, { value: price })
            ).to.revertedWithCustomError(bosonErrors, RevertReasons.OFFER_HAS_BEEN_VOIDED);
          });

          it("offer is not yet available for commits", async function () {
            // Create an offer with staring date in the future
            // get current block timestamp
            const block = await provider.getBlock("latest");

            // set validFrom date in the past
            offerDates.validFrom = (BigInt(block.timestamp) + oneMonth * 6n).toString(); // 6 months in the future
            offerDates.validUntil = BigInt(offerDates.validFrom + 10).toString(); // just after the valid from so it succeeds.

            offer.id = "2";
            exchangeId = await exchangeHandler.getNextExchangeId();
            let tokenId = deriveTokenId(offer.id, exchangeId);
            await offerHandler
              .connect(assistant)
              .createOffer(offer, offerDates, offerDurations, disputeResolverId, agentId, offerFeeLimit);
            await offerHandler.connect(assistant).reserveRange(offer.id, offer.quantityAvailable, assistant.address);
            await bosonVoucher.connect(assistant).preMint(offer.id, offer.quantityAvailable);

            // Attempt to commit to the not available offer, expecting revert
            order.tokenId = tokenId;
            const priceDiscoveryData = priceDiscoveryContract.interface.encodeFunctionData("fulfilBuyOrder", [order]);
            priceDiscovery.priceDiscoveryData = priceDiscoveryData;
            await expect(
              priceDiscoveryHandler
                .connect(buyer)
                .commitToPriceDiscoveryOffer(buyer.address, tokenId, priceDiscovery, { value: price })
            ).to.revertedWithCustomError(bosonErrors, RevertReasons.OFFER_NOT_AVAILABLE);
          });

          it("offer has expired", async function () {
            // Go past offer expiration date
            await setNextBlockTimestamp(Number(offerDates.validUntil) + 1);

            // Attempt to commit to the expired offer, expecting revert
            await expect(
              priceDiscoveryHandler
                .connect(buyer)
                .commitToPriceDiscoveryOffer(buyer.address, tokenId, priceDiscovery, { value: price })
            ).to.revertedWithCustomError(bosonErrors, RevertReasons.OFFER_HAS_EXPIRED);
          });

          it.skip("offer sold", async function () {
            // maybe for offers without explicit token id
          });

          it("protocol fees to high", async function () {
            // Set protocol fees to 95%
            await configHandler.setProtocolFeePercentage(9500);
            // Set royalty fees to 6%
            await bosonVoucherClone.connect(assistant).setRoyaltyPercentage(600);

            // Attempt to commit, expecting revert
            await expect(
              priceDiscoveryHandler
                .connect(buyer)
                .commitToPriceDiscoveryOffer(buyer.address, tokenId, priceDiscovery, { value: price })
            ).to.revertedWithCustomError(bosonErrors, RevertReasons.FEE_AMOUNT_TOO_HIGH);
          });

          it("insufficient values sent", async function () {
            price = price - 1n;
            // Attempt to commit, expecting revert
            await expect(
              priceDiscoveryHandler
                .connect(buyer)
                .commitToPriceDiscoveryOffer(buyer.address, tokenId, priceDiscovery, { value: price })
            ).to.revertedWithCustomError(bosonErrors, RevertReasons.INSUFFICIENT_VALUE_RECEIVED);
          });

          it("price discovery does not send the voucher anywhere", async function () {
            // Deploy bad price discovery contract
            const PriceDiscoveryFactory = await getContractFactory("PriceDiscoveryNoTransfer");
            const priceDiscoveryContract = await PriceDiscoveryFactory.deploy();
            await priceDiscoveryContract.waitForDeployment();

            // Prepare calldata for PriceDiscovery contract
            tokenId = deriveTokenId(offer.id, exchangeId);
            order.tokenId = tokenId;

            const priceDiscoveryData = priceDiscoveryContract.interface.encodeFunctionData("fulfilBuyOrder", [order]);
            const priceDiscoveryContractAddress = await priceDiscoveryContract.getAddress();
            priceDiscovery = new PriceDiscovery(
              price,
              Side.Ask,
              priceDiscoveryContractAddress,
              priceDiscoveryContractAddress,
              priceDiscoveryData
            );

            // Attempt to commit, expecting revert
            await expect(
              priceDiscoveryHandler
                .connect(buyer)
                .commitToPriceDiscoveryOffer(buyer.address, tokenId, priceDiscovery, { value: price })
            ).to.revertedWithCustomError(bosonErrors, RevertReasons.TOKEN_ID_MISMATCH);
          });

          it("price discovery does not send the voucher to the protocol", async function () {
            // Deploy bad price discovery contract
            const PriceDiscoveryFactory = await getContractFactory("PriceDiscoveryTransferElsewhere");
            const priceDiscoveryContract = await PriceDiscoveryFactory.deploy();
            await priceDiscoveryContract.waitForDeployment();
            await bosonVoucherClone
              .connect(assistant)
              .setApprovalForAll(await priceDiscoveryContract.getAddress(), true);

            // Prepare calldata for PriceDiscovery contract
            tokenId = deriveTokenId(offer.id, exchangeId);
            order.tokenId = tokenId;

            const priceDiscoveryData = priceDiscoveryContract.interface.encodeFunctionData("fulfilBuyOrderElsewhere", [
              order,
            ]);
            const priceDiscoveryContractAddress = await priceDiscoveryContract.getAddress();
            priceDiscovery = new PriceDiscovery(
              price,
              Side.Ask,
              priceDiscoveryContractAddress,
              priceDiscoveryContractAddress,
              priceDiscoveryData
            );

            // Attempt to commit, expecting revert
            await expect(
              priceDiscoveryHandler
                .connect(buyer)
                .commitToPriceDiscoveryOffer(buyer.address, tokenId, priceDiscovery, { value: price })
            ).to.revertedWithCustomError(bosonErrors, RevertReasons.VOUCHER_NOT_RECEIVED);
          });

          it("price discovery address is not set", async function () {
            // An invalid price discovery address
            priceDiscovery.priceDiscoveryContract = ZeroAddress;

            // Attempt to commit, expecting revert
            await expect(
              priceDiscoveryHandler
                .connect(buyer)
                .commitToPriceDiscoveryOffer(buyer.address, tokenId, priceDiscovery, { value: price })
            ).to.revertedWithCustomError(bosonErrors, RevertReasons.INVALID_PRICE_DISCOVERY);
          });

          it("price discovery data is empty", async function () {
            // An empty price discovery data
            priceDiscovery.priceDiscoveryData = "0x";

            // Attempt to commit, expecting revert
            await expect(
              priceDiscoveryHandler
                .connect(buyer)
                .commitToPriceDiscoveryOffer(buyer.address, tokenId, priceDiscovery, { value: price })
            ).to.revertedWithCustomError(bosonErrors, RevertReasons.INVALID_PRICE_DISCOVERY);
          });

          it("conduit address is not set", async function () {
            // An invalid conduit address
            priceDiscovery.conduit = ZeroAddress;

            // Attempt to commit, expecting revert
            await expect(
              priceDiscoveryHandler
                .connect(buyer)
                .commitToPriceDiscoveryOffer(buyer.address, tokenId, priceDiscovery, { value: price })
            ).to.revertedWithCustomError(bosonErrors, RevertReasons.INVALID_CONDUIT_ADDRESS);
          });
        });
      });

      context("Bid order", async function () {
        let order;
        beforeEach(async function () {
          // Price market
          price = 100n;

          // Prepare calldata for PriceDiscovery contract
          tokenId = deriveTokenId(offer.id, exchangeId);
          order = {
            seller: await priceDiscoveryHandler.getAddress(), // since protocol owns the voucher, it acts as seller from price discovery mechanism
            buyer: buyer.address,
            voucherContract: expectedCloneAddress,
            tokenId: tokenId,
            exchangeToken: await weth.getAddress(), // buyer pays in ETH, but they cannot approve ETH, so we use WETH
            price: price,
          };

          const priceDiscoveryData = priceDiscoveryContract.interface.encodeFunctionData("fulfilSellOrder", [order]);
          const priceDiscoveryContractAddress = await priceDiscoveryContract.getAddress();

          priceDiscovery = new PriceDiscovery(
            price,
            Side.Bid,
            priceDiscoveryContractAddress,
            priceDiscoveryContractAddress,
            priceDiscoveryData
          );

          // Approve transfers
          // Buyer needs to approve price discovery to transfer the ETH
          await weth.connect(buyer).deposit({ value: price });
          await weth.connect(buyer).approve(await priceDiscoveryContract.getAddress(), price);

          // Seller approves protocol to transfer the voucher
          bosonVoucherClone = await getContractAt("IBosonVoucher", expectedCloneAddress);
          await bosonVoucherClone.connect(assistant).setApprovalForAll(await priceDiscoveryHandler.getAddress(), true);

          newBuyer = mockBuyer(buyer.address);
          exchange.buyerId = newBuyer.id;
        });

        it("should emit FundsEncumbered and BuyerCommitted events", async function () {
          // Commit to offer, retrieving the event
          const tx = await priceDiscoveryHandler
            .connect(assistant)
            .commitToPriceDiscoveryOffer(buyer.address, tokenId, priceDiscovery);

          // Get the block timestamp of the confirmed tx
          block = await provider.getBlock(tx.blockNumber);

          // Update the committed date in the expected exchange struct with the block timestamp of the tx
          voucher.committedDate = block.timestamp.toString();
          voucher.validUntilDate = calculateVoucherExpiry(block, voucherRedeemableFrom, voucherValid);

          // Test for events
          // Seller deposit
          await expect(tx)
            .to.emit(priceDiscoveryHandler, "FundsEncumbered")
            .withArgs(seller.id, ZeroAddress, offer.sellerDeposit, expectedCloneAddress);

          // Buyers funds - in bid order, they are taken directly from the buyer
          await expect(tx)
            .to.emit(priceDiscoveryHandler, "FundsEncumbered")
            .withArgs(newBuyer.id, ZeroAddress, price, assistant.address);

          await expect(tx)
            .to.emit(priceDiscoveryHandler, "BuyerCommitted")
            .withArgs(offerId, newBuyer.id, exchangeId, exchange.toStruct(), voucher.toStruct(), expectedCloneAddress);
        });

        it("should update state", async function () {
          // Escrow amount before
          const escrowBefore = await provider.getBalance(await exchangeHandler.getAddress());
          const buyerBefore = await weth.balanceOf(buyer.address);
          const { funds: sellerAvailableFundsBefore } = FundsList.fromStruct(
            await fundsHandler.getAvailableFunds(seller.id, [ZeroAddress])
          );

          // Commit to offer
          await priceDiscoveryHandler
            .connect(assistant)
            .commitToPriceDiscoveryOffer(buyer.address, tokenId, priceDiscovery);

          // Get the exchange as a struct
          const [, exchangeStruct] = await exchangeHandler.connect(rando).getExchange(exchangeId);

          // Parse into entity
          let returnedExchange = Exchange.fromStruct(exchangeStruct);
          expect(returnedExchange.buyerId).to.equal(newBuyer.id);

          // Contract's balance should increase for the amount of the price
          const escrowAfter = await provider.getBalance(await exchangeHandler.getAddress());
          expect(escrowAfter).to.equal(escrowBefore + price);

          // Buyer's balance should decrease
          const buyerAfter = await weth.balanceOf(buyer.address);
          expect(buyerAfter).to.equal(buyerBefore - price);

          // Seller's available funds should decrease for the amount of the seller deposit
          const { funds: sellerAvailableFundsAfter } = FundsList.fromStruct(
            await fundsHandler.getAvailableFunds(seller.id, [ZeroAddress])
          );
          expect(BigInt(sellerAvailableFundsAfter[0].availableAmount)).to.equal(
            BigInt(sellerAvailableFundsBefore[0].availableAmount) - BigInt(offer.sellerDeposit)
          );
        });

        it("should transfer the voucher", async function () {
          // reseller is owner of voucher
          expect(await bosonVoucherClone.ownerOf(tokenId)).to.equal(assistant.address);

          // Commit to offer
          await priceDiscoveryHandler
            .connect(assistant)
            .commitToPriceDiscoveryOffer(buyer.address, tokenId, priceDiscovery);

          // buyer2 is owner of voucher
          expect(await bosonVoucherClone.ownerOf(tokenId)).to.equal(buyer.address);
        });

        it("should not increment the next exchange id counter", async function () {
          const nextExchangeIdBefore = await exchangeHandler.connect(rando).getNextExchangeId();

          // Commit to offer, creating a new exchange
          await priceDiscoveryHandler
            .connect(assistant)
            .commitToPriceDiscoveryOffer(buyer.address, tokenId, priceDiscovery);

          // Get the next exchange id and ensure it was incremented
          const nextExchangeIdAfter = await exchangeHandler.connect(rando).getNextExchangeId();
          expect(nextExchangeIdAfter).to.equal(nextExchangeIdBefore);
        });

        it("Should not decrement quantityAvailable", async function () {
          // Get quantityAvailable before
          const [, { quantityAvailable: quantityAvailableBefore }] = await offerHandler
            .connect(rando)
            .getOffer(offerId);

          // Commit to offer, creating a new exchange
          await priceDiscoveryHandler
            .connect(assistant)
            .commitToPriceDiscoveryOffer(buyer.address, tokenId, priceDiscovery);

          // Get quantityAvailable after
          const [, { quantityAvailable: quantityAvailableAfter }] = await offerHandler.connect(rando).getOffer(offerId);

          expect(quantityAvailableAfter).to.equal(quantityAvailableBefore, "Quantity available should be the same");
        });

        context("💔 Revert Reasons", async function () {
          it("The exchanges region of protocol is paused", async function () {
            // Pause the exchanges region of the protocol
            await pauseHandler.connect(pauser).pause([PausableRegion.Exchanges]);

            // Attempt to commit, expecting revert
            await expect(
              priceDiscoveryHandler
                .connect(assistant)
                .commitToPriceDiscoveryOffer(buyer.address, tokenId, priceDiscovery)
            ).to.revertedWithCustomError(bosonErrors, RevertReasons.REGION_PAUSED);
          });

          it("The buyers region of protocol is paused", async function () {
            // Pause the buyers region of the protocol
            await pauseHandler.connect(pauser).pause([PausableRegion.Buyers]);

            // Attempt to commit, expecting revert
            await expect(
              priceDiscoveryHandler
                .connect(assistant)
                .commitToPriceDiscoveryOffer(buyer.address, tokenId, priceDiscovery)
            ).to.revertedWithCustomError(bosonErrors, RevertReasons.REGION_PAUSED);
          });

          it("buyer address is the zero address", async function () {
            // Attempt to commit, expecting revert
            await expect(
              priceDiscoveryHandler.connect(assistant).commitToPriceDiscoveryOffer(ZeroAddress, tokenId, priceDiscovery)
            ).to.revertedWithCustomError(bosonErrors, RevertReasons.INVALID_ADDRESS);
          });

          it("offer id is invalid", async function () {
            // An invalid token id
            offerId = "666";
            tokenId = deriveTokenId(offerId, exchangeId);

            // Attempt to commit, expecting revert
            await expect(
              priceDiscoveryHandler
                .connect(assistant)
                .commitToPriceDiscoveryOffer(buyer.address, tokenId, priceDiscovery)
            ).to.revertedWithCustomError(bosonErrors, RevertReasons.NO_SUCH_OFFER);
          });

          it("token id is invalid", async function () {
            // An invalid token id
            exchangeId = "666";
            tokenId = deriveTokenId(offer.id, exchangeId);

            // Attempt to commit, expecting revert
            await expect(
              priceDiscoveryHandler
                .connect(assistant)
                .commitToPriceDiscoveryOffer(buyer.address, tokenId, priceDiscovery)
            ).to.revertedWith(RevertReasons.ERC721_INVALID_TOKEN_ID);
          });

          it("offer is voided", async function () {
            // Void the offer first
            await offerHandler.connect(assistant).voidOffer(offerId);

            // Attempt to commit to the voided offer, expecting revert
            await expect(
              priceDiscoveryHandler
                .connect(assistant)
                .commitToPriceDiscoveryOffer(buyer.address, tokenId, priceDiscovery, { value: price })
            ).to.revertedWithCustomError(bosonErrors, RevertReasons.OFFER_HAS_BEEN_VOIDED);
          });

          it("offer is not yet available for commits", async function () {
            // Create an offer with staring date in the future
            // get current block timestamp
            const block = await provider.getBlock("latest");

            // set validFrom date in the past
            offerDates.validFrom = (BigInt(block.timestamp) + oneMonth * 6n).toString(); // 6 months in the future
            offerDates.validUntil = BigInt(offerDates.validFrom + 10).toString(); // just after the valid from so it succeeds.

            offer.id = "2";
            exchangeId = await exchangeHandler.getNextExchangeId();
            let tokenId = deriveTokenId(offer.id, exchangeId);
            await offerHandler
              .connect(assistant)
              .createOffer(offer, offerDates, offerDurations, disputeResolverId, agentId, offerFeeLimit);
            await offerHandler.connect(assistant).reserveRange(offer.id, offer.quantityAvailable, assistant.address);
            await bosonVoucher.connect(assistant).preMint(offer.id, offer.quantityAvailable);

            // Attempt to commit to the not available offer, expecting revert
            order.tokenId = tokenId;
            const priceDiscoveryData = priceDiscoveryContract.interface.encodeFunctionData("fulfilSellOrder", [order]);
            priceDiscovery.priceDiscoveryData = priceDiscoveryData;
            await expect(
              priceDiscoveryHandler
                .connect(assistant)
                .commitToPriceDiscoveryOffer(buyer.address, tokenId, priceDiscovery, { value: price })
            ).to.revertedWithCustomError(bosonErrors, RevertReasons.OFFER_NOT_AVAILABLE);
          });

          it("offer has expired", async function () {
            // Go past offer expiration date
            await setNextBlockTimestamp(Number(offerDates.validUntil) + 1);

            // Attempt to commit to the expired offer, expecting revert
            await expect(
              priceDiscoveryHandler
                .connect(assistant)
                .commitToPriceDiscoveryOffer(buyer.address, tokenId, priceDiscovery, { value: price })
            ).to.revertedWithCustomError(bosonErrors, RevertReasons.OFFER_HAS_EXPIRED);
          });

          it.skip("offer sold", async function () {
            // maybe for offers without explicit token id
          });

          it("protocol fees to high", async function () {
            // Set protocol fees to 95%
            await configHandler.setProtocolFeePercentage(9500);
            // Set royalty fees to 6%
            await bosonVoucherClone.connect(assistant).setRoyaltyPercentage(600);

            // Attempt to commit, expecting revert
            await expect(
              priceDiscoveryHandler
                .connect(assistant)
                .commitToPriceDiscoveryOffer(buyer.address, tokenId, priceDiscovery)
            ).to.revertedWithCustomError(bosonErrors, RevertReasons.FEE_AMOUNT_TOO_HIGH);
          });

          it("voucher transfer not approved", async function () {
            // revoke approval
            await bosonVoucherClone.connect(assistant).setApprovalForAll(await exchangeHandler.getAddress(), false);

            // Attempt to commit to, expecting revert
            await expect(
              priceDiscoveryHandler
                .connect(assistant)
                .commitToPriceDiscoveryOffer(buyer.address, tokenId, priceDiscovery)
            ).to.revertedWith(RevertReasons.ERC721_CALLER_NOT_OWNER_OR_APPROVED);
          });

          it("price discovery sends less than expected", async function () {
            // Set higher price in price discovery
            priceDiscovery.price = BigInt(priceDiscovery.price) + 1n;

            // Attempt to commit to, expecting revert
            await expect(
              priceDiscoveryHandler
                .connect(assistant)
                .commitToPriceDiscoveryOffer(buyer.address, tokenId, priceDiscovery)
            ).to.revertedWithCustomError(bosonErrors, RevertReasons.INSUFFICIENT_VALUE_RECEIVED);
          });

          it("Only seller can call, if side is bid", async function () {
            // Commit to offer, retrieving the event
            await expect(
              priceDiscoveryHandler.connect(rando).commitToPriceDiscoveryOffer(buyer.address, tokenId, priceDiscovery)
            ).to.revertedWithCustomError(bosonErrors, RevertReasons.NOT_VOUCHER_HOLDER);
          });

          it("price discovery address is not set", async function () {
            // An invalid price discovery address
            priceDiscovery.priceDiscoveryContract = ZeroAddress;

            // Attempt to commit, expecting revert
            await expect(
              priceDiscoveryHandler
                .connect(assistant)
                .commitToPriceDiscoveryOffer(buyer.address, tokenId, priceDiscovery)
            ).to.revertedWithCustomError(bosonErrors, RevertReasons.INVALID_PRICE_DISCOVERY);
          });

          it("price discovery data is empty", async function () {
            // An empty price discovery data
            priceDiscovery.priceDiscoveryData = "0x";

            // Attempt to commit, expecting revert
            await expect(
              priceDiscoveryHandler
                .connect(assistant)
                .commitToPriceDiscoveryOffer(buyer.address, tokenId, priceDiscovery)
            ).to.revertedWithCustomError(bosonErrors, RevertReasons.INVALID_PRICE_DISCOVERY);
          });

          it("conduit address is not set", async function () {
            // An invalid conduit address
            priceDiscovery.conduit = ZeroAddress;

            // Attempt to commit, expecting revert
            await expect(
              priceDiscoveryHandler
                .connect(assistant)
                .commitToPriceDiscoveryOffer(buyer.address, tokenId, priceDiscovery)
            ).to.revertedWithCustomError(bosonErrors, RevertReasons.INVALID_CONDUIT_ADDRESS);
          });
        });
      });

      context("Wrapped voucher", async function () {
        const MASK = (1n << 128n) - 1n;
        context("Mock auction", async function () {
          let tokenId, mockAuction, amount, auctionId;

          beforeEach(async function () {
            // 1. Deploy Mock Auction
            const MockAuctionFactory = await getContractFactory("MockAuction");
            mockAuction = await MockAuctionFactory.deploy(await weth.getAddress());

            tokenId = deriveTokenId(offer.id, 2);
          });

          it("Transfer can't happens outside protocol", async function () {
            // 2. Set approval for all
            await bosonVoucher.connect(assistant).setApprovalForAll(await mockAuction.getAddress(), true);

            // 3. Create an auction
            const tokenContract = await bosonVoucher.getAddress();
            const auctionCurrency = offer.exchangeToken;
            const curator = ZeroAddress;

            await mockAuction.connect(assistant).createAuction(tokenId, tokenContract, auctionCurrency, curator);

            // 4. Bid
            auctionId = 0;
            amount = 10;
            await mockAuction.connect(buyer).createBid(auctionId, amount, { value: amount });

            // Set time forward
            await getCurrentBlockAndSetTimeForward(oneWeek);

            // Zora should be the owner of the token
            expect(await bosonVoucher.ownerOf(tokenId)).to.equal(await mockAuction.getAddress());

            // safe transfer from will fail on onPremintedTransferredHook and transaction should fail
            await expect(mockAuction.connect(rando).endAuction(auctionId)).to.be.revertedWithCustomError(
              bosonErrors,
              RevertReasons.VOUCHER_TRANSFER_NOT_ALLOWED
            );

            // Exchange doesn't exist
            const exchangeId = tokenId & MASK;
            const [exist, ,] = await exchangeHandler.getExchange(exchangeId);

            expect(exist).to.equal(false);
          });

          context("Works with Zora auction wrapper", async function () {
            let wrappedBosonVoucher;

            beforeEach(async function () {
              // 2. Create wrapped voucher
              const wrappedBosonVoucherFactory = await ethers.getContractFactory("ZoraWrapper");
              wrappedBosonVoucher = await wrappedBosonVoucherFactory
                .connect(assistant)
                .deploy(
                  await bosonVoucher.getAddress(),
                  await mockAuction.getAddress(),
                  await exchangeHandler.getAddress(),
                  await weth.getAddress()
                );

              // 3. Wrap voucher
              await bosonVoucher.connect(assistant).setApprovalForAll(await wrappedBosonVoucher.getAddress(), true);
              await wrappedBosonVoucher.connect(assistant).wrap(tokenId);

              // 4. Create an auction
              const tokenContract = await wrappedBosonVoucher.getAddress();
              const curator = assistant.address;
              const auctionCurrency = offer.exchangeToken;

              await mockAuction.connect(assistant).createAuction(tokenId, tokenContract, auctionCurrency, curator);

              auctionId = 0;
            });

            it("Auction ends normally", async function () {
              // 5. Bid
              const amount = 10;

              await mockAuction.connect(buyer).createBid(auctionId, amount, { value: amount });

              // 6. End auction
              await getCurrentBlockAndSetTimeForward(oneWeek);
              await mockAuction.connect(assistant).endAuction(auctionId);

              expect(await wrappedBosonVoucher.ownerOf(tokenId)).to.equal(buyer.address);
              expect(await weth.balanceOf(await wrappedBosonVoucher.getAddress())).to.equal(amount);

              // 7. Commit to offer
              const calldata = wrappedBosonVoucher.interface.encodeFunctionData("unwrap", [tokenId]);
              const priceDiscovery = new PriceDiscovery(
                amount,
                Side.Wrapper,
                await wrappedBosonVoucher.getAddress(),
                await wrappedBosonVoucher.getAddress(),
                calldata
              );

              const protocolBalanceBefore = await provider.getBalance(await exchangeHandler.getAddress());

              const tx = await priceDiscoveryHandler
                .connect(assistant)
                .commitToPriceDiscoveryOffer(buyer.address, tokenId, priceDiscovery);
              const { timestamp } = await provider.getBlock(tx.blockNumber);

              expect(await bosonVoucher.ownerOf(tokenId)).to.equal(buyer.address);
              expect(await provider.getBalance(await exchangeHandler.getAddress())).to.equal(
                protocolBalanceBefore + BigInt(amount)
              );

              const exchangeId = tokenId & MASK;
              const [, , voucher] = await exchangeHandler.getExchange(exchangeId);

              expect(voucher.committedDate).to.equal(timestamp);
            });

            it("Cancel auction", async function () {
              // 6. Cancel auction
              await mockAuction.connect(assistant).cancelAuction(auctionId);

              // 7. Unwrap token
              const protocolBalanceBefore = await provider.getBalance(await exchangeHandler.getAddress());
              await wrappedBosonVoucher.connect(assistant).unwrap(tokenId);

              expect(await bosonVoucher.ownerOf(tokenId)).to.equal(assistant.address);
              expect(await provider.getBalance(await exchangeHandler.getAddress())).to.equal(protocolBalanceBefore);

              const exchangeId = tokenId & MASK;
              const [exists, , voucher] = await exchangeHandler.getExchange(exchangeId);

              expect(exists).to.equal(false);
              expect(voucher.committedDate).to.equal(0);
            });

            it("Cancel auction and unwrap via commitToPriceDiscoveryOffer", async function () {
              // How sensible is this scenario? Should it be prevented?

              // 6. Cancel auction
              await mockAuction.connect(assistant).cancelAuction(auctionId);

              // 7. Unwrap token via commitToOffer
              const protocolBalanceBefore = await provider.getBalance(await exchangeHandler.getAddress());

              const calldata = wrappedBosonVoucher.interface.encodeFunctionData("unwrap", [tokenId]);
              const priceDiscovery = new PriceDiscovery(
                0,
                Side.Wrapper,
                await wrappedBosonVoucher.getAddress(),
                await wrappedBosonVoucher.getAddress(),
                calldata
              );
              const tx = await priceDiscoveryHandler
                .connect(assistant)
                .commitToPriceDiscoveryOffer(assistant.address, tokenId, priceDiscovery);
              const { timestamp } = await provider.getBlock(tx.blockNumber);

              expect(await bosonVoucher.ownerOf(tokenId)).to.equal(assistant.address);
              expect(await provider.getBalance(await exchangeHandler.getAddress())).to.equal(protocolBalanceBefore);

              const exchangeId = tokenId & MASK;
              const [exists, , voucher] = await exchangeHandler.getExchange(exchangeId);

              expect(exists).to.equal(true);
              expect(voucher.committedDate).to.equal(timestamp);
            });
          });
        });
      });
    });

    context("👉 onERC721Received()", async function () {
      let priceDiscoveryContract, priceDiscovery;

      beforeEach(async function () {
        // Price
        price = 100n;

        // Approve transfers
        // Buyer does not approve, since its in ETH.
        // Seller approves price discovery to transfer the voucher
        bosonVoucherClone = await getContractAt("IBosonVoucher", expectedCloneAddress);
      });

      context("💔 Revert Reasons", async function () {
        it("Correct caller, wrong id", async function () {
          // Deploy Bad PriceDiscovery contract
          const PriceDiscoveryFactory = await getContractFactory("PriceDiscoveryModifyTokenId");
          priceDiscoveryContract = await PriceDiscoveryFactory.deploy();
          await priceDiscoveryContract.waitForDeployment();

          // Prepare calldata for PriceDiscovery contract
          tokenId = deriveTokenId(offer.id, exchangeId);
          let order = {
            seller: assistant.address,
            buyer: buyer.address,
            voucherContract: expectedCloneAddress,
            tokenId: tokenId,
            exchangeToken: offer.exchangeToken,
            price: price,
          };

          const priceDiscoveryData = priceDiscoveryContract.interface.encodeFunctionData("fulfilBuyOrder", [order]);
          const priceDiscoveryContractAddress = await priceDiscoveryContract.getAddress();

          // Seller approves price discovery to transfer the voucher
          await bosonVoucherClone.connect(assistant).setApprovalForAll(await priceDiscoveryContract.getAddress(), true);

          priceDiscovery = new PriceDiscovery(
            price,
            Side.Ask,
            priceDiscoveryContractAddress,
            priceDiscoveryContractAddress,
            priceDiscoveryData
          );

          // Attempt to commit, expecting revert
          await expect(
            priceDiscoveryHandler
              .connect(buyer)
              .commitToPriceDiscoveryOffer(buyer.address, tokenId, priceDiscovery, { value: price })
          ).to.revertedWithCustomError(bosonErrors, RevertReasons.TOKEN_ID_MISMATCH);
        });

        it("Correct token id, wrong caller", async function () {
          // Deploy mock erc721 contract
          const [foreign721] = await deployMockTokens(["Foreign721"]);

          // Deploy Bad PriceDiscovery contract
          const PriceDiscoveryFactory = await getContractFactory("PriceDiscoveryModifyVoucherContract");
          priceDiscoveryContract = await PriceDiscoveryFactory.deploy(await foreign721.getAddress());
          await priceDiscoveryContract.waitForDeployment();

          // Prepare calldata for PriceDiscovery contract
          tokenId = deriveTokenId(offer.id, exchangeId);
          let order = {
            seller: assistant.address,
            buyer: buyer.address,
            voucherContract: expectedCloneAddress,
            tokenId: tokenId,
            exchangeToken: offer.exchangeToken,
            price: price,
          };

          const priceDiscoveryData = priceDiscoveryContract.interface.encodeFunctionData("fulfilBuyOrder", [order]);
          const priceDiscoveryContractAddress = await priceDiscoveryContract.getAddress();

          // Seller approves price discovery to transfer the voucher
          await bosonVoucherClone.connect(assistant).setApprovalForAll(await priceDiscoveryContract.getAddress(), true);

          priceDiscovery = new PriceDiscovery(
            price,
            Side.Ask,
            priceDiscoveryContractAddress,
            priceDiscoveryContractAddress,
            priceDiscoveryData
          );

          // Attempt to commit, expecting revert
          await expect(
            priceDiscoveryHandler
              .connect(buyer)
              .commitToPriceDiscoveryOffer(buyer.address, tokenId, priceDiscovery, { value: price })
          ).to.revertedWithCustomError(bosonErrors, RevertReasons.UNEXPECTED_ERC721_RECEIVED);
        });
      });
    });

    context("👉 onPremintedVoucherTransferred()", async function () {
      context("💔 Revert Reasons", async function () {
        it("Only the initial owner can transfer the preminted voucher without starting the commit", async function () {
          const priceDiscoveryContractAddress = await priceDiscoveryContract.getAddress();

          // Transfer a preminted voucher to the price discovery contract
          // Make sure it does not trigger the commit
          const tokenId = deriveTokenId(offer.id, exchangeId);
          await expect(
            bosonVoucher.connect(assistant).transferFrom(assistant.address, priceDiscoveryContractAddress, tokenId)
          ).to.not.emit(priceDiscoveryHandler, "BuyerCommitted");

          // Call fulfilBuyOrder, which transfers the voucher to the buyer, expect revert
          const order = {
            seller: priceDiscoveryContractAddress,
            buyer: buyer.address,
            voucherContract: expectedCloneAddress,
            tokenId: tokenId,
            exchangeToken: offer.exchangeToken,
            price: "0",
          };

          await expect(priceDiscoveryContract.fulfilBuyOrder(order)).to.be.revertedWithCustomError(
            bosonErrors,
            RevertReasons.VOUCHER_TRANSFER_NOT_ALLOWED
          );
        });

        it("The preminted voucher cannot be transferred to EOA without starting the commit", async function () {
          // Transfer a preminted voucher to rando EOA and expect revert
          // Make sure it does not trigger the commit
          const tokenId = deriveTokenId(offer.id, exchangeId);
          await expect(
            bosonVoucher.connect(assistant).transferFrom(assistant.address, rando.address, tokenId)
          ).to.be.revertedWithCustomError(bosonErrors, RevertReasons.VOUCHER_TRANSFER_NOT_ALLOWED);
        });
      });
    });
  });
});<|MERGE_RESOLUTION|>--- conflicted
+++ resolved
@@ -76,11 +76,8 @@
   let priceDiscoveryContract;
   let tokenId;
   let bosonVoucher;
-<<<<<<< HEAD
   let offerFeeLimit;
-=======
   let bosonErrors;
->>>>>>> f685df37
 
   before(async function () {
     accountId.next(true);
