const hre = require("hardhat");
const ethers = hre.ethers;
const { assert, expect } = require("chai");

const Offer = require("../../scripts/domain/Offer");
const OfferDates = require("../../scripts/domain/OfferDates");
const OfferDurations = require("../../scripts/domain/OfferDurations");
const { DisputeResolverFee } = require("../../scripts/domain/DisputeResolverFee");
const DisputeResolutionTerms = require("../../scripts/domain/DisputeResolutionTerms");
const OfferFees = require("../../scripts/domain/OfferFees");
const PausableRegion = require("../../scripts/domain/PausableRegion.js");
const Range = require("../../scripts/domain/Range");
const { getInterfaceIds } = require("../../scripts/config/supported-interfaces.js");
const { RevertReasons } = require("../../scripts/config/revert-reasons.js");
const { deployMockTokens } = require("../../scripts/util/deploy-mock-tokens");
<<<<<<< HEAD
const { applyPercentage, getFacetsWithArgs, calculateContractAddress, deriveTokenId } = require("../util/utils.js");
const { oneWeek, oneMonth, oneDay, maxPriorityFeePerGas } = require("../util/constants");
=======
const {
  applyPercentage,
  calculateContractAddress,
  setupTestEnvironment,
  getSnapshot,
  revertToSnapshot,
  deriveTokenId,
} = require("../util/utils.js");
const { oneWeek, oneMonth, oneDay } = require("../util/constants");
>>>>>>> 8b051bfe
const {
  mockOffer,
  mockDisputeResolver,
  mockAgent,
  mockSeller,
  mockVoucherInitValues,
  mockAuthToken,
  accountId,
} = require("../util/mock");

/**
 *  Test the Boson Offer Handler interface
 */
describe("IBosonOfferHandler", function () {
  // Common vars
  let InterfaceIds;
  let deployer, pauser, rando, assistant, admin, clerk, treasury, assistantDR, adminDR, clerkDR, treasuryDR, other;
  let erc165,
    accountHandler,
    offerHandler,
    configHandler,
    pauseHandler,
    exchangeHandler,
    fundsHandler,
    bosonToken,
    offerStruct,
    key,
    value;
  let offer, nextOfferId, invalidOfferId, support, expected, exists, nextAccountId;
  let seller;
  let id, sellerId, price, voided;
  let validFrom,
    validUntil,
    voucherRedeemableFrom,
    voucherRedeemableUntil,
    offerDates,
    offerDatesStruct,
    offerDatesStructs,
    offerDatesList,
    offerFees,
    offerFeesStruct,
    offerFeesList,
    offerFeesStructs;
  let disputePeriod,
    voucherValid,
    resolutionPeriod,
    offerDurations,
    offerDurationsStruct,
    offerDurationsStructs,
    offerDurationsList,
    disputeResolverIds;
  let protocolFeePercentage, protocolFeeFlatBoson, buyerEscalationDepositPercentage, protocolFee, agentFee;
  let disputeResolver,
    disputeResolverFees,
    disputeResolutionTerms,
    disputeResolutionTermsStruct,
    disputeResolutionTermsStructs,
    disputeResolutionTermsList;
  let DRFeeNative, DRFeeToken;
  let voucherInitValues;
  let emptyAuthToken;
  let agent, agentId, nonZeroAgentIds;
  let sellerAllowList, allowedSellersToAdd;
  let returnedAgentId;
  let snapshotId;

  before(async function () {
    // get interface Ids
    InterfaceIds = await getInterfaceIds();

    // reset account id (if multiple tests are run, accountId can get cached and cannot rely that other tests will reset it)
    accountId.next(true);
<<<<<<< HEAD
  });

  beforeEach(async function () {
    accountId.next(true);
    // Make accounts available
    [deployer, pauser, admin, treasury, rando, adminDR, treasuryDR, other, protocolAdmin, protocolTreasury] =
      await ethers.getSigners();

    // make all account the same
    assistant = clerk = admin;
    assistantDR = clerkDR = adminDR;

    // Deploy the Protocol Diamond
    [protocolDiamond, , , , accessController] = await deployProtocolDiamond(maxPriorityFeePerGas);

    // Temporarily grant UPGRADER role to deployer account
    await accessController.grantRole(Role.UPGRADER, deployer.address);

    // Grant PROTOCOL role to ProtocolDiamond address and renounces admin
    await accessController.grantRole(Role.PROTOCOL, protocolDiamond.address);

    //Grant ADMIN role to and address that can call restricted functions.
    //This ADMIN role is a protocol-level role. It is not the same an admin address for an account type
    await accessController.grantRole(Role.ADMIN, protocolAdmin.address);

    // Temporarily grant PAUSER role to pauser account
    await accessController.grantRole(Role.PAUSER, pauser.address);

    // Deploy the Protocol client implementation/proxy pairs (currently just the Boson Voucher)
    const protocolClientArgs = [protocolDiamond.address];
    const [, beacons, proxies] = await deployProtocolClients(protocolClientArgs, maxPriorityFeePerGas);
    const [beacon] = beacons;
    const [proxy] = proxies;
=======
>>>>>>> 8b051bfe

    // Deploy the boson token
    [bosonToken] = await deployMockTokens(["BosonToken"]);

    // Specify contracts needed for this test
    const contracts = {
      erc165: "ERC165Facet",
      accountHandler: "IBosonAccountHandler",
      offerHandler: "IBosonOfferHandler",
      exchangeHandler: "IBosonExchangeHandler",
      fundsHandler: "IBosonFundsHandler",
      configHandler: "IBosonConfigHandler",
      pauseHandler: "IBosonPauseHandler",
    };

    ({
      signers: [pauser, admin, treasury, rando, adminDR, treasuryDR, other],
      contractInstances: {
        erc165,
        accountHandler,
        offerHandler,
        exchangeHandler,
        fundsHandler,
        configHandler,
        pauseHandler,
      },
      protocolConfig: [
        ,
        ,
        { percentage: protocolFeePercentage, flatBoson: protocolFeeFlatBoson, buyerEscalationDepositPercentage },
      ],
    } = await setupTestEnvironment(contracts, { bosonTokenAddress: bosonToken.address }));

    // make all account the same
    assistant = clerk = admin;
    assistantDR = clerkDR = adminDR;
    [deployer] = await ethers.getSigners();

    // Get snapshot id
    snapshotId = await getSnapshot();
  });

  afterEach(async function () {
    await revertToSnapshot(snapshotId);
    snapshotId = await getSnapshot();
  });

  // Interface support (ERC-156 provided by ProtocolDiamond, others by deployed facets)
  context("📋 Interfaces", async function () {
    context("👉 supportsInterface()", async function () {
      it("should indicate support for IBosonOfferHandler interface", async function () {
        // Current interfaceId for IOfferHandler
        support = await erc165.supportsInterface(InterfaceIds.IBosonOfferHandler);

        // Test
        expect(support, "IBosonOfferHandler interface not supported").is.true;
      });
    });
  });

  // All supported methods - single offer
  context("📋 Offer Handler Methods", async function () {
    beforeEach(async function () {
      // create a seller
      // Required constructor params
      id = nextAccountId = "1"; // argument sent to contract for createSeller will be ignored

      // Create a valid seller, then set fields in tests directly
      seller = mockSeller(assistant.address, admin.address, clerk.address, treasury.address);
      expect(seller.isValid()).is.true;

      // VoucherInitValues
      voucherInitValues = mockVoucherInitValues();
      expect(voucherInitValues.isValid()).is.true;

      // AuthToken
      emptyAuthToken = mockAuthToken();
      expect(emptyAuthToken.isValid()).is.true;
      await accountHandler.connect(admin).createSeller(seller, emptyAuthToken, voucherInitValues);

      // Create a valid dispute resolver
      disputeResolver = mockDisputeResolver(
        assistantDR.address,
        adminDR.address,
        clerkDR.address,
        treasuryDR.address,
        true
      );
      expect(disputeResolver.isValid()).is.true;

      //Create DisputeResolverFee array so offer creation will succeed
      DRFeeNative = "0";
      DRFeeToken = "0";
      disputeResolverFees = [
        new DisputeResolverFee(ethers.constants.AddressZero, "Native", DRFeeNative),
        new DisputeResolverFee(bosonToken.address, "Boson", DRFeeToken),
      ];

      // Make empty seller list, so every seller is allowed
      sellerAllowList = [];

      // Register the dispute resolver
      await accountHandler
        .connect(adminDR)
        .createDisputeResolver(disputeResolver, disputeResolverFees, sellerAllowList);

      // The first offer id
      nextOfferId = "1";
      invalidOfferId = "666";
      sellerId = 1;

      // Mock offer
      ({ offer, offerDates, offerDurations, offerFees } = await mockOffer());

      // Check if domais are valid
      expect(offer.isValid()).is.true;
      expect(offerDates.isValid()).is.true;
      expect(offerDurations.isValid()).is.true;

      // Set domains transformed into struct
      offerStruct = offer.toStruct();
      offerDatesStruct = offerDates.toStruct();
      offerDurationsStruct = offerDurations.toStruct();

      // Set used variables
      price = offer.price;

      offerFeesStruct = offerFees.toStruct();

      // Set dispute resolution terms
      disputeResolutionTerms = new DisputeResolutionTerms(
        disputeResolver.id,
        disputeResolver.escalationResponsePeriod,
        DRFeeNative,
        applyPercentage(DRFeeNative, buyerEscalationDepositPercentage)
      );
      disputeResolutionTermsStruct = disputeResolutionTerms.toStruct();

      // Set agent id as zero as it is optional for createOffer().
      agentId = "0";
    });

    afterEach(async function () {
      // Reset the accountId iterator
      accountId.next(true);
    });

    context("👉 createOffer()", async function () {
      it("should emit an OfferCreated event", async function () {
        // Create an offer, testing for the event
        await expect(
          offerHandler.connect(assistant).createOffer(offer, offerDates, offerDurations, disputeResolver.id, agentId)
        )
          .to.emit(offerHandler, "OfferCreated")
          .withArgs(
            nextOfferId,
            offer.sellerId,
            offerStruct,
            offerDatesStruct,
            offerDurationsStruct,
            disputeResolutionTermsStruct,
            offerFeesStruct,
            agentId,
            assistant.address
          );
      });

      it("should update state", async function () {
        // Create an offer
        await offerHandler
          .connect(assistant)
          .createOffer(offer, offerDates, offerDurations, disputeResolver.id, agentId);

        // Get the offer as a struct
        [, offerStruct, offerDatesStruct, offerDurationsStruct, disputeResolutionTermsStruct, offerFeesStruct] =
          await offerHandler.connect(rando).getOffer(offer.id);

        // Parse into entities
        let returnedOffer = Offer.fromStruct(offerStruct);
        let returnedOfferDates = OfferDates.fromStruct(offerDatesStruct);
        let returnedOfferDurations = OfferDurations.fromStruct(offerDurationsStruct);
        let returnedDisputeResolutionTermsStruct = DisputeResolutionTerms.fromStruct(disputeResolutionTermsStruct);
        let returnedOfferFeesStruct = OfferFees.fromStruct(offerFeesStruct);

        // Returned values should match the input in createOffer
        for ([key, value] of Object.entries(offer)) {
          expect(JSON.stringify(returnedOffer[key]) === JSON.stringify(value)).is.true;
        }
        for ([key, value] of Object.entries(offerDates)) {
          expect(JSON.stringify(returnedOfferDates[key]) === JSON.stringify(value)).is.true;
        }
        for ([key, value] of Object.entries(offerDurations)) {
          expect(JSON.stringify(returnedOfferDurations[key]) === JSON.stringify(value)).is.true;
        }
        for ([key, value] of Object.entries(disputeResolutionTerms)) {
          expect(JSON.stringify(returnedDisputeResolutionTermsStruct[key]) === JSON.stringify(value)).is.true;
        }
        for ([key, value] of Object.entries(offerFees)) {
          expect(JSON.stringify(returnedOfferFeesStruct[key]) === JSON.stringify(value)).is.true;
        }

        [exists, returnedAgentId] = await offerHandler.getAgentIdByOffer(offer.id);
        expect(exists).to.be.false; // offer is without agent
      });

      it("should ignore any provided id and assign the next available", async function () {
        offer.id = "444";

        // Create an offer, testing for the event
        await expect(
          offerHandler.connect(assistant).createOffer(offer, offerDates, offerDurations, disputeResolver.id, agentId)
        )
          .to.emit(offerHandler, "OfferCreated")
          .withArgs(
            nextOfferId,
            offer.sellerId,
            offerStruct,
            offerDatesStruct,
            offerDurationsStruct,
            disputeResolutionTermsStruct,
            offerFeesStruct,
            agentId,
            assistant.address
          );

        // wrong offer id should not exist
        [exists] = await offerHandler.connect(rando).getOffer(offer.id);
        expect(exists).to.be.false;

        // next offer id should exist
        [exists] = await offerHandler.connect(rando).getOffer(nextOfferId);
        expect(exists).to.be.true;
      });

      it("should ignore any provided seller and assign seller id of msg.sender", async function () {
        // set some other sellerId
        offer.sellerId = "123";

        // Create an offer, testing for the event
        await expect(
          offerHandler.connect(assistant).createOffer(offer, offerDates, offerDurations, disputeResolver.id, agentId)
        )
          .to.emit(offerHandler, "OfferCreated")
          .withArgs(
            nextOfferId,
            sellerId,
            offerStruct,
            offerDatesStruct,
            offerDurationsStruct,
            disputeResolutionTermsStruct,
            offerFeesStruct,
            agentId,
            assistant.address
          );
      });

      it("after the protocol fee changes, new offers should have the new fee", async function () {
        // set the new procol fee
        let protocolFeePercentage = "300"; // 3%
        await configHandler.connect(deployer).setProtocolFeePercentage(protocolFeePercentage);

        offer.id = await offerHandler.getNextOfferId();
        protocolFee = applyPercentage(price, protocolFeePercentage);
        offerFees.protocolFee = protocolFee;
        offerFeesStruct = offerFees.toStruct();

        // Create a new offer
        await expect(
          offerHandler.connect(assistant).createOffer(offer, offerDates, offerDurations, disputeResolver.id, agentId)
        )
          .to.emit(offerHandler, "OfferCreated")
          .withArgs(
            nextOfferId,
            offer.sellerId,
            offer.toStruct(),
            offerDatesStruct,
            offerDurationsStruct,
            disputeResolutionTermsStruct,
            offerFeesStruct,
            agentId,
            assistant.address
          );
      });

      it("If exchange token is $BOSON, fee should be flat boson fee", async function () {
        // Prepare an offer with $BOSON as exchange token
        offer.exchangeToken = bosonToken.address;
        disputeResolutionTerms = new DisputeResolutionTerms(
          disputeResolver.id,
          disputeResolver.escalationResponsePeriod,
          DRFeeToken,
          applyPercentage(DRFeeToken, buyerEscalationDepositPercentage)
        );
        offerFees.protocolFee = protocolFeeFlatBoson;
        offerFeesStruct = offerFees.toStruct();

        // Create a new offer
        await expect(
          offerHandler.connect(assistant).createOffer(offer, offerDates, offerDurations, disputeResolver.id, agentId)
        )
          .to.emit(offerHandler, "OfferCreated")
          .withArgs(
            nextOfferId,
            offer.sellerId,
            offer.toStruct(),
            offerDatesStruct,
            offerDurationsStruct,
            disputeResolutionTerms.toStruct(),
            offerFeesStruct,
            agentId,
            assistant.address
          );
      });

      it("For absolute zero offers, dispute resolver can be unspecified", async function () {
        // Prepare an absolute zero offer
        offer.price = offer.sellerDeposit = offer.buyerCancelPenalty = offerFees.protocolFee = offerFees.agentFee = "0";
        disputeResolver.id = "0";
        disputeResolutionTermsStruct = new DisputeResolutionTerms("0", "0", "0", "0").toStruct();
        offerFeesStruct = offerFees.toStruct();

        // Create a new offer
        await expect(
          offerHandler.connect(assistant).createOffer(offer, offerDates, offerDurations, disputeResolver.id, agentId)
        )
          .to.emit(offerHandler, "OfferCreated")
          .withArgs(
            nextOfferId,
            offer.sellerId,
            offer.toStruct(),
            offerDatesStruct,
            offerDurationsStruct,
            disputeResolutionTermsStruct,
            offerFeesStruct,
            agentId,
            assistant.address
          );
      });

      it("Should allow creation of an offer with unlimited supply", async function () {
        // Prepare an absolute zero offer
        offer.quantityAvailable = ethers.constants.MaxUint256.toString();

        // Create a new offer
        await expect(
          offerHandler.connect(assistant).createOffer(offer, offerDates, offerDurations, disputeResolver.id, agentId)
        )
          .to.emit(offerHandler, "OfferCreated")
          .withArgs(
            nextOfferId,
            offer.sellerId,
            offer.toStruct(),
            offerDatesStruct,
            offerDurationsStruct,
            disputeResolutionTermsStruct,
            offerFeesStruct,
            agentId,
            assistant.address
          );
      });

      it("Should use the correct dispute resolver fee", async function () {
        // Create an offer in native currency
        await expect(
          offerHandler.connect(assistant).createOffer(offer, offerDates, offerDurations, disputeResolver.id, agentId)
        )
          .to.emit(offerHandler, "OfferCreated")
          .withArgs(
            offer.id,
            sellerId,
            offerStruct,
            offerDatesStruct,
            offerDurationsStruct,
            disputeResolutionTermsStruct,
            offerFeesStruct,
            agentId,
            assistant.address
          );

        // create another offer, now with bosonToken as exchange token
        offer.exchangeToken = bosonToken.address;
        offer.id = "2";
        disputeResolutionTermsStruct = new DisputeResolutionTerms(
          disputeResolver.id,
          disputeResolver.escalationResponsePeriod,
          DRFeeToken,
          applyPercentage(DRFeeToken, buyerEscalationDepositPercentage)
        ).toStruct();
        offerFees.protocolFee = protocolFeeFlatBoson;
        offerFeesStruct = offerFees.toStruct();

        // Create an offer in boson token
        await expect(
          offerHandler.connect(assistant).createOffer(offer, offerDates, offerDurations, disputeResolver.id, agentId)
        )
          .to.emit(offerHandler, "OfferCreated")
          .withArgs(
            offer.id,
            sellerId,
            offer.toStruct(),
            offerDatesStruct,
            offerDurationsStruct,
            disputeResolutionTermsStruct,
            offerFeesStruct,
            agentId,
            assistant.address
          );
      });

      it("Should allow creation of an offer if DR has a sellerAllowList and seller is on it", async function () {
        // Create new seller so sellerAllowList can have an entry
        seller = mockSeller(rando.address, rando.address, rando.address, rando.address);

        await accountHandler.connect(rando).createSeller(seller, emptyAuthToken, voucherInitValues);

        allowedSellersToAdd = ["3"];
        await accountHandler.connect(adminDR).addSellersToAllowList(disputeResolver.id, allowedSellersToAdd);

        // Attempt to Create an offer, expecting revert
        await expect(
          offerHandler.connect(assistant).createOffer(offer, offerDates, offerDurations, disputeResolver.id, agentId)
        ).to.revertedWith(RevertReasons.SELLER_NOT_APPROVED);

        // add seller to allow list
        allowedSellersToAdd = ["1"]; // existing seller is "1", DR is "2", new seller is "3"
        await accountHandler.connect(adminDR).addSellersToAllowList(disputeResolver.id, allowedSellersToAdd);

        // Create an offer testing for the event
        await expect(
          offerHandler.connect(assistant).createOffer(offer, offerDates, offerDurations, disputeResolver.id, agentId)
        ).to.emit(offerHandler, "OfferCreated");
      });

      context("💔 Revert Reasons", async function () {
        it("The offers region of protocol is paused", async function () {
          // Pause the offers region of the protocol
          await pauseHandler.connect(pauser).pause([PausableRegion.Offers]);

          // Attempt to create an offer expecting revert
          await expect(
            offerHandler.connect(assistant).createOffer(offer, offerDates, offerDurations, disputeResolver.id, agentId)
          ).to.revertedWith(RevertReasons.REGION_PAUSED);
        });

        it("Caller not assistant of any seller", async function () {
          // Attempt to Create an offer, expecting revert
          await expect(
            offerHandler.connect(rando).createOffer(offer, offerDates, offerDurations, disputeResolver.id, agentId)
          ).to.revertedWith(RevertReasons.NOT_ASSISTANT);
        });

        it("Valid from date is greater than valid until date", async function () {
          // Reverse the from and until dates
          offerDates.validFrom = ethers.BigNumber.from(Date.now() + oneMonth * 6).toString(); // 6 months from now
          offerDates.validUntil = ethers.BigNumber.from(Date.now()).toString(); // now

          // Attempt to Create an offer, expecting revert
          await expect(
            offerHandler.connect(assistant).createOffer(offer, offerDates, offerDurations, disputeResolver.id, agentId)
          ).to.revertedWith(RevertReasons.OFFER_PERIOD_INVALID);
        });

        it("Valid until date is not in the future", async function () {
          // get current block timestamp
          const block = await ethers.provider.getBlock("latest");
          const now = block.timestamp.toString();

          // set validFrom date in the past
          offerDates.validFrom = ethers.BigNumber.from(now - oneMonth * 6).toString(); // 6 months ago

          // set valid until > valid from
          offerDates.validUntil = ethers.BigNumber.from(now - oneMonth).toString(); // 1 month ago

          // Attempt to Create an offer, expecting revert
          await expect(
            offerHandler.connect(assistant).createOffer(offer, offerDates, offerDurations, disputeResolver.id, agentId)
          ).to.revertedWith(RevertReasons.OFFER_PERIOD_INVALID);
        });

        it("Buyer cancel penalty is greater than price", async function () {
          // Set buyer cancel penalty higher than offer price
          offer.buyerCancelPenalty = ethers.BigNumber.from(offer.price).add("10").toString();

          // Attempt to Create an offer, expecting revert
          await expect(
            offerHandler.connect(assistant).createOffer(offer, offerDates, offerDurations, disputeResolver.id, agentId)
          ).to.revertedWith(RevertReasons.OFFER_PENALTY_INVALID);
        });

        it("Offer cannot be voided at the time of the creation", async function () {
          // Set voided flag to true
          offer.voided = true;

          // Attempt to Create an offer, expecting revert
          await expect(
            offerHandler.connect(assistant).createOffer(offer, offerDates, offerDurations, disputeResolver.id, agentId)
          ).to.revertedWith(RevertReasons.OFFER_MUST_BE_ACTIVE);
        });

        it("Both voucher expiration date and voucher expiration period are defined", async function () {
          // Set both voucherRedeemableUntil and voucherValid
          offerDates.voucherRedeemableUntil = (Number(offerDates.voucherRedeemableFrom) + oneMonth).toString();
          offerDurations.voucherValid = oneMonth.toString();

          // Attempt to Create an offer, expecting revert
          await expect(
            offerHandler.connect(assistant).createOffer(offer, offerDates, offerDurations, disputeResolver.id, agentId)
          ).to.revertedWith(RevertReasons.AMBIGUOUS_VOUCHER_EXPIRY);
        });

        it("Neither of voucher expiration date and voucher expiration period are defined", async function () {
          // Set both voucherRedeemableUntil and voucherValid to "0"
          offerDates.voucherRedeemableUntil = "0";
          offerDurations.voucherValid = "0";

          // Attempt to Create an offer, expecting revert
          await expect(
            offerHandler.connect(assistant).createOffer(offer, offerDates, offerDurations, disputeResolver.id, agentId)
          ).to.revertedWith(RevertReasons.AMBIGUOUS_VOUCHER_EXPIRY);
        });

        it("Voucher redeemable period is fixed, but it ends before it starts", async function () {
          // Set both voucherRedeemableUntil that is less than voucherRedeemableFrom
          offerDates.voucherRedeemableUntil = (Number(offerDates.voucherRedeemableFrom) - 10).toString();
          offerDurations.voucherValid = "0";

          // Attempt to Create an offer, expecting revert
          await expect(
            offerHandler.connect(assistant).createOffer(offer, offerDates, offerDurations, disputeResolver.id, agentId)
          ).to.revertedWith(RevertReasons.REDEMPTION_PERIOD_INVALID);
        });

        it("Voucher redeemable period is fixed, but it ends before offer expires", async function () {
          // Set both voucherRedeemableUntil that is more than voucherRedeemableFrom but less than validUntil
          offerDates.voucherRedeemableFrom = "0";
          offerDates.voucherRedeemableUntil = (Number(offerDates.validUntil) - 10).toString();
          offerDurations.voucherValid = "0";

          // Attempt to Create an offer, expecting revert
          await expect(
            offerHandler.connect(assistant).createOffer(offer, offerDates, offerDurations, disputeResolver.id, agentId)
          ).to.revertedWith(RevertReasons.REDEMPTION_PERIOD_INVALID);
        });

        it("Dispute period is less than minimum dispute period", async function () {
          // Set dispute period to less than minDisputePeriod (oneWeek)
          offerDurations.disputePeriod = ethers.BigNumber.from(oneWeek).sub(1000).toString();

          // Attempt to Create an offer, expecting revert
          await expect(
            offerHandler.connect(assistant).createOffer(offer, offerDates, offerDurations, disputeResolver.id, agentId)
          ).to.revertedWith(RevertReasons.INVALID_DISPUTE_PERIOD);
        });

        it("Resolution period is set to zero", async function () {
          // Set dispute duration period to 0
          offerDurations.resolutionPeriod = "0";

          // Attempt to Create an offer, expecting revert
          await expect(
            offerHandler.connect(assistant).createOffer(offer, offerDates, offerDurations, disputeResolver.id, agentId)
          ).to.revertedWith(RevertReasons.INVALID_RESOLUTION_PERIOD);
        });

        it("Resolution period is greater than protocol max resolution period", async function () {
          // Set max resolution period to 1 day
          await configHandler.setMaxResolutionPeriod(oneDay); // 24 hours

          // Attempt to Create an offer, expecting revert
          await expect(
            offerHandler.connect(assistant).createOffer(offer, offerDates, offerDurations, disputeResolver.id, agentId)
          ).to.revertedWith(RevertReasons.INVALID_RESOLUTION_PERIOD);
        });

        it("Available quantity is set to zero", async function () {
          // Set available quantity to 0
          offer.quantityAvailable = "0";

          // Attempt to Create an offer, expecting revert
          await expect(
            offerHandler.connect(assistant).createOffer(offer, offerDates, offerDurations, disputeResolver.id, agentId)
          ).to.revertedWith(RevertReasons.INVALID_QUANTITY_AVAILABLE);
        });

        it("Dispute resolver wallet is not registered", async function () {
          // Set some address that is not registered as a dispute resolver
          disputeResolver.id = "16";

          // Attempt to Create an offer, expecting revert
          await expect(
            offerHandler.connect(assistant).createOffer(offer, offerDates, offerDurations, disputeResolver.id, agentId)
          ).to.revertedWith(RevertReasons.INVALID_DISPUTE_RESOLVER);
        });

        it("Dispute resolver wallet is not registered", async function () {
          // Set some address that is not registered as a dispute resolver
          offer.price = "0";
          disputeResolver.id = "16";

          // Attempt to Create an offer, expecting revert
          await expect(
            offerHandler.connect(assistant).createOffer(offer, offerDates, offerDurations, disputeResolver.id, agentId)
          ).to.revertedWith(RevertReasons.INVALID_DISPUTE_RESOLVER);
        });

        // TODO - revisit when account deactivations are supported
        it.skip("Dispute resolver is not active", async function () {
          // create another dispute resolver, but don't activate it
          disputeResolver = mockDisputeResolver(rando.address, rando.address, rando.address, rando.address, false);
          await accountHandler
            .connect(rando)
            .createDisputeResolver(disputeResolver, disputeResolverFees, sellerAllowList);

          // Attempt to Create an offer, expecting revert
          await expect(
            offerHandler.connect(assistant).createOffer(offer, offerDates, offerDurations, disputeResolver.id, agentId)
          ).to.revertedWith(RevertReasons.INVALID_DISPUTE_RESOLVER);

          // after activation it should be possible to create the offer
          await accountHandler.connect(deployer).activateDisputeResolver(disputeResolver.id);

          // Create an offer, test event
          await expect(
            offerHandler.connect(assistant).createOffer(offer, offerDates, offerDurations, disputeResolver.id, agentId)
          ).to.emit(offerHandler, "OfferCreated");
        });

        it("For absolute zero offer, specified dispute resolver is not registered", async function () {
          // Prepare an absolute zero offer, but specify dispute resolver
          offer.price = offer.sellerDeposit = offer.buyerCancelPenalty = "0";
          disputeResolver.id = "16";

          // Attempt to Create an offer, expecting revert
          await expect(
            offerHandler.connect(assistant).createOffer(offer, offerDates, offerDurations, disputeResolver.id, agentId)
          ).to.revertedWith(RevertReasons.INVALID_DISPUTE_RESOLVER);
        });

        // TODO - revisit when account deactivations are supported
        it.skip("For absolute zero offer, specified dispute resolver is not active", async function () {
          // create another dispute resolver, but don't activate it
          disputeResolver = mockDisputeResolver(rando.address, rando.address, rando.address, rando.address, false);
          await accountHandler
            .connect(rando)
            .createDisputeResolver(disputeResolver, disputeResolverFees, sellerAllowList);

          // Prepare an absolute zero offer, but specify dispute resolver
          offer.price = offer.sellerDeposit = offer.buyerCancelPenalty = "0";

          // Attempt to Create an offer, expecting revert
          await expect(
            offerHandler.connect(assistant).createOffer(offer, offerDates, offerDurations, disputeResolver.id, agentId)
          ).to.revertedWith(RevertReasons.INVALID_DISPUTE_RESOLVER);

          // after activation it should be possible to create the offer
          await accountHandler.connect(deployer).activateDisputeResolver(disputeResolver.id);

          // Create an offer, test event
          await expect(
            offerHandler.connect(assistant).createOffer(offer, offerDates, offerDurations, disputeResolver.id, agentId)
          ).to.emit(offerHandler, "OfferCreated");
        });

        it("Seller is not on dispute resolver's seller allow list", async function () {
          // Create new seller so sellerAllowList can have an entry
          seller = mockSeller(rando.address, rando.address, rando.address, rando.address);

          await accountHandler.connect(rando).createSeller(seller, emptyAuthToken, voucherInitValues);

          allowedSellersToAdd = ["3"]; // DR is "1", existing seller is "2", new seller is "3"
          await accountHandler.connect(adminDR).addSellersToAllowList(disputeResolver.id, allowedSellersToAdd);

          // Attempt to Create an offer, expecting revert
          await expect(
            offerHandler.connect(assistant).createOffer(offer, offerDates, offerDurations, disputeResolver.id, agentId)
          ).to.revertedWith(RevertReasons.SELLER_NOT_APPROVED);
        });

        it("Dispute resolver does not accept fees in the exchange token", async function () {
          // Set some address that is not part of dispute resolver fees
          offer.exchangeToken = rando.address;

          // Attempt to Create an offer, expecting revert
          await expect(
            offerHandler.connect(assistant).createOffer(offer, offerDates, offerDurations, disputeResolver.id, agentId)
          ).to.revertedWith(RevertReasons.DR_UNSUPPORTED_FEE);
        });
      });

      context("When offer has non zero agent id", async function () {
        beforeEach(async function () {
          // Create a valid agent, then set fields in tests directly
          agent = mockAgent(other.address);
          agent.id = "3";
          agentId = agent.id;
          expect(agent.isValid()).is.true;

          // Create an agent
          await accountHandler.connect(rando).createAgent(agent);

          agentFee = ethers.BigNumber.from(offer.price).mul(agent.feePercentage).div("10000").toString();
          offerFees.agentFee = agentFee;
          offerFeesStruct = offerFees.toStruct();
        });

        it("should emit an OfferCreated event with updated agent id", async function () {
          // Create an offer, testing for the event
          await expect(
            offerHandler.connect(assistant).createOffer(offer, offerDates, offerDurations, disputeResolver.id, agentId)
          )
            .to.emit(offerHandler, "OfferCreated")
            .withArgs(
              nextOfferId,
              offer.sellerId,
              offerStruct,
              offerDatesStruct,
              offerDurationsStruct,
              disputeResolutionTermsStruct,
              offerFeesStruct,
              agentId,
              assistant.address
            );

          // Check that mapping between agent and offer is correct
          [exists, returnedAgentId] = await offerHandler.getAgentIdByOffer(offer.id);
          expect(exists).to.be.true;
          expect(returnedAgentId).to.eq(agentId, "agent id mismatch");
        });

        it("after the agent fee changes, new offers should have the new agent fee", async function () {
          agent.feePercentage = "1000"; // 10%
          await accountHandler.connect(other).updateAgent(agent);

          offer.id = await offerHandler.getNextOfferId();
          protocolFee = applyPercentage(price, protocolFeePercentage);
          offerFees.protocolFee = protocolFee;

          // Calculate the new agent fee amount.
          let newOfferAgentFee = ethers.BigNumber.from(offer.price).mul(agent.feePercentage).div("10000").toString();
          offerFees.agentFee = newOfferAgentFee;
          offerFeesStruct = offerFees.toStruct();

          // Create a new offer
          await expect(
            offerHandler.connect(assistant).createOffer(offer, offerDates, offerDurations, disputeResolver.id, agentId)
          )
            .to.emit(offerHandler, "OfferCreated")
            .withArgs(
              nextOfferId,
              offer.sellerId,
              offer.toStruct(),
              offerDatesStruct,
              offerDurationsStruct,
              disputeResolutionTermsStruct,
              offerFeesStruct,
              agentId,
              assistant.address
            );

          //Check offer agent fee for New offer.
          [, , , , , offerFeesStruct] = await offerHandler.getOffer(offer.id);
          expect(offerFeesStruct.agentFee.toString()).is.equal(newOfferAgentFee);
        });

        it("after the agent fee changes, old offers should have the same agent fee", async function () {
          // Creating 1st offer
          let oldOfferId = await offerHandler.getNextOfferId();

          // Calculate the new agent fee amount.
          let oldOfferAgentFee = ethers.BigNumber.from(offer.price).mul(agent.feePercentage).div("10000").toString();

          // Create a new offer
          await offerHandler
            .connect(assistant)
            .createOffer(offer, offerDates, offerDurations, disputeResolver.id, agentId);

          // change agent fee percentage and create a new offer
          agent.feePercentage = "1000"; // 10%
          await accountHandler.connect(other).updateAgent(agent);

          // Creating 2nd offer
          // Calculate the new agent fee amount.
          let newOfferAgentFee = ethers.BigNumber.from(offer.price).mul(agent.feePercentage).div("10000").toString();

          let newOfferId = await offerHandler.getNextOfferId();

          // Create a new offer
          await offerHandler
            .connect(assistant)
            .createOffer(offer, offerDates, offerDurations, disputeResolver.id, agentId);

          //Check offer agent fee for New offer.
          [, , , , , offerFeesStruct] = await offerHandler.getOffer(newOfferId);
          expect(offerFeesStruct.agentFee.toString()).is.equal(newOfferAgentFee);

          //Check offer agent fee for old offer.
          [, , , , , offerFeesStruct] = await offerHandler.getOffer(oldOfferId);
          expect(offerFeesStruct.agentFee.toString()).is.equal(oldOfferAgentFee);
        });

        context("💔 Revert Reasons", async function () {
          it("Agent does not exist", async function () {
            // Set an agent id that does not exist
            let agentId = "16";

            // Attempt to Create an offer, expecting revert
            await expect(
              offerHandler
                .connect(assistant)
                .createOffer(offer, offerDates, offerDurations, disputeResolver.id, agentId)
            ).to.revertedWith(RevertReasons.NO_SUCH_AGENT);
          });

          it("Sum of agent fee amount and protocol fee amount should be <= than the offer fee limit", async function () {
            // Create a valid agent, then set fields in tests directly
            agent = mockAgent(assistant.address);
            agent.id = "4";
            agent.feePercentage = "3000"; //30%
            expect(agent.isValid()).is.true;

            // Create an agent
            await accountHandler.connect(rando).createAgent(agent);

            //Change protocol fee after creating agent
            await configHandler.connect(deployer).setProtocolFeePercentage("1100"); //11%

            // Attempt to Create an offer, expecting revert
            await expect(
              offerHandler
                .connect(assistant)
                .createOffer(offer, offerDates, offerDurations, disputeResolver.id, agent.id)
            ).to.revertedWith(RevertReasons.AGENT_FEE_AMOUNT_TOO_HIGH);
          });
        });
      });
    });

    context("👉 voidOffer()", async function () {
      beforeEach(async function () {
        // Create an offer
        await offerHandler
          .connect(assistant)
          .createOffer(offer, offerDates, offerDurations, disputeResolver.id, agentId);

        // id of the current offer and increment nextOfferId
        id = nextOfferId++;
      });

      it("should emit an OfferVoided event", async function () {
        // call getOffer with offerId to check the seller id in the event
        [, offerStruct] = await offerHandler.getOffer(id);

        // Void the offer, testing for the event
        await expect(offerHandler.connect(assistant).voidOffer(id))
          .to.emit(offerHandler, "OfferVoided")
          .withArgs(id, offerStruct.sellerId, assistant.address);
      });

      it("should update state", async function () {
        // Voided field should be initially false
        [, offerStruct] = await offerHandler.getOffer(id);
        expect(offerStruct.voided).is.false;

        // Get the voided status
        [, voided] = await offerHandler.isOfferVoided(id);
        expect(voided).to.be.false;

        // Void the offer
        await offerHandler.connect(assistant).voidOffer(id);

        // Voided field should be updated
        [, offerStruct] = await offerHandler.getOffer(id);
        expect(offerStruct.voided).is.true;

        // Get the voided status
        [, voided] = await offerHandler.isOfferVoided(id);
        expect(voided).to.be.true;
      });

      context("💔 Revert Reasons", async function () {
        it("The offers region of protocol is paused", async function () {
          // Pause the offers region of the protocol
          await pauseHandler.connect(pauser).pause([PausableRegion.Offers]);

          // Attempt to void an offer expecting revert
          await expect(offerHandler.connect(assistant).voidOffer(id)).to.revertedWith(RevertReasons.REGION_PAUSED);
        });

        it("Offer does not exist", async function () {
          // Set invalid id
          id = "444";

          // Attempt to void the offer, expecting revert
          await expect(offerHandler.connect(assistant).voidOffer(id)).to.revertedWith(RevertReasons.NO_SUCH_OFFER);

          // Set invalid id
          id = "0";

          // Attempt to void the offer, expecting revert
          await expect(offerHandler.connect(assistant).voidOffer(id)).to.revertedWith(RevertReasons.NO_SUCH_OFFER);
        });

        it("Caller is not seller", async function () {
          // caller is not the assistant of any seller
          // Attempt to update the offer, expecting revert
          await expect(offerHandler.connect(rando).voidOffer(id)).to.revertedWith(RevertReasons.NOT_ASSISTANT);

          // caller is an assistant of another seller
          // Create a valid seller, then set fields in tests directly
          seller = mockSeller(rando.address, rando.address, rando.address, rando.address);

          // AuthToken
          emptyAuthToken = mockAuthToken();
          expect(emptyAuthToken.isValid()).is.true;
          await accountHandler.connect(rando).createSeller(seller, emptyAuthToken, voucherInitValues);

          // Attempt to update the offer, expecting revert
          await expect(offerHandler.connect(rando).voidOffer(id)).to.revertedWith(RevertReasons.NOT_ASSISTANT);
        });

        it("Offer already voided", async function () {
          // Void the offer first
          await offerHandler.connect(assistant).voidOffer(id);

          // Attempt to void the offer again, expecting revert
          await expect(offerHandler.connect(assistant).voidOffer(id)).to.revertedWith(
            RevertReasons.OFFER_HAS_BEEN_VOIDED
          );
        });
      });
    });

    context("👉 extendOffer()", async function () {
      context("Offers with variable voucher expiration date", async function () {
        beforeEach(async function () {
          // Create an offer
          await offerHandler
            .connect(assistant)
            .createOffer(offer, offerDates, offerDurations, disputeResolver.id, agentId);

          // id of the current offer and increment nextOfferId
          id = nextOfferId++;

          // update the values
          offerDates.validUntil = ethers.BigNumber.from(offerDates.validUntil).add("10000").toString();
          offerStruct = offer.toStruct();
        });

        it("should emit an OfferExtended event", async function () {
          // Extend the valid until date, testing for the event
          await expect(offerHandler.connect(assistant).extendOffer(offer.id, offerDates.validUntil))
            .to.emit(offerHandler, "OfferExtended")
            .withArgs(id, offer.sellerId, offerDates.validUntil, assistant.address);
        });

        it("should update state", async function () {
          // Update an offer
          await offerHandler.connect(assistant).extendOffer(offer.id, offerDates.validUntil);

          // Get the offer as a struct
          [, offerStruct, offerDatesStruct] = await offerHandler.connect(rando).getOffer(offer.id);

          // Parse into entity
          let returnedOfferDates = OfferDates.fromStruct(offerDatesStruct);

          // Returned values should match the input in createOffer
          for ([key, value] of Object.entries(offerDates)) {
            expect(JSON.stringify(returnedOfferDates[key]) === JSON.stringify(value)).is.true;
          }
        });

        context("💔 Revert Reasons", async function () {
          it("The offers region of protocol is paused", async function () {
            // Pause the offers region of the protocol
            await pauseHandler.connect(pauser).pause([PausableRegion.Offers]);

            // Attempt to extend an offer expecting revert
            await expect(offerHandler.connect(assistant).extendOffer(offer.id, offerDates.validUntil)).to.revertedWith(
              RevertReasons.REGION_PAUSED
            );
          });

          it("Offer does not exist", async function () {
            // Set invalid id
            id = "444";

            // Attempt to void the offer, expecting revert
            await expect(offerHandler.connect(assistant).extendOffer(id, offerDates.validUntil)).to.revertedWith(
              RevertReasons.NO_SUCH_OFFER
            );

            // Set invalid id
            id = "0";

            // Attempt to void the offer, expecting revert
            await expect(offerHandler.connect(assistant).extendOffer(id, offerDates.validUntil)).to.revertedWith(
              RevertReasons.NO_SUCH_OFFER
            );
          });

          it("Caller is not seller", async function () {
            // caller is not the assistant of any seller
            // Attempt to update the offer, expecting revert
            await expect(offerHandler.connect(rando).extendOffer(id, offerDates.validUntil)).to.revertedWith(
              RevertReasons.NOT_ASSISTANT
            );

            // caller is an assistant of another seller
            // Create a valid seller, then set fields in tests directly
            seller = mockSeller(rando.address, rando.address, rando.address, rando.address);

            // AuthToken
            emptyAuthToken = mockAuthToken();
            expect(emptyAuthToken.isValid()).is.true;
            await accountHandler.connect(rando).createSeller(seller, emptyAuthToken, voucherInitValues);

            // Attempt to update the offer, expecting revert
            await expect(offerHandler.connect(rando).extendOffer(id, offerDates.validUntil)).to.revertedWith(
              RevertReasons.NOT_ASSISTANT
            );
          });

          it("Offer is not extendable, since it's voided", async function () {
            // Void an offer
            await offerHandler.connect(assistant).voidOffer(id);

            // Attempt to update an offer, expecting revert
            await expect(offerHandler.connect(assistant).extendOffer(offer.id, offerDates.validUntil)).to.revertedWith(
              RevertReasons.OFFER_HAS_BEEN_VOIDED
            );
          });

          it("New valid until date is lower than the existing valid until date", async function () {
            // Make the valid until date the same as the existing offer
            offerDates.validUntil = ethers.BigNumber.from(offerDates.validUntil).sub("10000").toString();

            await expect(offerHandler.connect(assistant).extendOffer(offer.id, offerDates.validUntil)).to.revertedWith(
              RevertReasons.OFFER_PERIOD_INVALID
            );

            // Make new the valid until date less than existing one
            offerDates.validUntil = ethers.BigNumber.from(offerDates.validUntil).sub("1").toString();

            // Attempt to update an offer, expecting revert
            await expect(offerHandler.connect(assistant).extendOffer(offer.id, offerDates.validUntil)).to.revertedWith(
              RevertReasons.OFFER_PERIOD_INVALID
            );
          });

          it("Valid until date is not in the future", async function () {
            // Set until date in the past
            offerDates.validUntil = ethers.BigNumber.from(offerDates.validFrom - oneMonth * 6).toString(); // 6 months ago

            // Attempt to update an offer, expecting revert
            await expect(offerHandler.connect(assistant).extendOffer(offer.id, offerDates.validUntil)).to.revertedWith(
              RevertReasons.OFFER_PERIOD_INVALID
            );
          });
        });
      });

      context("Offers with fixed voucher expiration date", async function () {
        beforeEach(async function () {
          offerDates.voucherRedeemableUntil = ethers.BigNumber.from(offerDates.validUntil).add(oneMonth).toString();
          offerDurations.voucherValid = "0"; // only one of voucherRedeemableUntil and voucherValid can be non zero

          // Create an offer
          await offerHandler
            .connect(assistant)
            .createOffer(offer, offerDates, offerDurations, disputeResolver.id, agentId);

          // id of the current offer and increment nextOfferId
          id = nextOfferId++;

          // update the values
          offerDates.validUntil = ethers.BigNumber.from(offerDates.validUntil).add("10000").toString();
          offerStruct = offer.toStruct();
        });

        it("should emit an OfferExtended event", async function () {
          // Extend the valid until date, testing for the event
          await expect(offerHandler.connect(assistant).extendOffer(offer.id, offerDates.validUntil))
            .to.emit(offerHandler, "OfferExtended")
            .withArgs(id, offer.sellerId, offerDates.validUntil, assistant.address);
        });

        it("should update state", async function () {
          // Update an offer
          await offerHandler.connect(assistant).extendOffer(offer.id, offerDates.validUntil);

          // Get the offer as a struct
          [, offerStruct, offerDatesStruct] = await offerHandler.connect(rando).getOffer(offer.id);

          // Parse into entity
          let returnedOfferDates = OfferDates.fromStruct(offerDatesStruct);

          // Returned values should match the input in createOffer
          for ([key, value] of Object.entries(offerDates)) {
            expect(JSON.stringify(returnedOfferDates[key]) === JSON.stringify(value)).is.true;
          }
        });

        context("💔 Revert Reasons", async function () {
          it("Offer has voucherRedeemableUntil set and new valid until date is greater than that", async function () {
            // Set until date in the before offerDates.voucherRedeemableUntil
            offerDates.validUntil = ethers.BigNumber.from(offerDates.voucherRedeemableUntil).add(oneWeek).toString(); // one week after voucherRedeemableUntil

            // Attempt to update an offer, expecting revert
            await expect(offerHandler.connect(assistant).extendOffer(offer.id, offerDates.validUntil)).to.revertedWith(
              RevertReasons.OFFER_PERIOD_INVALID
            );
          });
        });
      });
    });

    context("👉 reserveRange()", async function () {
      let firstTokenId, lastTokenId, length, range;
      let bosonVoucher;

      beforeEach(async function () {
        // Create an offer
        offer.quantityAvailable = "200";
        await offerHandler
          .connect(assistant)
          .createOffer(offer, offerDates, offerDurations, disputeResolver.id, agentId);

        // id of the current offer and increment nextOfferId
        id = nextOfferId++;

        // expected address of the first clone
        const voucherCloneAddress = calculateContractAddress(accountHandler.address, "1");
        bosonVoucher = await ethers.getContractAt("BosonVoucher", voucherCloneAddress);

        length = 100;
        firstTokenId = 1;
        lastTokenId = firstTokenId + length - 1;
        const tokenIdStart = deriveTokenId(offer.id, firstTokenId);
        range = new Range(tokenIdStart.toString(), length.toString(), "0", "0", assistant.address);
      });

      it("should emit an RangeReserved event", async function () {
        // Reserve a range, testing for the event
        const tx = await offerHandler.connect(assistant).reserveRange(id, length, assistant.address);

        await expect(tx)
          .to.emit(offerHandler, "RangeReserved")
          .withArgs(id, offer.sellerId, firstTokenId, lastTokenId, assistant.address, assistant.address);

        await expect(tx).to.emit(bosonVoucher, "RangeReserved").withArgs(id, range.toStruct());
      });

      it("should update state", async function () {
        // Get the offer and nextExchangeId before reservation
        [, offerStruct] = await offerHandler.connect(rando).getOffer(id);
        const quantityAvailableBefore = offerStruct.quantityAvailable;
        const nextExchangeIdBefore = await exchangeHandler.getNextExchangeId();

        // Reserve a range
        await offerHandler.connect(assistant).reserveRange(id, length, assistant.address);

        // Quantity available should be updated
        [, offerStruct] = await offerHandler.connect(rando).getOffer(id);
        const quantityAvailableAfter = offerStruct.quantityAvailable;
        assert.equal(
          quantityAvailableBefore.sub(quantityAvailableAfter).toNumber(),
          length,
          "Quantity available mismatch"
        );

        // nextExchangeId should be updated
        const nextExchangeIdAfter = await exchangeHandler.getNextExchangeId();
        assert.equal(nextExchangeIdAfter.sub(nextExchangeIdBefore).toNumber(), length, "nextExchangeId mismatch");

        // Get range object from the voucher contract
        const returnedRange = Range.fromStruct(await bosonVoucher.getRangeByOfferId(id));
        assert.equal(returnedRange.toString(), range.toString(), "Range mismatch");
      });

      it("it's possible to reserve range even if somebody already committed to", async function () {
        // Deposit seller funds so the commit will succeed
        const sellerPool = ethers.BigNumber.from(offer.sellerDeposit).mul(2);
        await fundsHandler
          .connect(assistant)
          .depositFunds(seller.id, ethers.constants.AddressZero, sellerPool, { value: sellerPool });

        // Commit to the offer twice
        await exchangeHandler.connect(rando).commitToOffer(rando.address, id, { value: price });
        await exchangeHandler.connect(rando).commitToOffer(rando.address, id, { value: price });

        // Reserve a range, testing for the event
        await expect(offerHandler.connect(assistant).reserveRange(id, length, assistant.address))
          .to.emit(offerHandler, "RangeReserved")
          .withArgs(id, offer.sellerId, firstTokenId + 2, lastTokenId + 2, assistant.address, assistant.address);
      });

      it("It's possible to reserve a range with maximum allowed length", async function () {
        // Create an unlimited offer
        offer.quantityAvailable = ethers.constants.MaxUint256.toString();
        await offerHandler
          .connect(assistant)
          .createOffer(offer, offerDates, offerDurations, disputeResolver.id, agentId);

        // Set maximum allowed length
        length = ethers.BigNumber.from(2).pow(64).sub(1);
        await expect(offerHandler.connect(assistant).reserveRange(nextOfferId, length, assistant.address)).to.emit(
          offerHandler,
          "RangeReserved"
        );
      });

      it("Reserving range of unlimited offer does not decrease quantity available", async function () {
        // Create an unlimited offer
        offer.quantityAvailable = ethers.constants.MaxUint256.toString();
        await offerHandler
          .connect(assistant)
          .createOffer(offer, offerDates, offerDurations, disputeResolver.id, agentId);

        // Get the offer quantity available before reservation
        [, offerStruct] = await offerHandler.connect(rando).getOffer(nextOfferId);
        const quantityAvailableBefore = offerStruct.quantityAvailable;

        // Reserve a range
        await offerHandler.connect(assistant).reserveRange(nextOfferId, length, assistant.address);

        // Quantity available should not change
        [, offerStruct] = await offerHandler.connect(rando).getOffer(nextOfferId);
        const quantityAvailableAfter = offerStruct.quantityAvailable;
        assert.equal(
          quantityAvailableBefore.toString(),
          quantityAvailableAfter.toString(),
          "Quantity available mismatch"
        );
      });

      context("Owner range is contract", async function () {
        beforeEach(async function () {
          range.owner = bosonVoucher.address;
        });

        it("should emit an RangeReserved event", async function () {
          // Reserve a range, testing for the event
          const tx = await offerHandler.connect(assistant).reserveRange(id, length, bosonVoucher.address);

          await expect(tx)
            .to.emit(offerHandler, "RangeReserved")
            .withArgs(id, offer.sellerId, firstTokenId, lastTokenId, bosonVoucher.address, assistant.address);

          await expect(tx).to.emit(bosonVoucher, "RangeReserved").withArgs(id, range.toStruct());
        });

        it("should update state", async function () {
          // Get the offer and nextExchangeId before reservation
          [, offerStruct] = await offerHandler.connect(rando).getOffer(id);
          const quantityAvailableBefore = offerStruct.quantityAvailable;
          const nextExchangeIdBefore = await exchangeHandler.getNextExchangeId();

          // Reserve a range
          await offerHandler.connect(assistant).reserveRange(id, length, bosonVoucher.address);

          // Quantity available should be updated
          [, offerStruct] = await offerHandler.connect(rando).getOffer(id);
          const quantityAvailableAfter = offerStruct.quantityAvailable;
          assert.equal(
            quantityAvailableBefore.sub(quantityAvailableAfter).toNumber(),
            length,
            "Quantity available mismatch"
          );

          // nextExchangeId should be updated
          const nextExchangeIdAfter = await exchangeHandler.getNextExchangeId();
          assert.equal(nextExchangeIdAfter.sub(nextExchangeIdBefore).toNumber(), length, "nextExchangeId mismatch");

          // Get range object from the voucher contract
          const returnedRange = Range.fromStruct(await bosonVoucher.getRangeByOfferId(id));
          assert.equal(returnedRange.toString(), range.toString(), "Range mismatch");
        });
      });

      context("💔 Revert Reasons", async function () {
        it("The offers region of protocol is paused", async function () {
          // Pause the offers region of the protocol
          await pauseHandler.connect(pauser).pause([PausableRegion.Offers]);

          // Attempt to reserve a range, expecting revert
          await expect(offerHandler.connect(assistant).reserveRange(id, length, assistant.address)).to.revertedWith(
            RevertReasons.REGION_PAUSED
          );
        });

        it("The exchanges region of protocol is paused", async function () {
          // Pause the exchanges region of the protocol
          await pauseHandler.connect(pauser).pause([PausableRegion.Exchanges]);

          // Attempt to reserve a range, expecting revert
          await expect(offerHandler.connect(assistant).reserveRange(id, length, assistant.address)).to.revertedWith(
            RevertReasons.REGION_PAUSED
          );
        });

        it("Offer does not exist", async function () {
          // Set invalid id
          id = "444";

          // Attempt to reserve a range, expecting revert
          await expect(offerHandler.connect(assistant).reserveRange(id, length, assistant.address)).to.revertedWith(
            RevertReasons.NO_SUCH_OFFER
          );

          // Set invalid id
          id = "0";

          // Attempt to reserve a range, expecting revert
          await expect(offerHandler.connect(assistant).reserveRange(id, length, assistant.address)).to.revertedWith(
            RevertReasons.NO_SUCH_OFFER
          );
        });

        it("Offer already voided", async function () {
          // Void the offer first
          await offerHandler.connect(assistant).voidOffer(id);

          // Attempt to reserve a range, expecting revert
          await expect(offerHandler.connect(assistant).reserveRange(id, length, assistant.address)).to.revertedWith(
            RevertReasons.OFFER_HAS_BEEN_VOIDED
          );
        });

        it("Caller is not seller", async function () {
          // caller is not the assistant of any seller
          // Attempt to reserve a range, expecting revert
          await expect(offerHandler.connect(rando).reserveRange(id, length, assistant.address)).to.revertedWith(
            RevertReasons.NOT_ASSISTANT
          );

          // caller is an assistant of another seller
          // Create a valid seller, then set fields in tests directly
          seller = mockSeller(rando.address, rando.address, rando.address, rando.address);

          // AuthToken
          emptyAuthToken = mockAuthToken();
          expect(emptyAuthToken.isValid()).is.true;
          await accountHandler.connect(rando).createSeller(seller, emptyAuthToken, voucherInitValues);

          // Attempt to reserve a range, expecting revert
          await expect(offerHandler.connect(rando).reserveRange(id, length, assistant.address)).to.revertedWith(
            RevertReasons.NOT_ASSISTANT
          );
        });

        it("Range length is zero", async function () {
          // Set length to zero
          length = 0;

          // Attempt to reserve a range, expecting revert
          await expect(offerHandler.connect(assistant).reserveRange(id, length, assistant.address)).to.revertedWith(
            RevertReasons.INVALID_RANGE_LENGTH
          );
        });

        it("Range length is greater than quantity available", async function () {
          // Set length to zero
          length = Number(offer.quantityAvailable) + 1;

          // Attempt to reserve a range, expecting revert
          await expect(offerHandler.connect(assistant).reserveRange(id, length, assistant.address)).to.revertedWith(
            RevertReasons.INVALID_RANGE_LENGTH
          );
        });

        it("Range length is greater than maximum allowed range length", async function () {
          // Create an unlimited offer
          offer.quantityAvailable = ethers.constants.MaxUint256.toString();
          await offerHandler
            .connect(assistant)
            .createOffer(offer, offerDates, offerDurations, disputeResolver.id, agentId);

          // Set length to more than maximum allowed range length
          length = ethers.BigNumber.from(2).pow(64);

          // Attempt to reserve a range, expecting revert
          await expect(
            offerHandler.connect(assistant).reserveRange(nextOfferId, length, assistant.address)
          ).to.revertedWith(RevertReasons.INVALID_RANGE_LENGTH);
        });

        it("Call to BosonVoucher.reserveRange() reverts", async function () {
          // Reserve a range
          await offerHandler.connect(assistant).reserveRange(id, length, assistant.address);

          // Attempt to reserve the same range again, expecting revert
          await expect(offerHandler.connect(assistant).reserveRange(id, length, assistant.address)).to.revertedWith(
            RevertReasons.OFFER_RANGE_ALREADY_RESERVED
          );
        });

        it("_to address isn't contract address or contract owner address", async function () {
          // Try to reserve range for rando address, it should fail
          await expect(offerHandler.connect(assistant).reserveRange(id, length, rando.address)).to.be.revertedWith(
            RevertReasons.INVALID_TO_ADDRESS
          );
        });
      });
    });

    context("👉 getOffer()", async function () {
      beforeEach(async function () {
        // Create an offer
        await offerHandler
          .connect(assistant)
          .createOffer(offer, offerDates, offerDurations, disputeResolver.id, agentId);

        // id of the current offer and increment nextOfferId
        id = nextOfferId++;
      });

      it("should return true for exists if offer is found", async function () {
        // Get the exists flag
        [exists] = await offerHandler.connect(rando).getOffer(id);

        // Validate
        expect(exists).to.be.true;
      });

      it("should return false for exists if offer is not found", async function () {
        // Get the exists flag
        [exists] = await offerHandler.connect(rando).getOffer(invalidOfferId);

        // Validate
        expect(exists).to.be.false;
      });

      it("should return the details of the offer as a struct if found", async function () {
        // Get the offer as a struct
        [, offerStruct, offerDatesStruct, offerDurationsStruct] = await offerHandler.connect(rando).getOffer(id);

        // Parse into entities
        offer = Offer.fromStruct(offerStruct);
        offerDates = OfferDates.fromStruct(offerDatesStruct);
        offerDurations = OfferDurations.fromStruct(offerDurationsStruct);
        disputeResolutionTerms = DisputeResolutionTerms.fromStruct(disputeResolutionTermsStruct);

        // Validate
        expect(offer.isValid()).to.be.true;
        expect(offerDates.isValid()).to.be.true;
        expect(offerDurations.isValid()).to.be.true;
        expect(disputeResolutionTerms.isValid()).to.be.true;
      });
    });

    context("👉 getNextOfferId()", async function () {
      beforeEach(async function () {
        // Create an offer
        await offerHandler
          .connect(assistant)
          .createOffer(offer, offerDates, offerDurations, disputeResolver.id, agentId);

        // id of the current offer and increment nextOfferId
        id = nextOfferId++;
      });

      it("should return the next offer id", async function () {
        // What we expect the next offer id to be
        expected = nextOfferId;

        // Get the next offer id
        nextOfferId = await offerHandler.connect(rando).getNextOfferId();

        // Verify expectation
        expect(nextOfferId.toString() == expected).to.be.true;
      });

      it("should be incremented after an offer is created", async function () {
        // Create another offer
        await offerHandler
          .connect(assistant)
          .createOffer(offer, offerDates, offerDurations, disputeResolver.id, agentId);

        // What we expect the next offer id to be
        expected = ++nextOfferId;

        // Get the next offer id
        nextOfferId = await offerHandler.connect(rando).getNextOfferId();

        // Verify expectation
        expect(nextOfferId.toString() == expected).to.be.true;
      });

      it("should not be incremented when only getNextOfferId is called", async function () {
        // What we expect the next offer id to be
        expected = nextOfferId;

        // Get the next offer id
        nextOfferId = await offerHandler.connect(rando).getNextOfferId();

        // Verify expectation
        expect(nextOfferId.toString() == expected).to.be.true;

        // Call again
        nextOfferId = await offerHandler.connect(rando).getNextOfferId();

        // Verify expectation
        expect(nextOfferId.toString() == expected).to.be.true;
      });
    });

    context("👉 isOfferVoided()", async function () {
      beforeEach(async function () {
        // Create an offer
        await offerHandler
          .connect(assistant)
          .createOffer(offer, offerDates, offerDurations, disputeResolver.id, agentId);

        // id of the current offer and increment nextOfferId
        id = nextOfferId++;
      });

      it("should return true for exists if offer is found, regardless of voided status", async function () {
        // Get the exists flag
        [exists] = await offerHandler.connect(rando).isOfferVoided(id);

        // Validate
        expect(exists).to.be.true;

        // Void offer
        await offerHandler.connect(assistant).voidOffer(id);

        // Get the exists flag
        [exists] = await offerHandler.connect(rando).isOfferVoided(id);

        // Validate
        expect(exists).to.be.true;
      });

      it("should return false for exists if offer is not found", async function () {
        // Get the exists flag
        [exists] = await offerHandler.connect(rando).isOfferVoided(invalidOfferId);

        // Validate
        expect(exists).to.be.false;
      });

      it("should return the value as a bool if found", async function () {
        // Get the offer as a struct
        [, voided] = await offerHandler.connect(rando).isOfferVoided(id);

        // Validate
        expect(typeof voided === "boolean").to.be.true;
      });
    });
  });

  // All supported methods - batch offers
  context("📋 Offer Handler Methods - BATCH", async function () {
    let offers = [];
    let offerStructs = [];
    let agentIds;

    // Make empty seller list, so every seller is allowed
    sellerAllowList = [];

    beforeEach(async function () {
      agentId = "0";
      agentIds = [];

      // create a seller
      // Required constructor params
      id = sellerId = nextAccountId = "1"; // argument sent to contract for createSeller will be ignored

      // Create a valid seller, then set fields in tests directly
      seller = mockSeller(assistant.address, admin.address, clerk.address, treasury.address);
      expect(seller.isValid()).is.true;

      // VoucherInitValues
      voucherInitValues = mockVoucherInitValues();
      expect(voucherInitValues.isValid()).is.true;

      // AuthToken
      emptyAuthToken = mockAuthToken();
      expect(emptyAuthToken.isValid()).is.true;
      await accountHandler.connect(admin).createSeller(seller, emptyAuthToken, voucherInitValues);

      // Create a valid dispute resolver
      disputeResolver = mockDisputeResolver(
        assistantDR.address,
        adminDR.address,
        clerkDR.address,
        treasuryDR.address,
        true
      );
      expect(disputeResolver.isValid()).is.true;

      // Make empty seller list, so every seller is allowed
      sellerAllowList = [];

      //Create DisputeResolverFee array so offer creation will succeed
      DRFeeNative = "0";
      DRFeeToken = "0";
      disputeResolverFees = [
        new DisputeResolverFee(ethers.constants.AddressZero, "Native", DRFeeNative),
        new DisputeResolverFee(bosonToken.address, "Boson", DRFeeToken),
      ];

      // Register the dispute resolver
      await accountHandler
        .connect(adminDR)
        .createDisputeResolver(disputeResolver, disputeResolverFees, sellerAllowList);

      // Necessary to cover all offers resolution periods
      await configHandler.setMaxResolutionPeriod(oneWeek * 5);

      // create 5 offers
      offers = [];
      offerStructs = [];
      offerDatesList = [];
      offerDatesStructs = [];
      offerDurationsList = [];
      offerDurationsStructs = [];
      disputeResolverIds = [];
      disputeResolutionTermsList = [];
      disputeResolutionTermsStructs = [];
      offerFeesList = [];
      offerFeesStructs = [];

      for (let i = 0; i < 5; i++) {
        // Mock offer, offerDates and offerDurations
        ({ offer, offerDates, offerDurations, offerFees } = await mockOffer());

        // Set unique offer properties based on index
        offer.id = `${i + 1}`;
        offer.price = ethers.utils.parseUnits(`${1.5 + i * 1}`, "ether").toString();
        offer.sellerDeposit = ethers.utils.parseUnits(`${0.25 + i * 0.1}`, "ether").toString();
        offer.buyerCancelPenalty = ethers.utils.parseUnits(`${0.05 + i * 0.1}`, "ether").toString();
        offer.quantityAvailable = `${(i + 1) * 2}`;

        let now = offerDates.validFrom;
        offerDates.validFrom = validFrom = ethers.BigNumber.from(now)
          .add(oneMonth * i)
          .toString();
        offerDates.validUntil = validUntil = ethers.BigNumber.from(now)
          .add(oneMonth * 6 * (i + 1))
          .toString();

        offerDurations.disputePeriod = disputePeriod = `${(i + 1) * oneMonth}`;
        offerDurations.voucherValid = voucherValid = `${(i + 1) * oneMonth}`;
        offerDurations.resolutionPeriod = resolutionPeriod = `${(i + 1) * oneWeek}`;

        offerFees.protocolFee = applyPercentage(offer.price, protocolFeePercentage);

        // Check if domains are valid
        expect(offer.isValid()).is.true;
        expect(offerDates.isValid()).is.true;
        expect(offerDurations.isValid()).is.true;

        offers.push(offer);
        offerStructs.push(offer.toStruct());

        offerDatesList.push(offerDates);
        offerDatesStructs.push(offerDates.toStruct());

        offerDurationsList.push(offerDurations);
        offerDurationsStructs.push(offerDurations.toStruct());

        offerFeesList.push(offerFees);
        offerFeesStructs.push(offerFees.toStruct());

        agentIds.push(agentId);

        disputeResolverIds.push(disputeResolver.id);
        const disputeResolutionTerms = new DisputeResolutionTerms(
          disputeResolver.id,
          disputeResolver.escalationResponsePeriod,
          DRFeeNative,
          applyPercentage(DRFeeNative, buyerEscalationDepositPercentage)
        );
        disputeResolutionTermsList.push(disputeResolutionTerms);
        disputeResolutionTermsStructs.push(disputeResolutionTerms.toStruct());
      }

      voucherRedeemableFrom = offerDatesList[0].voucherRedeemableFrom;
      voucherRedeemableUntil = offerDatesList[0].voucherRedeemableUntil;

      // change some offers to test different cases
      // offer with boson as an exchange token and unlimited supply
      offers[2].exchangeToken = bosonToken.address;
      offerFeesList[2].protocolFee = protocolFeeFlatBoson;
      offerFeesStructs[2] = offerFeesList[2].toStruct();
      offers[2].quantityAvailable = ethers.constants.MaxUint256.toString();
      offerStructs[2] = offers[2].toStruct();
      disputeResolutionTermsList[2] = new DisputeResolutionTerms(
        disputeResolver.id,
        disputeResolver.escalationResponsePeriod,
        DRFeeToken,
        applyPercentage(DRFeeToken, buyerEscalationDepositPercentage)
      );
      disputeResolutionTermsStructs[2] = disputeResolutionTermsList[2].toStruct();

      // absolute zero offer
      offers[4].price =
        offers[4].sellerDeposit =
        offers[4].buyerCancelPenalty =
        offerFeesList[4].protocolFee =
        offerFeesList[4].agentFee =
          "0";
      offerStructs[4] = offers[4].toStruct();
      disputeResolverIds[4] = "0";
      disputeResolutionTermsList[4] = new DisputeResolutionTerms("0", "0", "0", "0");
      disputeResolutionTermsStructs[4] = disputeResolutionTermsList[4].toStruct();
      offerFeesStructs[4] = offerFeesList[4].toStruct();
    });

    afterEach(async () => {
      // Reset the accountId iterator
      accountId.next(true);
    });

    context("👉 createOfferBatch()", async function () {
      it("should emit an OfferCreated events for all offers", async function () {
        // Create an offer, testing for the event
        const tx = await offerHandler
          .connect(assistant)
          .createOfferBatch(offers, offerDatesList, offerDurationsList, disputeResolverIds, agentIds);

        await expect(tx)
          .to.emit(offerHandler, "OfferCreated")
          .withArgs(
            "1",
            offer.sellerId,
            offerStructs[0],
            offerDatesStructs[0],
            offerDurationsStructs[0],
            disputeResolutionTermsStructs[0],
            offerFeesStructs[0],
            agentIds[0],
            assistant.address
          );

        await expect(tx)
          .to.emit(offerHandler, "OfferCreated")
          .withArgs(
            "2",
            offer.sellerId,
            offerStructs[1],
            offerDatesStructs[1],
            offerDurationsStructs[1],
            disputeResolutionTermsStructs[1],
            offerFeesStructs[1],
            agentIds[1],
            assistant.address
          );

        await expect(tx)
          .to.emit(offerHandler, "OfferCreated")
          .withArgs(
            "3",
            offer.sellerId,
            offerStructs[2],
            offerDatesStructs[2],
            offerDurationsStructs[2],
            disputeResolutionTermsStructs[2],
            offerFeesStructs[2],
            agentIds[2],
            assistant.address
          );

        await expect(tx)
          .to.emit(offerHandler, "OfferCreated")
          .withArgs(
            "4",
            offer.sellerId,
            offerStructs[3],
            offerDatesStructs[3],
            offerDurationsStructs[3],
            disputeResolutionTermsStructs[3],
            offerFeesStructs[3],
            agentIds[3],
            assistant.address
          );

        await expect(tx)
          .to.emit(offerHandler, "OfferCreated")
          .withArgs(
            "5",
            offer.sellerId,
            offerStructs[4],
            offerDatesStructs[4],
            offerDurationsStructs[4],
            disputeResolutionTermsStructs[4],
            offerFeesStructs[4],
            agentIds[4],
            assistant.address
          );
      });

      it("should update state", async function () {
        // Create an offer
        await offerHandler
          .connect(assistant)
          .createOfferBatch(offers, offerDatesList, offerDurationsList, disputeResolverIds, agentIds);

        for (let i = 0; i < 5; i++) {
          // Get the offer as a struct
          [, offerStruct, offerDatesStruct, offerDurationsStruct, disputeResolutionTermsStruct] = await offerHandler
            .connect(rando)
            .getOffer(`${i + 1}`);

          // Parse into entities
          let returnedOffer = Offer.fromStruct(offerStruct);
          let returnedOfferDates = OfferDates.fromStruct(offerDatesStruct);
          let returnedOfferDurations = OfferDurations.fromStruct(offerDurationsStruct);
          let returnedDisputeResolutionTermsStruct = DisputeResolutionTerms.fromStruct(disputeResolutionTermsStruct);

          // Returned values should match the input in createOfferBatch
          for ([key, value] of Object.entries(offers[i])) {
            expect(JSON.stringify(returnedOffer[key]) === JSON.stringify(value)).is.true;
          }
          for ([key, value] of Object.entries(offerDatesList[i])) {
            expect(JSON.stringify(returnedOfferDates[key]) === JSON.stringify(value)).is.true;
          }
          for ([key, value] of Object.entries(offerDurationsList[i])) {
            expect(JSON.stringify(returnedOfferDurations[key]) === JSON.stringify(value)).is.true;
          }
          for ([key, value] of Object.entries(disputeResolutionTermsList[i])) {
            expect(JSON.stringify(returnedDisputeResolutionTermsStruct[key]) === JSON.stringify(value)).is.true;
          }

          [exists, returnedAgentId] = await offerHandler.getAgentIdByOffer(`${i + 1}`);
          expect(exists).to.be.false; // offer is without agent
        }
      });

      it("should ignore any provided id and assign the next available", async function () {
        offers[0].id = "444";
        offers[1].id = "555";
        offers[2].id = "666";
        offers[3].id = "777";
        offers[4].id = "888";

        // Create an offer, testing for the event
        const tx = await offerHandler
          .connect(assistant)
          .createOfferBatch(offers, offerDatesList, offerDurationsList, disputeResolverIds, agentIds);

        await expect(tx)
          .to.emit(offerHandler, "OfferCreated")
          .withArgs(
            "1",
            offer.sellerId,
            offerStructs[0],
            offerDatesStructs[0],
            offerDurationsStructs[0],
            disputeResolutionTermsStructs[0],
            offerFeesStructs[0],
            agentIds[0],
            assistant.address
          );

        await expect(tx)
          .to.emit(offerHandler, "OfferCreated")
          .withArgs(
            "2",
            offer.sellerId,
            offerStructs[1],
            offerDatesStructs[1],
            offerDurationsStructs[1],
            disputeResolutionTermsStructs[1],
            offerFeesStructs[1],
            agentIds[1],
            assistant.address
          );

        await expect(tx)
          .to.emit(offerHandler, "OfferCreated")
          .withArgs(
            "3",
            offer.sellerId,
            offerStructs[2],
            offerDatesStructs[2],
            offerDurationsStructs[2],
            disputeResolutionTermsStructs[2],
            offerFeesStructs[2],
            agentIds[2],
            assistant.address
          );

        await expect(tx)
          .to.emit(offerHandler, "OfferCreated")
          .withArgs(
            "4",
            offer.sellerId,
            offerStructs[3],
            offerDatesStructs[3],
            offerDurationsStructs[3],
            disputeResolutionTermsStructs[3],
            offerFeesStructs[3],
            agentIds[3],
            assistant.address
          );

        await expect(tx)
          .to.emit(offerHandler, "OfferCreated")
          .withArgs(
            "5",
            offer.sellerId,
            offerStructs[4],
            offerDatesStructs[4],
            offerDurationsStructs[4],
            disputeResolutionTermsStructs[4],
            offerFeesStructs[4],
            agentIds[4],
            assistant.address
          );

        for (let i = 0; i < 5; i++) {
          // wrong offer id should not exist
          [exists] = await offerHandler.connect(rando).getOffer(offers[i].id);
          expect(exists).to.be.false;

          // next offer id should exist
          [exists] = await offerHandler.connect(rando).getOffer(`${i + 1}`);
          expect(exists).to.be.true;
        }
      });

      it("should ignore any provided seller and assign seller id of msg.sender", async function () {
        // set some other sellerId
        offers[0].sellerId = "123";
        offers[1].sellerId = "234";
        offers[2].sellerId = "345";
        offers[3].sellerId = "456";
        offers[4].sellerId = "567";

        // Create an offer, testing for the event
        const tx = await offerHandler
          .connect(assistant)
          .createOfferBatch(offers, offerDatesList, offerDurationsList, disputeResolverIds, agentIds);

        await expect(tx)
          .to.emit(offerHandler, "OfferCreated")
          .withArgs(
            "1",
            sellerId,
            offerStructs[0],
            offerDatesStructs[0],
            offerDurationsStructs[0],
            disputeResolutionTermsStructs[0],
            offerFeesStructs[0],
            agentIds[0],
            assistant.address
          );

        await expect(tx)
          .to.emit(offerHandler, "OfferCreated")
          .withArgs(
            "2",
            sellerId,
            offerStructs[1],
            offerDatesStructs[1],
            offerDurationsStructs[1],
            disputeResolutionTermsStructs[1],
            offerFeesStructs[1],
            agentIds[1],
            assistant.address
          );

        await expect(tx)
          .to.emit(offerHandler, "OfferCreated")
          .withArgs(
            "3",
            sellerId,
            offerStructs[2],
            offerDatesStructs[2],
            offerDurationsStructs[2],
            disputeResolutionTermsStructs[2],
            offerFeesStructs[2],
            agentIds[2],
            assistant.address
          );

        await expect(tx)
          .to.emit(offerHandler, "OfferCreated")
          .withArgs(
            "4",
            sellerId,
            offerStructs[3],
            offerDatesStructs[3],
            offerDurationsStructs[3],
            disputeResolutionTermsStructs[3],
            offerFeesStructs[3],
            agentIds[3],
            assistant.address
          );

        await expect(tx)
          .to.emit(offerHandler, "OfferCreated")
          .withArgs(
            "5",
            sellerId,
            offerStructs[4],
            offerDatesStructs[4],
            offerDurationsStructs[4],
            disputeResolutionTermsStructs[4],
            offerFeesStructs[4],
            agentIds[4],
            assistant.address
          );
      });

      it("Should allow creation of an offer if DR has a sellerAllowList and seller is on it", async function () {
        // Create new seller so sellerAllowList can have an entry
        seller = mockSeller(rando.address, rando.address, rando.address, rando.address);

        await accountHandler.connect(rando).createSeller(seller, emptyAuthToken, voucherInitValues);

        allowedSellersToAdd = ["3"];
        await accountHandler.connect(adminDR).addSellersToAllowList(disputeResolver.id, allowedSellersToAdd);

        // Attempt to Create an offer, expecting revert
        await expect(
          offerHandler
            .connect(assistant)
            .createOfferBatch(offers, offerDatesList, offerDurationsList, disputeResolverIds, agentIds)
        ).to.revertedWith(RevertReasons.SELLER_NOT_APPROVED);

        // add seller to allow list
        allowedSellersToAdd = ["1"]; // existing seller is "1", DR is "2", new seller is "3"
        await accountHandler.connect(adminDR).addSellersToAllowList(disputeResolver.id, allowedSellersToAdd);

        // Create an offer, testing for the event
        await expect(
          offerHandler
            .connect(assistant)
            .createOfferBatch(offers, offerDatesList, offerDurationsList, disputeResolverIds, agentIds)
        ).to.emit(offerHandler, "OfferCreated");
      });

      context("💔 Revert Reasons", async function () {
        it("The offers region of protocol is paused", async function () {
          // Pause the offers region of the protocol
          await pauseHandler.connect(pauser).pause([PausableRegion.Offers]);

          // Attempt to create offer batch, expecting revert
          await expect(
            offerHandler
              .connect(assistant)
              .createOfferBatch(offers, offerDatesList, offerDurationsList, disputeResolverIds, agentIds)
          ).to.revertedWith(RevertReasons.REGION_PAUSED);
        });

        it("Caller not assistant of any seller", async function () {
          // Attempt to Create an offer, expecting revert
          await expect(
            offerHandler
              .connect(rando)
              .createOfferBatch(offers, offerDatesList, offerDurationsList, disputeResolverIds, agentIds)
          ).to.revertedWith(RevertReasons.NOT_ASSISTANT);
        });

        it("Valid from date is greater than valid until date in some offer", async function () {
          // Reverse the from and until dates
          offerDatesList[4].validFrom = ethers.BigNumber.from(Date.now() + oneMonth * 6).toString(); // 6 months from now
          offerDatesList[4].validUntil = ethers.BigNumber.from(Date.now()).toString(); // now

          // Attempt to Create an offer, expecting revert
          await expect(
            offerHandler
              .connect(assistant)
              .createOfferBatch(offers, offerDatesList, offerDurationsList, disputeResolverIds, agentIds)
          ).to.revertedWith(RevertReasons.OFFER_PERIOD_INVALID);
        });

        it("Valid until date is not in the future in some offer", async function () {
          let now = offerDatesList[0].validFrom;

          // set validFrom date in the past
          offerDatesList[0].validFrom = ethers.BigNumber.from(now - oneMonth * 6).toString(); // 6 months ago

          // set valid until > valid from
          offerDatesList[0].validUntil = ethers.BigNumber.from(now - oneMonth).toString(); // 1 month ago

          // Attempt to Create an offer, expecting revert
          await expect(
            offerHandler
              .connect(assistant)
              .createOfferBatch(offers, offerDatesList, offerDurationsList, disputeResolverIds, agentIds)
          ).to.revertedWith(RevertReasons.OFFER_PERIOD_INVALID);
        });

        it("Buyer cancel penalty is greater than price", async function () {
          // Set buyer cancel penalty higher than offer price
          offers[0].buyerCancelPenalty = ethers.BigNumber.from(offers[0].price).add("10").toString();

          // Attempt to Create an offer, expecting revert
          await expect(
            offerHandler
              .connect(assistant)
              .createOfferBatch(offers, offerDatesList, offerDurationsList, disputeResolverIds, agentIds)
          ).to.revertedWith(RevertReasons.OFFER_PENALTY_INVALID);
        });

        it("No offer cannot be voided at the time of the creation", async function () {
          // Set voided flag to true
          offers[1].voided = true;

          // Attempt to Create an offer, expecting revert
          await expect(
            offerHandler
              .connect(assistant)
              .createOfferBatch(offers, offerDatesList, offerDurationsList, disputeResolverIds, agentIds)
          ).to.revertedWith(RevertReasons.OFFER_MUST_BE_ACTIVE);
        });

        it("Creating too many offers", async function () {
          const gasLimit = 10000000;

          // Try to create the more than 100 offers
          offers = new Array(101).fill(offer);

          // Attempt to create the offers, expecting revert
          await expect(
            offerHandler
              .connect(assistant)
              .createOfferBatch(offers, offerDatesList, offerDurationsList, disputeResolverIds, agentIds, { gasLimit })
          ).to.revertedWith(RevertReasons.TOO_MANY_OFFERS);
        });

        it("Dispute valid duration is 0 for some offer", async function () {
          // Set dispute valid duration to 0
          offerDurationsList[2].resolutionPeriod = "0";

          // Attempt to Create an offer, expecting revert
          await expect(
            offerHandler
              .connect(assistant)
              .createOfferBatch(offers, offerDatesList, offerDurationsList, disputeResolverIds, agentIds)
          ).to.revertedWith(RevertReasons.INVALID_RESOLUTION_PERIOD);
        });

        it("For some offer, both voucher expiration date and voucher expiration period are defined", async function () {
          // Set both voucherRedeemableUntil and voucherValid
          offerDatesList[2].voucherRedeemableUntil = ethers.BigNumber.from(offerDatesList[2].voucherRedeemableFrom)
            .add(oneMonth)
            .toString();
          offerDurationsList[2].voucherValid = oneMonth.toString();

          // Attempt to Create an offer, expecting revert
          await expect(
            offerHandler
              .connect(assistant)
              .createOfferBatch(offers, offerDatesList, offerDurationsList, disputeResolverIds, agentIds)
          ).to.revertedWith(RevertReasons.AMBIGUOUS_VOUCHER_EXPIRY);
        });

        it("For some offer, neither of voucher expiration date and voucher expiration period are defined", async function () {
          // Set both voucherRedeemableUntil and voucherValid to "0"
          offerDatesList[1].voucherRedeemableUntil = "0";
          offerDurationsList[1].voucherValid = "0";

          // Attempt to Create an offer, expecting revert
          await expect(
            offerHandler
              .connect(assistant)
              .createOfferBatch(offers, offerDatesList, offerDurationsList, disputeResolverIds, agentIds)
          ).to.revertedWith(RevertReasons.AMBIGUOUS_VOUCHER_EXPIRY);
        });

        it("For some offer, voucher redeemable period is fixed, but it ends before it starts", async function () {
          // Set both voucherRedeemableUntil that is less than voucherRedeemableFrom
          offerDatesList[0].voucherRedeemableUntil = ethers.BigNumber.from(offerDatesList[0].voucherRedeemableFrom)
            .sub(10)
            .toString();
          offerDurationsList[0].voucherValid = "0";

          // Attempt to Create an offer, expecting revert
          await expect(
            offerHandler
              .connect(assistant)
              .createOfferBatch(offers, offerDatesList, offerDurationsList, disputeResolverIds, agentIds)
          ).to.revertedWith(RevertReasons.REDEMPTION_PERIOD_INVALID);
        });

        it("For some offer, voucher redeemable period is fixed, but it ends before offer expires", async function () {
          // Set both voucherRedeemableUntil that is more than voucherRedeemableFrom but less than validUntil
          offerDatesList[2].voucherRedeemableFrom = "0";
          offerDatesList[2].voucherRedeemableUntil = (Number(offerDatesList[2].validUntil) - 10).toString();
          offerDurationsList[2].voucherValid = "0";

          // Attempt to Create an offer, expecting revert
          await expect(
            offerHandler
              .connect(assistant)
              .createOfferBatch(offers, offerDatesList, offerDurationsList, disputeResolverIds, agentIds)
          ).to.revertedWith(RevertReasons.REDEMPTION_PERIOD_INVALID);
        });

        it("For some offer, Dispute period is less than minimum dispute period", async function () {
          // Set dispute period to less than minDisputePeriod (oneWeek)
          offerDurationsList[1].disputePeriod = ethers.BigNumber.from(oneWeek).sub(1000).toString();

          // Attempt to Create an offer, expecting revert
          await expect(
            offerHandler
              .connect(assistant)
              .createOfferBatch(offers, offerDatesList, offerDurationsList, disputeResolverIds, agentIds)
          ).to.revertedWith(RevertReasons.INVALID_DISPUTE_PERIOD);
        });

        it("For some offer, dispute duration is set to zero", async function () {
          // Set dispute duration period to 0
          offerDurationsList[0].resolutionPeriod = "0";

          // Attempt to Create an offer, expecting revert
          await expect(
            offerHandler
              .connect(assistant)
              .createOfferBatch(offers, offerDatesList, offerDurationsList, disputeResolverIds, agentIds)
          ).to.revertedWith(RevertReasons.INVALID_RESOLUTION_PERIOD);
        });

        it("For some offer, available quantity is set to zero", async function () {
          // Set available quantity to 0
          offers[2].quantityAvailable = "0";

          // Attempt to Create an offer, expecting revert
          await expect(
            offerHandler
              .connect(assistant)
              .createOfferBatch(offers, offerDatesList, offerDurationsList, disputeResolverIds, agentIds)
          ).to.revertedWith(RevertReasons.INVALID_QUANTITY_AVAILABLE);
        });

        it("For some offer, dispute resolver wallet is not registered", async function () {
          // Set some address that is not registered as a dispute resolver
          disputeResolverIds[1] = "16";

          // Attempt to Create an offer, expecting revert
          await expect(
            offerHandler
              .connect(assistant)
              .createOfferBatch(offers, offerDatesList, offerDurationsList, disputeResolverIds, agentIds)
          ).to.revertedWith(RevertReasons.INVALID_DISPUTE_RESOLVER);
        });

        // TODO - revisit when account deactivations are supported
        it.skip("For some offer, dispute resolver is not active", async function () {
          // create another dispute resolver, but don't activate it
          disputeResolver = mockDisputeResolver(rando.address, rando.address, rando.address, rando.address, false);
          await accountHandler
            .connect(rando)
            .createDisputeResolver(disputeResolver, disputeResolverFees, sellerAllowList);

          // Set some address that is not registered as a dispute resolver
          disputeResolverIds[2] = ++nextAccountId;

          // Attempt to Create offers, expecting revert
          await expect(
            offerHandler
              .connect(assistant)
              .createOfferBatch(offers, offerDatesList, offerDurationsList, disputeResolverIds, agentIds)
          ).to.revertedWith(RevertReasons.INVALID_DISPUTE_RESOLVER);

          // after activation it should be possible to create the offer
          await accountHandler.connect(deployer).activateDisputeResolver(nextAccountId);

          // Create offers, test event
          await expect(
            offerHandler
              .connect(assistant)
              .createOfferBatch(offers, offerDatesList, offerDurationsList, disputeResolverIds, agentIds)
          ).to.emit(offerHandler, "OfferCreated");
        });

        it("For some absolute zero offer, specified dispute resolver is not registered", async function () {
          // Prepare an absolute zero offer, but specify dispute resolver
          offers[2].price = offers[2].sellerDeposit = offers[2].buyerCancelPenalty = "0";
          disputeResolverIds[2] = "16";

          // Attempt to Create offers, expecting revert
          await expect(
            offerHandler
              .connect(assistant)
              .createOfferBatch(offers, offerDatesList, offerDurationsList, disputeResolverIds, agentIds)
          ).to.revertedWith(RevertReasons.INVALID_DISPUTE_RESOLVER);
        });

        // TODO - revisit when account deactivations are supported
        it.skip("For some absolute zero offer, specified dispute resolver is not active", async function () {
          // create another dispute resolver, but don't activate it
          disputeResolver = mockDisputeResolver(rando.address, rando.address, rando.address, rando.address, false);
          await accountHandler
            .connect(rando)
            .createDisputeResolver(disputeResolver, disputeResolverFees, sellerAllowList);

          // Prepare an absolute zero offer, but specify dispute resolver
          offers[1].price = offers[1].sellerDeposit = offers[1].buyerCancelPenalty = "0";
          disputeResolverIds[1] = ++nextAccountId;

          // Attempt to Create offers, expecting revert
          await expect(
            offerHandler
              .connect(assistant)
              .createOfferBatch(offers, offerDatesList, offerDurationsList, disputeResolverIds, agentIds)
          ).to.revertedWith(RevertReasons.INVALID_DISPUTE_RESOLVER);

          // after activation it should be possible to create the offer
          await accountHandler.connect(deployer).activateDisputeResolver(nextAccountId);

          // Create offers, test event
          await expect(
            offerHandler
              .connect(assistant)
              .createOfferBatch(offers, offerDatesList, offerDurationsList, disputeResolverIds, agentIds)
          ).to.emit(offerHandler, "OfferCreated");
        });

        it("For some offer seller is not on dispute resolver's seller allow list", async function () {
          // Create new seller so sellerAllowList can have an entry
          seller = mockSeller(rando.address, rando.address, rando.address, rando.address);

          await accountHandler.connect(rando).createSeller(seller, emptyAuthToken, voucherInitValues);

          allowedSellersToAdd = ["3"];
          await accountHandler.connect(adminDR).addSellersToAllowList(disputeResolver.id, allowedSellersToAdd);

          // Attempt to Create an offer, expecting revert
          await expect(
            offerHandler
              .connect(assistant)
              .createOfferBatch(offers, offerDatesList, offerDurationsList, disputeResolverIds, agentIds)
          ).to.revertedWith(RevertReasons.SELLER_NOT_APPROVED);
        });

        it("For some offer, dispute resolver does not accept fees in the exchange token", async function () {
          // Set some address that is not part of dispute resolver fees
          offers[3].exchangeToken = rando.address;

          // Attempt to Create offers, expecting revert
          await expect(
            offerHandler
              .connect(assistant)
              .createOfferBatch(offers, offerDatesList, offerDurationsList, disputeResolverIds, agentIds)
          ).to.revertedWith(RevertReasons.DR_UNSUPPORTED_FEE);
        });

        it("Number of dispute dates does not match the number of offers", async function () {
          // Make dispute dates longer
          offerDatesList.push(new OfferDates(validFrom, validUntil, voucherRedeemableFrom, voucherRedeemableUntil));

          // Attempt to Create an offer, expecting revert
          await expect(
            offerHandler
              .connect(assistant)
              .createOfferBatch(offers, offerDatesList, offerDurationsList, disputeResolverIds, agentIds)
          ).to.revertedWith(RevertReasons.ARRAY_LENGTH_MISMATCH);

          // Make dispute dates shorter
          offerDatesList = offerDatesList.slice(0, -2);

          // Attempt to Create an offer, expecting revert
          await expect(
            offerHandler
              .connect(assistant)
              .createOfferBatch(offers, offerDatesList, offerDurationsList, disputeResolverIds, agentIds)
          ).to.revertedWith(RevertReasons.ARRAY_LENGTH_MISMATCH);
        });

        it("Number of dispute durations does not match the number of offers", async function () {
          // Make dispute durations longer
          offerDurationsList.push(new OfferDurations(disputePeriod, voucherValid, resolutionPeriod));

          // Attempt to Create an offer, expecting revert
          await expect(
            offerHandler
              .connect(assistant)
              .createOfferBatch(offers, offerDatesList, offerDurationsList, disputeResolverIds, agentIds)
          ).to.revertedWith(RevertReasons.ARRAY_LENGTH_MISMATCH);

          // Make dispute durations shorter
          offerDurationsList = offerDurationsList.slice(0, -2);

          // Attempt to Create an offer, expecting revert
          await expect(
            offerHandler
              .connect(assistant)
              .createOfferBatch(offers, offerDatesList, offerDurationsList, disputeResolverIds, agentIds)
          ).to.revertedWith(RevertReasons.ARRAY_LENGTH_MISMATCH);
        });

        it("Number of dispute resolvers does not match the number of offers", async function () {
          // Make dispute durations longer
          disputeResolverIds.push(disputeResolver.id);

          // Attempt to Create an offer, expecting revert
          await expect(
            offerHandler
              .connect(assistant)
              .createOfferBatch(offers, offerDatesList, offerDurationsList, disputeResolverIds, agentIds)
          ).to.revertedWith(RevertReasons.ARRAY_LENGTH_MISMATCH);

          // Make dispute durations shorter
          disputeResolverIds = disputeResolverIds.slice(0, -2);

          // Attempt to Create an offer, expecting revert
          await expect(
            offerHandler
              .connect(assistant)
              .createOfferBatch(offers, offerDatesList, offerDurationsList, disputeResolverIds, agentIds)
          ).to.revertedWith(RevertReasons.ARRAY_LENGTH_MISMATCH);
        });
      });

      context("When offers have non zero agent ids", async function () {
        beforeEach(async function () {
          nonZeroAgentIds = [];
          agentId = "3";
          offerFeesList = [];
          offerFeesStructs = [];

          // Create an agent: Required constructor params
          agent = mockAgent(other.address);
          agent.id = agentId;
          expect(agent.isValid()).is.true;
          // Create a valid agent
          await accountHandler.connect(rando).createAgent(agent);

          for (let i = 0; i < 5; i++) {
            // Set updated agent ids
            nonZeroAgentIds.push(agentId);

            // Set updated offerFees
            let protocolFee;
            if (offers[i].exchangeToken == bosonToken.address) {
              protocolFee = protocolFeeFlatBoson;
            } else {
              protocolFee = applyPercentage(offers[i].price, protocolFeePercentage);
            }
            let agentFee = ethers.BigNumber.from(offers[i].price).mul(agent.feePercentage).div("10000").toString();
            offerFees = new OfferFees(protocolFee, agentFee);

            offerFeesList.push(offerFees);
            offerFeesStructs.push(offerFees.toStruct());
          }
        });

        it("should emit an OfferCreated events for all offers with updated agent ids", async function () {
          // Create an offer, testing for the event
          const tx = await offerHandler
            .connect(assistant)
            .createOfferBatch(offers, offerDatesList, offerDurationsList, disputeResolverIds, nonZeroAgentIds);

          await expect(tx)
            .to.emit(offerHandler, "OfferCreated")
            .withArgs(
              "1",
              offer.sellerId,
              offerStructs[0],
              offerDatesStructs[0],
              offerDurationsStructs[0],
              disputeResolutionTermsStructs[0],
              offerFeesStructs[0],
              nonZeroAgentIds[0],
              assistant.address
            );

          await expect(tx)
            .to.emit(offerHandler, "OfferCreated")
            .withArgs(
              "2",
              offer.sellerId,
              offerStructs[1],
              offerDatesStructs[1],
              offerDurationsStructs[1],
              disputeResolutionTermsStructs[1],
              offerFeesStructs[1],
              nonZeroAgentIds[1],
              assistant.address
            );

          await expect(tx)
            .to.emit(offerHandler, "OfferCreated")
            .withArgs(
              "3",
              offer.sellerId,
              offerStructs[2],
              offerDatesStructs[2],
              offerDurationsStructs[2],
              disputeResolutionTermsStructs[2],
              offerFeesStructs[2],
              nonZeroAgentIds[2],
              assistant.address
            );

          await expect(tx)
            .to.emit(offerHandler, "OfferCreated")
            .withArgs(
              "4",
              offer.sellerId,
              offerStructs[3],
              offerDatesStructs[3],
              offerDurationsStructs[3],
              disputeResolutionTermsStructs[3],
              offerFeesStructs[3],
              nonZeroAgentIds[3],
              assistant.address
            );

          await expect(tx)
            .to.emit(offerHandler, "OfferCreated")
            .withArgs(
              "5",
              offer.sellerId,
              offerStructs[4],
              offerDatesStructs[4],
              offerDurationsStructs[4],
              disputeResolutionTermsStructs[4],
              offerFeesStructs[4],
              nonZeroAgentIds[4],
              assistant.address
            );
        });

        it("all offer should have an agent assigned", async function () {
          // Create an offer
          await offerHandler
            .connect(assistant)
            .createOfferBatch(offers, offerDatesList, offerDurationsList, disputeResolverIds, nonZeroAgentIds);

          for (let i = 1; i < 6; i++) {
            // Check that mapping between agent and offer is correct
            [exists, returnedAgentId] = await offerHandler.getAgentIdByOffer(i);
            expect(exists).to.be.true;
            expect(returnedAgentId).to.eq(agentId, "agent id mismatch");
          }
        });

        context("💔 Revert Reasons", async function () {
          it("Agent does not exist", async function () {
            // Set an agent id that does not exist
            nonZeroAgentIds[1] = "16";

            // Attempt to Create an offer, expecting revert
            await expect(
              offerHandler
                .connect(assistant)
                .createOfferBatch(offers, offerDatesList, offerDurationsList, disputeResolverIds, nonZeroAgentIds)
            ).to.revertedWith(RevertReasons.NO_SUCH_AGENT);
          });

          it("Sum of agent fee amount and protocol fee amount should be <= than the offer fee limit", async function () {
            // Create new agent
            let id = "4"; // argument sent to contract for createAgent will be ignored

            // Create a valid agent, then set fields in tests directly
            agent = mockAgent(assistant.address);
            agent.id = id;
            agent.feePercentage = "3000"; // 30%
            expect(agent.isValid()).is.true;

            // Create an agent
            await accountHandler.connect(rando).createAgent(agent);

            //Change protocol fee after creating agent
            await configHandler.connect(deployer).setProtocolFeePercentage("1100"); //11%

            nonZeroAgentIds[1] = id;

            // Attempt to Create an offer, expecting revert
            await expect(
              offerHandler
                .connect(assistant)
                .createOfferBatch(offers, offerDatesList, offerDurationsList, disputeResolverIds, nonZeroAgentIds)
            ).to.revertedWith(RevertReasons.AGENT_FEE_AMOUNT_TOO_HIGH);
          });
        });
      });
    });

    context("👉 voidOfferBatch()", async function () {
      let offersToVoid;
      beforeEach(async function () {
        sellerId = "1";

        // Create an offer
        await offerHandler
          .connect(assistant)
          .createOfferBatch(offers, offerDatesList, offerDurationsList, disputeResolverIds, agentIds);

        offersToVoid = ["1", "3", "5"];
      });

      it("should emit OfferVoided events", async function () {
        [, offerStruct] = await offerHandler.getOffer(offersToVoid[0]);
        // call getOffer with offerId to check the seller id in the event

        // Void offers, testing for the event
        const tx = await offerHandler.connect(assistant).voidOfferBatch(offersToVoid);
        await expect(tx)
          .to.emit(offerHandler, "OfferVoided")
          .withArgs(offersToVoid[0], offerStruct.sellerId, assistant.address);

        await expect(tx)
          .to.emit(offerHandler, "OfferVoided")
          .withArgs(offersToVoid[1], offerStruct.sellerId, assistant.address);

        await expect(tx)
          .to.emit(offerHandler, "OfferVoided")
          .withArgs(offersToVoid[2], offerStruct.sellerId, assistant.address);
      });

      it("should update state", async function () {
        // Voided field should be initially false
        for (const id of offersToVoid) {
          [, offerStruct] = await offerHandler.getOffer(id);
          expect(offerStruct.voided).is.false;

          // Get the voided status
          [, voided] = await offerHandler.isOfferVoided(id);
          expect(voided).to.be.false;
        }

        // Void offers
        await offerHandler.connect(assistant).voidOfferBatch(offersToVoid);

        for (const id of offersToVoid) {
          // Voided field should be updated
          [, offerStruct] = await offerHandler.getOffer(id);
          expect(offerStruct.voided).is.true;

          // Get the voided status
          [, voided] = await offerHandler.isOfferVoided(id);
          expect(voided).to.be.true;
        }
      });

      context("💔 Revert Reasons", async function () {
        it("The offers region of protocol is paused", async function () {
          // Pause the offers region of the protocol
          await pauseHandler.connect(pauser).pause([PausableRegion.Offers]);

          // Attempt to void offer batch, expecting revert
          await expect(offerHandler.connect(assistant).voidOfferBatch(offersToVoid)).to.revertedWith(
            RevertReasons.REGION_PAUSED
          );
        });

        it("Offer does not exist", async function () {
          // Set invalid id
          offersToVoid = ["1", "432", "2"];

          // Attempt to void the offer, expecting revert
          await expect(offerHandler.connect(assistant).voidOfferBatch(offersToVoid)).to.revertedWith(
            RevertReasons.NO_SUCH_OFFER
          );

          // Set invalid id
          offersToVoid = ["1", "2", "0"];

          // Attempt to void the offer, expecting revert
          await expect(offerHandler.connect(assistant).voidOfferBatch(offersToVoid)).to.revertedWith(
            RevertReasons.NO_SUCH_OFFER
          );
        });

        it("Caller is not seller", async function () {
          // caller is not the assistant of any seller
          // Attempt to update the offer, expecting revert
          await expect(offerHandler.connect(rando).voidOfferBatch(offersToVoid)).to.revertedWith(
            RevertReasons.NOT_ASSISTANT
          );

          // caller is an assistant of another seller
          seller = mockSeller(rando.address, rando.address, rando.address, rando.address);

          // AuthToken
          emptyAuthToken = mockAuthToken();
          expect(emptyAuthToken.isValid()).is.true;

          await accountHandler.connect(rando).createSeller(seller, emptyAuthToken, voucherInitValues);

          // Attempt to update the offer, expecting revert
          await expect(offerHandler.connect(rando).voidOfferBatch(offersToVoid)).to.revertedWith(
            RevertReasons.NOT_ASSISTANT
          );
        });

        it("Offer already voided", async function () {
          // Void the offer first
          await offerHandler.connect(assistant).voidOffer("1");

          // Attempt to void the offer again, expecting revert
          await expect(offerHandler.connect(assistant).voidOfferBatch(offersToVoid)).to.revertedWith(
            RevertReasons.OFFER_HAS_BEEN_VOIDED
          );

          // try to void the same offer twice
          offersToVoid = ["1", "4", "1"];

          // Attempt to void the offer again, expecting revert
          await expect(offerHandler.connect(assistant).voidOfferBatch(offersToVoid)).to.revertedWith(
            RevertReasons.OFFER_HAS_BEEN_VOIDED
          );
        });

        it("Voiding too many offers", async function () {
          // Try to void the more than 100 offers
          offersToVoid = [...Array(101).keys()];

          // Attempt to void the offers, expecting revert
          await expect(offerHandler.connect(assistant).voidOfferBatch(offersToVoid)).to.revertedWith(
            RevertReasons.TOO_MANY_OFFERS
          );
        });
      });
    });

    context("👉 extendOfferBatch()", async function () {
      let offersToExtend, newValidUntilDate;
      beforeEach(async function () {
        // Create an offer
        await offerHandler
          .connect(assistant)
          .createOfferBatch(offers, offerDatesList, offerDurationsList, disputeResolverIds, agentIds);

        offersToExtend = ["1", "3", "5"];
        newValidUntilDate = ethers.BigNumber.from(offerDatesList[4].validUntil).add("10000").toString(); // offer "5" has the highest validUntilDate so we need to set something greater

        for (const offerToExtend of offersToExtend) {
          let i = offerToExtend - 1;
          offers[i].validUntilDate = newValidUntilDate;
        }
      });

      it("should emit OfferExtended events", async function () {
        // Extend the valid until date, testing for the event
        const tx = await offerHandler.connect(assistant).extendOfferBatch(offersToExtend, newValidUntilDate);
        await expect(tx)
          .to.emit(offerHandler, "OfferExtended")
          .withArgs(offersToExtend[0], offer.sellerId, newValidUntilDate, assistant.address);

        await expect(tx)
          .to.emit(offerHandler, "OfferExtended")
          .withArgs(offersToExtend[1], offer.sellerId, newValidUntilDate, assistant.address);

        await expect(tx)
          .to.emit(offerHandler, "OfferExtended")
          .withArgs(offersToExtend[2], offer.sellerId, newValidUntilDate, assistant.address);
      });

      it("should update state", async function () {
        // Make sure that state is different from new validUntilDate
        for (const id of offersToExtend) {
          [, offerStruct] = await offerHandler.getOffer(id);
          expect(offerStruct.validUntilDate).is.not.equal(newValidUntilDate);
        }

        // Extend offers
        await offerHandler.connect(assistant).extendOfferBatch(offersToExtend, newValidUntilDate);

        for (const id of offersToExtend) {
          // validUntilDate field should be updated
          [, , offerDatesStruct] = await offerHandler.getOffer(id);
          expect(offerDatesStruct.validUntil).is.equal(newValidUntilDate);
        }
      });

      context("💔 Revert Reasons", async function () {
        it("The offers region of protocol is paused", async function () {
          // Pause the offers region of the protocol
          await pauseHandler.connect(pauser).pause([PausableRegion.Offers]);

          // Attempt to void offer batch, expecting revert
          await expect(
            offerHandler.connect(assistant).extendOfferBatch(offersToExtend, newValidUntilDate)
          ).to.revertedWith(RevertReasons.REGION_PAUSED);
        });

        it("Offer does not exist", async function () {
          // Set invalid id
          offersToExtend = ["1", "432", "2"];

          // Attempt to extend the offers, expecting revert
          await expect(
            offerHandler.connect(assistant).extendOfferBatch(offersToExtend, newValidUntilDate)
          ).to.revertedWith(RevertReasons.NO_SUCH_OFFER);

          // Set invalid id
          offersToExtend = ["1", "2", "0"];

          // Attempt to extend the offers, expecting revert
          await expect(
            offerHandler.connect(assistant).extendOfferBatch(offersToExtend, newValidUntilDate)
          ).to.revertedWith(RevertReasons.NO_SUCH_OFFER);
        });

        it("Caller is not seller", async function () {
          // caller is not the assistant of any seller
          // Attempt to extend the offers, expecting revert
          await expect(offerHandler.connect(rando).extendOfferBatch(offersToExtend, newValidUntilDate)).to.revertedWith(
            RevertReasons.NOT_ASSISTANT
          );

          // caller is an assistant of another seller
          seller = mockSeller(rando.address, rando.address, rando.address, rando.address);

          // AuthToken
          emptyAuthToken = mockAuthToken();
          expect(emptyAuthToken.isValid()).is.true;
          await accountHandler.connect(rando).createSeller(seller, emptyAuthToken, voucherInitValues);

          // Attempt to extend the offers, expecting revert
          await expect(offerHandler.connect(rando).extendOfferBatch(offersToExtend, newValidUntilDate)).to.revertedWith(
            RevertReasons.NOT_ASSISTANT
          );
        });

        it("Offers are not extendable, since one of them it's voided", async function () {
          // Void the offer first
          await offerHandler.connect(assistant).voidOffer("3");

          // Attempt to extend the offers, expecting revert
          await expect(
            offerHandler.connect(assistant).extendOfferBatch(offersToExtend, newValidUntilDate)
          ).to.revertedWith(RevertReasons.OFFER_HAS_BEEN_VOIDED);
        });

        it("New valid until date is lower than the existing valid until date", async function () {
          // Make the valid until date the same as the existing offer
          newValidUntilDate = ethers.BigNumber.from(offers[4].validUntilDate).sub("10000").toString(); // same as that validUntilDate of offer 5

          await expect(
            offerHandler.connect(assistant).extendOfferBatch(offersToExtend, newValidUntilDate)
          ).to.revertedWith(RevertReasons.OFFER_PERIOD_INVALID);

          // Make new the valid until date less than existing one
          newValidUntilDate = ethers.BigNumber.from(newValidUntilDate).sub("1").toString(); // less that validUntilDate of offer 5

          // Attempt to extend the offers, expecting revert
          await expect(
            offerHandler.connect(assistant).extendOfferBatch(offersToExtend, newValidUntilDate)
          ).to.revertedWith(RevertReasons.OFFER_PERIOD_INVALID);
        });

        it("Valid until date is not in the future", async function () {
          // Set until date in the past
          newValidUntilDate = ethers.BigNumber.from(offerDatesList[0].validFrom - oneMonth * 6).toString(); // 6 months ago

          // Attempt to extend the offers, expecting revert
          await expect(
            offerHandler.connect(assistant).extendOfferBatch(offersToExtend, newValidUntilDate)
          ).to.revertedWith(RevertReasons.OFFER_PERIOD_INVALID);
        });

        it("Offer has voucherRedeemableUntil set and new valid until date is greater than that", async function () {
          // create a new offer with vouchers with fix expiration date
          offer.id++;
          offerDates.voucherRedeemableUntil = ethers.BigNumber.from(offerDates.validUntil).add(oneMonth).toString();
          offerDurations.voucherValid = "0"; // only one of voucherRedeemableUntil and voucherValid can be non zero
          await offerHandler
            .connect(assistant)
            .createOffer(offer, offerDates, offerDurations, disputeResolver.id, agentId);
          offersToExtend.push(offer.id);

          // Set until date in after the offerDates.voucherRedeemableUntil
          newValidUntilDate = ethers.BigNumber.from(offerDates.voucherRedeemableUntil).add(oneWeek).toString(); // one week after voucherRedeemableUntil

          // Attempt to extend the offers, expecting revert
          await expect(
            offerHandler.connect(assistant).extendOfferBatch(offersToExtend, newValidUntilDate)
          ).to.revertedWith(RevertReasons.OFFER_PERIOD_INVALID);
        });

        it("Extending too many offers", async function () {
          // Try to extend the more than 100 offers
          offersToExtend = [...Array(101).keys()];

          // Attempt to extend the offers, expecting revert
          await expect(
            offerHandler.connect(assistant).extendOfferBatch(offersToExtend, newValidUntilDate)
          ).to.revertedWith(RevertReasons.TOO_MANY_OFFERS);
        });
      });
    });
  });
});<|MERGE_RESOLUTION|>--- conflicted
+++ resolved
@@ -13,10 +13,6 @@
 const { getInterfaceIds } = require("../../scripts/config/supported-interfaces.js");
 const { RevertReasons } = require("../../scripts/config/revert-reasons.js");
 const { deployMockTokens } = require("../../scripts/util/deploy-mock-tokens");
-<<<<<<< HEAD
-const { applyPercentage, getFacetsWithArgs, calculateContractAddress, deriveTokenId } = require("../util/utils.js");
-const { oneWeek, oneMonth, oneDay, maxPriorityFeePerGas } = require("../util/constants");
-=======
 const {
   applyPercentage,
   calculateContractAddress,
@@ -26,7 +22,6 @@
   deriveTokenId,
 } = require("../util/utils.js");
 const { oneWeek, oneMonth, oneDay } = require("../util/constants");
->>>>>>> 8b051bfe
 const {
   mockOffer,
   mockDisputeResolver,
@@ -99,42 +94,6 @@
 
     // reset account id (if multiple tests are run, accountId can get cached and cannot rely that other tests will reset it)
     accountId.next(true);
-<<<<<<< HEAD
-  });
-
-  beforeEach(async function () {
-    accountId.next(true);
-    // Make accounts available
-    [deployer, pauser, admin, treasury, rando, adminDR, treasuryDR, other, protocolAdmin, protocolTreasury] =
-      await ethers.getSigners();
-
-    // make all account the same
-    assistant = clerk = admin;
-    assistantDR = clerkDR = adminDR;
-
-    // Deploy the Protocol Diamond
-    [protocolDiamond, , , , accessController] = await deployProtocolDiamond(maxPriorityFeePerGas);
-
-    // Temporarily grant UPGRADER role to deployer account
-    await accessController.grantRole(Role.UPGRADER, deployer.address);
-
-    // Grant PROTOCOL role to ProtocolDiamond address and renounces admin
-    await accessController.grantRole(Role.PROTOCOL, protocolDiamond.address);
-
-    //Grant ADMIN role to and address that can call restricted functions.
-    //This ADMIN role is a protocol-level role. It is not the same an admin address for an account type
-    await accessController.grantRole(Role.ADMIN, protocolAdmin.address);
-
-    // Temporarily grant PAUSER role to pauser account
-    await accessController.grantRole(Role.PAUSER, pauser.address);
-
-    // Deploy the Protocol client implementation/proxy pairs (currently just the Boson Voucher)
-    const protocolClientArgs = [protocolDiamond.address];
-    const [, beacons, proxies] = await deployProtocolClients(protocolClientArgs, maxPriorityFeePerGas);
-    const [beacon] = beacons;
-    const [proxy] = proxies;
-=======
->>>>>>> 8b051bfe
 
     // Deploy the boson token
     [bosonToken] = await deployMockTokens(["BosonToken"]);
