const hre = require("hardhat");
const ethers = hre.ethers;
const { assert, expect } = require("chai");

const Role = require("../../scripts/domain/Role");
const Offer = require("../../scripts/domain/Offer");
const OfferDates = require("../../scripts/domain/OfferDates");
const OfferDurations = require("../../scripts/domain/OfferDurations");
const { DisputeResolverFee } = require("../../scripts/domain/DisputeResolverFee");
const DisputeResolutionTerms = require("../../scripts/domain/DisputeResolutionTerms");
const OfferFees = require("../../scripts/domain/OfferFees");
const PausableRegion = require("../../scripts/domain/PausableRegion.js");
const Range = require("../../scripts/domain/Range");
const { getInterfaceIds } = require("../../scripts/config/supported-interfaces.js");
const { RevertReasons } = require("../../scripts/config/revert-reasons.js");
const { deployProtocolDiamond } = require("../../scripts/util/deploy-protocol-diamond.js");
const { deployAndCutFacets } = require("../../scripts/util/deploy-protocol-handler-facets.js");
const { deployProtocolClients } = require("../../scripts/util/deploy-protocol-clients");
const { deployMockTokens } = require("../../scripts/util/deploy-mock-tokens");
<<<<<<< HEAD
const { applyPercentage, calculateContractAddress } = require("../util/utils.js");
=======
const { applyPercentage, getFacetsWithArgs } = require("../util/utils.js");
>>>>>>> b993e1f8
const { oneWeek, oneMonth, oneDay, maxPriorityFeePerGas } = require("../util/constants");
const {
  mockOffer,
  mockDisputeResolver,
  mockAgent,
  mockSeller,
  mockVoucherInitValues,
  mockAuthToken,
  accountId,
} = require("../util/mock");
/**
 *  Test the Boson Offer Handler interface
 */
describe("IBosonOfferHandler", function () {
  // Common vars
  let InterfaceIds;
  let deployer,
    pauser,
    rando,
    operator,
    admin,
    clerk,
    treasury,
    operatorDR,
    adminDR,
    clerkDR,
    treasuryDR,
    other,
    protocolAdmin,
    protocolTreasury;
  let erc165,
    protocolDiamond,
    accessController,
    accountHandler,
    offerHandler,
    configHandler,
    pauseHandler,
    exchangeHandler,
    fundsHandler,
    bosonToken,
    offerStruct,
    key,
    value;
  let offer, nextOfferId, invalidOfferId, support, expected, exists, nextAccountId;
  let seller;
  let id, sellerId, price, voided;
  let validFrom,
    validUntil,
    voucherRedeemableFrom,
    voucherRedeemableUntil,
    offerDates,
    offerDatesStruct,
    offerDatesStructs,
    offerDatesList,
    offerFees,
    offerFeesStruct,
    offerFeesList,
    offerFeesStructs;
  let disputePeriod,
    voucherValid,
    resolutionPeriod,
    offerDurations,
    offerDurationsStruct,
    offerDurationsStructs,
    offerDurationsList,
    disputeResolverIds;
  let protocolFeePercentage, protocolFeeFlatBoson, buyerEscalationDepositPercentage, protocolFee, agentFee;
  let disputeResolver,
    disputeResolverFees,
    disputeResolutionTerms,
    disputeResolutionTermsStruct,
    disputeResolutionTermsStructs,
    disputeResolutionTermsList;
  let DRFeeNative, DRFeeToken;
  let voucherInitValues;
  let emptyAuthToken;
  let agent, agentId, nonZeroAgentIds;
  let sellerAllowList, allowedSellersToAdd;
  let returnedAgentId;

  before(async function () {
    // get interface Ids
    InterfaceIds = await getInterfaceIds();
  });

  beforeEach(async function () {
    // Make accounts available
    [deployer, pauser, admin, treasury, rando, adminDR, treasuryDR, other, protocolAdmin, protocolTreasury] =
      await ethers.getSigners();

    // make all account the same
    operator = clerk = admin;
    operatorDR = clerkDR = adminDR;

    // Deploy the Protocol Diamond
    [protocolDiamond, , , , accessController] = await deployProtocolDiamond(maxPriorityFeePerGas);

    // Temporarily grant UPGRADER role to deployer account
    await accessController.grantRole(Role.UPGRADER, deployer.address);

    // Grant PROTOCOL role to ProtocolDiamond address and renounces admin
    await accessController.grantRole(Role.PROTOCOL, protocolDiamond.address);

    //Grant ADMIN role to and address that can call restricted functions.
    //This ADMIN role is a protocol-level role. It is not the same an admin address for an account type
    await accessController.grantRole(Role.ADMIN, protocolAdmin.address);

    // Temporarily grant PAUSER role to pauser account
    await accessController.grantRole(Role.PAUSER, pauser.address);

<<<<<<< HEAD
    // Cut the protocol handler facets into the Diamond
    await deployProtocolHandlerFacets(
      protocolDiamond,
      [
        "SellerHandlerFacet",
        "AgentHandlerFacet",
        "DisputeResolverHandlerFacet",
        "OfferHandlerFacet",
        "PauseHandlerFacet",
        "ExchangeHandlerFacet",
        "FundsHandlerFacet",
      ],
      maxPriorityFeePerGas
    );

=======
>>>>>>> b993e1f8
    // Deploy the Protocol client implementation/proxy pairs (currently just the Boson Voucher)
    const protocolClientArgs = [protocolDiamond.address];
    const [, beacons, proxies] = await deployProtocolClients(protocolClientArgs, maxPriorityFeePerGas);
    const [beacon] = beacons;
    const [proxy] = proxies;

    // Deploy the boson token
    [bosonToken] = await deployMockTokens(["BosonToken"]);

    // set protocolFees
    protocolFeePercentage = "200"; // 2 %
    protocolFeeFlatBoson = ethers.utils.parseUnits("0.01", "ether").toString();
    buyerEscalationDepositPercentage = "1000"; // 10%

    // Add config Handler, so offer id starts at 1
    const protocolConfig = [
      // Protocol addresses
      {
        treasury: protocolTreasury.address,
        token: bosonToken.address,
        voucherBeacon: beacon.address,
        beaconProxy: proxy.address,
      },
      // Protocol limits
      {
        maxExchangesPerBatch: 100,
        maxOffersPerGroup: 100,
        maxTwinsPerBundle: 100,
        maxOffersPerBundle: 100,
        maxOffersPerBatch: 100,
        maxTokensPerWithdrawal: 100,
        maxFeesPerDisputeResolver: 100,
        maxEscalationResponsePeriod: oneMonth,
        maxDisputesPerBatch: 100,
        maxAllowedSellers: 100,
        maxTotalOfferFeePercentage: 4000, //40%
        maxRoyaltyPecentage: 1000, //10%
        maxResolutionPeriod: oneMonth,
        minDisputePeriod: oneWeek,
        maxPremintedVouchers: 1000,
      },
      // Protocol fees
      {
        percentage: protocolFeePercentage,
        flatBoson: protocolFeeFlatBoson,
        buyerEscalationDepositPercentage,
      },
    ];

    const facetNames = [
      "SellerHandlerFacet",
      "AgentHandlerFacet",
      "DisputeResolverHandlerFacet",
      "OfferHandlerFacet",
      "PauseHandlerFacet",
      "ProtocolInitializationFacet",
      "ConfigHandlerFacet",
    ];

    const facetsToDeploy = await getFacetsWithArgs(facetNames, protocolConfig);

    // Cut the protocol handler facets into the Diamond
    await deployAndCutFacets(protocolDiamond.address, facetsToDeploy, maxPriorityFeePerGas);

    // Cast Diamond to IERC165
    erc165 = await ethers.getContractAt("ERC165Facet", protocolDiamond.address);

    // Cast Diamond to IBosonAccountHandler. Use this interface to call all individual account handlers
    accountHandler = await ethers.getContractAt("IBosonAccountHandler", protocolDiamond.address);

    // Cast Diamond to IBosonOfferHandler
    offerHandler = await ethers.getContractAt("IBosonOfferHandler", protocolDiamond.address);

    //Cast Diamond to IBosonConfigHandler
    configHandler = await ethers.getContractAt("IBosonConfigHandler", protocolDiamond.address);

    //Cast Diamond to IBosonPauseHandler
    pauseHandler = await ethers.getContractAt("IBosonPauseHandler", protocolDiamond.address);

    //Cast Diamond to IBosonExchangeHandler
    exchangeHandler = await ethers.getContractAt("IBosonExchangeHandler", protocolDiamond.address);

    //Cast Diamond to IBosonFundsHandler
    fundsHandler = await ethers.getContractAt("IBosonFundsHandler", protocolDiamond.address);
  });

  // Interface support (ERC-156 provided by ProtocolDiamond, others by deployed facets)
  context("📋 Interfaces", async function () {
    context("👉 supportsInterface()", async function () {
      it("should indicate support for IBosonOfferHandler interface", async function () {
        // Current interfaceId for IOfferHandler
        support = await erc165.supportsInterface(InterfaceIds.IBosonOfferHandler);

        // Test
        expect(support, "IBosonOfferHandler interface not supported").is.true;
      });
    });
  });

  // All supported methods - single offer
  context("📋 Offer Handler Methods", async function () {
    beforeEach(async function () {
      // create a seller
      // Required constructor params
      id = nextAccountId = "1"; // argument sent to contract for createSeller will be ignored

      // Create a valid seller, then set fields in tests directly
      seller = mockSeller(operator.address, admin.address, clerk.address, treasury.address);
      expect(seller.isValid()).is.true;

      // VoucherInitValues
      voucherInitValues = mockVoucherInitValues();
      expect(voucherInitValues.isValid()).is.true;

      // AuthToken
      emptyAuthToken = mockAuthToken();
      expect(emptyAuthToken.isValid()).is.true;
      await accountHandler.connect(admin).createSeller(seller, emptyAuthToken, voucherInitValues);

      // Create a valid dispute resolver
      disputeResolver = mockDisputeResolver(
        operatorDR.address,
        adminDR.address,
        clerkDR.address,
        treasuryDR.address,
        true
      );
      expect(disputeResolver.isValid()).is.true;

      //Create DisputeResolverFee array so offer creation will succeed
      DRFeeNative = "0";
      DRFeeToken = "0";
      disputeResolverFees = [
        new DisputeResolverFee(ethers.constants.AddressZero, "Native", DRFeeNative),
        new DisputeResolverFee(bosonToken.address, "Boson", DRFeeToken),
      ];

      // Make empty seller list, so every seller is allowed
      sellerAllowList = [];

      // Register the dispute resolver
      await accountHandler
        .connect(adminDR)
        .createDisputeResolver(disputeResolver, disputeResolverFees, sellerAllowList);

      // The first offer id
      nextOfferId = "1";
      invalidOfferId = "666";
      sellerId = 1;

      // Mock offer
      ({ offer, offerDates, offerDurations, offerFees } = await mockOffer());

      // Check if domais are valid
      expect(offer.isValid()).is.true;
      expect(offerDates.isValid()).is.true;
      expect(offerDurations.isValid()).is.true;

      // Set domains transformed into struct
      offerStruct = offer.toStruct();
      offerDatesStruct = offerDates.toStruct();
      offerDurationsStruct = offerDurations.toStruct();

      // Set used variables
      price = offer.price;

      offerFeesStruct = offerFees.toStruct();

      // Set despute resolution terms
      disputeResolutionTerms = new DisputeResolutionTerms(
        disputeResolver.id,
        disputeResolver.escalationResponsePeriod,
        DRFeeNative,
        applyPercentage(DRFeeNative, buyerEscalationDepositPercentage)
      );
      disputeResolutionTermsStruct = disputeResolutionTerms.toStruct();

      // Set agent id as zero as it is optional for createOffer().
      agentId = "0";
    });

    afterEach(async function () {
      // Reset the accountId iterator
      accountId.next(true);
    });

    context("👉 createOffer()", async function () {
      it("should emit an OfferCreated event", async function () {
        // Create an offer, testing for the event
        await expect(
          offerHandler.connect(operator).createOffer(offer, offerDates, offerDurations, disputeResolver.id, agentId)
        )
          .to.emit(offerHandler, "OfferCreated")
          .withArgs(
            nextOfferId,
            offer.sellerId,
            offerStruct,
            offerDatesStruct,
            offerDurationsStruct,
            disputeResolutionTermsStruct,
            offerFeesStruct,
            agentId,
            operator.address
          );
      });

      it("should update state", async function () {
        // Create an offer
        await offerHandler
          .connect(operator)
          .createOffer(offer, offerDates, offerDurations, disputeResolver.id, agentId);

        // Get the offer as a struct
        [, offerStruct, offerDatesStruct, offerDurationsStruct, disputeResolutionTermsStruct, offerFeesStruct] =
          await offerHandler.connect(rando).getOffer(offer.id);

        // Parse into entities
        let returnedOffer = Offer.fromStruct(offerStruct);
        let returnedOfferDates = OfferDates.fromStruct(offerDatesStruct);
        let returnedOfferDurations = OfferDurations.fromStruct(offerDurationsStruct);
        let returnedDisputeResolutionTermsStruct = DisputeResolutionTerms.fromStruct(disputeResolutionTermsStruct);
        let returnedOfferFeesStruct = OfferFees.fromStruct(offerFeesStruct);

        // Returned values should match the input in createOffer
        for ([key, value] of Object.entries(offer)) {
          expect(JSON.stringify(returnedOffer[key]) === JSON.stringify(value)).is.true;
        }
        for ([key, value] of Object.entries(offerDates)) {
          expect(JSON.stringify(returnedOfferDates[key]) === JSON.stringify(value)).is.true;
        }
        for ([key, value] of Object.entries(offerDurations)) {
          expect(JSON.stringify(returnedOfferDurations[key]) === JSON.stringify(value)).is.true;
        }
        for ([key, value] of Object.entries(disputeResolutionTerms)) {
          expect(JSON.stringify(returnedDisputeResolutionTermsStruct[key]) === JSON.stringify(value)).is.true;
        }
        for ([key, value] of Object.entries(offerFees)) {
          expect(JSON.stringify(returnedOfferFeesStruct[key]) === JSON.stringify(value)).is.true;
        }

        [exists, returnedAgentId] = await offerHandler.getAgentIdByOffer(offer.id);
        expect(exists).to.be.false; // offer is without agent
      });

      it("should ignore any provided id and assign the next available", async function () {
        offer.id = "444";

        // Create an offer, testing for the event
        await expect(
          offerHandler.connect(operator).createOffer(offer, offerDates, offerDurations, disputeResolver.id, agentId)
        )
          .to.emit(offerHandler, "OfferCreated")
          .withArgs(
            nextOfferId,
            offer.sellerId,
            offerStruct,
            offerDatesStruct,
            offerDurationsStruct,
            disputeResolutionTermsStruct,
            offerFeesStruct,
            agentId,
            operator.address
          );

        // wrong offer id should not exist
        [exists] = await offerHandler.connect(rando).getOffer(offer.id);
        expect(exists).to.be.false;

        // next offer id should exist
        [exists] = await offerHandler.connect(rando).getOffer(nextOfferId);
        expect(exists).to.be.true;
      });

      it("should ignore any provided seller and assign seller id of msg.sender", async function () {
        // set some other sellerId
        offer.sellerId = "123";

        // Create an offer, testing for the event
        await expect(
          offerHandler.connect(operator).createOffer(offer, offerDates, offerDurations, disputeResolver.id, agentId)
        )
          .to.emit(offerHandler, "OfferCreated")
          .withArgs(
            nextOfferId,
            sellerId,
            offerStruct,
            offerDatesStruct,
            offerDurationsStruct,
            disputeResolutionTermsStruct,
            offerFeesStruct,
            agentId,
            operator.address
          );
      });

      it("after the protocol fee changes, new offers should have the new fee", async function () {
        // Cast Diamond to IBosonConfigHandler
        const configHandler = await ethers.getContractAt("IBosonConfigHandler", protocolDiamond.address);

        // set the new procol fee
        protocolFeePercentage = "300"; // 3%
        await configHandler.connect(deployer).setProtocolFeePercentage(protocolFeePercentage);

        offer.id = await offerHandler.getNextOfferId();
        protocolFee = applyPercentage(price, protocolFeePercentage);
        offerFees.protocolFee = protocolFee;
        offerFeesStruct = offerFees.toStruct();

        // Create a new offer
        await expect(
          offerHandler.connect(operator).createOffer(offer, offerDates, offerDurations, disputeResolver.id, agentId)
        )
          .to.emit(offerHandler, "OfferCreated")
          .withArgs(
            nextOfferId,
            offer.sellerId,
            offer.toStruct(),
            offerDatesStruct,
            offerDurationsStruct,
            disputeResolutionTermsStruct,
            offerFeesStruct,
            agentId,
            operator.address
          );
      });

      it("If exchange token is $BOSON, fee should be flat boson fee", async function () {
        // Prepare an offer with $BOSON as exchange token
        offer.exchangeToken = bosonToken.address;
        disputeResolutionTerms = new DisputeResolutionTerms(
          disputeResolver.id,
          disputeResolver.escalationResponsePeriod,
          DRFeeToken,
          applyPercentage(DRFeeToken, buyerEscalationDepositPercentage)
        );
        offerFees.protocolFee = protocolFeeFlatBoson;
        offerFeesStruct = offerFees.toStruct();

        // Create a new offer
        await expect(
          offerHandler.connect(operator).createOffer(offer, offerDates, offerDurations, disputeResolver.id, agentId)
        )
          .to.emit(offerHandler, "OfferCreated")
          .withArgs(
            nextOfferId,
            offer.sellerId,
            offer.toStruct(),
            offerDatesStruct,
            offerDurationsStruct,
            disputeResolutionTerms.toStruct(),
            offerFeesStruct,
            agentId,
            operator.address
          );
      });

      it("For absolute zero offers, dispute resolver can be unspecified", async function () {
        // Prepare an absolute zero offer
        offer.price = offer.sellerDeposit = offer.buyerCancelPenalty = offerFees.protocolFee = offerFees.agentFee = "0";
        disputeResolver.id = "0";
        disputeResolutionTermsStruct = new DisputeResolutionTerms("0", "0", "0", "0").toStruct();
        offerFeesStruct = offerFees.toStruct();

        // Create a new offer
        await expect(
          offerHandler.connect(operator).createOffer(offer, offerDates, offerDurations, disputeResolver.id, agentId)
        )
          .to.emit(offerHandler, "OfferCreated")
          .withArgs(
            nextOfferId,
            offer.sellerId,
            offer.toStruct(),
            offerDatesStruct,
            offerDurationsStruct,
            disputeResolutionTermsStruct,
            offerFeesStruct,
            agentId,
            operator.address
          );
      });

      it("Should allow creation of an offer with unlimited supply", async function () {
        // Prepare an absolute zero offer
        offer.quantityAvailable = ethers.constants.MaxUint256.toString();

        // Create a new offer
        await expect(
          offerHandler.connect(operator).createOffer(offer, offerDates, offerDurations, disputeResolver.id, agentId)
        )
          .to.emit(offerHandler, "OfferCreated")
          .withArgs(
            nextOfferId,
            offer.sellerId,
            offer.toStruct(),
            offerDatesStruct,
            offerDurationsStruct,
            disputeResolutionTermsStruct,
            offerFeesStruct,
            agentId,
            operator.address
          );
      });

      it("Should use the correct dispute resolver fee", async function () {
        // Create an offer in native currency
        await expect(
          offerHandler.connect(operator).createOffer(offer, offerDates, offerDurations, disputeResolver.id, agentId)
        )
          .to.emit(offerHandler, "OfferCreated")
          .withArgs(
            offer.id,
            sellerId,
            offerStruct,
            offerDatesStruct,
            offerDurationsStruct,
            disputeResolutionTermsStruct,
            offerFeesStruct,
            agentId,
            operator.address
          );

        // create another offer, now with bosonToken as exchange token
        offer.exchangeToken = bosonToken.address;
        offer.id = "2";
        disputeResolutionTermsStruct = new DisputeResolutionTerms(
          disputeResolver.id,
          disputeResolver.escalationResponsePeriod,
          DRFeeToken,
          applyPercentage(DRFeeToken, buyerEscalationDepositPercentage)
        ).toStruct();
        offerFees.protocolFee = protocolFeeFlatBoson;
        offerFeesStruct = offerFees.toStruct();

        // Create an offer in boson token
        await expect(
          offerHandler.connect(operator).createOffer(offer, offerDates, offerDurations, disputeResolver.id, agentId)
        )
          .to.emit(offerHandler, "OfferCreated")
          .withArgs(
            offer.id,
            sellerId,
            offer.toStruct(),
            offerDatesStruct,
            offerDurationsStruct,
            disputeResolutionTermsStruct,
            offerFeesStruct,
            agentId,
            operator.address
          );
      });

      it("Should allow creation of an offer if DR has a sellerAllowList and seller is on it", async function () {
        // Create new seller so sellerAllowList can have an entry
        seller = mockSeller(rando.address, rando.address, rando.address, rando.address);

        await accountHandler.connect(rando).createSeller(seller, emptyAuthToken, voucherInitValues);

        allowedSellersToAdd = ["3"];
        await accountHandler.connect(adminDR).addSellersToAllowList(disputeResolver.id, allowedSellersToAdd);

        // Attempt to Create an offer, expecting revert
        await expect(
          offerHandler.connect(operator).createOffer(offer, offerDates, offerDurations, disputeResolver.id, agentId)
        ).to.revertedWith(RevertReasons.SELLER_NOT_APPROVED);

        // add seller to allow list
        allowedSellersToAdd = ["1"]; // existing seller is "1", DR is "2", new seller is "3"
        await accountHandler.connect(adminDR).addSellersToAllowList(disputeResolver.id, allowedSellersToAdd);

        // Create an offer testing for the event
        await expect(
          offerHandler.connect(operator).createOffer(offer, offerDates, offerDurations, disputeResolver.id, agentId)
        ).to.emit(offerHandler, "OfferCreated");
      });

      context("💔 Revert Reasons", async function () {
        it("The offers region of protocol is paused", async function () {
          // Pause the offers region of the protocol
          await pauseHandler.connect(pauser).pause([PausableRegion.Offers]);

          // Attempt to create an offer expecting revert
          await expect(
            offerHandler.connect(operator).createOffer(offer, offerDates, offerDurations, disputeResolver.id, agentId)
          ).to.revertedWith(RevertReasons.REGION_PAUSED);
        });

        it("Caller not operator of any seller", async function () {
          // Attempt to Create an offer, expecting revert
          await expect(
            offerHandler.connect(rando).createOffer(offer, offerDates, offerDurations, disputeResolver.id, agentId)
          ).to.revertedWith(RevertReasons.NOT_OPERATOR);
        });

        it("Valid from date is greater than valid until date", async function () {
          // Reverse the from and until dates
          offerDates.validFrom = ethers.BigNumber.from(Date.now() + oneMonth * 6).toString(); // 6 months from now
          offerDates.validUntil = ethers.BigNumber.from(Date.now()).toString(); // now

          // Attempt to Create an offer, expecting revert
          await expect(
            offerHandler.connect(operator).createOffer(offer, offerDates, offerDurations, disputeResolver.id, agentId)
          ).to.revertedWith(RevertReasons.OFFER_PERIOD_INVALID);
        });

        it("Valid until date is not in the future", async function () {
          // get current block timestamp
          const block = await ethers.provider.getBlock("latest");
          const now = block.timestamp.toString();

          // set validFrom date in the past
          offerDates.validFrom = ethers.BigNumber.from(now - oneMonth * 6).toString(); // 6 months ago

          // set valid until > valid from
          offerDates.validUntil = ethers.BigNumber.from(now - oneMonth).toString(); // 1 month ago

          // Attempt to Create an offer, expecting revert
          await expect(
            offerHandler.connect(operator).createOffer(offer, offerDates, offerDurations, disputeResolver.id, agentId)
          ).to.revertedWith(RevertReasons.OFFER_PERIOD_INVALID);
        });

        it("Buyer cancel penalty is greater than price", async function () {
          // Set buyer cancel penalty higher than offer price
          offer.buyerCancelPenalty = ethers.BigNumber.from(offer.price).add("10").toString();

          // Attempt to Create an offer, expecting revert
          await expect(
            offerHandler.connect(operator).createOffer(offer, offerDates, offerDurations, disputeResolver.id, agentId)
          ).to.revertedWith(RevertReasons.OFFER_PENALTY_INVALID);
        });

        it("Offer cannot be voided at the time of the creation", async function () {
          // Set voided flag to true
          offer.voided = true;

          // Attempt to Create an offer, expecting revert
          await expect(
            offerHandler.connect(operator).createOffer(offer, offerDates, offerDurations, disputeResolver.id, agentId)
          ).to.revertedWith(RevertReasons.OFFER_MUST_BE_ACTIVE);
        });

        it("Both voucher expiration date and voucher expiration period are defined", async function () {
          // Set both voucherRedeemableUntil and voucherValid
          offerDates.voucherRedeemableUntil = (Number(offerDates.voucherRedeemableFrom) + oneMonth).toString();
          offerDurations.voucherValid = oneMonth.toString();

          // Attempt to Create an offer, expecting revert
          await expect(
            offerHandler.connect(operator).createOffer(offer, offerDates, offerDurations, disputeResolver.id, agentId)
          ).to.revertedWith(RevertReasons.AMBIGUOUS_VOUCHER_EXPIRY);
        });

        it("Neither of voucher expiration date and voucher expiration period are defined", async function () {
          // Set both voucherRedeemableUntil and voucherValid to "0"
          offerDates.voucherRedeemableUntil = "0";
          offerDurations.voucherValid = "0";

          // Attempt to Create an offer, expecting revert
          await expect(
            offerHandler.connect(operator).createOffer(offer, offerDates, offerDurations, disputeResolver.id, agentId)
          ).to.revertedWith(RevertReasons.AMBIGUOUS_VOUCHER_EXPIRY);
        });

        it("Voucher redeemable period is fixed, but it ends before it starts", async function () {
          // Set both voucherRedeemableUntil that is less than voucherRedeemableFrom
          offerDates.voucherRedeemableUntil = (Number(offerDates.voucherRedeemableFrom) - 10).toString();
          offerDurations.voucherValid = "0";

          // Attempt to Create an offer, expecting revert
          await expect(
            offerHandler.connect(operator).createOffer(offer, offerDates, offerDurations, disputeResolver.id, agentId)
          ).to.revertedWith(RevertReasons.REDEMPTION_PERIOD_INVALID);
        });

        it("Voucher redeemable period is fixed, but it ends before offer expires", async function () {
          // Set both voucherRedeemableUntil that is more than voucherRedeemableFrom but less than validUntil
          offerDates.voucherRedeemableFrom = "0";
          offerDates.voucherRedeemableUntil = (Number(offerDates.validUntil) - 10).toString();
          offerDurations.voucherValid = "0";

          // Attempt to Create an offer, expecting revert
          await expect(
            offerHandler.connect(operator).createOffer(offer, offerDates, offerDurations, disputeResolver.id, agentId)
          ).to.revertedWith(RevertReasons.REDEMPTION_PERIOD_INVALID);
        });

        it("Dispute period is less than minimum dispute period", async function () {
          // Set dispute period to less than minDisputePeriod (oneWeek)
          offerDurations.disputePeriod = ethers.BigNumber.from(oneWeek).sub(1000).toString();

          // Attempt to Create an offer, expecting revert
          await expect(
            offerHandler.connect(operator).createOffer(offer, offerDates, offerDurations, disputeResolver.id, agentId)
          ).to.revertedWith(RevertReasons.INVALID_DISPUTE_PERIOD);
        });

        it("Resolution period is set to zero", async function () {
          // Set dispute duration period to 0
          offerDurations.resolutionPeriod = "0";

          // Attempt to Create an offer, expecting revert
          await expect(
            offerHandler.connect(operator).createOffer(offer, offerDates, offerDurations, disputeResolver.id, agentId)
          ).to.revertedWith(RevertReasons.INVALID_RESOLUTION_PERIOD);
        });

        it("Resolution period is greater than protocol max resolution period", async function () {
          // Set max resolution period to 1 day
          await configHandler.setMaxResolutionPeriod(oneDay); // 24 hours

          // Attempt to Create an offer, expecting revert
          await expect(
            offerHandler.connect(operator).createOffer(offer, offerDates, offerDurations, disputeResolver.id, agentId)
          ).to.revertedWith(RevertReasons.INVALID_RESOLUTION_PERIOD);
        });

        it("Available quantity is set to zero", async function () {
          // Set available quantity to 0
          offer.quantityAvailable = "0";

          // Attempt to Create an offer, expecting revert
          await expect(
            offerHandler.connect(operator).createOffer(offer, offerDates, offerDurations, disputeResolver.id, agentId)
          ).to.revertedWith(RevertReasons.INVALID_QUANTITY_AVAILABLE);
        });

        it("Dispute resolver wallet is not registered", async function () {
          // Set some address that is not registered as a dispute resolver
          disputeResolver.id = "16";

          // Attempt to Create an offer, expecting revert
          await expect(
            offerHandler.connect(operator).createOffer(offer, offerDates, offerDurations, disputeResolver.id, agentId)
          ).to.revertedWith(RevertReasons.INVALID_DISPUTE_RESOLVER);
        });

        // TODO - revisit when account deactivations are supported
        it.skip("Dispute resolver is not active", async function () {
          // create another dispute resolver, but don't activate it
          disputeResolver = mockDisputeResolver(rando.address, rando.address, rando.address, rando.address, false);
          await accountHandler
            .connect(rando)
            .createDisputeResolver(disputeResolver, disputeResolverFees, sellerAllowList);

          // Attempt to Create an offer, expecting revert
          await expect(
            offerHandler.connect(operator).createOffer(offer, offerDates, offerDurations, disputeResolver.id, agentId)
          ).to.revertedWith(RevertReasons.INVALID_DISPUTE_RESOLVER);

          // after activation it should be possible to create the offer
          await accountHandler.connect(deployer).activateDisputeResolver(disputeResolver.id);

          // Create an offer, test event
          await expect(
            offerHandler.connect(operator).createOffer(offer, offerDates, offerDurations, disputeResolver.id, agentId)
          ).to.emit(offerHandler, "OfferCreated");
        });

        it("For absolute zero offer, specified dispute resolver is not registered", async function () {
          // Prepare an absolute zero offer, but specify dispute resolver
          offer.price = offer.sellerDeposit = offer.buyerCancelPenalty = "0";
          disputeResolver.id = "16";

          // Attempt to Create an offer, expecting revert
          await expect(
            offerHandler.connect(operator).createOffer(offer, offerDates, offerDurations, disputeResolver.id, agentId)
          ).to.revertedWith(RevertReasons.INVALID_DISPUTE_RESOLVER);
        });

        // TODO - revisit when account deactivations are supported
        it.skip("For absolute zero offer, specified dispute resolver is not active", async function () {
          // create another dispute resolver, but don't activate it
          disputeResolver = mockDisputeResolver(rando.address, rando.address, rando.address, rando.address, false);
          await accountHandler
            .connect(rando)
            .createDisputeResolver(disputeResolver, disputeResolverFees, sellerAllowList);

          // Prepare an absolute zero offer, but specify dispute resolver
          offer.price = offer.sellerDeposit = offer.buyerCancelPenalty = "0";

          // Attempt to Create an offer, expecting revert
          await expect(
            offerHandler.connect(operator).createOffer(offer, offerDates, offerDurations, disputeResolver.id, agentId)
          ).to.revertedWith(RevertReasons.INVALID_DISPUTE_RESOLVER);

          // after activation it should be possible to create the offer
          await accountHandler.connect(deployer).activateDisputeResolver(disputeResolver.id);

          // Create an offer, test event
          await expect(
            offerHandler.connect(operator).createOffer(offer, offerDates, offerDurations, disputeResolver.id, agentId)
          ).to.emit(offerHandler, "OfferCreated");
        });

        it("Seller is not on dispute resolver's seller allow list", async function () {
          // Create new seller so sellerAllowList can have an entry
          seller = mockSeller(rando.address, rando.address, rando.address, rando.address);

          await accountHandler.connect(rando).createSeller(seller, emptyAuthToken, voucherInitValues);

          allowedSellersToAdd = ["3"]; // DR is "1", existing seller is "2", new seller is "3"
          await accountHandler.connect(adminDR).addSellersToAllowList(disputeResolver.id, allowedSellersToAdd);

          // Attempt to Create an offer, expecting revert
          await expect(
            offerHandler.connect(operator).createOffer(offer, offerDates, offerDurations, disputeResolver.id, agentId)
          ).to.revertedWith(RevertReasons.SELLER_NOT_APPROVED);
        });

        it("Dispute resolver does not accept fees in the exchange token", async function () {
          // Set some address that is not part of dispute resolver fees
          offer.exchangeToken = rando.address;

          // Attempt to Create an offer, expecting revert
          await expect(
            offerHandler.connect(operator).createOffer(offer, offerDates, offerDurations, disputeResolver.id, agentId)
          ).to.revertedWith(RevertReasons.DR_UNSUPPORTED_FEE);
        });
      });

      context("When offer has non zero agent id", async function () {
        beforeEach(async function () {
          // Create a valid agent, then set fields in tests directly
          agent = mockAgent(other.address);
          agent.id = "3";
          agentId = agent.id;
          expect(agent.isValid()).is.true;

          // Create an agent
          await accountHandler.connect(rando).createAgent(agent);

          agentFee = ethers.BigNumber.from(offer.price).mul(agent.feePercentage).div("10000").toString();
          offerFees.agentFee = agentFee;
          offerFeesStruct = offerFees.toStruct();
        });

        it("should emit an OfferCreated event with updated agent id", async function () {
          // Create an offer, testing for the event
          await expect(
            offerHandler.connect(operator).createOffer(offer, offerDates, offerDurations, disputeResolver.id, agentId)
          )
            .to.emit(offerHandler, "OfferCreated")
            .withArgs(
              nextOfferId,
              offer.sellerId,
              offerStruct,
              offerDatesStruct,
              offerDurationsStruct,
              disputeResolutionTermsStruct,
              offerFeesStruct,
              agentId,
              operator.address
            );

          // Check that mapping between agent and offer is correct
          [exists, returnedAgentId] = await offerHandler.getAgentIdByOffer(offer.id);
          expect(exists).to.be.true;
          expect(returnedAgentId).to.eq(agentId, "agent id mismatch");
        });

        it("after the agent fee changes, new offers should have the new agent fee", async function () {
          agent.feePercentage = "1000"; // 10%
          await accountHandler.connect(other).updateAgent(agent);

          offer.id = await offerHandler.getNextOfferId();
          protocolFee = applyPercentage(price, protocolFeePercentage);
          offerFees.protocolFee = protocolFee;

          // Calculate the new agent fee amount.
          let newOfferAgentFee = ethers.BigNumber.from(offer.price).mul(agent.feePercentage).div("10000").toString();
          offerFees.agentFee = newOfferAgentFee;
          offerFeesStruct = offerFees.toStruct();

          // Create a new offer
          await expect(
            offerHandler.connect(operator).createOffer(offer, offerDates, offerDurations, disputeResolver.id, agentId)
          )
            .to.emit(offerHandler, "OfferCreated")
            .withArgs(
              nextOfferId,
              offer.sellerId,
              offer.toStruct(),
              offerDatesStruct,
              offerDurationsStruct,
              disputeResolutionTermsStruct,
              offerFeesStruct,
              agentId,
              operator.address
            );

          //Check offer agent fee for New offer.
          [, , , , , offerFeesStruct] = await offerHandler.getOffer(offer.id);
          expect(offerFeesStruct.agentFee.toString()).is.equal(newOfferAgentFee);
        });

        it("after the agent fee changes, old offers should have the same agent fee", async function () {
          // Creating 1st offer
          let oldOfferId = await offerHandler.getNextOfferId();

          // Calculate the new agent fee amount.
          let oldOfferAgentFee = ethers.BigNumber.from(offer.price).mul(agent.feePercentage).div("10000").toString();

          // Create a new offer
          await offerHandler
            .connect(operator)
            .createOffer(offer, offerDates, offerDurations, disputeResolver.id, agentId);

          // change agent fee percentage and create a new offer
          agent.feePercentage = "1000"; // 10%
          await accountHandler.connect(other).updateAgent(agent);

          // Creating 2nd offer
          // Calculate the new agent fee amount.
          let newOfferAgentFee = ethers.BigNumber.from(offer.price).mul(agent.feePercentage).div("10000").toString();

          let newOfferId = await offerHandler.getNextOfferId();

          // Create a new offer
          await offerHandler
            .connect(operator)
            .createOffer(offer, offerDates, offerDurations, disputeResolver.id, agentId);

          //Check offer agent fee for New offer.
          [, , , , , offerFeesStruct] = await offerHandler.getOffer(newOfferId);
          expect(offerFeesStruct.agentFee.toString()).is.equal(newOfferAgentFee);

          //Check offer agent fee for old offer.
          [, , , , , offerFeesStruct] = await offerHandler.getOffer(oldOfferId);
          expect(offerFeesStruct.agentFee.toString()).is.equal(oldOfferAgentFee);
        });

        context("💔 Revert Reasons", async function () {
          it("Agent does not exist", async function () {
            // Set an agent id that does not exist
            let agentId = "16";

            // Attempt to Create an offer, expecting revert
            await expect(
              offerHandler.connect(operator).createOffer(offer, offerDates, offerDurations, disputeResolver.id, agentId)
            ).to.revertedWith(RevertReasons.NO_SUCH_AGENT);
          });

          it("Sum of agent fee amount and protocol fee amount should be <= than the offer fee limit", async function () {
            // Create a valid agent, then set fields in tests directly
            agent = mockAgent(operator.address);
            agent.id = "4";
            agent.feePercentage = "3000"; //30%
            expect(agent.isValid()).is.true;

            // Create an agent
            await accountHandler.connect(rando).createAgent(agent);

            //Change protocol fee after creating agent
            await configHandler.connect(protocolAdmin).setProtocolFeePercentage("1100"); //11%

            // Attempt to Create an offer, expecting revert
            await expect(
              offerHandler
                .connect(operator)
                .createOffer(offer, offerDates, offerDurations, disputeResolver.id, agent.id)
            ).to.revertedWith(RevertReasons.AGENT_FEE_AMOUNT_TOO_HIGH);
          });
        });
      });
    });

    context("👉 voidOffer()", async function () {
      beforeEach(async function () {
        // Create an offer
        await offerHandler
          .connect(operator)
          .createOffer(offer, offerDates, offerDurations, disputeResolver.id, agentId);

        // id of the current offer and increment nextOfferId
        id = nextOfferId++;
      });

      it("should emit an OfferVoided event", async function () {
        // call getOffer with offerId to check the seller id in the event
        [, offerStruct] = await offerHandler.getOffer(id);

        // Void the offer, testing for the event
        await expect(offerHandler.connect(operator).voidOffer(id))
          .to.emit(offerHandler, "OfferVoided")
          .withArgs(id, offerStruct.sellerId, operator.address);
      });

      it("should update state", async function () {
        // Voided field should be initially false
        [, offerStruct] = await offerHandler.getOffer(id);
        expect(offerStruct.voided).is.false;

        // Get the voided status
        [, voided] = await offerHandler.isOfferVoided(id);
        expect(voided).to.be.false;

        // Void the offer
        await offerHandler.connect(operator).voidOffer(id);

        // Voided field should be updated
        [, offerStruct] = await offerHandler.getOffer(id);
        expect(offerStruct.voided).is.true;

        // Get the voided status
        [, voided] = await offerHandler.isOfferVoided(id);
        expect(voided).to.be.true;
      });

      context("💔 Revert Reasons", async function () {
        it("The offers region of protocol is paused", async function () {
          // Pause the offers region of the protocol
          await pauseHandler.connect(pauser).pause([PausableRegion.Offers]);

          // Attempt to void an offer expecting revert
          await expect(offerHandler.connect(operator).voidOffer(id)).to.revertedWith(RevertReasons.REGION_PAUSED);
        });

        it("Offer does not exist", async function () {
          // Set invalid id
          id = "444";

          // Attempt to void the offer, expecting revert
          await expect(offerHandler.connect(operator).voidOffer(id)).to.revertedWith(RevertReasons.NO_SUCH_OFFER);

          // Set invalid id
          id = "0";

          // Attempt to void the offer, expecting revert
          await expect(offerHandler.connect(operator).voidOffer(id)).to.revertedWith(RevertReasons.NO_SUCH_OFFER);
        });

        it("Caller is not seller", async function () {
          // caller is not the operator of any seller
          // Attempt to update the offer, expecting revert
          await expect(offerHandler.connect(rando).voidOffer(id)).to.revertedWith(RevertReasons.NOT_OPERATOR);

          // caller is an operator of another seller
          // Create a valid seller, then set fields in tests directly
          seller = mockSeller(rando.address, rando.address, rando.address, rando.address);

          // AuthToken
          emptyAuthToken = mockAuthToken();
          expect(emptyAuthToken.isValid()).is.true;
          await accountHandler.connect(rando).createSeller(seller, emptyAuthToken, voucherInitValues);

          // Attempt to update the offer, expecting revert
          await expect(offerHandler.connect(rando).voidOffer(id)).to.revertedWith(RevertReasons.NOT_OPERATOR);
        });

        it("Offer already voided", async function () {
          // Void the offer first
          await offerHandler.connect(operator).voidOffer(id);

          // Attempt to void the offer again, expecting revert
          await expect(offerHandler.connect(operator).voidOffer(id)).to.revertedWith(
            RevertReasons.OFFER_HAS_BEEN_VOIDED
          );
        });
      });
    });

    context("👉 extendOffer()", async function () {
      context("Offers with variable voucher expiration date", async function () {
        beforeEach(async function () {
          // Create an offer
          await offerHandler
            .connect(operator)
            .createOffer(offer, offerDates, offerDurations, disputeResolver.id, agentId);

          // id of the current offer and increment nextOfferId
          id = nextOfferId++;

          // update the values
          offerDates.validUntil = ethers.BigNumber.from(offerDates.validUntil).add("10000").toString();
          offerStruct = offer.toStruct();
        });

        it("should emit an OfferExtended event", async function () {
          // Extend the valid until date, testing for the event
          await expect(offerHandler.connect(operator).extendOffer(offer.id, offerDates.validUntil))
            .to.emit(offerHandler, "OfferExtended")
            .withArgs(id, offer.sellerId, offerDates.validUntil, operator.address);
        });

        it("should update state", async function () {
          // Update an offer
          await offerHandler.connect(operator).extendOffer(offer.id, offerDates.validUntil);

          // Get the offer as a struct
          [, offerStruct, offerDatesStruct] = await offerHandler.connect(rando).getOffer(offer.id);

          // Parse into entity
          let returnedOfferDates = OfferDates.fromStruct(offerDatesStruct);

          // Returned values should match the input in createOffer
          for ([key, value] of Object.entries(offerDates)) {
            expect(JSON.stringify(returnedOfferDates[key]) === JSON.stringify(value)).is.true;
          }
        });

        context("💔 Revert Reasons", async function () {
          it("The offers region of protocol is paused", async function () {
            // Pause the offers region of the protocol
            await pauseHandler.connect(pauser).pause([PausableRegion.Offers]);

            // Attempt to extend an offer expecting revert
            await expect(offerHandler.connect(operator).extendOffer(offer.id, offerDates.validUntil)).to.revertedWith(
              RevertReasons.REGION_PAUSED
            );
          });

          it("Offer does not exist", async function () {
            // Set invalid id
            id = "444";

            // Attempt to void the offer, expecting revert
            await expect(offerHandler.connect(operator).extendOffer(id, offerDates.validUntil)).to.revertedWith(
              RevertReasons.NO_SUCH_OFFER
            );

            // Set invalid id
            id = "0";

            // Attempt to void the offer, expecting revert
            await expect(offerHandler.connect(operator).extendOffer(id, offerDates.validUntil)).to.revertedWith(
              RevertReasons.NO_SUCH_OFFER
            );
          });

          it("Caller is not seller", async function () {
            // caller is not the operator of any seller
            // Attempt to update the offer, expecting revert
            await expect(offerHandler.connect(rando).extendOffer(id, offerDates.validUntil)).to.revertedWith(
              RevertReasons.NOT_OPERATOR
            );

            // caller is an operator of another seller
            // Create a valid seller, then set fields in tests directly
            seller = mockSeller(rando.address, rando.address, rando.address, rando.address);

            // AuthToken
            emptyAuthToken = mockAuthToken();
            expect(emptyAuthToken.isValid()).is.true;
            await accountHandler.connect(rando).createSeller(seller, emptyAuthToken, voucherInitValues);

            // Attempt to update the offer, expecting revert
            await expect(offerHandler.connect(rando).extendOffer(id, offerDates.validUntil)).to.revertedWith(
              RevertReasons.NOT_OPERATOR
            );
          });

          it("Offer is not extendable, since it's voided", async function () {
            // Void an offer
            await offerHandler.connect(operator).voidOffer(id);

            // Attempt to update an offer, expecting revert
            await expect(offerHandler.connect(operator).extendOffer(offer.id, offerDates.validUntil)).to.revertedWith(
              RevertReasons.OFFER_HAS_BEEN_VOIDED
            );
          });

          it("New valid until date is lower than the existing valid until date", async function () {
            // Make the valid until date the same as the existing offer
            offerDates.validUntil = ethers.BigNumber.from(offerDates.validUntil).sub("10000").toString();

            await expect(offerHandler.connect(operator).extendOffer(offer.id, offerDates.validUntil)).to.revertedWith(
              RevertReasons.OFFER_PERIOD_INVALID
            );

            // Make new the valid until date less than existing one
            offerDates.validUntil = ethers.BigNumber.from(offerDates.validUntil).sub("1").toString();

            // Attempt to update an offer, expecting revert
            await expect(offerHandler.connect(operator).extendOffer(offer.id, offerDates.validUntil)).to.revertedWith(
              RevertReasons.OFFER_PERIOD_INVALID
            );
          });

          it("Valid until date is not in the future", async function () {
            // Set until date in the past
            offerDates.validUntil = ethers.BigNumber.from(offerDates.validFrom - oneMonth * 6).toString(); // 6 months ago

            // Attempt to update an offer, expecting revert
            await expect(offerHandler.connect(operator).extendOffer(offer.id, offerDates.validUntil)).to.revertedWith(
              RevertReasons.OFFER_PERIOD_INVALID
            );
          });
        });
      });

      context("Offers with fixed voucher expiration date", async function () {
        beforeEach(async function () {
          offerDates.voucherRedeemableUntil = ethers.BigNumber.from(offerDates.validUntil).add(oneMonth).toString();
          offerDurations.voucherValid = "0"; // only one of voucherRedeemableUntil and voucherValid can be non zero

          // Create an offer
          await offerHandler
            .connect(operator)
            .createOffer(offer, offerDates, offerDurations, disputeResolver.id, agentId);

          // id of the current offer and increment nextOfferId
          id = nextOfferId++;

          // update the values
          offerDates.validUntil = ethers.BigNumber.from(offerDates.validUntil).add("10000").toString();
          offerStruct = offer.toStruct();
        });

        it("should emit an OfferExtended event", async function () {
          // Extend the valid until date, testing for the event
          await expect(offerHandler.connect(operator).extendOffer(offer.id, offerDates.validUntil))
            .to.emit(offerHandler, "OfferExtended")
            .withArgs(id, offer.sellerId, offerDates.validUntil, operator.address);
        });

        it("should update state", async function () {
          // Update an offer
          await offerHandler.connect(operator).extendOffer(offer.id, offerDates.validUntil);

          // Get the offer as a struct
          [, offerStruct, offerDatesStruct] = await offerHandler.connect(rando).getOffer(offer.id);

          // Parse into entity
          let returnedOfferDates = OfferDates.fromStruct(offerDatesStruct);

          // Returned values should match the input in createOffer
          for ([key, value] of Object.entries(offerDates)) {
            expect(JSON.stringify(returnedOfferDates[key]) === JSON.stringify(value)).is.true;
          }
        });

        context("💔 Revert Reasons", async function () {
          it("Offer has voucherRedeemableUntil set and new valid until date is greater than that", async function () {
            // Set until date in the before offerDates.voucherRedeemableUntil
            offerDates.validUntil = ethers.BigNumber.from(offerDates.voucherRedeemableUntil).add(oneWeek).toString(); // one week after voucherRedeemableUntil

            // Attempt to update an offer, expecting revert
            await expect(offerHandler.connect(operator).extendOffer(offer.id, offerDates.validUntil)).to.revertedWith(
              RevertReasons.OFFER_PERIOD_INVALID
            );
          });
        });
      });
    });

    context("👉 reserveRange()", async function () {
      let firstTokenId, lastTokenId, length, range;
      let bosonVoucher;

      beforeEach(async function () {
        // Create an offer
        offer.quantityAvailable = "200";
        await offerHandler
          .connect(operator)
          .createOffer(offer, offerDates, offerDurations, disputeResolver.id, agentId);

        // id of the current offer and increment nextOfferId
        id = nextOfferId++;

        // expected address of the first clone
        const voucherCloneAddress = calculateContractAddress(accountHandler.address, "1");
        bosonVoucher = await ethers.getContractAt("BosonVoucher", voucherCloneAddress);

        length = 100;
        firstTokenId = 1;
        lastTokenId = firstTokenId + length - 1;
        range = new Range(id.toString(), firstTokenId.toString(), length.toString(), "0", "0");
      });

      it("should emit an RangeReserved event", async function () {
        // Reserve a range, testing for the event
        const tx = await offerHandler.connect(operator).reserveRange(id, length);

        await expect(tx)
          .to.emit(offerHandler, "RangeReserved")
          .withArgs(id, offer.sellerId, firstTokenId, lastTokenId, operator.address);

        await expect(tx).to.emit(bosonVoucher, "RangeReserved").withArgs(id, range.toStruct());
      });

      it("should update state", async function () {
        // Get the offer and nextExchangeId before reservation
        [, offerStruct] = await offerHandler.connect(rando).getOffer(id);
        const quantityAvailableBefore = offerStruct.quantityAvailable;
        const nextExchangeIdBefore = await exchangeHandler.getNextExchangeId();

        // Reserve a range
        await offerHandler.connect(operator).reserveRange(id, length);

        // Quantity available should be updated
        [, offerStruct] = await offerHandler.connect(rando).getOffer(id);
        const quantityAvailableAfter = offerStruct.quantityAvailable;
        assert.equal(
          quantityAvailableBefore.sub(quantityAvailableAfter).toNumber(),
          length,
          "Quantity available mismatch"
        );

        // nextExchangeId should be updated
        const nextExchangeIdAfter = await exchangeHandler.getNextExchangeId();
        assert.equal(nextExchangeIdAfter.sub(nextExchangeIdBefore).toNumber(), length, "nextExchangeId mismatch");

        // Get range object from the voucher contract
        const returnedRange = Range.fromStruct(await bosonVoucher.getRangeByOfferId(id));
        assert.equal(returnedRange.toString(), range.toString(), "Range mismatch");
      });

      it("it's possible to reserve range even if somebody already commited to", async function () {
        // Deposit seller funds so the commit will succeed
        const sellerPool = ethers.BigNumber.from(offer.sellerDeposit).mul(2);
        await fundsHandler
          .connect(operator)
          .depositFunds(seller.id, ethers.constants.AddressZero, sellerPool, { value: sellerPool });

        // Commit to the offer twice
        await exchangeHandler.connect(rando).commitToOffer(rando.address, id, { value: price });
        await exchangeHandler.connect(rando).commitToOffer(rando.address, id, { value: price });

        // Reserve a range, testing for the event
        await expect(offerHandler.connect(operator).reserveRange(id, length))
          .to.emit(offerHandler, "RangeReserved")
          .withArgs(id, offer.sellerId, firstTokenId + 2, lastTokenId + 2, operator.address);
      });

      it("It's possible to reserve a range with maximum allowed length", async function () {
        // Create an unlimited offer
        offer.quantityAvailable = ethers.constants.MaxUint256.toString();
        await offerHandler
          .connect(operator)
          .createOffer(offer, offerDates, offerDurations, disputeResolver.id, agentId);

        // Set maximum allowed length
        length = ethers.BigNumber.from(2).pow(128).sub(1);
        await expect(offerHandler.connect(operator).reserveRange(nextOfferId, length)).to.emit(
          offerHandler,
          "RangeReserved"
        );
      });

      context("💔 Revert Reasons", async function () {
        it("The offers region of protocol is paused", async function () {
          // Pause the offers region of the protocol
          await pauseHandler.connect(pauser).pause([PausableRegion.Offers]);

          // Attempt to reserve a range, expecting revert
          await expect(offerHandler.connect(operator).reserveRange(id, length)).to.revertedWith(
            RevertReasons.REGION_PAUSED
          );
        });

        it("The exchanges region of protocol is paused", async function () {
          // Pause the exchanges region of the protocol
          await pauseHandler.connect(pauser).pause([PausableRegion.Exchanges]);

          // Attempt to reserve a range, expecting revert
          await expect(offerHandler.connect(operator).reserveRange(id, length)).to.revertedWith(
            RevertReasons.REGION_PAUSED
          );
        });

        it("Offer does not exist", async function () {
          // Set invalid id
          id = "444";

          // Attempt to reserve a range, expecting revert
          await expect(offerHandler.connect(operator).reserveRange(id, length)).to.revertedWith(
            RevertReasons.NO_SUCH_OFFER
          );

          // Set invalid id
          id = "0";

          // Attempt to reserve a range, expecting revert
          await expect(offerHandler.connect(operator).reserveRange(id, length)).to.revertedWith(
            RevertReasons.NO_SUCH_OFFER
          );
        });

        it("Offer already voided", async function () {
          // Void the offer first
          await offerHandler.connect(operator).voidOffer(id);

          // Attempt to reserve a range, expecting revert
          await expect(offerHandler.connect(operator).reserveRange(id, length)).to.revertedWith(
            RevertReasons.OFFER_HAS_BEEN_VOIDED
          );
        });

        it("Caller is not seller", async function () {
          // caller is not the operator of any seller
          // Attempt to reserve a range, expecting revert
          await expect(offerHandler.connect(rando).reserveRange(id, length)).to.revertedWith(
            RevertReasons.NOT_OPERATOR
          );

          // caller is an operator of another seller
          // Create a valid seller, then set fields in tests directly
          seller = mockSeller(rando.address, rando.address, rando.address, rando.address);

          // AuthToken
          emptyAuthToken = mockAuthToken();
          expect(emptyAuthToken.isValid()).is.true;
          await accountHandler.connect(rando).createSeller(seller, emptyAuthToken, voucherInitValues);

          // Attempt to reserve a range, expecting revert
          await expect(offerHandler.connect(rando).reserveRange(id, length)).to.revertedWith(
            RevertReasons.NOT_OPERATOR
          );
        });

        it("Range length is zero", async function () {
          // Set length to zero
          length = 0;

          // Attempt to reserve a range, expecting revert
          await expect(offerHandler.connect(operator).reserveRange(id, length)).to.revertedWith(
            RevertReasons.INVALID_RANGE_LENGTH
          );
        });

        it("Range length is greater than quantity available", async function () {
          // Set length to zero
          length = Number(offer.quantityAvailable) + 1;

          // Attempt to reserve a range, expecting revert
          await expect(offerHandler.connect(operator).reserveRange(id, length)).to.revertedWith(
            RevertReasons.INVALID_RANGE_LENGTH
          );
        });

        it("Range length is greater than maximum allowed range length", async function () {
          // Create an unlimited offer
          offer.quantityAvailable = ethers.constants.MaxUint256.toString();
          await offerHandler
            .connect(operator)
            .createOffer(offer, offerDates, offerDurations, disputeResolver.id, agentId);

          // Set length to more than maximum allowed range length
          length = ethers.BigNumber.from(2).pow(128);

          // Attempt to reserve a range, expecting revert
          await expect(offerHandler.connect(operator).reserveRange(nextOfferId, length)).to.revertedWith(
            RevertReasons.INVALID_RANGE_LENGTH
          );
        });

        it("Call to BosonVoucher.reserveRange() reverts", async function () {
          // Reserve a range
          await offerHandler.connect(operator).reserveRange(id, length);

          // Attempt to reserve the same range again, expecting revert
          await expect(offerHandler.connect(operator).reserveRange(id, length)).to.revertedWith(
            RevertReasons.OFFER_RANGE_ALREADY_RESERVED
          );
        });
      });
    });

    context("👉 getOffer()", async function () {
      beforeEach(async function () {
        // Create an offer
        await offerHandler
          .connect(operator)
          .createOffer(offer, offerDates, offerDurations, disputeResolver.id, agentId);

        // id of the current offer and increment nextOfferId
        id = nextOfferId++;
      });

      it("should return true for exists if offer is found", async function () {
        // Get the exists flag
        [exists] = await offerHandler.connect(rando).getOffer(id);

        // Validate
        expect(exists).to.be.true;
      });

      it("should return false for exists if offer is not found", async function () {
        // Get the exists flag
        [exists] = await offerHandler.connect(rando).getOffer(invalidOfferId);

        // Validate
        expect(exists).to.be.false;
      });

      it("should return the details of the offer as a struct if found", async function () {
        // Get the offer as a struct
        [, offerStruct, offerDatesStruct, offerDurationsStruct] = await offerHandler.connect(rando).getOffer(id);

        // Parse into entities
        offer = Offer.fromStruct(offerStruct);
        offerDates = OfferDates.fromStruct(offerDatesStruct);
        offerDurations = OfferDurations.fromStruct(offerDurationsStruct);
        disputeResolutionTerms = DisputeResolutionTerms.fromStruct(disputeResolutionTermsStruct);

        // Validate
        expect(offer.isValid()).to.be.true;
        expect(offerDates.isValid()).to.be.true;
        expect(offerDurations.isValid()).to.be.true;
        expect(disputeResolutionTerms.isValid()).to.be.true;
      });
    });

    context("👉 getNextOfferId()", async function () {
      beforeEach(async function () {
        // Create an offer
        await offerHandler
          .connect(operator)
          .createOffer(offer, offerDates, offerDurations, disputeResolver.id, agentId);

        // id of the current offer and increment nextOfferId
        id = nextOfferId++;
      });

      it("should return the next offer id", async function () {
        // What we expect the next offer id to be
        expected = nextOfferId;

        // Get the next offer id
        nextOfferId = await offerHandler.connect(rando).getNextOfferId();

        // Verify expectation
        expect(nextOfferId.toString() == expected).to.be.true;
      });

      it("should be incremented after an offer is created", async function () {
        // Create another offer
        await offerHandler
          .connect(operator)
          .createOffer(offer, offerDates, offerDurations, disputeResolver.id, agentId);

        // What we expect the next offer id to be
        expected = ++nextOfferId;

        // Get the next offer id
        nextOfferId = await offerHandler.connect(rando).getNextOfferId();

        // Verify expectation
        expect(nextOfferId.toString() == expected).to.be.true;
      });

      it("should not be incremented when only getNextOfferId is called", async function () {
        // What we expect the next offer id to be
        expected = nextOfferId;

        // Get the next offer id
        nextOfferId = await offerHandler.connect(rando).getNextOfferId();

        // Verify expectation
        expect(nextOfferId.toString() == expected).to.be.true;

        // Call again
        nextOfferId = await offerHandler.connect(rando).getNextOfferId();

        // Verify expectation
        expect(nextOfferId.toString() == expected).to.be.true;
      });
    });

    context("👉 isOfferVoided()", async function () {
      beforeEach(async function () {
        // Create an offer
        await offerHandler
          .connect(operator)
          .createOffer(offer, offerDates, offerDurations, disputeResolver.id, agentId);

        // id of the current offer and increment nextOfferId
        id = nextOfferId++;
      });

      it("should return true for exists if offer is found, regardless of voided status", async function () {
        // Get the exists flag
        [exists] = await offerHandler.connect(rando).isOfferVoided(id);

        // Validate
        expect(exists).to.be.true;

        // Void offer
        await offerHandler.connect(operator).voidOffer(id);

        // Get the exists flag
        [exists] = await offerHandler.connect(rando).isOfferVoided(id);

        // Validate
        expect(exists).to.be.true;
      });

      it("should return false for exists if offer is not found", async function () {
        // Get the exists flag
        [exists] = await offerHandler.connect(rando).isOfferVoided(invalidOfferId);

        // Validate
        expect(exists).to.be.false;
      });

      it("should return the value as a bool if found", async function () {
        // Get the offer as a struct
        [, voided] = await offerHandler.connect(rando).isOfferVoided(id);

        // Validate
        expect(typeof voided === "boolean").to.be.true;
      });
    });
  });

  // All supported methods - batch offers
  context("📋 Offer Handler Methods - BATCH", async function () {
    let offers = [];
    let offerStructs = [];
    let agentIds;

    // Make empty seller list, so every seller is allowed
    sellerAllowList = [];

    beforeEach(async function () {
      agentId = "0";
      agentIds = [];

      // create a seller
      // Required constructor params
      id = sellerId = nextAccountId = "1"; // argument sent to contract for createSeller will be ignored

      // Create a valid seller, then set fields in tests directly
      seller = mockSeller(operator.address, admin.address, clerk.address, treasury.address);
      expect(seller.isValid()).is.true;

      // VoucherInitValues
      voucherInitValues = mockVoucherInitValues();
      expect(voucherInitValues.isValid()).is.true;

      // AuthToken
      emptyAuthToken = mockAuthToken();
      expect(emptyAuthToken.isValid()).is.true;
      await accountHandler.connect(admin).createSeller(seller, emptyAuthToken, voucherInitValues);

      // Create a valid dispute resolver
      disputeResolver = mockDisputeResolver(
        operatorDR.address,
        adminDR.address,
        clerkDR.address,
        treasuryDR.address,
        true
      );
      expect(disputeResolver.isValid()).is.true;

      // Make empty seller list, so every seller is allowed
      sellerAllowList = [];

      //Create DisputeResolverFee array so offer creation will succeed
      DRFeeNative = "0";
      DRFeeToken = "0";
      disputeResolverFees = [
        new DisputeResolverFee(ethers.constants.AddressZero, "Native", DRFeeNative),
        new DisputeResolverFee(bosonToken.address, "Boson", DRFeeToken),
      ];

      // Register the dispute resolver
      await accountHandler
        .connect(adminDR)
        .createDisputeResolver(disputeResolver, disputeResolverFees, sellerAllowList);

      // Necessary to cover all offers resolution periods
      await configHandler.setMaxResolutionPeriod(oneWeek * 5);

      // create 5 offers
      offers = [];
      offerStructs = [];
      offerDatesList = [];
      offerDatesStructs = [];
      offerDurationsList = [];
      offerDurationsStructs = [];
      disputeResolverIds = [];
      disputeResolutionTermsList = [];
      disputeResolutionTermsStructs = [];
      offerFeesList = [];
      offerFeesStructs = [];

      for (let i = 0; i < 5; i++) {
        // Mock offer, offerDates and offerDurations
        ({ offer, offerDates, offerDurations, offerFees } = await mockOffer());

        // Set unique offer properties based on index
        offer.id = `${i + 1}`;
        offer.price = ethers.utils.parseUnits(`${1.5 + i * 1}`, "ether").toString();
        offer.sellerDeposit = ethers.utils.parseUnits(`${0.25 + i * 0.1}`, "ether").toString();
        offer.buyerCancelPenalty = ethers.utils.parseUnits(`${0.05 + i * 0.1}`, "ether").toString();
        offer.quantityAvailable = `${(i + 1) * 2}`;

        let now = offerDates.validFrom;
        offerDates.validFrom = validFrom = ethers.BigNumber.from(now)
          .add(oneMonth * i)
          .toString();
        offerDates.validUntil = validUntil = ethers.BigNumber.from(now)
          .add(oneMonth * 6 * (i + 1))
          .toString();

        offerDurations.disputePeriod = disputePeriod = `${(i + 1) * oneMonth}`;
        offerDurations.voucherValid = voucherValid = `${(i + 1) * oneMonth}`;
        offerDurations.resolutionPeriod = resolutionPeriod = `${(i + 1) * oneWeek}`;

        offerFees.protocolFee = applyPercentage(offer.price, protocolFeePercentage);

        // Check if domains are valid
        expect(offer.isValid()).is.true;
        expect(offerDates.isValid()).is.true;
        expect(offerDurations.isValid()).is.true;

        offers.push(offer);
        offerStructs.push(offer.toStruct());

        offerDatesList.push(offerDates);
        offerDatesStructs.push(offerDates.toStruct());

        offerDurationsList.push(offerDurations);
        offerDurationsStructs.push(offerDurations.toStruct());

        offerFeesList.push(offerFees);
        offerFeesStructs.push(offerFees.toStruct());

        agentIds.push(agentId);

        disputeResolverIds.push(disputeResolver.id);
        const disputeResolutionTerms = new DisputeResolutionTerms(
          disputeResolver.id,
          disputeResolver.escalationResponsePeriod,
          DRFeeNative,
          applyPercentage(DRFeeNative, buyerEscalationDepositPercentage)
        );
        disputeResolutionTermsList.push(disputeResolutionTerms);
        disputeResolutionTermsStructs.push(disputeResolutionTerms.toStruct());
      }

      voucherRedeemableFrom = offerDatesList[0].voucherRedeemableFrom;
      voucherRedeemableUntil = offerDatesList[0].voucherRedeemableUntil;

      // change some offers to test different cases
      // offer with boson as an exchange token and unlimited supply
      offers[2].exchangeToken = bosonToken.address;
      offerFeesList[2].protocolFee = protocolFeeFlatBoson;
      offerFeesStructs[2] = offerFeesList[2].toStruct();
      offers[2].quantityAvailable = ethers.constants.MaxUint256.toString();
      offerStructs[2] = offers[2].toStruct();
      disputeResolutionTermsList[2] = new DisputeResolutionTerms(
        disputeResolver.id,
        disputeResolver.escalationResponsePeriod,
        DRFeeToken,
        applyPercentage(DRFeeToken, buyerEscalationDepositPercentage)
      );
      disputeResolutionTermsStructs[2] = disputeResolutionTermsList[2].toStruct();

      // absolute zero offer
      offers[4].price =
        offers[4].sellerDeposit =
        offers[4].buyerCancelPenalty =
        offerFeesList[4].protocolFee =
        offerFeesList[4].agentFee =
          "0";
      offerStructs[4] = offers[4].toStruct();
      disputeResolverIds[4] = "0";
      disputeResolutionTermsList[4] = new DisputeResolutionTerms("0", "0", "0", "0");
      disputeResolutionTermsStructs[4] = disputeResolutionTermsList[4].toStruct();
      offerFeesStructs[4] = offerFeesList[4].toStruct();
    });

    afterEach(async () => {
      // Reset the accountId iterator
      accountId.next(true);
    });

    context("👉 createOfferBatch()", async function () {
      it("should emit an OfferCreated events for all offers", async function () {
        // Create an offer, testing for the event
        const tx = await offerHandler
          .connect(operator)
          .createOfferBatch(offers, offerDatesList, offerDurationsList, disputeResolverIds, agentIds);

        await expect(tx)
          .to.emit(offerHandler, "OfferCreated")
          .withArgs(
            "1",
            offer.sellerId,
            offerStructs[0],
            offerDatesStructs[0],
            offerDurationsStructs[0],
            disputeResolutionTermsStructs[0],
            offerFeesStructs[0],
            agentIds[0],
            operator.address
          );

        await expect(tx)
          .to.emit(offerHandler, "OfferCreated")
          .withArgs(
            "2",
            offer.sellerId,
            offerStructs[1],
            offerDatesStructs[1],
            offerDurationsStructs[1],
            disputeResolutionTermsStructs[1],
            offerFeesStructs[1],
            agentIds[1],
            operator.address
          );

        await expect(tx)
          .to.emit(offerHandler, "OfferCreated")
          .withArgs(
            "3",
            offer.sellerId,
            offerStructs[2],
            offerDatesStructs[2],
            offerDurationsStructs[2],
            disputeResolutionTermsStructs[2],
            offerFeesStructs[2],
            agentIds[2],
            operator.address
          );

        await expect(tx)
          .to.emit(offerHandler, "OfferCreated")
          .withArgs(
            "4",
            offer.sellerId,
            offerStructs[3],
            offerDatesStructs[3],
            offerDurationsStructs[3],
            disputeResolutionTermsStructs[3],
            offerFeesStructs[3],
            agentIds[3],
            operator.address
          );

        await expect(tx)
          .to.emit(offerHandler, "OfferCreated")
          .withArgs(
            "5",
            offer.sellerId,
            offerStructs[4],
            offerDatesStructs[4],
            offerDurationsStructs[4],
            disputeResolutionTermsStructs[4],
            offerFeesStructs[4],
            agentIds[4],
            operator.address
          );
      });

      it("should update state", async function () {
        // Create an offer
        await offerHandler
          .connect(operator)
          .createOfferBatch(offers, offerDatesList, offerDurationsList, disputeResolverIds, agentIds);

        for (let i = 0; i < 5; i++) {
          // Get the offer as a struct
          [, offerStruct, offerDatesStruct, offerDurationsStruct, disputeResolutionTermsStruct] = await offerHandler
            .connect(rando)
            .getOffer(`${i + 1}`);

          // Parse into entities
          let returnedOffer = Offer.fromStruct(offerStruct);
          let returnedOfferDates = OfferDates.fromStruct(offerDatesStruct);
          let returnedOfferDurations = OfferDurations.fromStruct(offerDurationsStruct);
          let returnedDisputeResolutionTermsStruct = DisputeResolutionTerms.fromStruct(disputeResolutionTermsStruct);

          // Returned values should match the input in createOfferBatch
          for ([key, value] of Object.entries(offers[i])) {
            expect(JSON.stringify(returnedOffer[key]) === JSON.stringify(value)).is.true;
          }
          for ([key, value] of Object.entries(offerDatesList[i])) {
            expect(JSON.stringify(returnedOfferDates[key]) === JSON.stringify(value)).is.true;
          }
          for ([key, value] of Object.entries(offerDurationsList[i])) {
            expect(JSON.stringify(returnedOfferDurations[key]) === JSON.stringify(value)).is.true;
          }
          for ([key, value] of Object.entries(disputeResolutionTermsList[i])) {
            expect(JSON.stringify(returnedDisputeResolutionTermsStruct[key]) === JSON.stringify(value)).is.true;
          }

          [exists, returnedAgentId] = await offerHandler.getAgentIdByOffer(`${i + 1}`);
          expect(exists).to.be.false; // offer is without agent
        }
      });

      it("should ignore any provided id and assign the next available", async function () {
        offers[0].id = "444";
        offers[1].id = "555";
        offers[2].id = "666";
        offers[3].id = "777";
        offers[4].id = "888";

        // Create an offer, testing for the event
        const tx = await offerHandler
          .connect(operator)
          .createOfferBatch(offers, offerDatesList, offerDurationsList, disputeResolverIds, agentIds);

        await expect(tx)
          .to.emit(offerHandler, "OfferCreated")
          .withArgs(
            "1",
            offer.sellerId,
            offerStructs[0],
            offerDatesStructs[0],
            offerDurationsStructs[0],
            disputeResolutionTermsStructs[0],
            offerFeesStructs[0],
            agentIds[0],
            operator.address
          );

        await expect(tx)
          .to.emit(offerHandler, "OfferCreated")
          .withArgs(
            "2",
            offer.sellerId,
            offerStructs[1],
            offerDatesStructs[1],
            offerDurationsStructs[1],
            disputeResolutionTermsStructs[1],
            offerFeesStructs[1],
            agentIds[1],
            operator.address
          );

        await expect(tx)
          .to.emit(offerHandler, "OfferCreated")
          .withArgs(
            "3",
            offer.sellerId,
            offerStructs[2],
            offerDatesStructs[2],
            offerDurationsStructs[2],
            disputeResolutionTermsStructs[2],
            offerFeesStructs[2],
            agentIds[2],
            operator.address
          );

        await expect(tx)
          .to.emit(offerHandler, "OfferCreated")
          .withArgs(
            "4",
            offer.sellerId,
            offerStructs[3],
            offerDatesStructs[3],
            offerDurationsStructs[3],
            disputeResolutionTermsStructs[3],
            offerFeesStructs[3],
            agentIds[3],
            operator.address
          );

        await expect(tx)
          .to.emit(offerHandler, "OfferCreated")
          .withArgs(
            "5",
            offer.sellerId,
            offerStructs[4],
            offerDatesStructs[4],
            offerDurationsStructs[4],
            disputeResolutionTermsStructs[4],
            offerFeesStructs[4],
            agentIds[4],
            operator.address
          );

        for (let i = 0; i < 5; i++) {
          // wrong offer id should not exist
          [exists] = await offerHandler.connect(rando).getOffer(offers[i].id);
          expect(exists).to.be.false;

          // next offer id should exist
          [exists] = await offerHandler.connect(rando).getOffer(`${i + 1}`);
          expect(exists).to.be.true;
        }
      });

      it("should ignore any provided seller and assign seller id of msg.sender", async function () {
        // set some other sellerId
        offers[0].sellerId = "123";
        offers[1].sellerId = "234";
        offers[2].sellerId = "345";
        offers[3].sellerId = "456";
        offers[4].sellerId = "567";

        // Create an offer, testing for the event
        const tx = await offerHandler
          .connect(operator)
          .createOfferBatch(offers, offerDatesList, offerDurationsList, disputeResolverIds, agentIds);

        await expect(tx)
          .to.emit(offerHandler, "OfferCreated")
          .withArgs(
            "1",
            sellerId,
            offerStructs[0],
            offerDatesStructs[0],
            offerDurationsStructs[0],
            disputeResolutionTermsStructs[0],
            offerFeesStructs[0],
            agentIds[0],
            operator.address
          );

        await expect(tx)
          .to.emit(offerHandler, "OfferCreated")
          .withArgs(
            "2",
            sellerId,
            offerStructs[1],
            offerDatesStructs[1],
            offerDurationsStructs[1],
            disputeResolutionTermsStructs[1],
            offerFeesStructs[1],
            agentIds[1],
            operator.address
          );

        await expect(tx)
          .to.emit(offerHandler, "OfferCreated")
          .withArgs(
            "3",
            sellerId,
            offerStructs[2],
            offerDatesStructs[2],
            offerDurationsStructs[2],
            disputeResolutionTermsStructs[2],
            offerFeesStructs[2],
            agentIds[2],
            operator.address
          );

        await expect(tx)
          .to.emit(offerHandler, "OfferCreated")
          .withArgs(
            "4",
            sellerId,
            offerStructs[3],
            offerDatesStructs[3],
            offerDurationsStructs[3],
            disputeResolutionTermsStructs[3],
            offerFeesStructs[3],
            agentIds[3],
            operator.address
          );

        await expect(tx)
          .to.emit(offerHandler, "OfferCreated")
          .withArgs(
            "5",
            sellerId,
            offerStructs[4],
            offerDatesStructs[4],
            offerDurationsStructs[4],
            disputeResolutionTermsStructs[4],
            offerFeesStructs[4],
            agentIds[4],
            operator.address
          );
      });

      it("Should allow creation of an offer if DR has a sellerAllowList and seller is on it", async function () {
        // Create new seller so sellerAllowList can have an entry
        seller = mockSeller(rando.address, rando.address, rando.address, rando.address);

        await accountHandler.connect(rando).createSeller(seller, emptyAuthToken, voucherInitValues);

        allowedSellersToAdd = ["3"];
        await accountHandler.connect(adminDR).addSellersToAllowList(disputeResolver.id, allowedSellersToAdd);

        // Attempt to Create an offer, expecting revert
        await expect(
          offerHandler
            .connect(operator)
            .createOfferBatch(offers, offerDatesList, offerDurationsList, disputeResolverIds, agentIds)
        ).to.revertedWith(RevertReasons.SELLER_NOT_APPROVED);

        // add seller to allow list
        allowedSellersToAdd = ["1"]; // existing seller is "1", DR is "2", new seller is "3"
        await accountHandler.connect(adminDR).addSellersToAllowList(disputeResolver.id, allowedSellersToAdd);

        // Create an offer, testing for the event
        await expect(
          offerHandler
            .connect(operator)
            .createOfferBatch(offers, offerDatesList, offerDurationsList, disputeResolverIds, agentIds)
        ).to.emit(offerHandler, "OfferCreated");
      });

      context("💔 Revert Reasons", async function () {
        it("The offers region of protocol is paused", async function () {
          // Pause the offers region of the protocol
          await pauseHandler.connect(pauser).pause([PausableRegion.Offers]);

          // Attempt to create offer batch, expecting revert
          await expect(
            offerHandler
              .connect(operator)
              .createOfferBatch(offers, offerDatesList, offerDurationsList, disputeResolverIds, agentIds)
          ).to.revertedWith(RevertReasons.REGION_PAUSED);
        });

        it("Caller not operator of any seller", async function () {
          // Attempt to Create an offer, expecting revert
          await expect(
            offerHandler
              .connect(rando)
              .createOfferBatch(offers, offerDatesList, offerDurationsList, disputeResolverIds, agentIds)
          ).to.revertedWith(RevertReasons.NOT_OPERATOR);
        });

        it("Valid from date is greater than valid until date in some offer", async function () {
          // Reverse the from and until dates
          offerDatesList[4].validFrom = ethers.BigNumber.from(Date.now() + oneMonth * 6).toString(); // 6 months from now
          offerDatesList[4].validUntil = ethers.BigNumber.from(Date.now()).toString(); // now

          // Attempt to Create an offer, expecting revert
          await expect(
            offerHandler
              .connect(operator)
              .createOfferBatch(offers, offerDatesList, offerDurationsList, disputeResolverIds, agentIds)
          ).to.revertedWith(RevertReasons.OFFER_PERIOD_INVALID);
        });

        it("Valid until date is not in the future in some offer", async function () {
          let now = offerDatesList[0].validFrom;

          // set validFrom date in the past
          offerDatesList[0].validFrom = ethers.BigNumber.from(now - oneMonth * 6).toString(); // 6 months ago

          // set valid until > valid from
          offerDatesList[0].validUntil = ethers.BigNumber.from(now - oneMonth).toString(); // 1 month ago

          // Attempt to Create an offer, expecting revert
          await expect(
            offerHandler
              .connect(operator)
              .createOfferBatch(offers, offerDatesList, offerDurationsList, disputeResolverIds, agentIds)
          ).to.revertedWith(RevertReasons.OFFER_PERIOD_INVALID);
        });

        it("Buyer cancel penalty is greater than price", async function () {
          // Set buyer cancel penalty higher than offer price
          offers[0].buyerCancelPenalty = ethers.BigNumber.from(offers[0].price).add("10").toString();

          // Attempt to Create an offer, expecting revert
          await expect(
            offerHandler
              .connect(operator)
              .createOfferBatch(offers, offerDatesList, offerDurationsList, disputeResolverIds, agentIds)
          ).to.revertedWith(RevertReasons.OFFER_PENALTY_INVALID);
        });

        it("No offer cannot be voided at the time of the creation", async function () {
          // Set voided flag to true
          offers[1].voided = true;

          // Attempt to Create an offer, expecting revert
          await expect(
            offerHandler
              .connect(operator)
              .createOfferBatch(offers, offerDatesList, offerDurationsList, disputeResolverIds, agentIds)
          ).to.revertedWith(RevertReasons.OFFER_MUST_BE_ACTIVE);
        });

        it("Creating too many offers", async function () {
          const gasLimit = 10000000;

          // Try to create the more than 100 offers
          offers = new Array(101).fill(offer);

          // Attempt to create the offers, expecting revert
          await expect(
            offerHandler
              .connect(operator)
              .createOfferBatch(offers, offerDatesList, offerDurationsList, disputeResolverIds, agentIds, { gasLimit })
          ).to.revertedWith(RevertReasons.TOO_MANY_OFFERS);
        });

        it("Dispute valid duration is 0 for some offer", async function () {
          // Set dispute valid duration to 0
          offerDurationsList[2].resolutionPeriod = "0";

          // Attempt to Create an offer, expecting revert
          await expect(
            offerHandler
              .connect(operator)
              .createOfferBatch(offers, offerDatesList, offerDurationsList, disputeResolverIds, agentIds)
          ).to.revertedWith(RevertReasons.INVALID_RESOLUTION_PERIOD);
        });

        it("For some offer, both voucher expiration date and voucher expiration period are defined", async function () {
          // Set both voucherRedeemableUntil and voucherValid
          offerDatesList[2].voucherRedeemableUntil = ethers.BigNumber.from(offerDatesList[2].voucherRedeemableFrom)
            .add(oneMonth)
            .toString();
          offerDurationsList[2].voucherValid = oneMonth.toString();

          // Attempt to Create an offer, expecting revert
          await expect(
            offerHandler
              .connect(operator)
              .createOfferBatch(offers, offerDatesList, offerDurationsList, disputeResolverIds, agentIds)
          ).to.revertedWith(RevertReasons.AMBIGUOUS_VOUCHER_EXPIRY);
        });

        it("For some offer, neither of voucher expiration date and voucher expiration period are defined", async function () {
          // Set both voucherRedeemableUntil and voucherValid to "0"
          offerDatesList[1].voucherRedeemableUntil = "0";
          offerDurationsList[1].voucherValid = "0";

          // Attempt to Create an offer, expecting revert
          await expect(
            offerHandler
              .connect(operator)
              .createOfferBatch(offers, offerDatesList, offerDurationsList, disputeResolverIds, agentIds)
          ).to.revertedWith(RevertReasons.AMBIGUOUS_VOUCHER_EXPIRY);
        });

        it("For some offer, voucher redeemable period is fixed, but it ends before it starts", async function () {
          // Set both voucherRedeemableUntil that is less than voucherRedeemableFrom
          offerDatesList[0].voucherRedeemableUntil = ethers.BigNumber.from(offerDatesList[0].voucherRedeemableFrom)
            .sub(10)
            .toString();
          offerDurationsList[0].voucherValid = "0";

          // Attempt to Create an offer, expecting revert
          await expect(
            offerHandler
              .connect(operator)
              .createOfferBatch(offers, offerDatesList, offerDurationsList, disputeResolverIds, agentIds)
          ).to.revertedWith(RevertReasons.REDEMPTION_PERIOD_INVALID);
        });

        it("For some offer, voucher redeemable period is fixed, but it ends before offer expires", async function () {
          // Set both voucherRedeemableUntil that is more than voucherRedeemableFrom but less than validUntil
          offerDatesList[2].voucherRedeemableFrom = "0";
          offerDatesList[2].voucherRedeemableUntil = (Number(offerDatesList[2].validUntil) - 10).toString();
          offerDurationsList[2].voucherValid = "0";

          // Attempt to Create an offer, expecting revert
          await expect(
            offerHandler
              .connect(operator)
              .createOfferBatch(offers, offerDatesList, offerDurationsList, disputeResolverIds, agentIds)
          ).to.revertedWith(RevertReasons.REDEMPTION_PERIOD_INVALID);
        });

        it("For some offer, Dispute period is less than minimum dispute period", async function () {
          // Set dispute period to less than minDisputePeriod (oneWeek)
          offerDurationsList[1].disputePeriod = ethers.BigNumber.from(oneWeek).sub(1000).toString();

          // Attempt to Create an offer, expecting revert
          await expect(
            offerHandler
              .connect(operator)
              .createOfferBatch(offers, offerDatesList, offerDurationsList, disputeResolverIds, agentIds)
          ).to.revertedWith(RevertReasons.INVALID_DISPUTE_PERIOD);
        });

        it("For some offer, dispute duration is set to zero", async function () {
          // Set dispute duration period to 0
          offerDurationsList[0].resolutionPeriod = "0";

          // Attempt to Create an offer, expecting revert
          await expect(
            offerHandler
              .connect(operator)
              .createOfferBatch(offers, offerDatesList, offerDurationsList, disputeResolverIds, agentIds)
          ).to.revertedWith(RevertReasons.INVALID_RESOLUTION_PERIOD);
        });

        it("For some offer, available quantity is set to zero", async function () {
          // Set available quantity to 0
          offers[2].quantityAvailable = "0";

          // Attempt to Create an offer, expecting revert
          await expect(
            offerHandler
              .connect(operator)
              .createOfferBatch(offers, offerDatesList, offerDurationsList, disputeResolverIds, agentIds)
          ).to.revertedWith(RevertReasons.INVALID_QUANTITY_AVAILABLE);
        });

        it("For some offer, dispute resolver wallet is not registered", async function () {
          // Set some address that is not registered as a dispute resolver
          disputeResolverIds[1] = "16";

          // Attempt to Create an offer, expecting revert
          await expect(
            offerHandler
              .connect(operator)
              .createOfferBatch(offers, offerDatesList, offerDurationsList, disputeResolverIds, agentIds)
          ).to.revertedWith(RevertReasons.INVALID_DISPUTE_RESOLVER);
        });

        // TODO - revisit when account deactivations are supported
        it.skip("For some offer, dispute resolver is not active", async function () {
          // create another dispute resolver, but don't activate it
          disputeResolver = mockDisputeResolver(rando.address, rando.address, rando.address, rando.address, false);
          await accountHandler
            .connect(rando)
            .createDisputeResolver(disputeResolver, disputeResolverFees, sellerAllowList);

          // Set some address that is not registered as a dispute resolver
          disputeResolverIds[2] = ++nextAccountId;

          // Attempt to Create offers, expecting revert
          await expect(
            offerHandler
              .connect(operator)
              .createOfferBatch(offers, offerDatesList, offerDurationsList, disputeResolverIds, agentIds)
          ).to.revertedWith(RevertReasons.INVALID_DISPUTE_RESOLVER);

          // after activation it should be possible to create the offer
          await accountHandler.connect(deployer).activateDisputeResolver(nextAccountId);

          // Create offers, test event
          await expect(
            offerHandler
              .connect(operator)
              .createOfferBatch(offers, offerDatesList, offerDurationsList, disputeResolverIds, agentIds)
          ).to.emit(offerHandler, "OfferCreated");
        });

        it("For some absolute zero offer, specified dispute resolver is not registered", async function () {
          // Prepare an absolute zero offer, but specify dispute resolver
          offers[2].price = offers[2].sellerDeposit = offers[2].buyerCancelPenalty = "0";
          disputeResolverIds[2] = "16";

          // Attempt to Create offers, expecting revert
          await expect(
            offerHandler
              .connect(operator)
              .createOfferBatch(offers, offerDatesList, offerDurationsList, disputeResolverIds, agentIds)
          ).to.revertedWith(RevertReasons.INVALID_DISPUTE_RESOLVER);
        });

        // TODO - revisit when account deactivations are supported
        it.skip("For some absolute zero offer, specified dispute resolver is not active", async function () {
          // create another dispute resolver, but don't activate it
          disputeResolver = mockDisputeResolver(rando.address, rando.address, rando.address, rando.address, false);
          await accountHandler
            .connect(rando)
            .createDisputeResolver(disputeResolver, disputeResolverFees, sellerAllowList);

          // Prepare an absolute zero offer, but specify dispute resolver
          offers[1].price = offers[1].sellerDeposit = offers[1].buyerCancelPenalty = "0";
          disputeResolverIds[1] = ++nextAccountId;

          // Attempt to Create offers, expecting revert
          await expect(
            offerHandler
              .connect(operator)
              .createOfferBatch(offers, offerDatesList, offerDurationsList, disputeResolverIds, agentIds)
          ).to.revertedWith(RevertReasons.INVALID_DISPUTE_RESOLVER);

          // after activation it should be possible to create the offer
          await accountHandler.connect(deployer).activateDisputeResolver(nextAccountId);

          // Create offers, test event
          await expect(
            offerHandler
              .connect(operator)
              .createOfferBatch(offers, offerDatesList, offerDurationsList, disputeResolverIds, agentIds)
          ).to.emit(offerHandler, "OfferCreated");
        });

        it("For some offer seller is not on dispute resolver's seller allow list", async function () {
          // Create new seller so sellerAllowList can have an entry
          seller = mockSeller(rando.address, rando.address, rando.address, rando.address);

          await accountHandler.connect(rando).createSeller(seller, emptyAuthToken, voucherInitValues);

          allowedSellersToAdd = ["3"];
          await accountHandler.connect(adminDR).addSellersToAllowList(disputeResolver.id, allowedSellersToAdd);

          // Attempt to Create an offer, expecting revert
          await expect(
            offerHandler
              .connect(operator)
              .createOfferBatch(offers, offerDatesList, offerDurationsList, disputeResolverIds, agentIds)
          ).to.revertedWith(RevertReasons.SELLER_NOT_APPROVED);
        });

        it("For some offer, dispute resolver does not accept fees in the exchange token", async function () {
          // Set some address that is not part of dispute resolver fees
          offers[3].exchangeToken = rando.address;

          // Attempt to Create offers, expecting revert
          await expect(
            offerHandler
              .connect(operator)
              .createOfferBatch(offers, offerDatesList, offerDurationsList, disputeResolverIds, agentIds)
          ).to.revertedWith(RevertReasons.DR_UNSUPPORTED_FEE);
        });

        it("Number of dispute dates does not match the number of offers", async function () {
          // Make dispute dates longer
          offerDatesList.push(new OfferDates(validFrom, validUntil, voucherRedeemableFrom, voucherRedeemableUntil));

          // Attempt to Create an offer, expecting revert
          await expect(
            offerHandler
              .connect(operator)
              .createOfferBatch(offers, offerDatesList, offerDurationsList, disputeResolverIds, agentIds)
          ).to.revertedWith(RevertReasons.ARRAY_LENGTH_MISMATCH);

          // Make dispute dates shorter
          offerDatesList = offerDatesList.slice(0, -2);

          // Attempt to Create an offer, expecting revert
          await expect(
            offerHandler
              .connect(operator)
              .createOfferBatch(offers, offerDatesList, offerDurationsList, disputeResolverIds, agentIds)
          ).to.revertedWith(RevertReasons.ARRAY_LENGTH_MISMATCH);
        });

        it("Number of dispute durations does not match the number of offers", async function () {
          // Make dispute durations longer
          offerDurationsList.push(new OfferDurations(disputePeriod, voucherValid, resolutionPeriod));

          // Attempt to Create an offer, expecting revert
          await expect(
            offerHandler
              .connect(operator)
              .createOfferBatch(offers, offerDatesList, offerDurationsList, disputeResolverIds, agentIds)
          ).to.revertedWith(RevertReasons.ARRAY_LENGTH_MISMATCH);

          // Make dispute durations shorter
          offerDurationsList = offerDurationsList.slice(0, -2);

          // Attempt to Create an offer, expecting revert
          await expect(
            offerHandler
              .connect(operator)
              .createOfferBatch(offers, offerDatesList, offerDurationsList, disputeResolverIds, agentIds)
          ).to.revertedWith(RevertReasons.ARRAY_LENGTH_MISMATCH);
        });

        it("Number of dispute resolvers does not match the number of offers", async function () {
          // Make dispute durations longer
          disputeResolverIds.push(disputeResolver.id);

          // Attempt to Create an offer, expecting revert
          await expect(
            offerHandler
              .connect(operator)
              .createOfferBatch(offers, offerDatesList, offerDurationsList, disputeResolverIds, agentIds)
          ).to.revertedWith(RevertReasons.ARRAY_LENGTH_MISMATCH);

          // Make dispute durations shorter
          disputeResolverIds = disputeResolverIds.slice(0, -2);

          // Attempt to Create an offer, expecting revert
          await expect(
            offerHandler
              .connect(operator)
              .createOfferBatch(offers, offerDatesList, offerDurationsList, disputeResolverIds, agentIds)
          ).to.revertedWith(RevertReasons.ARRAY_LENGTH_MISMATCH);
        });
      });

      context("When offers have non zero agent ids", async function () {
        beforeEach(async function () {
          nonZeroAgentIds = [];
          agentId = "3";
          offerFeesList = [];
          offerFeesStructs = [];

          // Create an agent: Required constructor params
          agent = mockAgent(other.address);
          agent.id = agentId;
          expect(agent.isValid()).is.true;
          // Create a valid agent
          await accountHandler.connect(rando).createAgent(agent);

          for (let i = 0; i < 5; i++) {
            // Set updated agent ids
            nonZeroAgentIds.push(agentId);

            // Set updated offerFees
            let protocolFee;
            if (offers[i].exchangeToken == bosonToken.address) {
              protocolFee = protocolFeeFlatBoson;
            } else {
              protocolFee = applyPercentage(offers[i].price, protocolFeePercentage);
            }
            let agentFee = ethers.BigNumber.from(offers[i].price).mul(agent.feePercentage).div("10000").toString();
            offerFees = new OfferFees(protocolFee, agentFee);

            offerFeesList.push(offerFees);
            offerFeesStructs.push(offerFees.toStruct());
          }
        });

        it("should emit an OfferCreated events for all offers with updated agent ids", async function () {
          // Create an offer, testing for the event
          const tx = await offerHandler
            .connect(operator)
            .createOfferBatch(offers, offerDatesList, offerDurationsList, disputeResolverIds, nonZeroAgentIds);

          await expect(tx)
            .to.emit(offerHandler, "OfferCreated")
            .withArgs(
              "1",
              offer.sellerId,
              offerStructs[0],
              offerDatesStructs[0],
              offerDurationsStructs[0],
              disputeResolutionTermsStructs[0],
              offerFeesStructs[0],
              nonZeroAgentIds[0],
              operator.address
            );

          await expect(tx)
            .to.emit(offerHandler, "OfferCreated")
            .withArgs(
              "2",
              offer.sellerId,
              offerStructs[1],
              offerDatesStructs[1],
              offerDurationsStructs[1],
              disputeResolutionTermsStructs[1],
              offerFeesStructs[1],
              nonZeroAgentIds[1],
              operator.address
            );

          await expect(tx)
            .to.emit(offerHandler, "OfferCreated")
            .withArgs(
              "3",
              offer.sellerId,
              offerStructs[2],
              offerDatesStructs[2],
              offerDurationsStructs[2],
              disputeResolutionTermsStructs[2],
              offerFeesStructs[2],
              nonZeroAgentIds[2],
              operator.address
            );

          await expect(tx)
            .to.emit(offerHandler, "OfferCreated")
            .withArgs(
              "4",
              offer.sellerId,
              offerStructs[3],
              offerDatesStructs[3],
              offerDurationsStructs[3],
              disputeResolutionTermsStructs[3],
              offerFeesStructs[3],
              nonZeroAgentIds[3],
              operator.address
            );

          await expect(tx)
            .to.emit(offerHandler, "OfferCreated")
            .withArgs(
              "5",
              offer.sellerId,
              offerStructs[4],
              offerDatesStructs[4],
              offerDurationsStructs[4],
              disputeResolutionTermsStructs[4],
              offerFeesStructs[4],
              nonZeroAgentIds[4],
              operator.address
            );
        });

        it("all offer should have an agent assigned", async function () {
          // Create an offer
          await offerHandler
            .connect(operator)
            .createOfferBatch(offers, offerDatesList, offerDurationsList, disputeResolverIds, nonZeroAgentIds);

          for (let i = 1; i < 6; i++) {
            // Check that mapping between agent and offer is correct
            [exists, returnedAgentId] = await offerHandler.getAgentIdByOffer(i);
            expect(exists).to.be.true;
            expect(returnedAgentId).to.eq(agentId, "agent id mismatch");
          }
        });

        context("💔 Revert Reasons", async function () {
          it("Agent does not exist", async function () {
            // Set an agent id that does not exist
            nonZeroAgentIds[1] = "16";

            // Attempt to Create an offer, expecting revert
            await expect(
              offerHandler
                .connect(operator)
                .createOfferBatch(offers, offerDatesList, offerDurationsList, disputeResolverIds, nonZeroAgentIds)
            ).to.revertedWith(RevertReasons.NO_SUCH_AGENT);
          });

          it("Sum of agent fee amount and protocol fee amount should be <= than the offer fee limit", async function () {
            // Create new agent
            let id = "4"; // argument sent to contract for createAgent will be ignored

            // Create a valid agent, then set fields in tests directly
            agent = mockAgent(operator.address);
            agent.id = id;
            agent.feePercentage = "3000"; // 30%
            expect(agent.isValid()).is.true;

            // Create an agent
            await accountHandler.connect(rando).createAgent(agent);

            //Change protocol fee after creating agent
            await configHandler.connect(protocolAdmin).setProtocolFeePercentage("1100"); //11%

            nonZeroAgentIds[1] = id;

            // Attempt to Create an offer, expecting revert
            await expect(
              offerHandler
                .connect(operator)
                .createOfferBatch(offers, offerDatesList, offerDurationsList, disputeResolverIds, nonZeroAgentIds)
            ).to.revertedWith(RevertReasons.AGENT_FEE_AMOUNT_TOO_HIGH);
          });
        });
      });
    });

    context("👉 voidOfferBatch()", async function () {
      let offersToVoid;
      beforeEach(async function () {
        sellerId = "1";

        // Create an offer
        await offerHandler
          .connect(operator)
          .createOfferBatch(offers, offerDatesList, offerDurationsList, disputeResolverIds, agentIds);

        offersToVoid = ["1", "3", "5"];
      });

      it("should emit OfferVoided events", async function () {
        [, offerStruct] = await offerHandler.getOffer(offersToVoid[0]);
        // call getOffer with offerId to check the seller id in the event

        // Void offers, testing for the event
        const tx = await offerHandler.connect(operator).voidOfferBatch(offersToVoid);
        await expect(tx)
          .to.emit(offerHandler, "OfferVoided")
          .withArgs(offersToVoid[0], offerStruct.sellerId, operator.address);

        await expect(tx)
          .to.emit(offerHandler, "OfferVoided")
          .withArgs(offersToVoid[1], offerStruct.sellerId, operator.address);

        await expect(tx)
          .to.emit(offerHandler, "OfferVoided")
          .withArgs(offersToVoid[2], offerStruct.sellerId, operator.address);
      });

      it("should update state", async function () {
        // Voided field should be initially false
        for (const id of offersToVoid) {
          [, offerStruct] = await offerHandler.getOffer(id);
          expect(offerStruct.voided).is.false;

          // Get the voided status
          [, voided] = await offerHandler.isOfferVoided(id);
          expect(voided).to.be.false;
        }

        // Void offers
        await offerHandler.connect(operator).voidOfferBatch(offersToVoid);

        for (const id of offersToVoid) {
          // Voided field should be updated
          [, offerStruct] = await offerHandler.getOffer(id);
          expect(offerStruct.voided).is.true;

          // Get the voided status
          [, voided] = await offerHandler.isOfferVoided(id);
          expect(voided).to.be.true;
        }
      });

      context("💔 Revert Reasons", async function () {
        it("The offers region of protocol is paused", async function () {
          // Pause the offers region of the protocol
          await pauseHandler.connect(pauser).pause([PausableRegion.Offers]);

          // Attempt to void offer batch, expecting revert
          await expect(offerHandler.connect(operator).voidOfferBatch(offersToVoid)).to.revertedWith(
            RevertReasons.REGION_PAUSED
          );
        });

        it("Offer does not exist", async function () {
          // Set invalid id
          offersToVoid = ["1", "432", "2"];

          // Attempt to void the offer, expecting revert
          await expect(offerHandler.connect(operator).voidOfferBatch(offersToVoid)).to.revertedWith(
            RevertReasons.NO_SUCH_OFFER
          );

          // Set invalid id
          offersToVoid = ["1", "2", "0"];

          // Attempt to void the offer, expecting revert
          await expect(offerHandler.connect(operator).voidOfferBatch(offersToVoid)).to.revertedWith(
            RevertReasons.NO_SUCH_OFFER
          );
        });

        it("Caller is not seller", async function () {
          // caller is not the operator of any seller
          // Attempt to update the offer, expecting revert
          await expect(offerHandler.connect(rando).voidOfferBatch(offersToVoid)).to.revertedWith(
            RevertReasons.NOT_OPERATOR
          );

          // caller is an operator of another seller
          seller = mockSeller(rando.address, rando.address, rando.address, rando.address);

          // AuthToken
          emptyAuthToken = mockAuthToken();
          expect(emptyAuthToken.isValid()).is.true;

          await accountHandler.connect(rando).createSeller(seller, emptyAuthToken, voucherInitValues);

          // Attempt to update the offer, expecting revert
          await expect(offerHandler.connect(rando).voidOfferBatch(offersToVoid)).to.revertedWith(
            RevertReasons.NOT_OPERATOR
          );
        });

        it("Offer already voided", async function () {
          // Void the offer first
          await offerHandler.connect(operator).voidOffer("1");

          // Attempt to void the offer again, expecting revert
          await expect(offerHandler.connect(operator).voidOfferBatch(offersToVoid)).to.revertedWith(
            RevertReasons.OFFER_HAS_BEEN_VOIDED
          );

          // try to void the same offer twice
          offersToVoid = ["1", "4", "1"];

          // Attempt to void the offer again, expecting revert
          await expect(offerHandler.connect(operator).voidOfferBatch(offersToVoid)).to.revertedWith(
            RevertReasons.OFFER_HAS_BEEN_VOIDED
          );
        });

        it("Voiding too many offers", async function () {
          // Try to void the more than 100 offers
          offersToVoid = [...Array(101).keys()];

          // Attempt to void the offers, expecting revert
          await expect(offerHandler.connect(operator).voidOfferBatch(offersToVoid)).to.revertedWith(
            RevertReasons.TOO_MANY_OFFERS
          );
        });
      });
    });

    context("👉 extendOfferBatch()", async function () {
      let offersToExtend, newValidUntilDate;
      beforeEach(async function () {
        // Create an offer
        await offerHandler
          .connect(operator)
          .createOfferBatch(offers, offerDatesList, offerDurationsList, disputeResolverIds, agentIds);

        offersToExtend = ["1", "3", "5"];
        newValidUntilDate = ethers.BigNumber.from(offerDatesList[4].validUntil).add("10000").toString(); // offer "5" has the highest validUntilDate so we need to set something greater

        for (const offerToExtend of offersToExtend) {
          let i = offerToExtend - 1;
          offers[i].validUntilDate = newValidUntilDate;
        }
      });

      it("should emit OfferExtended events", async function () {
        // Extend the valid until date, testing for the event
        const tx = await offerHandler.connect(operator).extendOfferBatch(offersToExtend, newValidUntilDate);
        await expect(tx)
          .to.emit(offerHandler, "OfferExtended")
          .withArgs(offersToExtend[0], offer.sellerId, newValidUntilDate, operator.address);

        await expect(tx)
          .to.emit(offerHandler, "OfferExtended")
          .withArgs(offersToExtend[1], offer.sellerId, newValidUntilDate, operator.address);

        await expect(tx)
          .to.emit(offerHandler, "OfferExtended")
          .withArgs(offersToExtend[2], offer.sellerId, newValidUntilDate, operator.address);
      });

      it("should update state", async function () {
        // Make sure that state is different from new validUntilDate
        for (const id of offersToExtend) {
          [, offerStruct] = await offerHandler.getOffer(id);
          expect(offerStruct.validUntilDate).is.not.equal(newValidUntilDate);
        }

        // Extend offers
        await offerHandler.connect(operator).extendOfferBatch(offersToExtend, newValidUntilDate);

        for (const id of offersToExtend) {
          // validUntilDate field should be updated
          [, , offerDatesStruct] = await offerHandler.getOffer(id);
          expect(offerDatesStruct.validUntil).is.equal(newValidUntilDate);
        }
      });

      context("💔 Revert Reasons", async function () {
        it("The offers region of protocol is paused", async function () {
          // Pause the offers region of the protocol
          await pauseHandler.connect(pauser).pause([PausableRegion.Offers]);

          // Attempt to void offer batch, expecting revert
          await expect(
            offerHandler.connect(operator).extendOfferBatch(offersToExtend, newValidUntilDate)
          ).to.revertedWith(RevertReasons.REGION_PAUSED);
        });

        it("Offer does not exist", async function () {
          // Set invalid id
          offersToExtend = ["1", "432", "2"];

          // Attempt to extend the offers, expecting revert
          await expect(
            offerHandler.connect(operator).extendOfferBatch(offersToExtend, newValidUntilDate)
          ).to.revertedWith(RevertReasons.NO_SUCH_OFFER);

          // Set invalid id
          offersToExtend = ["1", "2", "0"];

          // Attempt to extend the offers, expecting revert
          await expect(
            offerHandler.connect(operator).extendOfferBatch(offersToExtend, newValidUntilDate)
          ).to.revertedWith(RevertReasons.NO_SUCH_OFFER);
        });

        it("Caller is not seller", async function () {
          // caller is not the operator of any seller
          // Attempt to extend the offers, expecting revert
          await expect(offerHandler.connect(rando).extendOfferBatch(offersToExtend, newValidUntilDate)).to.revertedWith(
            RevertReasons.NOT_OPERATOR
          );

          // caller is an operator of another seller
          seller = mockSeller(rando.address, rando.address, rando.address, rando.address);

          // AuthToken
          emptyAuthToken = mockAuthToken();
          expect(emptyAuthToken.isValid()).is.true;
          await accountHandler.connect(rando).createSeller(seller, emptyAuthToken, voucherInitValues);

          // Attempt to extend the offers, expecting revert
          await expect(offerHandler.connect(rando).extendOfferBatch(offersToExtend, newValidUntilDate)).to.revertedWith(
            RevertReasons.NOT_OPERATOR
          );
        });

        it("Offers are not extendable, since one of them it's voided", async function () {
          // Void the offer first
          await offerHandler.connect(operator).voidOffer("3");

          // Attempt to extend the offers, expecting revert
          await expect(
            offerHandler.connect(operator).extendOfferBatch(offersToExtend, newValidUntilDate)
          ).to.revertedWith(RevertReasons.OFFER_HAS_BEEN_VOIDED);
        });

        it("New valid until date is lower than the existing valid until date", async function () {
          // Make the valid until date the same as the existing offer
          newValidUntilDate = ethers.BigNumber.from(offers[4].validUntilDate).sub("10000").toString(); // same as that validUntilDate of offer 5

          await expect(
            offerHandler.connect(operator).extendOfferBatch(offersToExtend, newValidUntilDate)
          ).to.revertedWith(RevertReasons.OFFER_PERIOD_INVALID);

          // Make new the valid until date less than existing one
          newValidUntilDate = ethers.BigNumber.from(newValidUntilDate).sub("1").toString(); // less that validUntilDate of offer 5

          // Attempt to extend the offers, expecting revert
          await expect(
            offerHandler.connect(operator).extendOfferBatch(offersToExtend, newValidUntilDate)
          ).to.revertedWith(RevertReasons.OFFER_PERIOD_INVALID);
        });

        it("Valid until date is not in the future", async function () {
          // Set until date in the past
          newValidUntilDate = ethers.BigNumber.from(offerDatesList[0].validFrom - oneMonth * 6).toString(); // 6 months ago

          // Attempt to extend the offers, expecting revert
          await expect(
            offerHandler.connect(operator).extendOfferBatch(offersToExtend, newValidUntilDate)
          ).to.revertedWith(RevertReasons.OFFER_PERIOD_INVALID);
        });

        it("Offer has voucherRedeemableUntil set and new valid until date is greater than that", async function () {
          // create a new offer with vouchers with fix expiration date
          offer.id++;
          offerDates.voucherRedeemableUntil = ethers.BigNumber.from(offerDates.validUntil).add(oneMonth).toString();
          offerDurations.voucherValid = "0"; // only one of voucherRedeemableUntil and voucherValid can be non zero
          await offerHandler
            .connect(operator)
            .createOffer(offer, offerDates, offerDurations, disputeResolver.id, agentId);
          offersToExtend.push(offer.id);

          // Set until date in after the offerDates.voucherRedeemableUntil
          newValidUntilDate = ethers.BigNumber.from(offerDates.voucherRedeemableUntil).add(oneWeek).toString(); // one week after voucherRedeemableUntil

          // Attempt to extend the offers, expecting revert
          await expect(
            offerHandler.connect(operator).extendOfferBatch(offersToExtend, newValidUntilDate)
          ).to.revertedWith(RevertReasons.OFFER_PERIOD_INVALID);
        });

        it("Extending too many offers", async function () {
          // Try to extend the more than 100 offers
          offersToExtend = [...Array(101).keys()];

          // Attempt to extend the offers, expecting revert
          await expect(
            offerHandler.connect(operator).extendOfferBatch(offersToExtend, newValidUntilDate)
          ).to.revertedWith(RevertReasons.TOO_MANY_OFFERS);
        });
      });
    });
  });
});<|MERGE_RESOLUTION|>--- conflicted
+++ resolved
@@ -17,11 +17,7 @@
 const { deployAndCutFacets } = require("../../scripts/util/deploy-protocol-handler-facets.js");
 const { deployProtocolClients } = require("../../scripts/util/deploy-protocol-clients");
 const { deployMockTokens } = require("../../scripts/util/deploy-mock-tokens");
-<<<<<<< HEAD
-const { applyPercentage, calculateContractAddress } = require("../util/utils.js");
-=======
-const { applyPercentage, getFacetsWithArgs } = require("../util/utils.js");
->>>>>>> b993e1f8
+const { applyPercentage, getFacetsWithArgs, calculateContractAddress } = require("../util/utils.js");
 const { oneWeek, oneMonth, oneDay, maxPriorityFeePerGas } = require("../util/constants");
 const {
   mockOffer,
@@ -132,24 +128,6 @@
     // Temporarily grant PAUSER role to pauser account
     await accessController.grantRole(Role.PAUSER, pauser.address);
 
-<<<<<<< HEAD
-    // Cut the protocol handler facets into the Diamond
-    await deployProtocolHandlerFacets(
-      protocolDiamond,
-      [
-        "SellerHandlerFacet",
-        "AgentHandlerFacet",
-        "DisputeResolverHandlerFacet",
-        "OfferHandlerFacet",
-        "PauseHandlerFacet",
-        "ExchangeHandlerFacet",
-        "FundsHandlerFacet",
-      ],
-      maxPriorityFeePerGas
-    );
-
-=======
->>>>>>> b993e1f8
     // Deploy the Protocol client implementation/proxy pairs (currently just the Boson Voucher)
     const protocolClientArgs = [protocolDiamond.address];
     const [, beacons, proxies] = await deployProtocolClients(protocolClientArgs, maxPriorityFeePerGas);
@@ -207,6 +185,7 @@
       "PauseHandlerFacet",
       "ProtocolInitializationFacet",
       "ConfigHandlerFacet",
+      "FundsHandlerFacet",
     ];
 
     const facetsToDeploy = await getFacetsWithArgs(facetNames, protocolConfig);
