const { ethers } = require("hardhat");
const { getContractAt, ZeroAddress, getSigners, MaxUint256, provider, parseUnits } = ethers;
const { assert, expect } = require("chai");

const Offer = require("../../scripts/domain/Offer");
const OfferDates = require("../../scripts/domain/OfferDates");
const OfferDurations = require("../../scripts/domain/OfferDurations");
const { DisputeResolverFee } = require("../../scripts/domain/DisputeResolverFee");
const DisputeResolutionTerms = require("../../scripts/domain/DisputeResolutionTerms");
const OfferFees = require("../../scripts/domain/OfferFees");
const PausableRegion = require("../../scripts/domain/PausableRegion.js");
const Range = require("../../scripts/domain/Range");
const { RoyaltyRecipient, RoyaltyRecipientList } = require("../../scripts/domain/RoyaltyRecipient.js");
const { RoyaltyInfo } = require("../../scripts/domain/RoyaltyInfo");
const { getInterfaceIds } = require("../../scripts/config/supported-interfaces.js");
const { RevertReasons } = require("../../scripts/config/revert-reasons.js");
const { deployMockTokens } = require("../../scripts/util/deploy-mock-tokens");
const {
  applyPercentage,
  calculateCloneAddress,
  calculateBosonProxyAddress,
  setupTestEnvironment,
  getSnapshot,
  revertToSnapshot,
  deriveTokenId,
  compareOfferStructs,
  compareRoyaltyInfo,
} = require("../util/utils.js");
const { oneWeek, oneMonth, oneDay } = require("../util/constants");
const {
  mockOffer,
  mockDisputeResolver,
  mockAgent,
  mockSeller,
  mockVoucherInitValues,
  mockAuthToken,
  accountId,
} = require("../util/mock");
const { encodeBytes32String } = require("ethers");

/**
 *  Test the Boson Offer Handler interface
 */
describe("IBosonOfferHandler", function () {
  // Common vars
  let InterfaceIds;
  let deployer,
    pauser,
    rando,
    assistant,
    admin,
    clerk,
    treasury,
    assistantDR,
    adminDR,
    clerkDR,
    treasuryDR,
    other,
    other2;
  let erc165,
    accountHandler,
    offerHandler,
    configHandler,
    pauseHandler,
    exchangeHandler,
    fundsHandler,
    bosonToken,
    offerStruct,
    key,
    value;
  let offer, nextOfferId, invalidOfferId, support, expected, exists, nextAccountId;
  let seller;
  let id, sellerId, price, voided;
  let validFrom,
    validUntil,
    voucherRedeemableFrom,
    voucherRedeemableUntil,
    offerDates,
    offerDatesStruct,
    offerDatesStructs,
    offerDatesList,
    offerFees,
    offerFeesStruct,
    offerFeesList,
    offerFeesStructs;
  let disputePeriod,
    voucherValid,
    resolutionPeriod,
    offerDurations,
    offerDurationsStruct,
    offerDurationsStructs,
    offerDurationsList,
    disputeResolverIds;
  let protocolFeePercentage, protocolFeeFlatBoson, buyerEscalationDepositPercentage, protocolFee, agentFee;
  let disputeResolver,
    disputeResolverFees,
    disputeResolutionTerms,
    disputeResolutionTermsStruct,
    disputeResolutionTermsStructs,
    disputeResolutionTermsList;
  let DRFeeNative, DRFeeToken;
  let voucherInitValues;
  let emptyAuthToken;
  let agent, agentId, nonZeroAgentIds;
  let sellerAllowList, allowedSellersToAdd;
  let returnedAgentId;
  let snapshotId;
  let beaconProxyAddress;
  let offerFeeLimit;
  let bosonErrors;

  before(async function () {
    // get interface Ids
    InterfaceIds = await getInterfaceIds();

    // reset account id (if multiple tests are run, accountId can get cached and cannot rely that other tests will reset it)
    accountId.next(true);

    // Deploy the boson token
    [bosonToken] = await deployMockTokens(["BosonToken"]);

    // Specify contracts needed for this test
    const contracts = {
      erc165: "ERC165Facet",
      accountHandler: "IBosonAccountHandler",
      offerHandler: "IBosonOfferHandler",
      exchangeHandler: "IBosonExchangeHandler",
      fundsHandler: "IBosonFundsHandler",
      configHandler: "IBosonConfigHandler",
      pauseHandler: "IBosonPauseHandler",
    };

    ({
      signers: [pauser, admin, treasury, rando, adminDR, treasuryDR, other, other2],
      contractInstances: {
        erc165,
        accountHandler,
        offerHandler,
        exchangeHandler,
        fundsHandler,
        configHandler,
        pauseHandler,
      },
      protocolConfig: [
        ,
        ,
        { percentage: protocolFeePercentage, flatBoson: protocolFeeFlatBoson, buyerEscalationDepositPercentage },
      ],
    } = await setupTestEnvironment(contracts, { bosonTokenAddress: await bosonToken.getAddress() }));

    bosonErrors = await getContractAt("BosonErrors", await configHandler.getAddress());

    // make all account the same
    assistant = admin;
    assistantDR = adminDR;
    clerk = clerkDR = { address: ZeroAddress };
    [deployer] = await getSigners();

    // Get the beacon proxy address
    beaconProxyAddress = await calculateBosonProxyAddress(await configHandler.getAddress());

    // Get snapshot id
    snapshotId = await getSnapshot();
  });

  afterEach(async function () {
    await revertToSnapshot(snapshotId);
    snapshotId = await getSnapshot();
  });

  // Interface support (ERC-156 provided by ProtocolDiamond, others by deployed facets)
  context("📋 Interfaces", async function () {
    context("👉 supportsInterface()", async function () {
      it("should indicate support for IBosonOfferHandler interface", async function () {
        // Current interfaceId for IOfferHandler
        support = await erc165.supportsInterface(InterfaceIds.IBosonOfferHandler);

        // Test
        expect(support, "IBosonOfferHandler interface not supported").is.true;
      });
    });
  });

  // All supported methods - single offer
  context("📋 Offer Handler Methods", async function () {
    beforeEach(async function () {
      accountId.next(true);

      // create a seller
      // Required constructor params
      id = nextAccountId = "1"; // argument sent to contract for createSeller will be ignored

      // Create a valid seller, then set fields in tests directly
      seller = mockSeller(
        await assistant.getAddress(),
        await admin.getAddress(),
        clerk.address,
        await treasury.getAddress()
      );
      expect(seller.isValid()).is.true;

      // VoucherInitValues
      voucherInitValues = mockVoucherInitValues();
      expect(voucherInitValues.isValid()).is.true;

      // AuthToken
      emptyAuthToken = mockAuthToken();
      expect(emptyAuthToken.isValid()).is.true;
      await accountHandler.connect(admin).createSeller(seller, emptyAuthToken, voucherInitValues);

      // Create a valid dispute resolver
      disputeResolver = mockDisputeResolver(
        await assistantDR.getAddress(),
        await adminDR.getAddress(),
        clerkDR.address,
        await treasuryDR.getAddress(),
        true
      );
      expect(disputeResolver.isValid()).is.true;

      //Create DisputeResolverFee array so offer creation will succeed
      DRFeeNative = "0";
      DRFeeToken = "0";
      disputeResolverFees = [
        new DisputeResolverFee(ZeroAddress, "Native", DRFeeNative),
        new DisputeResolverFee(await bosonToken.getAddress(), "Boson", DRFeeToken),
      ];

      // Make empty seller list, so every seller is allowed
      sellerAllowList = [];

      // Register the dispute resolver
      await accountHandler
        .connect(adminDR)
        .createDisputeResolver(disputeResolver, disputeResolverFees, sellerAllowList);

      // The first offer id
      nextOfferId = "1";
      invalidOfferId = "666";
      sellerId = 1;

      // Mock offer
      ({ offer, offerDates, offerDurations, offerFees } = await mockOffer());

      // Check if domains are valid
      expect(offer.isValid()).is.true;
      expect(offerDates.isValid()).is.true;
      expect(offerDurations.isValid()).is.true;

      // Set domains transformed into struct
      offerStruct = offer.toStruct();
      offerDatesStruct = offerDates.toStruct();
      offerDurationsStruct = offerDurations.toStruct();

      // Set used variables
      price = offer.price;

      offerFeesStruct = offerFees.toStruct();

      // Set dispute resolution terms
      disputeResolutionTerms = new DisputeResolutionTerms(
        disputeResolver.id,
        disputeResolver.escalationResponsePeriod,
        DRFeeNative,
        applyPercentage(DRFeeNative, buyerEscalationDepositPercentage)
      );
      disputeResolutionTermsStruct = disputeResolutionTerms.toStruct();

      // Set agent id as zero as it is optional for createOffer().
      agentId = "0";
      offerFeeLimit = MaxUint256; // unlimited offer fee to not affect the tests
    });

    afterEach(async function () {
      // Reset the accountId iterator
      accountId.next(true);
    });

    context("👉 createOffer()", async function () {
      it("should emit an OfferCreated event", async function () {
        // Create an offer, testing for the event
        await expect(
          offerHandler
            .connect(assistant)
            .createOffer(offer, offerDates, offerDurations, disputeResolver.id, agentId, offerFeeLimit)
        )
          .to.emit(offerHandler, "OfferCreated")
          .withArgs(
            nextOfferId,
            offer.sellerId,
            compareOfferStructs.bind(offerStruct),
            offerDatesStruct,
            offerDurationsStruct,
            disputeResolutionTermsStruct,
            offerFeesStruct,
            agentId,
            await assistant.getAddress()
          );
      });

      it("should update state", async function () {
        // Create an offer
        await offerHandler
          .connect(assistant)
          .createOffer(offer, offerDates, offerDurations, disputeResolver.id, agentId, offerFeeLimit);

        // Get the offer as a struct
        [, offerStruct, offerDatesStruct, offerDurationsStruct, disputeResolutionTermsStruct, offerFeesStruct] =
          await offerHandler.connect(rando).getOffer(offer.id);

        // Parse into entities
        let returnedOffer = Offer.fromStruct(offerStruct);
        let returnedOfferDates = OfferDates.fromStruct(offerDatesStruct);
        let returnedOfferDurations = OfferDurations.fromStruct(offerDurationsStruct);
        let returnedDisputeResolutionTermsStruct = DisputeResolutionTerms.fromStruct(disputeResolutionTermsStruct);
        let returnedOfferFeesStruct = OfferFees.fromStruct(offerFeesStruct);

        // Returned values should match the input in createOffer
        for ([key, value] of Object.entries(offer)) {
          expect(JSON.stringify(returnedOffer[key]) === JSON.stringify(value)).is.true;
        }
        for ([key, value] of Object.entries(offerDates)) {
          expect(JSON.stringify(returnedOfferDates[key]) === JSON.stringify(value)).is.true;
        }
        for ([key, value] of Object.entries(offerDurations)) {
          expect(JSON.stringify(returnedOfferDurations[key]) === JSON.stringify(value)).is.true;
        }
        for ([key, value] of Object.entries(disputeResolutionTerms)) {
          expect(JSON.stringify(returnedDisputeResolutionTermsStruct[key]) === JSON.stringify(value)).is.true;
        }
        for ([key, value] of Object.entries(offerFees)) {
          expect(JSON.stringify(returnedOfferFeesStruct[key]) === JSON.stringify(value)).is.true;
        }

        [exists, returnedAgentId] = await offerHandler.getAgentIdByOffer(offer.id);
        expect(exists).to.be.false; // offer is without agent
      });

      it("should ignore any provided id and assign the next available", async function () {
        offer.id = "444";

        // Create an offer, testing for the event
        await expect(
          offerHandler
            .connect(assistant)
            .createOffer(offer, offerDates, offerDurations, disputeResolver.id, agentId, offerFeeLimit)
        )
          .to.emit(offerHandler, "OfferCreated")
          .withArgs(
            nextOfferId,
            offer.sellerId,
            compareOfferStructs.bind(offerStruct),
            offerDatesStruct,
            offerDurationsStruct,
            disputeResolutionTermsStruct,
            offerFeesStruct,
            agentId,
            await assistant.getAddress()
          );

        // wrong offer id should not exist
        [exists] = await offerHandler.connect(rando).getOffer(offer.id);
        expect(exists).to.be.false;

        // next offer id should exist
        [exists] = await offerHandler.connect(rando).getOffer(nextOfferId);
        expect(exists).to.be.true;
      });

      it("should ignore any provided seller and assign seller id of msg.sender", async function () {
        // set some other sellerId
        offer.sellerId = "123";

        // Create an offer, testing for the event
        await expect(
          offerHandler
            .connect(assistant)
            .createOffer(offer, offerDates, offerDurations, disputeResolver.id, agentId, offerFeeLimit)
        )
          .to.emit(offerHandler, "OfferCreated")
          .withArgs(
            nextOfferId,
            sellerId,
            compareOfferStructs.bind(offerStruct),
            offerDatesStruct,
            offerDurationsStruct,
            disputeResolutionTermsStruct,
            offerFeesStruct,
            agentId,
            await assistant.getAddress()
          );
      });

      it("after the protocol fee changes, new offers should have the new fee", async function () {
        // set the new procol fee
        let protocolFeePercentage = "300"; // 3%
        await configHandler.connect(deployer).setProtocolFeePercentage(protocolFeePercentage);

        offer.id = await offerHandler.getNextOfferId();
        protocolFee = applyPercentage(price, protocolFeePercentage);
        offerFees.protocolFee = protocolFee;
        offerFeesStruct = offerFees.toStruct();

        // Create a new offer
        await expect(
          offerHandler
            .connect(assistant)
            .createOffer(offer, offerDates, offerDurations, disputeResolver.id, agentId, offerFeeLimit)
        )
          .to.emit(offerHandler, "OfferCreated")
          .withArgs(
            nextOfferId,
            offer.sellerId,
            compareOfferStructs.bind(offerStruct),
            offerDatesStruct,
            offerDurationsStruct,
            disputeResolutionTermsStruct,
            offerFeesStruct,
            agentId,
            await assistant.getAddress()
          );
      });

      it("If exchange token is $BOSON, fee should be flat boson fee", async function () {
        // Prepare an offer with $BOSON as exchange token
        offer.exchangeToken = await bosonToken.getAddress();
        disputeResolutionTerms = new DisputeResolutionTerms(
          disputeResolver.id,
          disputeResolver.escalationResponsePeriod,
          DRFeeToken,
          applyPercentage(DRFeeToken, buyerEscalationDepositPercentage)
        );
        offerFees.protocolFee = protocolFeeFlatBoson;
        offerFeesStruct = offerFees.toStruct();

        // Create a new offer
        await expect(
          offerHandler
            .connect(assistant)
            .createOffer(offer, offerDates, offerDurations, disputeResolver.id, agentId, offerFeeLimit)
        )
          .to.emit(offerHandler, "OfferCreated")
          .withArgs(
            nextOfferId,
            offer.sellerId,
            compareOfferStructs.bind(offer.toStruct()),
            offerDatesStruct,
            offerDurationsStruct,
            disputeResolutionTerms.toStruct(),
            offerFeesStruct,
            agentId,
            await assistant.getAddress()
          );
      });

      it("For absolute zero offers, dispute resolver can be unspecified", async function () {
        // Prepare an absolute zero offer
        offer.price = offer.sellerDeposit = offer.buyerCancelPenalty = offerFees.protocolFee = offerFees.agentFee = "0";
        disputeResolver.id = "0";
        disputeResolutionTermsStruct = new DisputeResolutionTerms("0", "0", "0", "0").toStruct();
        offerFeesStruct = offerFees.toStruct();

        // Create a new offer
        await expect(
          offerHandler
            .connect(assistant)
            .createOffer(offer, offerDates, offerDurations, disputeResolver.id, agentId, offerFeeLimit)
        )
          .to.emit(offerHandler, "OfferCreated")
          .withArgs(
            nextOfferId,
            offer.sellerId,
            compareOfferStructs.bind(offer.toStruct()),
            offerDatesStruct,
            offerDurationsStruct,
            disputeResolutionTermsStruct,
            offerFeesStruct,
            agentId,
            await assistant.getAddress()
          );
      });

      it("Should allow creation of an offer with unlimited supply", async function () {
        // Prepare an absolute zero offer
        offer.quantityAvailable = MaxUint256.toString();

        // Create a new offer
        await expect(
          offerHandler
            .connect(assistant)
            .createOffer(offer, offerDates, offerDurations, disputeResolver.id, agentId, offerFeeLimit)
        )
          .to.emit(offerHandler, "OfferCreated")
          .withArgs(
            nextOfferId,
            offer.sellerId,
            compareOfferStructs.bind(offer.toStruct()),
            offerDatesStruct,
            offerDurationsStruct,
            disputeResolutionTermsStruct,
            offerFeesStruct,
            agentId,
            await assistant.getAddress()
          );
      });

      it("Should use the correct dispute resolver fee", async function () {
        // Create an offer in native currency
        await expect(
          offerHandler
            .connect(assistant)
            .createOffer(offer, offerDates, offerDurations, disputeResolver.id, agentId, offerFeeLimit)
        )
          .to.emit(offerHandler, "OfferCreated")
          .withArgs(
            offer.id,
            sellerId,
            compareOfferStructs.bind(offerStruct),
            offerDatesStruct,
            offerDurationsStruct,
            disputeResolutionTermsStruct,
            offerFeesStruct,
            agentId,
            await assistant.getAddress()
          );

        // create another offer, now with bosonToken as exchange token
        offer.exchangeToken = await bosonToken.getAddress();
        offer.id = "2";
        disputeResolutionTermsStruct = new DisputeResolutionTerms(
          disputeResolver.id,
          disputeResolver.escalationResponsePeriod,
          DRFeeToken,
          applyPercentage(DRFeeToken, buyerEscalationDepositPercentage)
        ).toStruct();
        offerFees.protocolFee = protocolFeeFlatBoson;
        offerFeesStruct = offerFees.toStruct();

        // Create an offer in boson token
        await expect(
          offerHandler
            .connect(assistant)
            .createOffer(offer, offerDates, offerDurations, disputeResolver.id, agentId, offerFeeLimit)
        )
          .to.emit(offerHandler, "OfferCreated")
          .withArgs(
            offer.id,
            sellerId,
            compareOfferStructs.bind(offer.toStruct()),
            offerDatesStruct,
            offerDurationsStruct,
            disputeResolutionTermsStruct,
            offerFeesStruct,
            agentId,
            await assistant.getAddress()
          );
      });

      it("Should allow creation of an offer if DR has a sellerAllowList and seller is on it", async function () {
        // Create new seller so sellerAllowList can have an entry
        seller = mockSeller(await rando.getAddress(), await rando.getAddress(), ZeroAddress, await rando.getAddress());

        await accountHandler.connect(rando).createSeller(seller, emptyAuthToken, voucherInitValues);

        allowedSellersToAdd = ["3"];
        await accountHandler.connect(adminDR).addSellersToAllowList(disputeResolver.id, allowedSellersToAdd);

        // Attempt to Create an offer, expecting revert
        await expect(
          offerHandler
            .connect(assistant)
            .createOffer(offer, offerDates, offerDurations, disputeResolver.id, agentId, offerFeeLimit)
        ).to.revertedWithCustomError(bosonErrors, RevertReasons.SELLER_NOT_APPROVED);

        // add seller to allow list
        allowedSellersToAdd = ["1"]; // existing seller is "1", DR is "2", new seller is "3"
        await accountHandler.connect(adminDR).addSellersToAllowList(disputeResolver.id, allowedSellersToAdd);

        // Create an offer testing for the event
        await expect(
          offerHandler
            .connect(assistant)
            .createOffer(offer, offerDates, offerDurations, disputeResolver.id, agentId, offerFeeLimit)
        ).to.emit(offerHandler, "OfferCreated");
      });

      context("Additional collections", async function () {
        let expectedCollectionAddress;

        beforeEach(async function () {
          const externalId = "Brand1";
          voucherInitValues.collectionSalt = encodeBytes32String(externalId);

          expectedCollectionAddress = calculateCloneAddress(
            await accountHandler.getAddress(),
            beaconProxyAddress,
            admin.address,
            voucherInitValues.collectionSalt
          );

          // Create a new collection
          await accountHandler.connect(assistant).createNewCollection(externalId, voucherInitValues);

          // Update collection index
          offer.collectionIndex = "1";
        });

        it("Create offer", async function () {
          // Create an offer, testing for the event
          await expect(
            offerHandler
              .connect(assistant)
              .createOffer(offer, offerDates, offerDurations, disputeResolver.id, agentId, offerFeeLimit)
          )
            .to.emit(offerHandler, "OfferCreated")
            .withArgs(
              nextOfferId,
              offer.sellerId,
              compareOfferStructs.bind(offer.toStruct()),
              offerDatesStruct,
              offerDurationsStruct,
              disputeResolutionTermsStruct,
              offerFeesStruct,
              agentId,
              assistant.address
            );
        });

        it("Reserve range", async function () {
          offer.quantityAvailable = "200";
          await offerHandler
            .connect(assistant)
            .createOffer(offer, offerDates, offerDurations, disputeResolver.id, agentId, offerFeeLimit);

          // expected address of the first clone
          const bosonVoucher = await getContractAt("BosonVoucher", expectedCollectionAddress);

          const length = 100;
          const exchangeId = "1";
          const lastExchangeId = BigInt(exchangeId) + BigInt(length) - 1n;
          const firstTokenId = deriveTokenId(nextOfferId, exchangeId);

          const range = new Range(firstTokenId.toString(), length.toString(), "0", "0", assistant.address);

          // Reserve a range, testing for the event
          const tx = await offerHandler.connect(assistant).reserveRange(id, length, assistant.address);

          await expect(tx)
            .to.emit(offerHandler, "RangeReserved")
            .withArgs(nextOfferId, offer.sellerId, exchangeId, lastExchangeId, assistant.address, assistant.address);

          await expect(tx).to.emit(bosonVoucher, "RangeReserved").withArgs(nextOfferId, range.toStruct());
        });
      });

      it("Should allow creation of an offer with royalty recipients", async function () {
        // Add royalty recipients
        const royaltyRecipientList = new RoyaltyRecipientList([
          new RoyaltyRecipient(other.address, "100", "other"),
          new RoyaltyRecipient(other2.address, "200", "other2"),
        ]);
        await accountHandler.connect(admin).addRoyaltyRecipients(seller.id, royaltyRecipientList.toStruct());

        // Add royalty info to the offer
        offer.royaltyInfo = [new RoyaltyInfo([other.address, ZeroAddress], ["150", "10"])];

        // Create an offer testing for the event
        await expect(
          offerHandler.connect(assistant).createOffer(offer, offerDates, offerDurations, disputeResolver.id, agentId)
        )
          .to.emit(offerHandler, "OfferCreated")
          .withArgs(
            offer.id,
            sellerId,
            compareOfferStructs.bind(offer.toStruct()),
            offerDatesStruct,
            offerDurationsStruct,
            disputeResolutionTermsStruct,
            offerFeesStruct,
            agentId,
            assistant.address
          );
      });

      context("💔 Revert Reasons", async function () {
        it("The offers region of protocol is paused", async function () {
          // Pause the offers region of the protocol
          await pauseHandler.connect(pauser).pause([PausableRegion.Offers]);

          // Attempt to create an offer expecting revert
          await expect(
            offerHandler
              .connect(assistant)
              .createOffer(offer, offerDates, offerDurations, disputeResolver.id, agentId, offerFeeLimit)
          ).to.revertedWithCustomError(bosonErrors, RevertReasons.REGION_PAUSED);
        });

        it("Caller not assistant of any seller", async function () {
          // Attempt to Create an offer, expecting revert
          await expect(
            offerHandler
              .connect(rando)
              .createOffer(offer, offerDates, offerDurations, disputeResolver.id, agentId, offerFeeLimit)
          ).to.revertedWithCustomError(bosonErrors, RevertReasons.NOT_ASSISTANT);
        });

        it("Valid from date is greater than valid until date", async function () {
          // Reverse the from and until dates
          offerDates.validFrom = (BigInt(Date.now()) + oneMonth * 6n).toString(); // 6 months from now
          offerDates.validUntil = BigInt(Date.now()).toString(); // now

          // Attempt to Create an offer, expecting revert
          await expect(
            offerHandler
              .connect(assistant)
              .createOffer(offer, offerDates, offerDurations, disputeResolver.id, agentId, offerFeeLimit)
          ).to.revertedWithCustomError(bosonErrors, RevertReasons.OFFER_PERIOD_INVALID);
        });

        it("Valid until date is not in the future", async function () {
          // get current block timestamp
          const block = await provider.getBlock("latest");
          const now = block.timestamp.toString();

          // set validFrom date in the past
          offerDates.validFrom = (BigInt(now) - oneMonth * 6n).toString(); // 6 months ago

          // set valid until > valid from
          offerDates.validUntil = (BigInt(now) - oneMonth).toString(); // 1 month ago

          // Attempt to Create an offer, expecting revert
          await expect(
            offerHandler
              .connect(assistant)
              .createOffer(offer, offerDates, offerDurations, disputeResolver.id, agentId, offerFeeLimit)
          ).to.revertedWithCustomError(bosonErrors, RevertReasons.OFFER_PERIOD_INVALID);
        });

        it("Buyer cancel penalty is greater than price", async function () {
          // Set buyer cancel penalty higher than offer price
          offer.buyerCancelPenalty = (BigInt(offer.price) + 10n).toString();

          // Attempt to Create an offer, expecting revert
          await expect(
            offerHandler
              .connect(assistant)
              .createOffer(offer, offerDates, offerDurations, disputeResolver.id, agentId, offerFeeLimit)
          ).to.revertedWithCustomError(bosonErrors, RevertReasons.OFFER_PENALTY_INVALID);
        });

        it("Offer cannot be voided at the time of the creation", async function () {
          // Set voided flag to true
          offer.voided = true;

          // Attempt to Create an offer, expecting revert
          await expect(
            offerHandler
              .connect(assistant)
              .createOffer(offer, offerDates, offerDurations, disputeResolver.id, agentId, offerFeeLimit)
          ).to.revertedWithCustomError(bosonErrors, RevertReasons.OFFER_MUST_BE_ACTIVE);
        });

        it("Both voucher expiration date and voucher expiration period are defined", async function () {
          // Set both voucherRedeemableUntil and voucherValid
          offerDates.voucherRedeemableUntil = (BigInt(offerDates.voucherRedeemableFrom) + oneMonth).toString();
          offerDurations.voucherValid = oneMonth.toString();

          // Attempt to Create an offer, expecting revert
          await expect(
            offerHandler
              .connect(assistant)
              .createOffer(offer, offerDates, offerDurations, disputeResolver.id, agentId, offerFeeLimit)
          ).to.revertedWithCustomError(bosonErrors, RevertReasons.AMBIGUOUS_VOUCHER_EXPIRY);
        });

        it("Neither of voucher expiration date and voucher expiration period are defined", async function () {
          // Set both voucherRedeemableUntil and voucherValid to "0"
          offerDates.voucherRedeemableUntil = "0";
          offerDurations.voucherValid = "0";

          // Attempt to Create an offer, expecting revert
          await expect(
            offerHandler
              .connect(assistant)
              .createOffer(offer, offerDates, offerDurations, disputeResolver.id, agentId, offerFeeLimit)
          ).to.revertedWithCustomError(bosonErrors, RevertReasons.AMBIGUOUS_VOUCHER_EXPIRY);
        });

        it("Voucher redeemable period is fixed, but it ends before it starts", async function () {
          // Set both voucherRedeemableUntil that is less than voucherRedeemableFrom
          offerDates.voucherRedeemableUntil = (Number(offerDates.voucherRedeemableFrom) - 10).toString();
          offerDurations.voucherValid = "0";

          // Attempt to Create an offer, expecting revert
          await expect(
            offerHandler
              .connect(assistant)
              .createOffer(offer, offerDates, offerDurations, disputeResolver.id, agentId, offerFeeLimit)
          ).to.revertedWithCustomError(bosonErrors, RevertReasons.REDEMPTION_PERIOD_INVALID);
        });

        it("Voucher redeemable period is fixed, but it ends before offer expires", async function () {
          // Set both voucherRedeemableUntil that is more than voucherRedeemableFrom but less than validUntil
          offerDates.voucherRedeemableFrom = "0";
          offerDates.voucherRedeemableUntil = (Number(offerDates.validUntil) - 10).toString();
          offerDurations.voucherValid = "0";

          // Attempt to Create an offer, expecting revert
          await expect(
            offerHandler
              .connect(assistant)
              .createOffer(offer, offerDates, offerDurations, disputeResolver.id, agentId, offerFeeLimit)
          ).to.revertedWithCustomError(bosonErrors, RevertReasons.REDEMPTION_PERIOD_INVALID);
        });

        it("Dispute period is less than minimum dispute period", async function () {
          // Set dispute period to less than minDisputePeriod (oneWeek)
          offerDurations.disputePeriod = (oneWeek - 1000n).toString();

          // Attempt to Create an offer, expecting revert
          await expect(
            offerHandler
              .connect(assistant)
              .createOffer(offer, offerDates, offerDurations, disputeResolver.id, agentId, offerFeeLimit)
          ).to.revertedWithCustomError(bosonErrors, RevertReasons.INVALID_DISPUTE_PERIOD);
        });

        it("Resolution period is less than minimum resolution period", async function () {
          // Set resolution duration period to less than minResolutionPeriod (oneWeek)
          offerDurations.resolutionPeriod = (oneWeek - 10n).toString();

          // Attempt to Create an offer, expecting revert
          await expect(
            offerHandler
              .connect(assistant)
              .createOffer(offer, offerDates, offerDurations, disputeResolver.id, agentId, offerFeeLimit)
          ).to.revertedWithCustomError(bosonErrors, RevertReasons.INVALID_RESOLUTION_PERIOD);
        });

        it("Resolution period is greater than protocol max resolution period", async function () {
          await configHandler.setMinResolutionPeriod(oneDay - 1n);
          // Set max resolution period to 1 day
          await configHandler.setMaxResolutionPeriod(oneDay); // 24 hours

          // Attempt to Create an offer, expecting revert
          await expect(
            offerHandler
              .connect(assistant)
              .createOffer(offer, offerDates, offerDurations, disputeResolver.id, agentId, offerFeeLimit)
          ).to.revertedWithCustomError(bosonErrors, RevertReasons.INVALID_RESOLUTION_PERIOD);
        });

        it("Available quantity is set to zero", async function () {
          // Set available quantity to 0
          offer.quantityAvailable = "0";

          // Attempt to Create an offer, expecting revert
          await expect(
            offerHandler
              .connect(assistant)
              .createOffer(offer, offerDates, offerDurations, disputeResolver.id, agentId, offerFeeLimit)
          ).to.revertedWithCustomError(bosonErrors, RevertReasons.INVALID_QUANTITY_AVAILABLE);
        });

        it("Dispute resolver wallet is not registered", async function () {
          // Set some address that is not registered as a dispute resolver
          disputeResolver.id = "16";

          // Attempt to Create an offer, expecting revert
          await expect(
            offerHandler
              .connect(assistant)
              .createOffer(offer, offerDates, offerDurations, disputeResolver.id, agentId, offerFeeLimit)
          ).to.revertedWithCustomError(bosonErrors, RevertReasons.INVALID_DISPUTE_RESOLVER);
        });

        it("Dispute resolver wallet is not registered", async function () {
          // Set some address that is not registered as a dispute resolver
          offer.price = "0";
          disputeResolver.id = "16";

          // Attempt to Create an offer, expecting revert
          await expect(
            offerHandler
              .connect(assistant)
              .createOffer(offer, offerDates, offerDurations, disputeResolver.id, agentId, offerFeeLimit)
          ).to.revertedWithCustomError(bosonErrors, RevertReasons.INVALID_DISPUTE_RESOLVER);
        });

        // TODO - revisit when account deactivations are supported
        it.skip("Dispute resolver is not active", async function () {
          // create another dispute resolver, but don't activate it
          disputeResolver = mockDisputeResolver(
            await rando.getAddress(),
            await rando.getAddress(),
            ZeroAddress,
            await rando.getAddress(),
            false
          );
          await accountHandler
            .connect(rando)
            .createDisputeResolver(disputeResolver, disputeResolverFees, sellerAllowList);

          // Attempt to Create an offer, expecting revert
          await expect(
            offerHandler
              .connect(assistant)
              .createOffer(offer, offerDates, offerDurations, disputeResolver.id, agentId, offerFeeLimit)
          ).to.revertedWithCustomError(bosonErrors, RevertReasons.INVALID_DISPUTE_RESOLVER);

          // after activation it should be possible to create the offer
          await accountHandler.connect(deployer).activateDisputeResolver(disputeResolver.id);

          // Create an offer, test event
          await expect(
            offerHandler
              .connect(assistant)
              .createOffer(offer, offerDates, offerDurations, disputeResolver.id, agentId, offerFeeLimit)
          ).to.emit(offerHandler, "OfferCreated");
        });

        it("For absolute zero offer, specified dispute resolver is not registered", async function () {
          // Prepare an absolute zero offer, but specify dispute resolver
          offer.price = offer.sellerDeposit = offer.buyerCancelPenalty = "0";
          disputeResolver.id = "16";

          // Attempt to Create an offer, expecting revert
          await expect(
            offerHandler
              .connect(assistant)
              .createOffer(offer, offerDates, offerDurations, disputeResolver.id, agentId, offerFeeLimit)
          ).to.revertedWithCustomError(bosonErrors, RevertReasons.INVALID_DISPUTE_RESOLVER);
        });

        // TODO - revisit when account deactivations are supported
        it.skip("For absolute zero offer, specified dispute resolver is not active", async function () {
          // create another dispute resolver, but don't activate it
          disputeResolver = mockDisputeResolver(
            await rando.getAddress(),
            await rando.getAddress(),
            ZeroAddress,
            await rando.getAddress(),
            false
          );
          await accountHandler
            .connect(rando)
            .createDisputeResolver(disputeResolver, disputeResolverFees, sellerAllowList);

          // Prepare an absolute zero offer, but specify dispute resolver
          offer.price = offer.sellerDeposit = offer.buyerCancelPenalty = "0";

          // Attempt to Create an offer, expecting revert
          await expect(
            offerHandler
              .connect(assistant)
              .createOffer(offer, offerDates, offerDurations, disputeResolver.id, agentId, offerFeeLimit)
          ).to.revertedWithCustomError(bosonErrors, RevertReasons.INVALID_DISPUTE_RESOLVER);

          // after activation it should be possible to create the offer
          await accountHandler.connect(deployer).activateDisputeResolver(disputeResolver.id);

          // Create an offer, test event
          await expect(
            offerHandler
              .connect(assistant)
              .createOffer(offer, offerDates, offerDurations, disputeResolver.id, agentId, offerFeeLimit)
          ).to.emit(offerHandler, "OfferCreated");
        });

        it("Seller is not on dispute resolver's seller allow list", async function () {
          // Create new seller so sellerAllowList can have an entry
          seller = mockSeller(
            await rando.getAddress(),
            await rando.getAddress(),
            ZeroAddress,
            await rando.getAddress()
          );

          await accountHandler.connect(rando).createSeller(seller, emptyAuthToken, voucherInitValues);

          allowedSellersToAdd = ["3"]; // DR is "1", existing seller is "2", new seller is "3"
          await accountHandler.connect(adminDR).addSellersToAllowList(disputeResolver.id, allowedSellersToAdd);

          // Attempt to Create an offer, expecting revert
          await expect(
            offerHandler
              .connect(assistant)
              .createOffer(offer, offerDates, offerDurations, disputeResolver.id, agentId, offerFeeLimit)
          ).to.revertedWithCustomError(bosonErrors, RevertReasons.SELLER_NOT_APPROVED);
        });

        it("Dispute resolver does not accept fees in the exchange token", async function () {
          // Set some address that is not part of dispute resolver fees
          offer.exchangeToken = await rando.getAddress();

          // Attempt to Create an offer, expecting revert
          await expect(
            offerHandler
              .connect(assistant)
              .createOffer(offer, offerDates, offerDurations, disputeResolver.id, agentId, offerFeeLimit)
          ).to.revertedWithCustomError(bosonErrors, RevertReasons.DR_UNSUPPORTED_FEE);
        });

        it("Collection does not exist", async function () {
          // Set non existent collection index
          offer.collectionIndex = "1";

          // Attempt to Create an offer, expecting revert
          await expect(
            offerHandler
              .connect(assistant)
              .createOffer(offer, offerDates, offerDurations, disputeResolver.id, agentId, offerFeeLimit)
          ).to.revertedWithCustomError(bosonErrors, RevertReasons.NO_SUCH_COLLECTION);

          // Create a new collection
          const externalId = "Brand1";
          voucherInitValues.collectionSalt = encodeBytes32String(externalId);
          await accountHandler.connect(assistant).createNewCollection(externalId, voucherInitValues);

          // Set non existent collection index
          offer.collectionIndex = "2";

          // Attempt to Create an offer, expecting revert
          await expect(
            offerHandler
              .connect(assistant)
              .createOffer(offer, offerDates, offerDurations, disputeResolver.id, agentId, offerFeeLimit)
          ).to.revertedWithCustomError(bosonErrors, RevertReasons.NO_SUCH_COLLECTION);
        });

        context("With royalty info", async function () {
          beforeEach(async function () {
            // Add royalty recipients
            const royaltyRecipientList = new RoyaltyRecipientList([
              new RoyaltyRecipient(other.address, "100", "other"),
              new RoyaltyRecipient(other2.address, "200", "other2"),
            ]);
            await accountHandler.connect(admin).addRoyaltyRecipients(seller.id, royaltyRecipientList.toStruct());
          });

          it("Royalty recipient is not on seller's allow list", async function () {
            // Add royalty info to the offer
            offer.royaltyInfo = [new RoyaltyInfo([other.address, rando.address], ["150", "10"])];

            // Create an offer testing for the event
            await expect(
              offerHandler
                .connect(assistant)
                .createOffer(offer, offerDates, offerDurations, disputeResolver.id, agentId)
            ).to.revertedWithCustomError(bosonErrors, RevertReasons.INVALID_ROYALTY_RECIPIENT);
          });

          it("Royalty percentage is less than the value decided by the admin", async function () {
            // Add royalty info to the offer
            offer.royaltyInfo = [new RoyaltyInfo([other.address, other2.address], ["90", "250"])];

            // Create an offer testing for the event
            await expect(
              offerHandler
                .connect(assistant)
                .createOffer(offer, offerDates, offerDurations, disputeResolver.id, agentId)
            ).to.revertedWithCustomError(bosonErrors, RevertReasons.INVALID_ROYALTY_PERCENTAGE);
          });

          it("Total royalty percentage is more than max royalty percentage", async function () {
            // Add royalty info to the offer
            offer.royaltyInfo = [new RoyaltyInfo([other.address, other2.address], ["5000", "4000"])];

            // Create an offer testing for the event
            await expect(
              offerHandler
                .connect(assistant)
                .createOffer(offer, offerDates, offerDurations, disputeResolver.id, agentId)
            ).to.revertedWithCustomError(bosonErrors, RevertReasons.INVALID_ROYALTY_PERCENTAGE);
          });
        });
      });

      context("When offer has non zero agent id", async function () {
        beforeEach(async function () {
          // Create a valid agent, then set fields in tests directly
          agent = mockAgent(await other.getAddress());
          agent.id = "3";
          agentId = agent.id;
          expect(agent.isValid()).is.true;

          // Create an agent
          await accountHandler.connect(rando).createAgent(agent);

          agentFee = ((BigInt(offer.price) * BigInt(agent.feePercentage)) / 10000n).toString();
          offerFees.agentFee = agentFee;
          offerFeesStruct = offerFees.toStruct();
        });

        it("should emit an OfferCreated event with updated agent id", async function () {
          // Create an offer, testing for the event
          await expect(
            offerHandler
              .connect(assistant)
              .createOffer(offer, offerDates, offerDurations, disputeResolver.id, agentId, offerFeeLimit)
          )
            .to.emit(offerHandler, "OfferCreated")
            .withArgs(
              nextOfferId,
              offer.sellerId,
              compareOfferStructs.bind(offerStruct),
              offerDatesStruct,
              offerDurationsStruct,
              disputeResolutionTermsStruct,
              offerFeesStruct,
              agentId,
              await assistant.getAddress()
            );

          // Check that mapping between agent and offer is correct
          [exists, returnedAgentId] = await offerHandler.getAgentIdByOffer(offer.id);
          expect(exists).to.be.true;
          expect(returnedAgentId).to.eq(agentId, "agent id mismatch");
        });

        it("after the agent fee changes, new offers should have the new agent fee", async function () {
          agent.feePercentage = "1000"; // 10%
          await accountHandler.connect(other).updateAgent(agent);

          offer.id = await offerHandler.getNextOfferId();
          protocolFee = applyPercentage(price, protocolFeePercentage);
          offerFees.protocolFee = protocolFee;

          // Calculate the new agent fee amount.
          let newOfferAgentFee = ((BigInt(offer.price) * BigInt(agent.feePercentage)) / 10000n).toString();
          offerFees.agentFee = newOfferAgentFee;
          offerFeesStruct = offerFees.toStruct();

          // Create a new offer
          await expect(
            offerHandler
              .connect(assistant)
              .createOffer(offer, offerDates, offerDurations, disputeResolver.id, agentId, offerFeeLimit)
          )
            .to.emit(offerHandler, "OfferCreated")
            .withArgs(
              nextOfferId,
              offer.sellerId,
              compareOfferStructs.bind(offer.toStruct()),
              offerDatesStruct,
              offerDurationsStruct,
              disputeResolutionTermsStruct,
              offerFeesStruct,
              agentId,
              await assistant.getAddress()
            );

          //Check offer agent fee for New offer.
          [, , , , , offerFeesStruct] = await offerHandler.getOffer(offer.id);
          expect(offerFeesStruct.agentFee.toString()).is.equal(newOfferAgentFee);
        });

        it("after the agent fee changes, old offers should have the same agent fee", async function () {
          // Creating 1st offer
          let oldOfferId = await offerHandler.getNextOfferId();

          // Calculate the new agent fee amount.
          let oldOfferAgentFee = ((BigInt(offer.price) * BigInt(agent.feePercentage)) / 10000n).toString();

          // Create a new offer
          await offerHandler
            .connect(assistant)
            .createOffer(offer, offerDates, offerDurations, disputeResolver.id, agentId, offerFeeLimit);

          // change agent fee percentage and create a new offer
          agent.feePercentage = "1000"; // 10%
          await accountHandler.connect(other).updateAgent(agent);

          // Creating 2nd offer
          // Calculate the new agent fee amount.
          let newOfferAgentFee = ((BigInt(offer.price) * BigInt(agent.feePercentage)) / 10000n).toString();

          let newOfferId = await offerHandler.getNextOfferId();

          // Create a new offer
          await offerHandler
            .connect(assistant)
            .createOffer(offer, offerDates, offerDurations, disputeResolver.id, agentId, offerFeeLimit);

          //Check offer agent fee for New offer.
          [, , , , , offerFeesStruct] = await offerHandler.getOffer(newOfferId);
          expect(offerFeesStruct.agentFee.toString()).is.equal(newOfferAgentFee);

          //Check offer agent fee for old offer.
          [, , , , , offerFeesStruct] = await offerHandler.getOffer(oldOfferId);
          expect(offerFeesStruct.agentFee.toString()).is.equal(oldOfferAgentFee);
        });

        context("💔 Revert Reasons", async function () {
          it("Agent does not exist", async function () {
            // Set an agent id that does not exist
            let agentId = "16";

            // Attempt to Create an offer, expecting revert
            await expect(
              offerHandler
                .connect(assistant)
                .createOffer(offer, offerDates, offerDurations, disputeResolver.id, agentId, offerFeeLimit)
            ).to.revertedWithCustomError(bosonErrors, RevertReasons.NO_SUCH_AGENT);
          });

          it("Sum of agent fee amount and protocol fee amount should be <= than the protocol wide offer fee limit", async function () {
            // Create a valid agent, then set fields in tests directly
            agent = mockAgent(await assistant.getAddress());
            agent.id = "4";
            agent.feePercentage = "3000"; //30%
            expect(agent.isValid()).is.true;

            // Create an agent
            await accountHandler.connect(rando).createAgent(agent);

            //Change protocol fee after creating agent
            await configHandler.connect(deployer).setProtocolFeePercentage("1100"); //11%

            // Attempt to Create an offer, expecting revert
            await expect(
              offerHandler
                .connect(assistant)
                .createOffer(offer, offerDates, offerDurations, disputeResolver.id, agent.id, offerFeeLimit)
            ).to.revertedWithCustomError(bosonErrors, RevertReasons.AGENT_FEE_AMOUNT_TOO_HIGH);
          });

          it("Sum of agent fee amount and protocol fee amount should be <= than the seller defined offer fee limit", async function () {
            // Set fee limit below the sum of agent fee and protocol fee
            offerFeeLimit = BigInt(agent.feePercentage) + BigInt(offerFees.protocolFee) - 1n;

            // Attempt to Create an offer, expecting revert
            await expect(
              offerHandler
                .connect(assistant)
                .createOffer(offer, offerDates, offerDurations, disputeResolver.id, agent.id, offerFeeLimit)
            ).to.revertedWithCustomError(bosonErrors, RevertReasons.TOTAL_FEE_EXCEEDS_LIMIT);
          });
        });
      });
    });

    context("👉 voidOffer()", async function () {
      beforeEach(async function () {
        // Create an offer
        await offerHandler
          .connect(assistant)
          .createOffer(offer, offerDates, offerDurations, disputeResolver.id, agentId, offerFeeLimit);

        // id of the current offer and increment nextOfferId
        id = nextOfferId++;
      });

      it("should emit an OfferVoided event", async function () {
        // call getOffer with offerId to check the seller id in the event
        [, offerStruct] = await offerHandler.getOffer(id);

        // Void the offer, testing for the event
        await expect(offerHandler.connect(assistant).voidOffer(id))
          .to.emit(offerHandler, "OfferVoided")
          .withArgs(id, offerStruct.sellerId, await assistant.getAddress());
      });

      it("should update state", async function () {
        // Voided field should be initially false
        [, offerStruct] = await offerHandler.getOffer(id);
        expect(offerStruct.voided).is.false;

        // Get the voided status
        [, voided] = await offerHandler.isOfferVoided(id);
        expect(voided).to.be.false;

        // Void the offer
        await offerHandler.connect(assistant).voidOffer(id);

        // Voided field should be updated
        [, offerStruct] = await offerHandler.getOffer(id);
        expect(offerStruct.voided).is.true;

        // Get the voided status
        [, voided] = await offerHandler.isOfferVoided(id);
        expect(voided).to.be.true;
      });

      context("💔 Revert Reasons", async function () {
        it("The offers region of protocol is paused", async function () {
          // Pause the offers region of the protocol
          await pauseHandler.connect(pauser).pause([PausableRegion.Offers]);

          // Attempt to void an offer expecting revert
          await expect(offerHandler.connect(assistant).voidOffer(id)).to.revertedWithCustomError(
            bosonErrors,
            RevertReasons.REGION_PAUSED
          );
        });

        it("Offer does not exist", async function () {
          // Set invalid id
          id = "444";

          // Attempt to void the offer, expecting revert
          await expect(offerHandler.connect(assistant).voidOffer(id)).to.revertedWithCustomError(
            bosonErrors,
            RevertReasons.NO_SUCH_OFFER
          );

          // Set invalid id
          id = "0";

          // Attempt to void the offer, expecting revert
          await expect(offerHandler.connect(assistant).voidOffer(id)).to.revertedWithCustomError(
            bosonErrors,
            RevertReasons.NO_SUCH_OFFER
          );
        });

        it("Caller is not seller", async function () {
          // caller is not the assistant of any seller
          // Attempt to update the offer, expecting revert
          await expect(offerHandler.connect(rando).voidOffer(id)).to.revertedWithCustomError(
            bosonErrors,
            RevertReasons.NOT_ASSISTANT
          );

          // caller is an assistant of another seller
          // Create a valid seller, then set fields in tests directly
          seller = mockSeller(
            await rando.getAddress(),
            await rando.getAddress(),
            ZeroAddress,
            await rando.getAddress()
          );

          // AuthToken
          emptyAuthToken = mockAuthToken();
          expect(emptyAuthToken.isValid()).is.true;
          await accountHandler.connect(rando).createSeller(seller, emptyAuthToken, voucherInitValues);

          // Attempt to update the offer, expecting revert
          await expect(offerHandler.connect(rando).voidOffer(id)).to.revertedWithCustomError(
            bosonErrors,
            RevertReasons.NOT_ASSISTANT
          );
        });

        it("Offer already voided", async function () {
          // Void the offer first
          await offerHandler.connect(assistant).voidOffer(id);

          // Attempt to void the offer again, expecting revert
          await expect(offerHandler.connect(assistant).voidOffer(id)).to.revertedWithCustomError(
            bosonErrors,
            RevertReasons.OFFER_HAS_BEEN_VOIDED
          );
        });
      });
    });

    context("👉 extendOffer()", async function () {
      context("Offers with variable voucher expiration date", async function () {
        beforeEach(async function () {
          // Create an offer
          await offerHandler
            .connect(assistant)
            .createOffer(offer, offerDates, offerDurations, disputeResolver.id, agentId, offerFeeLimit);

          // id of the current offer and increment nextOfferId
          id = nextOfferId++;

          // update the values
          offerDates.validUntil = (BigInt(offerDates.validUntil) + 10000n).toString();
          offerStruct = offer.toStruct();
        });

        it("should emit an OfferExtended event", async function () {
          // Extend the valid until date, testing for the event
          await expect(offerHandler.connect(assistant).extendOffer(offer.id, offerDates.validUntil))
            .to.emit(offerHandler, "OfferExtended")
            .withArgs(id, offer.sellerId, offerDates.validUntil, await assistant.getAddress());
        });

        it("should update state", async function () {
          // Update an offer
          await offerHandler.connect(assistant).extendOffer(offer.id, offerDates.validUntil);

          // Get the offer as a struct
          [, offerStruct, offerDatesStruct] = await offerHandler.connect(rando).getOffer(offer.id);

          // Parse into entity
          let returnedOfferDates = OfferDates.fromStruct(offerDatesStruct);

          // Returned values should match the input in createOffer
          for ([key, value] of Object.entries(offerDates)) {
            expect(JSON.stringify(returnedOfferDates[key]) === JSON.stringify(value)).is.true;
          }
        });

        context("💔 Revert Reasons", async function () {
          it("The offers region of protocol is paused", async function () {
            // Pause the offers region of the protocol
            await pauseHandler.connect(pauser).pause([PausableRegion.Offers]);

            // Attempt to extend an offer expecting revert
            await expect(
              offerHandler.connect(assistant).extendOffer(offer.id, offerDates.validUntil)
            ).to.revertedWithCustomError(bosonErrors, RevertReasons.REGION_PAUSED);
          });

          it("Offer does not exist", async function () {
            // Set invalid id
            id = "444";

            // Attempt to void the offer, expecting revert
            await expect(
              offerHandler.connect(assistant).extendOffer(id, offerDates.validUntil)
            ).to.revertedWithCustomError(bosonErrors, RevertReasons.NO_SUCH_OFFER);

            // Set invalid id
            id = "0";

            // Attempt to void the offer, expecting revert
            await expect(
              offerHandler.connect(assistant).extendOffer(id, offerDates.validUntil)
            ).to.revertedWithCustomError(bosonErrors, RevertReasons.NO_SUCH_OFFER);
          });

          it("Caller is not seller", async function () {
            // caller is not the assistant of any seller
            // Attempt to update the offer, expecting revert
            await expect(offerHandler.connect(rando).extendOffer(id, offerDates.validUntil)).to.revertedWithCustomError(
              bosonErrors,
              RevertReasons.NOT_ASSISTANT
            );

            // caller is an assistant of another seller
            // Create a valid seller, then set fields in tests directly
            seller = mockSeller(
              await rando.getAddress(),
              await rando.getAddress(),
              ZeroAddress,
              await rando.getAddress()
            );

            // AuthToken
            emptyAuthToken = mockAuthToken();
            expect(emptyAuthToken.isValid()).is.true;
            await accountHandler.connect(rando).createSeller(seller, emptyAuthToken, voucherInitValues);

            // Attempt to update the offer, expecting revert
            await expect(offerHandler.connect(rando).extendOffer(id, offerDates.validUntil)).to.revertedWithCustomError(
              bosonErrors,
              RevertReasons.NOT_ASSISTANT
            );
          });

          it("Offer is not extendable, since it's voided", async function () {
            // Void an offer
            await offerHandler.connect(assistant).voidOffer(id);

            // Attempt to update an offer, expecting revert
            await expect(
              offerHandler.connect(assistant).extendOffer(offer.id, offerDates.validUntil)
            ).to.revertedWithCustomError(bosonErrors, RevertReasons.OFFER_HAS_BEEN_VOIDED);
          });

          it("New valid until date is lower than the existing valid until date", async function () {
            // Make the valid until date the same as the existing offer
            offerDates.validUntil = (BigInt(offerDates.validUntil) - 10000n).toString();

            await expect(
              offerHandler.connect(assistant).extendOffer(offer.id, offerDates.validUntil)
            ).to.revertedWithCustomError(bosonErrors, RevertReasons.OFFER_PERIOD_INVALID);

            // Make new the valid until date less than existing one
            offerDates.validUntil = (BigInt(offerDates.validUntil) - 1n).toString();

            // Attempt to update an offer, expecting revert
            await expect(
              offerHandler.connect(assistant).extendOffer(offer.id, offerDates.validUntil)
            ).to.revertedWithCustomError(bosonErrors, RevertReasons.OFFER_PERIOD_INVALID);
          });

          it("Valid until date is not in the future", async function () {
            // Set until date in the past
            offerDates.validUntil = (BigInt(offerDates.validFrom) - oneMonth * 6n).toString(); // 6 months ago

            // Attempt to update an offer, expecting revert
            await expect(
              offerHandler.connect(assistant).extendOffer(offer.id, offerDates.validUntil)
            ).to.revertedWithCustomError(bosonErrors, RevertReasons.OFFER_PERIOD_INVALID);
          });
        });
      });

      context("Offers with fixed voucher expiration date", async function () {
        beforeEach(async function () {
          offerDates.voucherRedeemableUntil = (BigInt(offerDates.validUntil) + oneMonth).toString();
          offerDurations.voucherValid = "0"; // only one of voucherRedeemableUntil and voucherValid can be non zero

          // Create an offer
          await offerHandler
            .connect(assistant)
            .createOffer(offer, offerDates, offerDurations, disputeResolver.id, agentId, offerFeeLimit);

          // id of the current offer and increment nextOfferId
          id = nextOfferId++;

          // update the values
          offerDates.validUntil = (BigInt(offerDates.validUntil) + 10000n).toString();
          offerStruct = offer.toStruct();
        });

        it("should emit an OfferExtended event", async function () {
          // Extend the valid until date, testing for the event
          await expect(offerHandler.connect(assistant).extendOffer(offer.id, offerDates.validUntil))
            .to.emit(offerHandler, "OfferExtended")
            .withArgs(id, offer.sellerId, offerDates.validUntil, await assistant.getAddress());
        });

        it("should update state", async function () {
          // Update an offer
          await offerHandler.connect(assistant).extendOffer(offer.id, offerDates.validUntil);

          // Get the offer as a struct
          [, offerStruct, offerDatesStruct] = await offerHandler.connect(rando).getOffer(offer.id);

          // Parse into entity
          let returnedOfferDates = OfferDates.fromStruct(offerDatesStruct);

          // Returned values should match the input in createOffer
          for ([key, value] of Object.entries(offerDates)) {
            expect(JSON.stringify(returnedOfferDates[key]) === JSON.stringify(value)).is.true;
          }
        });

        context("💔 Revert Reasons", async function () {
          it("Offer has voucherRedeemableUntil set and new valid until date is greater than that", async function () {
            // Set until date in the before offerDates.voucherRedeemableUntil
            offerDates.validUntil = BigInt(offerDates.voucherRedeemableUntil) + oneWeek.toString(); // one week after voucherRedeemableUntil

            // Attempt to update an offer, expecting revert
            await expect(
              offerHandler.connect(assistant).extendOffer(offer.id, offerDates.validUntil)
            ).to.revertedWithCustomError(bosonErrors, RevertReasons.OFFER_PERIOD_INVALID);
          });
        });
      });
    });

    context("👉 updateOfferRoyaltyRecipients()", async function () {
      let newRoyaltyInfo, expectedRoyaltyInfo;
      beforeEach(async function () {
        // Create an offer
        await offerHandler
          .connect(assistant)
          .createOffer(offer, offerDates, offerDurations, disputeResolver.id, agentId);

        // Register royalty recipients
        const royaltyRecipientList = new RoyaltyRecipientList([
          new RoyaltyRecipient(other.address, "50", "other"),
          new RoyaltyRecipient(other2.address, "50", "other2"),
          new RoyaltyRecipient(rando.address, "50", "other3"),
        ]);
        await accountHandler.connect(admin).addRoyaltyRecipients(seller.id, royaltyRecipientList.toStruct());

        const recipients = [other.address, other2.address, ZeroAddress, rando.address];
        const bps = ["100", "150", "500", "200"];
        newRoyaltyInfo = new RoyaltyInfo(recipients, bps);

        const expectedRecipients = [...recipients];
        expectedRecipients[2] = treasury.address;
        expectedRoyaltyInfo = new RoyaltyInfo(recipients, bps).toStruct();
      });

      it("should emit an OfferRoyaltyInfoUpdated event", async function () {
        // Update the royalty recipients, testing for the event
        await expect(offerHandler.connect(assistant).updateOfferRoyaltyRecipients(offer.id, newRoyaltyInfo))
          .to.emit(offerHandler, "OfferRoyaltyInfoUpdated")
          .withArgs(
            offer.id,
            offer.sellerId,
            compareRoyaltyInfo.bind(expectedRoyaltyInfo),
            await assistant.getAddress()
          );
      });

      it("should update state", async function () {
        // Update an offer
        await offerHandler.connect(assistant).updateOfferRoyaltyRecipients(offer.id, newRoyaltyInfo);

        // Get the offer as a struct
        [, offerStruct] = await offerHandler.connect(rando).getOffer(offer.id);

        // Parse into entity
        const returnedOffer = Offer.fromStruct(offerStruct);

        // New values should be appended to the end of offer.royaltyInfo
        offer.royaltyInfo = [new RoyaltyInfo([ZeroAddress], [voucherInitValues.royaltyPercentage]), newRoyaltyInfo];
        expect(returnedOffer).to.eql(offer);
      });

      context("💔 Revert Reasons", async function () {
        it("The offers region of protocol is paused", async function () {
          // Pause the offers region of the protocol
          await pauseHandler.connect(pauser).pause([PausableRegion.Offers]);

          // Attempt to update the offer expecting revert
          await expect(
            offerHandler.connect(assistant).updateOfferRoyaltyRecipients(offer.id, newRoyaltyInfo)
          ).to.revertedWithCustomError(bosonErrors, RevertReasons.REGION_PAUSED);
        });

        it("Offer does not exist", async function () {
          // Set invalid id
          id = "444";

          // Attempt to update the offer, expecting revert
          await expect(
            offerHandler.connect(assistant).updateOfferRoyaltyRecipients(id, newRoyaltyInfo)
          ).to.revertedWithCustomError(bosonErrors, RevertReasons.NO_SUCH_OFFER);

          // Set invalid id
          id = "0";

          // Attempt to void the offer, expecting revert
          await expect(
            offerHandler.connect(assistant).updateOfferRoyaltyRecipients(id, newRoyaltyInfo)
          ).to.revertedWithCustomError(bosonErrors, RevertReasons.NO_SUCH_OFFER);
        });

        it("Caller is not seller", async function () {
          // caller is not the assistant of any seller
          // Attempt to update the offer, expecting revert
          await expect(
            offerHandler.connect(rando).updateOfferRoyaltyRecipients(offer.id, newRoyaltyInfo)
          ).to.revertedWithCustomError(bosonErrors, RevertReasons.NOT_ASSISTANT);

          // caller is an assistant of another seller
          // Create a valid seller, then set fields in tests directly
          seller = mockSeller(
            await rando.getAddress(),
            await rando.getAddress(),
            ZeroAddress,
            await rando.getAddress()
          );

          // AuthToken
          emptyAuthToken = mockAuthToken();
          expect(emptyAuthToken.isValid()).is.true;
          await accountHandler.connect(rando).createSeller(seller, emptyAuthToken, voucherInitValues);

          // Attempt to update the offer, expecting revert
          await expect(
            offerHandler.connect(rando).updateOfferRoyaltyRecipients(offer.id, newRoyaltyInfo)
          ).to.revertedWithCustomError(bosonErrors, RevertReasons.NOT_ASSISTANT);
        });

        it("Number of recipients and bps is different", async function () {
          // Set invalid id
          const recipients = [other.address, other2.address, ZeroAddress, rando.address];
          const bps = ["100", "150", "500"];
          newRoyaltyInfo = new RoyaltyInfo(recipients, bps);

          // Attempt to update the offer, expecting revert
          await expect(
            offerHandler.connect(assistant).updateOfferRoyaltyRecipients(id, newRoyaltyInfo)
          ).to.revertedWithCustomError(bosonErrors, RevertReasons.ARRAY_LENGTH_MISMATCH);
        });

        it("Royalty recipient is not approved", async function () {
          // Set invalid id
          const recipients = [other.address, other2.address, assistant.address, rando.address]; // assistant is not approved
          const bps = ["100", "150", "500", "100"];
          newRoyaltyInfo = new RoyaltyInfo(recipients, bps);

          // Attempt to update the offer, expecting revert
          await expect(
            offerHandler.connect(assistant).updateOfferRoyaltyRecipients(id, newRoyaltyInfo)
          ).to.revertedWithCustomError(bosonErrors, RevertReasons.INVALID_ROYALTY_RECIPIENT);
        });

        it("Royalties are below the minimum", async function () {
          // Set invalid single bps
          const recipients = [other.address, other2.address, ZeroAddress, rando.address];
          const bps = ["100", "150", "500", "40"]; // 40 bps is below the minimum, set by the seller admin
          newRoyaltyInfo = new RoyaltyInfo(recipients, bps);

          // Attempt to update the offer, expecting revert
          await expect(
            offerHandler.connect(assistant).updateOfferRoyaltyRecipients(id, newRoyaltyInfo)
          ).to.revertedWithCustomError(bosonErrors, RevertReasons.INVALID_ROYALTY_PERCENTAGE);
        });

        it("Total royalties are above the protocol maximum", async function () {
          // Set bps so they are over protocol minimum (10%)
          const recipients = [other.address, other2.address, ZeroAddress, rando.address];
          const bps = ["100", "150", "500", "400"];
          newRoyaltyInfo = new RoyaltyInfo(recipients, bps);

          // Attempt to update the offer, expecting revert
          await expect(
            offerHandler.connect(assistant).updateOfferRoyaltyRecipients(id, newRoyaltyInfo)
          ).to.revertedWithCustomError(bosonErrors, RevertReasons.INVALID_ROYALTY_PERCENTAGE);
        });
      });
    });

    context("👉 reserveRange()", async function () {
      let firstTokenId, lastTokenId, length, range;
      let bosonVoucher;

      beforeEach(async function () {
        // Create an offer
        offer.quantityAvailable = "200";
        await offerHandler
          .connect(assistant)
          .createOffer(offer, offerDates, offerDurations, disputeResolver.id, agentId, offerFeeLimit);

        // id of the current offer and increment nextOfferId
        id = nextOfferId++;

        // expected address of the first clone
        const voucherCloneAddress = calculateCloneAddress(
          await accountHandler.getAddress(),
          beaconProxyAddress,
          admin.address
        );
        bosonVoucher = await getContractAt("BosonVoucher", voucherCloneAddress);

        length = 100;
        firstTokenId = 1;
        lastTokenId = firstTokenId + length - 1;
        const tokenIdStart = deriveTokenId(offer.id, firstTokenId);
        range = new Range(tokenIdStart.toString(), length.toString(), "0", "0", await assistant.getAddress());
      });

      it("should emit an RangeReserved event", async function () {
        // Reserve a range, testing for the event
        const tx = await offerHandler.connect(assistant).reserveRange(id, length, await assistant.getAddress());

        await expect(tx)
          .to.emit(offerHandler, "RangeReserved")
          .withArgs(
            id,
            offer.sellerId,
            firstTokenId,
            lastTokenId,
            await assistant.getAddress(),
            await assistant.getAddress()
          );

        await expect(tx).to.emit(bosonVoucher, "RangeReserved").withArgs(id, range.toStruct());
      });

      it("should update state", async function () {
        // Get the offer and nextExchangeId before reservation
        [, offerStruct] = await offerHandler.connect(rando).getOffer(id);
        const quantityAvailableBefore = offerStruct.quantityAvailable;
        const nextExchangeIdBefore = await exchangeHandler.getNextExchangeId();

        // Reserve a range
        await offerHandler.connect(assistant).reserveRange(id, length, await assistant.getAddress());

        // Quantity available should be updated
        [, offerStruct] = await offerHandler.connect(rando).getOffer(id);
        const quantityAvailableAfter = offerStruct.quantityAvailable;
        assert.equal(quantityAvailableBefore - quantityAvailableAfter, length, "Quantity available mismatch");

        // nextExchangeId should be updated
        const nextExchangeIdAfter = await exchangeHandler.getNextExchangeId();
        assert.equal(nextExchangeIdAfter - nextExchangeIdBefore, length, "nextExchangeId mismatch");

        // Get range object from the voucher contract
        const returnedRange = Range.fromStruct(await bosonVoucher.getRangeByOfferId(id));
        assert.equal(returnedRange.toString(), range.toString(), "Range mismatch");
      });

      it("it's possible to reserve range even if somebody already committed to", async function () {
        // Deposit seller funds so the commit will succeed
        const sellerPool = BigInt(offer.sellerDeposit) * 2n;
        await fundsHandler.connect(assistant).depositFunds(seller.id, ZeroAddress, sellerPool, { value: sellerPool });

        // Commit to the offer twice
        await exchangeHandler.connect(rando).commitToOffer(await rando.getAddress(), id, { value: price });
        await exchangeHandler.connect(rando).commitToOffer(await rando.getAddress(), id, { value: price });

        // Reserve a range, testing for the event
        await expect(offerHandler.connect(assistant).reserveRange(id, length, await assistant.getAddress()))
          .to.emit(offerHandler, "RangeReserved")
          .withArgs(
            id,
            offer.sellerId,
            firstTokenId + 2,
            lastTokenId + 2,
            await assistant.getAddress(),
            await assistant.getAddress()
          );
      });

      it("It's possible to reserve a range with maximum allowed length", async function () {
        // Create an unlimited offer
        offer.quantityAvailable = MaxUint256.toString();
        await offerHandler
          .connect(assistant)
          .createOffer(offer, offerDates, offerDurations, disputeResolver.id, agentId, offerFeeLimit);

        // Set maximum allowed length
        length = 2n ** 64n - 1n;
        await expect(
          offerHandler.connect(assistant).reserveRange(nextOfferId, length, await assistant.getAddress())
        ).to.emit(offerHandler, "RangeReserved");
      });

      it("Reserving range of unlimited offer does not decrease quantity available", async function () {
        // Create an unlimited offer
        offer.quantityAvailable = MaxUint256.toString();
        await offerHandler
          .connect(assistant)
          .createOffer(offer, offerDates, offerDurations, disputeResolver.id, agentId, offerFeeLimit);

        // Get the offer quantity available before reservation
        [, offerStruct] = await offerHandler.connect(rando).getOffer(nextOfferId);
        const quantityAvailableBefore = offerStruct.quantityAvailable;

        // Reserve a range
        await offerHandler.connect(assistant).reserveRange(nextOfferId, length, await assistant.getAddress());

        // Quantity available should not change
        [, offerStruct] = await offerHandler.connect(rando).getOffer(nextOfferId);
        const quantityAvailableAfter = offerStruct.quantityAvailable;
        assert.equal(
          quantityAvailableBefore.toString(),
          quantityAvailableAfter.toString(),
          "Quantity available mismatch"
        );
      });

      context("Owner range is contract", async function () {
        beforeEach(async function () {
          range.owner = await bosonVoucher.getAddress();
        });

        it("should emit an RangeReserved event", async function () {
          // Reserve a range, testing for the event
          const tx = await offerHandler.connect(assistant).reserveRange(id, length, await bosonVoucher.getAddress());

          await expect(tx)
            .to.emit(offerHandler, "RangeReserved")
            .withArgs(
              id,
              offer.sellerId,
              firstTokenId,
              lastTokenId,
              await bosonVoucher.getAddress(),
              await assistant.getAddress()
            );

          await expect(tx).to.emit(bosonVoucher, "RangeReserved").withArgs(id, range.toStruct());
        });

        it("should update state", async function () {
          // Get the offer and nextExchangeId before reservation
          [, offerStruct] = await offerHandler.connect(rando).getOffer(id);
          const quantityAvailableBefore = offerStruct.quantityAvailable;
          const nextExchangeIdBefore = await exchangeHandler.getNextExchangeId();

          // Reserve a range
          await offerHandler.connect(assistant).reserveRange(id, length, await bosonVoucher.getAddress());

          // Quantity available should be updated
          [, offerStruct] = await offerHandler.connect(rando).getOffer(id);
          const quantityAvailableAfter = offerStruct.quantityAvailable;
          assert.equal(quantityAvailableBefore - quantityAvailableAfter, length, "Quantity available mismatch");

          // nextExchangeId should be updated
          const nextExchangeIdAfter = await exchangeHandler.getNextExchangeId();
          assert.equal(nextExchangeIdAfter - nextExchangeIdBefore, length, "nextExchangeId mismatch");

          // Get range object from the voucher contract
          const returnedRange = Range.fromStruct(await bosonVoucher.getRangeByOfferId(id));
          assert.equal(returnedRange.toString(), range.toString(), "Range mismatch");
        });
      });

      context("💔 Revert Reasons", async function () {
        it("The offers region of protocol is paused", async function () {
          // Pause the offers region of the protocol
          await pauseHandler.connect(pauser).pause([PausableRegion.Offers]);

          // Attempt to reserve a range, expecting revert
          await expect(
            offerHandler.connect(assistant).reserveRange(id, length, await assistant.getAddress())
          ).to.revertedWithCustomError(bosonErrors, RevertReasons.REGION_PAUSED);
        });

        it("The exchanges region of protocol is paused", async function () {
          // Pause the exchanges region of the protocol
          await pauseHandler.connect(pauser).pause([PausableRegion.Exchanges]);

          // Attempt to reserve a range, expecting revert
          await expect(
            offerHandler.connect(assistant).reserveRange(id, length, await assistant.getAddress())
          ).to.revertedWithCustomError(bosonErrors, RevertReasons.REGION_PAUSED);
        });

        it("Offer does not exist", async function () {
          // Set invalid id
          id = "444";

          // Attempt to reserve a range, expecting revert
          await expect(
            offerHandler.connect(assistant).reserveRange(id, length, await assistant.getAddress())
          ).to.revertedWithCustomError(bosonErrors, RevertReasons.NO_SUCH_OFFER);

          // Set invalid id
          id = "0";

          // Attempt to reserve a range, expecting revert
          await expect(
            offerHandler.connect(assistant).reserveRange(id, length, await assistant.getAddress())
          ).to.revertedWithCustomError(bosonErrors, RevertReasons.NO_SUCH_OFFER);
        });

        it("Offer already voided", async function () {
          // Void the offer first
          await offerHandler.connect(assistant).voidOffer(id);

          // Attempt to reserve a range, expecting revert
          await expect(
            offerHandler.connect(assistant).reserveRange(id, length, await assistant.getAddress())
          ).to.revertedWithCustomError(bosonErrors, RevertReasons.OFFER_HAS_BEEN_VOIDED);
        });

        it("Caller is not seller", async function () {
          // caller is not the assistant of any seller
          // Attempt to reserve a range, expecting revert
          await expect(
            offerHandler.connect(rando).reserveRange(id, length, await assistant.getAddress())
          ).to.revertedWithCustomError(bosonErrors, RevertReasons.NOT_ASSISTANT);

          // caller is an assistant of another seller
          // Create a valid seller, then set fields in tests directly
          seller = mockSeller(
            await rando.getAddress(),
            await rando.getAddress(),
            ZeroAddress,
            await rando.getAddress()
          );

          // AuthToken
          emptyAuthToken = mockAuthToken();
          expect(emptyAuthToken.isValid()).is.true;
          await accountHandler.connect(rando).createSeller(seller, emptyAuthToken, voucherInitValues);

          // Attempt to reserve a range, expecting revert
          await expect(
            offerHandler.connect(rando).reserveRange(id, length, await assistant.getAddress())
          ).to.revertedWithCustomError(bosonErrors, RevertReasons.NOT_ASSISTANT);
        });

        it("Range length is zero", async function () {
          // Set length to zero
          length = 0;

          // Attempt to reserve a range, expecting revert
          await expect(
            offerHandler.connect(assistant).reserveRange(id, length, await assistant.getAddress())
          ).to.revertedWithCustomError(bosonErrors, RevertReasons.INVALID_RANGE_LENGTH);
        });

        it("Range length is greater than quantity available", async function () {
          // Set length to zero
          length = Number(offer.quantityAvailable) + 1;

          // Attempt to reserve a range, expecting revert
          await expect(
            offerHandler.connect(assistant).reserveRange(id, length, await assistant.getAddress())
          ).to.revertedWithCustomError(bosonErrors, RevertReasons.INVALID_RANGE_LENGTH);
        });

        it("Range length is greater than maximum allowed range length", async function () {
          // Create an unlimited offer
          offer.quantityAvailable = MaxUint256.toString();
          await offerHandler
            .connect(assistant)
            .createOffer(offer, offerDates, offerDurations, disputeResolver.id, agentId, offerFeeLimit);

          // Set length to more than maximum allowed range length
          length = 2n ** 64n;

          // Attempt to reserve a range, expecting revert
          await expect(
            offerHandler.connect(assistant).reserveRange(nextOfferId, length, await assistant.getAddress())
          ).to.revertedWithCustomError(bosonErrors, RevertReasons.INVALID_RANGE_LENGTH);
        });

        it("Call to BosonVoucher.reserveRange() reverts", async function () {
          // Reserve a range
          await offerHandler.connect(assistant).reserveRange(id, length, await assistant.getAddress());

          // Attempt to reserve the same range again, expecting revert
          await expect(
            offerHandler.connect(assistant).reserveRange(id, length, await assistant.getAddress())
          ).to.revertedWithCustomError(bosonErrors, RevertReasons.OFFER_RANGE_ALREADY_RESERVED);
        });

        it("_to address isn't contract address or contract owner address", async function () {
          // Try to reserve range for rando address, it should fail
          await expect(
            offerHandler.connect(assistant).reserveRange(id, length, await rando.getAddress())
          ).to.be.revertedWithCustomError(bosonErrors, RevertReasons.INVALID_TO_ADDRESS);
        });
      });
    });

    context("👉 getOffer()", async function () {
      beforeEach(async function () {
        // Create an offer
        await offerHandler
          .connect(assistant)
          .createOffer(offer, offerDates, offerDurations, disputeResolver.id, agentId, offerFeeLimit);

        // id of the current offer and increment nextOfferId
        id = nextOfferId++;
      });

      it("should return true for exists if offer is found", async function () {
        // Get the exists flag
        [exists] = await offerHandler.connect(rando).getOffer(id);

        // Validate
        expect(exists).to.be.true;
      });

      it("should return false for exists if offer is not found", async function () {
        // Get the exists flag
        [exists] = await offerHandler.connect(rando).getOffer(invalidOfferId);

        // Validate
        expect(exists).to.be.false;
      });

      it("should return the details of the offer as a struct if found", async function () {
        // Get the offer as a struct
        [, offerStruct, offerDatesStruct, offerDurationsStruct] = await offerHandler.connect(rando).getOffer(id);

        // Parse into entities
        offer = Offer.fromStruct(offerStruct);
        offerDates = OfferDates.fromStruct(offerDatesStruct);
        offerDurations = OfferDurations.fromStruct(offerDurationsStruct);
        disputeResolutionTerms = DisputeResolutionTerms.fromStruct(disputeResolutionTermsStruct);

        // Validate
        expect(offer.isValid()).to.be.true;
        expect(offerDates.isValid()).to.be.true;
        expect(offerDurations.isValid()).to.be.true;
        expect(disputeResolutionTerms.isValid()).to.be.true;
      });
    });

    context("👉 getNextOfferId()", async function () {
      beforeEach(async function () {
        // Create an offer
        await offerHandler
          .connect(assistant)
          .createOffer(offer, offerDates, offerDurations, disputeResolver.id, agentId, offerFeeLimit);

        // id of the current offer and increment nextOfferId
        id = nextOfferId++;
      });

      it("should return the next offer id", async function () {
        // What we expect the next offer id to be
        expected = nextOfferId;

        // Get the next offer id
        nextOfferId = await offerHandler.connect(rando).getNextOfferId();

        // Verify expectation
        expect(nextOfferId.toString() == expected).to.be.true;
      });

      it("should be incremented after an offer is created", async function () {
        // Create another offer
        await offerHandler
          .connect(assistant)
          .createOffer(offer, offerDates, offerDurations, disputeResolver.id, agentId, offerFeeLimit);

        // What we expect the next offer id to be
        expected = ++nextOfferId;

        // Get the next offer id
        nextOfferId = await offerHandler.connect(rando).getNextOfferId();

        // Verify expectation
        expect(nextOfferId.toString() == expected).to.be.true;
      });

      it("should not be incremented when only getNextOfferId is called", async function () {
        // What we expect the next offer id to be
        expected = nextOfferId;

        // Get the next offer id
        nextOfferId = await offerHandler.connect(rando).getNextOfferId();

        // Verify expectation
        expect(nextOfferId.toString() == expected).to.be.true;

        // Call again
        nextOfferId = await offerHandler.connect(rando).getNextOfferId();

        // Verify expectation
        expect(nextOfferId.toString() == expected).to.be.true;
      });
    });

    context("👉 isOfferVoided()", async function () {
      beforeEach(async function () {
        // Create an offer
        await offerHandler
          .connect(assistant)
          .createOffer(offer, offerDates, offerDurations, disputeResolver.id, agentId, offerFeeLimit);

        // id of the current offer and increment nextOfferId
        id = nextOfferId++;
      });

      it("should return true for exists if offer is found, regardless of voided status", async function () {
        // Get the exists flag
        [exists] = await offerHandler.connect(rando).isOfferVoided(id);

        // Validate
        expect(exists).to.be.true;

        // Void offer
        await offerHandler.connect(assistant).voidOffer(id);

        // Get the exists flag
        [exists] = await offerHandler.connect(rando).isOfferVoided(id);

        // Validate
        expect(exists).to.be.true;
      });

      it("should return false for exists if offer is not found", async function () {
        // Get the exists flag
        [exists] = await offerHandler.connect(rando).isOfferVoided(invalidOfferId);

        // Validate
        expect(exists).to.be.false;
      });

      it("should return the value as a bool if found", async function () {
        // Get the offer as a struct
        [, voided] = await offerHandler.connect(rando).isOfferVoided(id);

        // Validate
        expect(typeof voided === "boolean").to.be.true;
      });
    });
  });

  // All supported methods - batch offers
  context("📋 Offer Handler Methods - BATCH", async function () {
    let offers = [];
    let offerStructs = [];
    let agentIds;
    let offerFeeLimits = [];

    // Make empty seller list, so every seller is allowed
    sellerAllowList = [];

    beforeEach(async function () {
      agentId = "0";
      agentIds = [];

      // create a seller
      // Required constructor params
      id = sellerId = nextAccountId = "1"; // argument sent to contract for createSeller will be ignored

      // Create a valid seller, then set fields in tests directly
      seller = mockSeller(
        await assistant.getAddress(),
        await admin.getAddress(),
        clerk.address,
        await treasury.getAddress()
      );
      expect(seller.isValid()).is.true;

      // VoucherInitValues
      voucherInitValues = mockVoucherInitValues();
      expect(voucherInitValues.isValid()).is.true;

      // AuthToken
      emptyAuthToken = mockAuthToken();
      expect(emptyAuthToken.isValid()).is.true;
      await accountHandler.connect(admin).createSeller(seller, emptyAuthToken, voucherInitValues);

      // Create a valid dispute resolver
      disputeResolver = mockDisputeResolver(
        await assistantDR.getAddress(),
        await adminDR.getAddress(),
        clerkDR.address,
        await treasuryDR.getAddress(),
        true
      );
      expect(disputeResolver.isValid()).is.true;

      // Make empty seller list, so every seller is allowed
      sellerAllowList = [];

      //Create DisputeResolverFee array so offer creation will succeed
      DRFeeNative = "0";
      DRFeeToken = "0";
      disputeResolverFees = [
        new DisputeResolverFee(ZeroAddress, "Native", DRFeeNative),
        new DisputeResolverFee(await bosonToken.getAddress(), "Boson", DRFeeToken),
      ];

      // Register the dispute resolver
      await accountHandler
        .connect(adminDR)
        .createDisputeResolver(disputeResolver, disputeResolverFees, sellerAllowList);

      // Necessary to cover all offers resolution periods
      await configHandler.setMaxResolutionPeriod(oneWeek * 5n);

      // create 5 offers
      offers = [];
      offerStructs = [];
      offerDatesList = [];
      offerDatesStructs = [];
      offerDurationsList = [];
      offerDurationsStructs = [];
      disputeResolverIds = [];
      disputeResolutionTermsList = [];
      disputeResolutionTermsStructs = [];
      offerFeesList = [];
      offerFeesStructs = [];

      for (let i = 0; i < 5; i++) {
        // Mock offer, offerDates and offerDurations
        ({ offer, offerDates, offerDurations, offerFees } = await mockOffer());

        // Set unique offer properties based on index
        offer.id = `${i + 1}`;
        offer.price = parseUnits(`${1.5 + i * 1}`, "ether").toString();
        offer.sellerDeposit = parseUnits(`${0.25 + i * 0.1}`, "ether").toString();
        offer.buyerCancelPenalty = parseUnits(`${0.05 + i * 0.1}`, "ether").toString();
        offer.quantityAvailable = `${(i + 1) * 2}`;

        let now = offerDates.validFrom;
        offerDates.validFrom = validFrom = (BigInt(now) + oneMonth * BigInt(i)).toString();
        offerDates.validUntil = validUntil = (BigInt(now) + oneMonth * 6n * BigInt(i + 1)).toString();

        offerDurations.disputePeriod = disputePeriod = `${BigInt(i + 1) * oneMonth}`;
        offerDurations.voucherValid = voucherValid = `${BigInt(i + 1) * oneMonth}`;
        offerDurations.resolutionPeriod = resolutionPeriod = `${BigInt(i + 1) * oneWeek}`;

        offerFees.protocolFee = applyPercentage(offer.price, protocolFeePercentage);

        // Check if domains are valid
        expect(offer.isValid()).is.true;
        expect(offerDates.isValid()).is.true;
        expect(offerDurations.isValid()).is.true;

        offers.push(offer);
        offerStructs.push(offer.toStruct());

        offerDatesList.push(offerDates);
        offerDatesStructs.push(offerDates.toStruct());

        offerDurationsList.push(offerDurations);
        offerDurationsStructs.push(offerDurations.toStruct());

        offerFeesList.push(offerFees);
        offerFeesStructs.push(offerFees.toStruct());

        agentIds.push(agentId);

        disputeResolverIds.push(disputeResolver.id);
        const disputeResolutionTerms = new DisputeResolutionTerms(
          disputeResolver.id,
          disputeResolver.escalationResponsePeriod,
          DRFeeNative,
          applyPercentage(DRFeeNative, buyerEscalationDepositPercentage)
        );
        disputeResolutionTermsList.push(disputeResolutionTerms);
        disputeResolutionTermsStructs.push(disputeResolutionTerms.toStruct());
      }

      voucherRedeemableFrom = offerDatesList[0].voucherRedeemableFrom;
      voucherRedeemableUntil = offerDatesList[0].voucherRedeemableUntil;

      // change some offers to test different cases
      // offer with boson as an exchange token and unlimited supply
      offers[2].exchangeToken = await bosonToken.getAddress();
      offerFeesList[2].protocolFee = protocolFeeFlatBoson;
      offerFeesStructs[2] = offerFeesList[2].toStruct();
      offers[2].quantityAvailable = MaxUint256.toString();
      offerStructs[2] = offers[2].toStruct();
      disputeResolutionTermsList[2] = new DisputeResolutionTerms(
        disputeResolver.id,
        disputeResolver.escalationResponsePeriod,
        DRFeeToken,
        applyPercentage(DRFeeToken, buyerEscalationDepositPercentage)
      );
      disputeResolutionTermsStructs[2] = disputeResolutionTermsList[2].toStruct();

      // absolute zero offer
      offers[4].price =
        offers[4].sellerDeposit =
        offers[4].buyerCancelPenalty =
        offerFeesList[4].protocolFee =
        offerFeesList[4].agentFee =
          "0";
      offerStructs[4] = offers[4].toStruct();
      disputeResolverIds[4] = "0";
      disputeResolutionTermsList[4] = new DisputeResolutionTerms("0", "0", "0", "0");
      disputeResolutionTermsStructs[4] = disputeResolutionTermsList[4].toStruct();
      offerFeesStructs[4] = offerFeesList[4].toStruct();

<<<<<<< HEAD
      // make offers without limits
      offerFeeLimits = new Array(5).fill(MaxUint256);
=======
      // offer with royalty recipients
      const royaltyRecipientList = new RoyaltyRecipientList([
        new RoyaltyRecipient(other.address, "50", "other"),
        new RoyaltyRecipient(other2.address, "50", "other2"),
      ]);
      await accountHandler.connect(admin).addRoyaltyRecipients(seller.id, royaltyRecipientList.toStruct());
      offers[3].royaltyInfo = [new RoyaltyInfo([other.address, ZeroAddress], ["150", "10"])];
      offerStructs[3] = offers[3].toStruct();
>>>>>>> 32eb99ee
    });

    afterEach(async () => {
      // Reset the accountId iterator
      accountId.next(true);
    });

    context("👉 createOfferBatch()", async function () {
      it("should emit an OfferCreated events for all offers", async function () {
        // Create an offer, testing for the event
        const tx = await offerHandler
          .connect(assistant)
          .createOfferBatch(offers, offerDatesList, offerDurationsList, disputeResolverIds, agentIds, offerFeeLimits);

        await expect(tx)
          .to.emit(offerHandler, "OfferCreated")
          .withArgs(
            "1",
            offer.sellerId,
            compareOfferStructs.bind(offerStructs[0]),
            offerDatesStructs[0],
            offerDurationsStructs[0],
            disputeResolutionTermsStructs[0],
            offerFeesStructs[0],
            agentIds[0],
            await assistant.getAddress()
          );

        await expect(tx)
          .to.emit(offerHandler, "OfferCreated")
          .withArgs(
            "2",
            offer.sellerId,
            compareOfferStructs.bind(offerStructs[1]),
            offerDatesStructs[1],
            offerDurationsStructs[1],
            disputeResolutionTermsStructs[1],
            offerFeesStructs[1],
            agentIds[1],
            await assistant.getAddress()
          );

        await expect(tx)
          .to.emit(offerHandler, "OfferCreated")
          .withArgs(
            "3",
            offer.sellerId,
            compareOfferStructs.bind(offerStructs[2]),
            offerDatesStructs[2],
            offerDurationsStructs[2],
            disputeResolutionTermsStructs[2],
            offerFeesStructs[2],
            agentIds[2],
            await assistant.getAddress()
          );

        await expect(tx)
          .to.emit(offerHandler, "OfferCreated")
          .withArgs(
            "4",
            offer.sellerId,
            compareOfferStructs.bind(offerStructs[3]),
            offerDatesStructs[3],
            offerDurationsStructs[3],
            disputeResolutionTermsStructs[3],
            offerFeesStructs[3],
            agentIds[3],
            await assistant.getAddress()
          );

        await expect(tx)
          .to.emit(offerHandler, "OfferCreated")
          .withArgs(
            "5",
            offer.sellerId,
            compareOfferStructs.bind(offerStructs[4]),
            offerDatesStructs[4],
            offerDurationsStructs[4],
            disputeResolutionTermsStructs[4],
            offerFeesStructs[4],
            agentIds[4],
            await assistant.getAddress()
          );
      });

      it("should update state", async function () {
        // Create an offers
        await offerHandler
          .connect(assistant)
          .createOfferBatch(offers, offerDatesList, offerDurationsList, disputeResolverIds, agentIds, offerFeeLimits);

        for (let i = 0; i < 5; i++) {
          // Get the offer as a struct
          [, offerStruct, offerDatesStruct, offerDurationsStruct, disputeResolutionTermsStruct] = await offerHandler
            .connect(rando)
            .getOffer(`${i + 1}`);

          // Parse into entities
          let returnedOffer = Offer.fromStruct(offerStruct);
          let returnedOfferDates = OfferDates.fromStruct(offerDatesStruct);
          let returnedOfferDurations = OfferDurations.fromStruct(offerDurationsStruct);
          let returnedDisputeResolutionTermsStruct = DisputeResolutionTerms.fromStruct(disputeResolutionTermsStruct);

          // Returned values should match the input in createOfferBatch
          for ([key, value] of Object.entries(offers[i])) {
            expect(JSON.stringify(returnedOffer[key]) === JSON.stringify(value)).is.true;
          }
          for ([key, value] of Object.entries(offerDatesList[i])) {
            expect(JSON.stringify(returnedOfferDates[key]) === JSON.stringify(value)).is.true;
          }
          for ([key, value] of Object.entries(offerDurationsList[i])) {
            expect(JSON.stringify(returnedOfferDurations[key]) === JSON.stringify(value)).is.true;
          }
          for ([key, value] of Object.entries(disputeResolutionTermsList[i])) {
            expect(JSON.stringify(returnedDisputeResolutionTermsStruct[key]) === JSON.stringify(value)).is.true;
          }

          [exists, returnedAgentId] = await offerHandler.getAgentIdByOffer(`${i + 1}`);
          expect(exists).to.be.false; // offer is without agent
        }
      });

      it("should ignore any provided id and assign the next available", async function () {
        offers[0].id = "444";
        offers[1].id = "555";
        offers[2].id = "666";
        offers[3].id = "777";
        offers[4].id = "888";

        // Create an offer, testing for the event
        const tx = await offerHandler
          .connect(assistant)
          .createOfferBatch(offers, offerDatesList, offerDurationsList, disputeResolverIds, agentIds, offerFeeLimits);

        await expect(tx)
          .to.emit(offerHandler, "OfferCreated")
          .withArgs(
            "1",
            offer.sellerId,
            compareOfferStructs.bind(offerStructs[0]),
            offerDatesStructs[0],
            offerDurationsStructs[0],
            disputeResolutionTermsStructs[0],
            offerFeesStructs[0],
            agentIds[0],
            await assistant.getAddress()
          );

        await expect(tx)
          .to.emit(offerHandler, "OfferCreated")
          .withArgs(
            "2",
            offer.sellerId,
            compareOfferStructs.bind(offerStructs[1]),
            offerDatesStructs[1],
            offerDurationsStructs[1],
            disputeResolutionTermsStructs[1],
            offerFeesStructs[1],
            agentIds[1],
            await assistant.getAddress()
          );

        await expect(tx)
          .to.emit(offerHandler, "OfferCreated")
          .withArgs(
            "3",
            offer.sellerId,
            compareOfferStructs.bind(offerStructs[2]),
            offerDatesStructs[2],
            offerDurationsStructs[2],
            disputeResolutionTermsStructs[2],
            offerFeesStructs[2],
            agentIds[2],
            await assistant.getAddress()
          );

        await expect(tx)
          .to.emit(offerHandler, "OfferCreated")
          .withArgs(
            "4",
            offer.sellerId,
            compareOfferStructs.bind(offerStructs[3]),
            offerDatesStructs[3],
            offerDurationsStructs[3],
            disputeResolutionTermsStructs[3],
            offerFeesStructs[3],
            agentIds[3],
            await assistant.getAddress()
          );

        await expect(tx)
          .to.emit(offerHandler, "OfferCreated")
          .withArgs(
            "5",
            offer.sellerId,
            compareOfferStructs.bind(offerStructs[4]),
            offerDatesStructs[4],
            offerDurationsStructs[4],
            disputeResolutionTermsStructs[4],
            offerFeesStructs[4],
            agentIds[4],
            await assistant.getAddress()
          );

        for (let i = 0; i < 5; i++) {
          // wrong offer id should not exist
          [exists] = await offerHandler.connect(rando).getOffer(offers[i].id);
          expect(exists).to.be.false;

          // next offer id should exist
          [exists] = await offerHandler.connect(rando).getOffer(`${i + 1}`);
          expect(exists).to.be.true;
        }
      });

      it("should ignore any provided seller and assign seller id of msg.sender", async function () {
        // set some other sellerId
        offers[0].sellerId = "123";
        offers[1].sellerId = "234";
        offers[2].sellerId = "345";
        offers[3].sellerId = "456";
        offers[4].sellerId = "567";

        // Create an offer, testing for the event
        const tx = await offerHandler
          .connect(assistant)
          .createOfferBatch(offers, offerDatesList, offerDurationsList, disputeResolverIds, agentIds, offerFeeLimits);

        await expect(tx)
          .to.emit(offerHandler, "OfferCreated")
          .withArgs(
            "1",
            sellerId,
            compareOfferStructs.bind(offerStructs[0]),
            offerDatesStructs[0],
            offerDurationsStructs[0],
            disputeResolutionTermsStructs[0],
            offerFeesStructs[0],
            agentIds[0],
            await assistant.getAddress()
          );

        await expect(tx)
          .to.emit(offerHandler, "OfferCreated")
          .withArgs(
            "2",
            sellerId,
            compareOfferStructs.bind(offerStructs[1]),
            offerDatesStructs[1],
            offerDurationsStructs[1],
            disputeResolutionTermsStructs[1],
            offerFeesStructs[1],
            agentIds[1],
            await assistant.getAddress()
          );

        await expect(tx)
          .to.emit(offerHandler, "OfferCreated")
          .withArgs(
            "3",
            sellerId,
            compareOfferStructs.bind(offerStructs[2]),
            offerDatesStructs[2],
            offerDurationsStructs[2],
            disputeResolutionTermsStructs[2],
            offerFeesStructs[2],
            agentIds[2],
            await assistant.getAddress()
          );

        await expect(tx)
          .to.emit(offerHandler, "OfferCreated")
          .withArgs(
            "4",
            sellerId,
            compareOfferStructs.bind(offerStructs[3]),
            offerDatesStructs[3],
            offerDurationsStructs[3],
            disputeResolutionTermsStructs[3],
            offerFeesStructs[3],
            agentIds[3],
            await assistant.getAddress()
          );

        await expect(tx)
          .to.emit(offerHandler, "OfferCreated")
          .withArgs(
            "5",
            sellerId,
            compareOfferStructs.bind(offerStructs[4]),
            offerDatesStructs[4],
            offerDurationsStructs[4],
            disputeResolutionTermsStructs[4],
            offerFeesStructs[4],
            agentIds[4],
            await assistant.getAddress()
          );
      });

      it("Should allow creation of an offer if DR has a sellerAllowList and seller is on it", async function () {
        // Create new seller so sellerAllowList can have an entry
        seller = mockSeller(await rando.getAddress(), await rando.getAddress(), ZeroAddress, await rando.getAddress());

        await accountHandler.connect(rando).createSeller(seller, emptyAuthToken, voucherInitValues);

        allowedSellersToAdd = ["3"];
        await accountHandler.connect(adminDR).addSellersToAllowList(disputeResolver.id, allowedSellersToAdd);

        // Attempt to Create an offer, expecting revert
        await expect(
          offerHandler
            .connect(assistant)
            .createOfferBatch(offers, offerDatesList, offerDurationsList, disputeResolverIds, agentIds, offerFeeLimits)
        ).to.revertedWithCustomError(bosonErrors, RevertReasons.SELLER_NOT_APPROVED);

        // add seller to allow list
        allowedSellersToAdd = ["1"]; // existing seller is "1", DR is "2", new seller is "3"
        await accountHandler.connect(adminDR).addSellersToAllowList(disputeResolver.id, allowedSellersToAdd);

        // Create an offer, testing for the event
        await expect(
          offerHandler
            .connect(assistant)
            .createOfferBatch(offers, offerDatesList, offerDurationsList, disputeResolverIds, agentIds, offerFeeLimits)
        ).to.emit(offerHandler, "OfferCreated");
      });

      context("💔 Revert Reasons", async function () {
        it("The offers region of protocol is paused", async function () {
          // Pause the offers region of the protocol
          await pauseHandler.connect(pauser).pause([PausableRegion.Offers]);

          // Attempt to create offer batch, expecting revert
          await expect(
            offerHandler
              .connect(assistant)
              .createOfferBatch(
                offers,
                offerDatesList,
                offerDurationsList,
                disputeResolverIds,
                agentIds,
                offerFeeLimits
              )
          ).to.revertedWithCustomError(bosonErrors, RevertReasons.REGION_PAUSED);
        });

        it("Caller not assistant of any seller", async function () {
          // Attempt to Create an offer, expecting revert
          await expect(
            offerHandler
              .connect(rando)
              .createOfferBatch(
                offers,
                offerDatesList,
                offerDurationsList,
                disputeResolverIds,
                agentIds,
                offerFeeLimits
              )
          ).to.revertedWithCustomError(bosonErrors, RevertReasons.NOT_ASSISTANT);
        });

        it("Valid from date is greater than valid until date in some offer", async function () {
          // Reverse the from and until dates
          offerDatesList[4].validFrom = (BigInt(Date.now()) + oneMonth * 6n).toString(); // 6 months from now
          offerDatesList[4].validUntil = BigInt(Date.now()).toString(); // now

          // Attempt to Create an offer, expecting revert
          await expect(
            offerHandler
              .connect(assistant)
              .createOfferBatch(
                offers,
                offerDatesList,
                offerDurationsList,
                disputeResolverIds,
                agentIds,
                offerFeeLimits
              )
          ).to.revertedWithCustomError(bosonErrors, RevertReasons.OFFER_PERIOD_INVALID);
        });

        it("Valid until date is not in the future in some offer", async function () {
          let now = offerDatesList[0].validFrom;

          // set validFrom date in the past
          offerDatesList[0].validFrom = (BigInt(now) - oneMonth * 6n).toString(); // 6 months ago

          // set valid until > valid from
          offerDatesList[0].validUntil = (BigInt(now) - oneMonth).toString(); // 1 month ago

          // Attempt to Create an offer, expecting revert
          await expect(
            offerHandler
              .connect(assistant)
              .createOfferBatch(
                offers,
                offerDatesList,
                offerDurationsList,
                disputeResolverIds,
                agentIds,
                offerFeeLimits
              )
          ).to.revertedWithCustomError(bosonErrors, RevertReasons.OFFER_PERIOD_INVALID);
        });

        it("Buyer cancel penalty is greater than price", async function () {
          // Set buyer cancel penalty higher than offer price
          offers[0].buyerCancelPenalty = (BigInt(offers[0].price) + 10n).toString();

          // Attempt to Create an offer, expecting revert
          await expect(
            offerHandler
              .connect(assistant)
              .createOfferBatch(
                offers,
                offerDatesList,
                offerDurationsList,
                disputeResolverIds,
                agentIds,
                offerFeeLimits
              )
          ).to.revertedWithCustomError(bosonErrors, RevertReasons.OFFER_PENALTY_INVALID);
        });

        it("No offer cannot be voided at the time of the creation", async function () {
          // Set voided flag to true
          offers[1].voided = true;

          // Attempt to Create an offer, expecting revert
          await expect(
            offerHandler
              .connect(assistant)
              .createOfferBatch(
                offers,
                offerDatesList,
                offerDurationsList,
                disputeResolverIds,
                agentIds,
                offerFeeLimits
              )
          ).to.revertedWithCustomError(bosonErrors, RevertReasons.OFFER_MUST_BE_ACTIVE);
        });

        it("Dispute valid duration is 0 for some offer", async function () {
          // Set dispute valid duration to 0
          offerDurationsList[2].resolutionPeriod = "0";

          // Attempt to Create an offer, expecting revert
          await expect(
            offerHandler
              .connect(assistant)
              .createOfferBatch(
                offers,
                offerDatesList,
                offerDurationsList,
                disputeResolverIds,
                agentIds,
                offerFeeLimits
              )
          ).to.revertedWithCustomError(bosonErrors, RevertReasons.INVALID_RESOLUTION_PERIOD);
        });

        it("For some offer, both voucher expiration date and voucher expiration period are defined", async function () {
          // Set both voucherRedeemableUntil and voucherValid
          offerDatesList[2].voucherRedeemableUntil =
            BigInt(offerDatesList[2].voucherRedeemableFrom) + oneMonth.toString();
          offerDurationsList[2].voucherValid = oneMonth.toString();

          // Attempt to Create an offer, expecting revert
          await expect(
            offerHandler
              .connect(assistant)
              .createOfferBatch(
                offers,
                offerDatesList,
                offerDurationsList,
                disputeResolverIds,
                agentIds,
                offerFeeLimits
              )
          ).to.revertedWithCustomError(bosonErrors, RevertReasons.AMBIGUOUS_VOUCHER_EXPIRY);
        });

        it("For some offer, neither of voucher expiration date and voucher expiration period are defined", async function () {
          // Set both voucherRedeemableUntil and voucherValid to "0"
          offerDatesList[1].voucherRedeemableUntil = "0";
          offerDurationsList[1].voucherValid = "0";

          // Attempt to Create an offer, expecting revert
          await expect(
            offerHandler
              .connect(assistant)
              .createOfferBatch(
                offers,
                offerDatesList,
                offerDurationsList,
                disputeResolverIds,
                agentIds,
                offerFeeLimits
              )
          ).to.revertedWithCustomError(bosonErrors, RevertReasons.AMBIGUOUS_VOUCHER_EXPIRY);
        });

        it("For some offer, voucher redeemable period is fixed, but it ends before it starts", async function () {
          // Set both voucherRedeemableUntil that is less than voucherRedeemableFrom
          offerDatesList[0].voucherRedeemableUntil = (BigInt(offerDatesList[0].voucherRedeemableFrom) - 10n).toString();
          offerDurationsList[0].voucherValid = "0";

          // Attempt to Create an offer, expecting revert
          await expect(
            offerHandler
              .connect(assistant)
              .createOfferBatch(
                offers,
                offerDatesList,
                offerDurationsList,
                disputeResolverIds,
                agentIds,
                offerFeeLimits
              )
          ).to.revertedWithCustomError(bosonErrors, RevertReasons.REDEMPTION_PERIOD_INVALID);
        });

        it("For some offer, voucher redeemable period is fixed, but it ends before offer expires", async function () {
          // Set both voucherRedeemableUntil that is more than voucherRedeemableFrom but less than validUntil
          offerDatesList[2].voucherRedeemableFrom = "0";
          offerDatesList[2].voucherRedeemableUntil = (Number(offerDatesList[2].validUntil) - 10).toString();
          offerDurationsList[2].voucherValid = "0";

          // Attempt to Create an offer, expecting revert
          await expect(
            offerHandler
              .connect(assistant)
              .createOfferBatch(
                offers,
                offerDatesList,
                offerDurationsList,
                disputeResolverIds,
                agentIds,
                offerFeeLimits
              )
          ).to.revertedWithCustomError(bosonErrors, RevertReasons.REDEMPTION_PERIOD_INVALID);
        });

        it("For some offer, Dispute period is less than minimum dispute period", async function () {
          // Set dispute period to less than minDisputePeriod (oneWeek)
          offerDurationsList[1].disputePeriod = BigInt(oneWeek - 1000n).toString();

          // Attempt to Create an offer, expecting revert
          await expect(
            offerHandler
              .connect(assistant)
              .createOfferBatch(
                offers,
                offerDatesList,
                offerDurationsList,
                disputeResolverIds,
                agentIds,
                offerFeeLimits
              )
          ).to.revertedWithCustomError(bosonErrors, RevertReasons.INVALID_DISPUTE_PERIOD);
        });

        it("For some offer, resolution period is less than minimum dispute period", async function () {
          // Set resolution duration period to less than minResolutionPeriod (oneWeek)
          offerDurationsList[0].resolutionPeriod = (oneWeek - 10n).toString();

          // Attempt to Create an offer, expecting revert
          await expect(
            offerHandler
              .connect(assistant)
              .createOfferBatch(
                offers,
                offerDatesList,
                offerDurationsList,
                disputeResolverIds,
                agentIds,
                offerFeeLimits
              )
          ).to.revertedWithCustomError(bosonErrors, RevertReasons.INVALID_RESOLUTION_PERIOD);
        });

        it("For some offer, available quantity is set to zero", async function () {
          // Set available quantity to 0
          offers[2].quantityAvailable = "0";

          // Attempt to Create an offer, expecting revert
          await expect(
            offerHandler
              .connect(assistant)
              .createOfferBatch(
                offers,
                offerDatesList,
                offerDurationsList,
                disputeResolverIds,
                agentIds,
                offerFeeLimits
              )
          ).to.revertedWithCustomError(bosonErrors, RevertReasons.INVALID_QUANTITY_AVAILABLE);
        });

        it("For some offer, dispute resolver wallet is not registered", async function () {
          // Set some address that is not registered as a dispute resolver
          disputeResolverIds[1] = "16";

          // Attempt to Create an offer, expecting revert
          await expect(
            offerHandler
              .connect(assistant)
              .createOfferBatch(
                offers,
                offerDatesList,
                offerDurationsList,
                disputeResolverIds,
                agentIds,
                offerFeeLimits
              )
          ).to.revertedWithCustomError(bosonErrors, RevertReasons.INVALID_DISPUTE_RESOLVER);
        });

        // TODO - revisit when account deactivations are supported
        it.skip("For some offer, dispute resolver is not active", async function () {
          // create another dispute resolver, but don't activate it
          disputeResolver = mockDisputeResolver(
            await rando.getAddress(),
            await rando.getAddress(),
            ZeroAddress,
            await rando.getAddress(),
            false
          );
          await accountHandler
            .connect(rando)
            .createDisputeResolver(disputeResolver, disputeResolverFees, sellerAllowList);

          // Set some address that is not registered as a dispute resolver
          disputeResolverIds[2] = ++nextAccountId;

          // Attempt to Create offers, expecting revert
          await expect(
            offerHandler
              .connect(assistant)
              .createOfferBatch(
                offers,
                offerDatesList,
                offerDurationsList,
                disputeResolverIds,
                agentIds,
                offerFeeLimits
              )
          ).to.revertedWithCustomError(bosonErrors, RevertReasons.INVALID_DISPUTE_RESOLVER);

          // after activation it should be possible to create the offer
          await accountHandler.connect(deployer).activateDisputeResolver(nextAccountId);

          // Create offers, test event
          await expect(
            offerHandler
              .connect(assistant)
              .createOfferBatch(
                offers,
                offerDatesList,
                offerDurationsList,
                disputeResolverIds,
                agentIds,
                offerFeeLimits
              )
          ).to.emit(offerHandler, "OfferCreated");
        });

        it("For some absolute zero offer, specified dispute resolver is not registered", async function () {
          // Prepare an absolute zero offer, but specify dispute resolver
          offers[2].price = offers[2].sellerDeposit = offers[2].buyerCancelPenalty = "0";
          disputeResolverIds[2] = "16";

          // Attempt to Create offers, expecting revert
          await expect(
            offerHandler
              .connect(assistant)
              .createOfferBatch(
                offers,
                offerDatesList,
                offerDurationsList,
                disputeResolverIds,
                agentIds,
                offerFeeLimits
              )
          ).to.revertedWithCustomError(bosonErrors, RevertReasons.INVALID_DISPUTE_RESOLVER);
        });

        // TODO - revisit when account deactivations are supported
        it.skip("For some absolute zero offer, specified dispute resolver is not active", async function () {
          // create another dispute resolver, but don't activate it
          disputeResolver = mockDisputeResolver(
            await rando.getAddress(),
            await rando.getAddress(),
            ZeroAddress,
            await rando.getAddress(),
            false
          );
          await accountHandler
            .connect(rando)
            .createDisputeResolver(disputeResolver, disputeResolverFees, sellerAllowList);

          // Prepare an absolute zero offer, but specify dispute resolver
          offers[1].price = offers[1].sellerDeposit = offers[1].buyerCancelPenalty = "0";
          disputeResolverIds[1] = ++nextAccountId;

          // Attempt to Create offers, expecting revert
          await expect(
            offerHandler
              .connect(assistant)
              .createOfferBatch(
                offers,
                offerDatesList,
                offerDurationsList,
                disputeResolverIds,
                agentIds,
                offerFeeLimits
              )
          ).to.revertedWithCustomError(bosonErrors, RevertReasons.INVALID_DISPUTE_RESOLVER);

          // after activation it should be possible to create the offer
          await accountHandler.connect(deployer).activateDisputeResolver(nextAccountId);

          // Create offers, test event
          await expect(
            offerHandler
              .connect(assistant)
              .createOfferBatch(
                offers,
                offerDatesList,
                offerDurationsList,
                disputeResolverIds,
                agentIds,
                offerFeeLimits
              )
          ).to.emit(offerHandler, "OfferCreated");
        });

        it("For some offer seller is not on dispute resolver's seller allow list", async function () {
          // Create new seller so sellerAllowList can have an entry
          seller = mockSeller(
            await rando.getAddress(),
            await rando.getAddress(),
            ZeroAddress,
            await rando.getAddress()
          );

          await accountHandler.connect(rando).createSeller(seller, emptyAuthToken, voucherInitValues);

          allowedSellersToAdd = ["3"];
          await accountHandler.connect(adminDR).addSellersToAllowList(disputeResolver.id, allowedSellersToAdd);

          // Attempt to Create an offer, expecting revert
          await expect(
            offerHandler
              .connect(assistant)
              .createOfferBatch(
                offers,
                offerDatesList,
                offerDurationsList,
                disputeResolverIds,
                agentIds,
                offerFeeLimits
              )
          ).to.revertedWithCustomError(bosonErrors, RevertReasons.SELLER_NOT_APPROVED);
        });

        it("For some offer, dispute resolver does not accept fees in the exchange token", async function () {
          // Set some address that is not part of dispute resolver fees
          offers[3].exchangeToken = await rando.getAddress();

          // Attempt to Create offers, expecting revert
          await expect(
            offerHandler
              .connect(assistant)
              .createOfferBatch(
                offers,
                offerDatesList,
                offerDurationsList,
                disputeResolverIds,
                agentIds,
                offerFeeLimits
              )
          ).to.revertedWithCustomError(bosonErrors, RevertReasons.DR_UNSUPPORTED_FEE);
        });

        it("Number of dispute dates does not match the number of offers", async function () {
          // Make dispute dates longer
          offerDatesList.push(new OfferDates(validFrom, validUntil, voucherRedeemableFrom, voucherRedeemableUntil));

          // Attempt to Create an offer, expecting revert
          await expect(
            offerHandler
              .connect(assistant)
              .createOfferBatch(
                offers,
                offerDatesList,
                offerDurationsList,
                disputeResolverIds,
                agentIds,
                offerFeeLimits
              )
          ).to.revertedWithCustomError(bosonErrors, RevertReasons.ARRAY_LENGTH_MISMATCH);

          // Make dispute dates shorter
          offerDatesList = offerDatesList.slice(0, -2);

          // Attempt to Create an offer, expecting revert
          await expect(
            offerHandler
              .connect(assistant)
              .createOfferBatch(
                offers,
                offerDatesList,
                offerDurationsList,
                disputeResolverIds,
                agentIds,
                offerFeeLimits
              )
          ).to.revertedWithCustomError(bosonErrors, RevertReasons.ARRAY_LENGTH_MISMATCH);
        });

        it("Number of dispute durations does not match the number of offers", async function () {
          // Make dispute durations longer
          offerDurationsList.push(new OfferDurations(disputePeriod, voucherValid, resolutionPeriod));

          // Attempt to Create an offer, expecting revert
          await expect(
            offerHandler
              .connect(assistant)
              .createOfferBatch(
                offers,
                offerDatesList,
                offerDurationsList,
                disputeResolverIds,
                agentIds,
                offerFeeLimits
              )
          ).to.revertedWithCustomError(bosonErrors, RevertReasons.ARRAY_LENGTH_MISMATCH);

          // Make dispute durations shorter
          offerDurationsList = offerDurationsList.slice(0, -2);

          // Attempt to Create an offer, expecting revert
          await expect(
            offerHandler
              .connect(assistant)
              .createOfferBatch(
                offers,
                offerDatesList,
                offerDurationsList,
                disputeResolverIds,
                agentIds,
                offerFeeLimits
              )
          ).to.revertedWithCustomError(bosonErrors, RevertReasons.ARRAY_LENGTH_MISMATCH);
        });

        it("Number of dispute resolvers does not match the number of offers", async function () {
          // Make dispute durations longer
          disputeResolverIds.push(disputeResolver.id);

          // Attempt to Create an offer, expecting revert
          await expect(
            offerHandler
              .connect(assistant)
              .createOfferBatch(
                offers,
                offerDatesList,
                offerDurationsList,
                disputeResolverIds,
                agentIds,
                offerFeeLimits
              )
          ).to.revertedWithCustomError(bosonErrors, RevertReasons.ARRAY_LENGTH_MISMATCH);

          // Make dispute durations shorter
          disputeResolverIds = disputeResolverIds.slice(0, -2);

          // Attempt to Create an offer, expecting revert
          await expect(
            offerHandler
              .connect(assistant)
              .createOfferBatch(
                offers,
                offerDatesList,
                offerDurationsList,
                disputeResolverIds,
                agentIds,
                offerFeeLimits
              )
          ).to.revertedWithCustomError(bosonErrors, RevertReasons.ARRAY_LENGTH_MISMATCH);
        });

        it("For some offer, collection does not exist", async function () {
          // Set non existent collection index
          offers[3].collectionIndex = "1";

          // Attempt to Create an offer, expecting revert
          await expect(
            offerHandler
              .connect(assistant)
              .createOfferBatch(
                offers,
                offerDatesList,
                offerDurationsList,
                disputeResolverIds,
                agentIds,
                offerFeeLimits
              )
          ).to.revertedWithCustomError(bosonErrors, RevertReasons.NO_SUCH_COLLECTION);

          // Create a new collection
          const externalId = "Brand1";
          voucherInitValues.collectionSalt = encodeBytes32String(externalId);
          await accountHandler.connect(assistant).createNewCollection(externalId, voucherInitValues);

          // Index "1" exists now, but "2" does not
          offers[3].collectionIndex = "2";

          // Attempt to Create an offer, expecting revert
          await expect(
            offerHandler
              .connect(assistant)
              .createOfferBatch(
                offers,
                offerDatesList,
                offerDurationsList,
                disputeResolverIds,
                agentIds,
                offerFeeLimits
              )
          ).to.revertedWithCustomError(bosonErrors, RevertReasons.NO_SUCH_COLLECTION);
        });

        it("Royalty recipient is not on seller's allow list", async function () {
          // Add royalty info to the offer
          offers[3].royaltyInfo = [new RoyaltyInfo([other.address, rando.address], ["150", "10"])];

          // Create an offer testing for the event
          await expect(
            offerHandler
              .connect(assistant)
              .createOfferBatch(offers, offerDatesList, offerDurationsList, disputeResolverIds, agentIds)
          ).to.revertedWithCustomError(bosonErrors, RevertReasons.INVALID_ROYALTY_RECIPIENT);
        });

        it("Royalty percentage is less than the value decided by the admin", async function () {
          // Add royalty info to the offer
          offers[3].royaltyInfo = [new RoyaltyInfo([other.address, other2.address], ["40", "250"])];

          // Create an offer testing for the event
          await expect(
            offerHandler
              .connect(assistant)
              .createOfferBatch(offers, offerDatesList, offerDurationsList, disputeResolverIds, agentIds)
          ).to.revertedWithCustomError(bosonErrors, RevertReasons.INVALID_ROYALTY_PERCENTAGE);
        });

        it("Total royalty percentage is more than max royalty percentage", async function () {
          // Add royalty info to the offer
          offers[3].royaltyInfo = [new RoyaltyInfo([other.address, other2.address], ["5000", "4000"])];

          // Create an offer testing for the event
          await expect(
            offerHandler
              .connect(assistant)
              .createOfferBatch(offers, offerDatesList, offerDurationsList, disputeResolverIds, agentIds)
          ).to.revertedWithCustomError(bosonErrors, RevertReasons.INVALID_ROYALTY_PERCENTAGE);
        });
      });

      context("When offers have non zero agent ids", async function () {
        beforeEach(async function () {
          nonZeroAgentIds = [];
          agentId = "3";
          offerFeesList = [];
          offerFeesStructs = [];

          // Create an agent: Required constructor params
          agent = mockAgent(await other.getAddress());
          agent.id = agentId;
          expect(agent.isValid()).is.true;
          // Create a valid agent
          await accountHandler.connect(rando).createAgent(agent);

          for (let i = 0; i < 5; i++) {
            // Set updated agent ids
            nonZeroAgentIds.push(agentId);

            // Set updated offerFees
            let protocolFee;
            if (offers[i].exchangeToken == (await bosonToken.getAddress())) {
              protocolFee = protocolFeeFlatBoson;
            } else {
              protocolFee = applyPercentage(offers[i].price, protocolFeePercentage);
            }
            let agentFee = ((BigInt(offers[i].price) * BigInt(agent.feePercentage)) / 10000n).toString();
            offerFees = new OfferFees(protocolFee, agentFee);

            offerFeesList.push(offerFees);
            offerFeesStructs.push(offerFees.toStruct());
          }
        });

        it("should emit an OfferCreated events for all offers with updated agent ids", async function () {
          // Create an offer, testing for the event
          const tx = await offerHandler
            .connect(assistant)
            .createOfferBatch(
              offers,
              offerDatesList,
              offerDurationsList,
              disputeResolverIds,
              nonZeroAgentIds,
              offerFeeLimits
            );

          await expect(tx)
            .to.emit(offerHandler, "OfferCreated")
            .withArgs(
              "1",
              offer.sellerId,
              compareOfferStructs.bind(offerStructs[0]),
              offerDatesStructs[0],
              offerDurationsStructs[0],
              disputeResolutionTermsStructs[0],
              offerFeesStructs[0],
              nonZeroAgentIds[0],
              await assistant.getAddress()
            );

          await expect(tx)
            .to.emit(offerHandler, "OfferCreated")
            .withArgs(
              "2",
              offer.sellerId,
              compareOfferStructs.bind(offerStructs[1]),
              offerDatesStructs[1],
              offerDurationsStructs[1],
              disputeResolutionTermsStructs[1],
              offerFeesStructs[1],
              nonZeroAgentIds[1],
              await assistant.getAddress()
            );

          await expect(tx)
            .to.emit(offerHandler, "OfferCreated")
            .withArgs(
              "3",
              offer.sellerId,
              compareOfferStructs.bind(offerStructs[2]),
              offerDatesStructs[2],
              offerDurationsStructs[2],
              disputeResolutionTermsStructs[2],
              offerFeesStructs[2],
              nonZeroAgentIds[2],
              await assistant.getAddress()
            );

          await expect(tx)
            .to.emit(offerHandler, "OfferCreated")
            .withArgs(
              "4",
              offer.sellerId,
              compareOfferStructs.bind(offerStructs[3]),
              offerDatesStructs[3],
              offerDurationsStructs[3],
              disputeResolutionTermsStructs[3],
              offerFeesStructs[3],
              nonZeroAgentIds[3],
              await assistant.getAddress()
            );

          await expect(tx)
            .to.emit(offerHandler, "OfferCreated")
            .withArgs(
              "5",
              offer.sellerId,
              compareOfferStructs.bind(offerStructs[4]),
              offerDatesStructs[4],
              offerDurationsStructs[4],
              disputeResolutionTermsStructs[4],
              offerFeesStructs[4],
              nonZeroAgentIds[4],
              await assistant.getAddress()
            );
        });

        it("all offer should have an agent assigned", async function () {
          // Create an offer
          await offerHandler
            .connect(assistant)
            .createOfferBatch(
              offers,
              offerDatesList,
              offerDurationsList,
              disputeResolverIds,
              nonZeroAgentIds,
              offerFeeLimits
            );

          for (let i = 1; i < 6; i++) {
            // Check that mapping between agent and offer is correct
            [exists, returnedAgentId] = await offerHandler.getAgentIdByOffer(i);
            expect(exists).to.be.true;
            expect(returnedAgentId).to.eq(agentId, "agent id mismatch");
          }
        });

        context("💔 Revert Reasons", async function () {
          it("Agent does not exist", async function () {
            // Set an agent id that does not exist
            nonZeroAgentIds[1] = "16";

            // Attempt to Create an offer, expecting revert
            await expect(
              offerHandler
                .connect(assistant)
                .createOfferBatch(
                  offers,
                  offerDatesList,
                  offerDurationsList,
                  disputeResolverIds,
                  nonZeroAgentIds,
                  offerFeeLimits
                )
            ).to.revertedWithCustomError(bosonErrors, RevertReasons.NO_SUCH_AGENT);
          });

          it("Sum of agent fee amount and protocol fee amount should be <= than the protocol wide offer fee limit", async function () {
            // Create new agent
            let id = "4"; // argument sent to contract for createAgent will be ignored

            // Create a valid agent, then set fields in tests directly
            agent = mockAgent(await assistant.getAddress());
            agent.id = id;
            agent.feePercentage = "3000"; // 30%
            expect(agent.isValid()).is.true;

            // Create an agent
            await accountHandler.connect(rando).createAgent(agent);

            //Change protocol fee after creating agent
            await configHandler.connect(deployer).setProtocolFeePercentage("1100"); //11%

            nonZeroAgentIds[1] = id;

            // Attempt to Create an offer, expecting revert
            await expect(
              offerHandler
                .connect(assistant)
                .createOfferBatch(
                  offers,
                  offerDatesList,
                  offerDurationsList,
                  disputeResolverIds,
                  nonZeroAgentIds,
                  offerFeeLimits
                )
            ).to.revertedWithCustomError(bosonErrors, RevertReasons.AGENT_FEE_AMOUNT_TOO_HIGH);
          });

          it("Sum of agent fee amount and protocol fee amount should be <= than the seller defined offer fee limit", async function () {
            // Set fee limit below the sum of agent fee and protocol fee
            offerFeeLimits[2] = BigInt(agent.feePercentage) + BigInt(offerFeesList[2].protocolFee) - 1n;

            // Attempt to Create an offer, expecting revert
            await expect(
              offerHandler
                .connect(assistant)
                .createOfferBatch(
                  offers,
                  offerDatesList,
                  offerDurationsList,
                  disputeResolverIds,
                  nonZeroAgentIds,
                  offerFeeLimits
                )
            ).to.revertedWithCustomError(bosonErrors, RevertReasons.TOTAL_FEE_EXCEEDS_LIMIT);
          });
        });
      });
    });

    context("👉 voidOfferBatch()", async function () {
      let offersToVoid;
      beforeEach(async function () {
        sellerId = "1";

        // Create an offer
        await offerHandler
          .connect(assistant)
          .createOfferBatch(offers, offerDatesList, offerDurationsList, disputeResolverIds, agentIds, offerFeeLimits);

        offersToVoid = ["1", "3", "5"];
      });

      it("should emit OfferVoided events", async function () {
        [, offerStruct] = await offerHandler.getOffer(offersToVoid[0]);
        // call getOffer with offerId to check the seller id in the event

        // Void offers, testing for the event
        const tx = await offerHandler.connect(assistant).voidOfferBatch(offersToVoid);
        await expect(tx)
          .to.emit(offerHandler, "OfferVoided")
          .withArgs(offersToVoid[0], offerStruct.sellerId, await assistant.getAddress());

        await expect(tx)
          .to.emit(offerHandler, "OfferVoided")
          .withArgs(offersToVoid[1], offerStruct.sellerId, await assistant.getAddress());

        await expect(tx)
          .to.emit(offerHandler, "OfferVoided")
          .withArgs(offersToVoid[2], offerStruct.sellerId, await assistant.getAddress());
      });

      it("should update state", async function () {
        // Voided field should be initially false
        for (const id of offersToVoid) {
          [, offerStruct] = await offerHandler.getOffer(id);
          expect(offerStruct.voided).is.false;

          // Get the voided status
          [, voided] = await offerHandler.isOfferVoided(id);
          expect(voided).to.be.false;
        }

        // Void offers
        await offerHandler.connect(assistant).voidOfferBatch(offersToVoid);

        for (const id of offersToVoid) {
          // Voided field should be updated
          [, offerStruct] = await offerHandler.getOffer(id);
          expect(offerStruct.voided).is.true;

          // Get the voided status
          [, voided] = await offerHandler.isOfferVoided(id);
          expect(voided).to.be.true;
        }
      });

      context("💔 Revert Reasons", async function () {
        it("The offers region of protocol is paused", async function () {
          // Pause the offers region of the protocol
          await pauseHandler.connect(pauser).pause([PausableRegion.Offers]);

          // Attempt to void offer batch, expecting revert
          await expect(offerHandler.connect(assistant).voidOfferBatch(offersToVoid)).to.revertedWithCustomError(
            bosonErrors,
            RevertReasons.REGION_PAUSED
          );
        });

        it("Offer does not exist", async function () {
          // Set invalid id
          offersToVoid = ["1", "432", "2"];

          // Attempt to void the offer, expecting revert
          await expect(offerHandler.connect(assistant).voidOfferBatch(offersToVoid)).to.revertedWithCustomError(
            bosonErrors,
            RevertReasons.NO_SUCH_OFFER
          );

          // Set invalid id
          offersToVoid = ["1", "2", "0"];

          // Attempt to void the offer, expecting revert
          await expect(offerHandler.connect(assistant).voidOfferBatch(offersToVoid)).to.revertedWithCustomError(
            bosonErrors,
            RevertReasons.NO_SUCH_OFFER
          );
        });

        it("Caller is not seller", async function () {
          // caller is not the assistant of any seller
          // Attempt to update the offer, expecting revert
          await expect(offerHandler.connect(rando).voidOfferBatch(offersToVoid)).to.revertedWithCustomError(
            bosonErrors,
            RevertReasons.NOT_ASSISTANT
          );

          // caller is an assistant of another seller
          seller = mockSeller(
            await rando.getAddress(),
            await rando.getAddress(),
            ZeroAddress,
            await rando.getAddress()
          );

          // AuthToken
          emptyAuthToken = mockAuthToken();
          expect(emptyAuthToken.isValid()).is.true;

          await accountHandler.connect(rando).createSeller(seller, emptyAuthToken, voucherInitValues);

          // Attempt to update the offer, expecting revert
          await expect(offerHandler.connect(rando).voidOfferBatch(offersToVoid)).to.revertedWithCustomError(
            bosonErrors,
            RevertReasons.NOT_ASSISTANT
          );
        });

        it("Offer already voided", async function () {
          // Void the offer first
          await offerHandler.connect(assistant).voidOffer("1");

          // Attempt to void the offer again, expecting revert
          await expect(offerHandler.connect(assistant).voidOfferBatch(offersToVoid)).to.revertedWithCustomError(
            bosonErrors,
            RevertReasons.OFFER_HAS_BEEN_VOIDED
          );

          // try to void the same offer twice
          offersToVoid = ["1", "4", "1"];

          // Attempt to void the offer again, expecting revert
          await expect(offerHandler.connect(assistant).voidOfferBatch(offersToVoid)).to.revertedWithCustomError(
            bosonErrors,
            RevertReasons.OFFER_HAS_BEEN_VOIDED
          );
        });
      });
    });

    context("👉 extendOfferBatch()", async function () {
      let offersToExtend, newValidUntilDate;
      beforeEach(async function () {
        // Create an offer
        await offerHandler
          .connect(assistant)
          .createOfferBatch(offers, offerDatesList, offerDurationsList, disputeResolverIds, agentIds, offerFeeLimits);

        offersToExtend = ["1", "3", "5"];
        newValidUntilDate = (BigInt(offerDatesList[4].validUntil) + 10000n).toString(); // offer "5" has the highest validUntilDate so we need to set something greater

        for (const offerToExtend of offersToExtend) {
          let i = offerToExtend - 1;
          offers[i].validUntilDate = newValidUntilDate;
        }
      });

      it("should emit OfferExtended events", async function () {
        // Extend the valid until date, testing for the event
        const tx = await offerHandler.connect(assistant).extendOfferBatch(offersToExtend, newValidUntilDate);
        await expect(tx)
          .to.emit(offerHandler, "OfferExtended")
          .withArgs(offersToExtend[0], offer.sellerId, newValidUntilDate, await assistant.getAddress());

        await expect(tx)
          .to.emit(offerHandler, "OfferExtended")
          .withArgs(offersToExtend[1], offer.sellerId, newValidUntilDate, await assistant.getAddress());

        await expect(tx)
          .to.emit(offerHandler, "OfferExtended")
          .withArgs(offersToExtend[2], offer.sellerId, newValidUntilDate, await assistant.getAddress());
      });

      it("should update state", async function () {
        // Make sure that state is different from new validUntilDate
        for (const id of offersToExtend) {
          [, offerStruct] = await offerHandler.getOffer(id);
          expect(offerStruct.validUntilDate).is.not.equal(newValidUntilDate);
        }

        // Extend offers
        await offerHandler.connect(assistant).extendOfferBatch(offersToExtend, newValidUntilDate);

        for (const id of offersToExtend) {
          // validUntilDate field should be updated
          [, , offerDatesStruct] = await offerHandler.getOffer(id);
          expect(offerDatesStruct.validUntil).is.equal(newValidUntilDate);
        }
      });

      context("💔 Revert Reasons", async function () {
        it("The offers region of protocol is paused", async function () {
          // Pause the offers region of the protocol
          await pauseHandler.connect(pauser).pause([PausableRegion.Offers]);

          // Attempt to extend offer batch, expecting revert
          await expect(
            offerHandler.connect(assistant).extendOfferBatch(offersToExtend, newValidUntilDate)
          ).to.revertedWithCustomError(bosonErrors, RevertReasons.REGION_PAUSED);
        });

        it("Offer does not exist", async function () {
          // Set invalid id
          offersToExtend = ["1", "432", "2"];

          // Attempt to extend the offers, expecting revert
          await expect(
            offerHandler.connect(assistant).extendOfferBatch(offersToExtend, newValidUntilDate)
          ).to.revertedWithCustomError(bosonErrors, RevertReasons.NO_SUCH_OFFER);

          // Set invalid id
          offersToExtend = ["1", "2", "0"];

          // Attempt to extend the offers, expecting revert
          await expect(
            offerHandler.connect(assistant).extendOfferBatch(offersToExtend, newValidUntilDate)
          ).to.revertedWithCustomError(bosonErrors, RevertReasons.NO_SUCH_OFFER);
        });

        it("Caller is not seller", async function () {
          // caller is not the assistant of any seller
          // Attempt to extend the offers, expecting revert
          await expect(
            offerHandler.connect(rando).extendOfferBatch(offersToExtend, newValidUntilDate)
          ).to.revertedWithCustomError(bosonErrors, RevertReasons.NOT_ASSISTANT);

          // caller is an assistant of another seller
          seller = mockSeller(
            await rando.getAddress(),
            await rando.getAddress(),
            ZeroAddress,
            await rando.getAddress()
          );

          // AuthToken
          emptyAuthToken = mockAuthToken();
          expect(emptyAuthToken.isValid()).is.true;
          await accountHandler.connect(rando).createSeller(seller, emptyAuthToken, voucherInitValues);

          // Attempt to extend the offers, expecting revert
          await expect(
            offerHandler.connect(rando).extendOfferBatch(offersToExtend, newValidUntilDate)
          ).to.revertedWithCustomError(bosonErrors, RevertReasons.NOT_ASSISTANT);
        });

        it("Offers are not extendable, since one of them it's voided", async function () {
          // Void the offer first
          await offerHandler.connect(assistant).voidOffer("3");

          // Attempt to extend the offers, expecting revert
          await expect(
            offerHandler.connect(assistant).extendOfferBatch(offersToExtend, newValidUntilDate)
          ).to.revertedWithCustomError(bosonErrors, RevertReasons.OFFER_HAS_BEEN_VOIDED);
        });

        it("New valid until date is lower than the existing valid until date", async function () {
          // Make the valid until date the same as the existing offer
          newValidUntilDate = (BigInt(offers[4].validUntilDate) - 10000n).toString(); // same as that validUntilDate of offer 5

          await expect(
            offerHandler.connect(assistant).extendOfferBatch(offersToExtend, newValidUntilDate)
          ).to.revertedWithCustomError(bosonErrors, RevertReasons.OFFER_PERIOD_INVALID);

          // Make new the valid until date less than existing one
          newValidUntilDate = (BigInt(newValidUntilDate) - 1n).toString(); // less that validUntilDate of offer 5

          // Attempt to extend the offers, expecting revert
          await expect(
            offerHandler.connect(assistant).extendOfferBatch(offersToExtend, newValidUntilDate)
          ).to.revertedWithCustomError(bosonErrors, RevertReasons.OFFER_PERIOD_INVALID);
        });

        it("Valid until date is not in the future", async function () {
          // Set until date in the past
          newValidUntilDate = (BigInt(offerDatesList[0].validFrom) - oneMonth * 6n).toString(); // 6 months ago

          // Attempt to extend the offers, expecting revert
          await expect(
            offerHandler.connect(assistant).extendOfferBatch(offersToExtend, newValidUntilDate)
          ).to.revertedWithCustomError(bosonErrors, RevertReasons.OFFER_PERIOD_INVALID);
        });

        it("Offer has voucherRedeemableUntil set and new valid until date is greater than that", async function () {
          // create a new offer with vouchers with fix expiration date
          offer.id++;
          offerDates.voucherRedeemableUntil = BigInt(offerDates.validUntil) + oneMonth.toString();
          offerDurations.voucherValid = "0"; // only one of voucherRedeemableUntil and voucherValid can be non zero
          await offerHandler
            .connect(assistant)
            .createOffer(offer, offerDates, offerDurations, disputeResolver.id, agentId, offerFeeLimit);
          offersToExtend.push(offer.id);

          // Set until date in after the offerDates.voucherRedeemableUntil
          newValidUntilDate = BigInt(offerDates.voucherRedeemableUntil) + oneWeek.toString(); // one week after voucherRedeemableUntil

          // Attempt to extend the offers, expecting revert
          await expect(
            offerHandler.connect(assistant).extendOfferBatch(offersToExtend, newValidUntilDate)
          ).to.revertedWithCustomError(bosonErrors, RevertReasons.OFFER_PERIOD_INVALID);
        });
      });
    });

    context("👉 updateOfferRoyaltyRecipientsBatch()", async function () {
      let offersToUpdate, newRoyaltyInfo, expectedRoyaltyInfo;
      beforeEach(async function () {
        // Create an offer
        await offerHandler
          .connect(assistant)
          .createOfferBatch(offers, offerDatesList, offerDurationsList, disputeResolverIds, agentIds);

        // Register royalty recipients
        const royaltyRecipientList = new RoyaltyRecipientList([new RoyaltyRecipient(rando.address, "50", "other3")]);
        await accountHandler.connect(admin).addRoyaltyRecipients(seller.id, royaltyRecipientList.toStruct());

        offersToUpdate = ["1", "4", "5"];
        const recipients = [other.address, other2.address, ZeroAddress, rando.address];
        const bps = ["100", "200", "500", "200"];
        newRoyaltyInfo = new RoyaltyInfo(recipients, bps);

        const expectedRecipients = [...recipients];
        expectedRecipients[2] = treasury.address;
        expectedRoyaltyInfo = new RoyaltyInfo(recipients, bps).toStruct();

        for (const offerToUpdate of offersToUpdate) {
          let i = offerToUpdate - 1;
          offers[i].royaltyInfo.push(newRoyaltyInfo);
        }
      });

      it("should emit OfferRoyaltyInfoUpdated events", async function () {
        // Update the royalty info, testing for the event
        const tx = await offerHandler
          .connect(assistant)
          .updateOfferRoyaltyRecipientsBatch(offersToUpdate, newRoyaltyInfo);
        await expect(tx)
          .to.emit(offerHandler, "OfferRoyaltyInfoUpdated")
          .withArgs(offersToUpdate[0], offer.sellerId, compareRoyaltyInfo.bind(expectedRoyaltyInfo), assistant.address);

        await expect(tx)
          .to.emit(offerHandler, "OfferRoyaltyInfoUpdated")
          .withArgs(offersToUpdate[1], offer.sellerId, compareRoyaltyInfo.bind(expectedRoyaltyInfo), assistant.address);

        await expect(tx)
          .to.emit(offerHandler, "OfferRoyaltyInfoUpdated")
          .withArgs(offersToUpdate[2], offer.sellerId, compareRoyaltyInfo.bind(expectedRoyaltyInfo), assistant.address);
      });

      it("should update state", async function () {
        // Update offers
        await offerHandler.connect(assistant).updateOfferRoyaltyRecipientsBatch(offersToUpdate, newRoyaltyInfo);

        for (const id of offersToUpdate) {
          // validUntilDate field should be updated
          [, offerStruct] = await offerHandler.getOffer(id);
          const returnedOffer = Offer.fromStruct(offerStruct);
          expect(returnedOffer).to.eql(offers[id - 1]);
        }
      });

      context("💔 Revert Reasons", async function () {
        it("The offers region of protocol is paused", async function () {
          // Pause the offers region of the protocol
          await pauseHandler.connect(pauser).pause([PausableRegion.Offers]);

          // Attempt to update offer batch, expecting revert
          await expect(
            offerHandler.connect(assistant).updateOfferRoyaltyRecipientsBatch(offersToUpdate, newRoyaltyInfo)
          ).to.revertedWithCustomError(bosonErrors, RevertReasons.REGION_PAUSED);
        });

        it("Offer does not exist", async function () {
          // Set invalid id
          offersToUpdate = ["1", "432", "2"];

          // Attempt to update the offers, expecting revert
          await expect(
            offerHandler.connect(assistant).updateOfferRoyaltyRecipientsBatch(offersToUpdate, newRoyaltyInfo)
          ).to.revertedWithCustomError(bosonErrors, RevertReasons.NO_SUCH_OFFER);

          // Set invalid id
          offersToUpdate = ["1", "2", "0"];

          // Attempt to update the offers, expecting revert
          await expect(
            offerHandler.connect(assistant).updateOfferRoyaltyRecipientsBatch(offersToUpdate, newRoyaltyInfo)
          ).to.revertedWithCustomError(bosonErrors, RevertReasons.NO_SUCH_OFFER);
        });

        it("Caller is not seller", async function () {
          // caller is not the assistant of any seller
          // Attempt to update the offers, expecting revert
          await expect(
            offerHandler.connect(rando).updateOfferRoyaltyRecipientsBatch(offersToUpdate, newRoyaltyInfo)
          ).to.revertedWithCustomError(bosonErrors, RevertReasons.NOT_ASSISTANT);

          // caller is an assistant of another seller
          seller = mockSeller(rando.address, rando.address, ZeroAddress, rando.address);

          // AuthToken
          emptyAuthToken = mockAuthToken();
          expect(emptyAuthToken.isValid()).is.true;
          await accountHandler.connect(rando).createSeller(seller, emptyAuthToken, voucherInitValues);

          // Attempt to extend the offers, expecting revert
          await expect(
            offerHandler.connect(rando).updateOfferRoyaltyRecipientsBatch(offersToUpdate, newRoyaltyInfo)
          ).to.revertedWithCustomError(bosonErrors, RevertReasons.NOT_ASSISTANT);
        });

        it("Number of recipients and bps is different", async function () {
          // Set invalid id
          const recipients = [other.address, other2.address, ZeroAddress, rando.address];
          const bps = ["100", "150", "500"];
          newRoyaltyInfo = new RoyaltyInfo(recipients, bps);

          // Attempt to update the offer, expecting revert
          await expect(
            offerHandler.connect(assistant).updateOfferRoyaltyRecipientsBatch(offersToUpdate, newRoyaltyInfo)
          ).to.revertedWithCustomError(bosonErrors, RevertReasons.ARRAY_LENGTH_MISMATCH);
        });

        it("Royalty recipient is not approved", async function () {
          // Set invalid id
          const recipients = [other.address, other2.address, assistant.address, rando.address]; // assistant is not approved
          const bps = ["100", "150", "500", "100"];
          newRoyaltyInfo = new RoyaltyInfo(recipients, bps);

          // Attempt to update the offer, expecting revert
          await expect(
            offerHandler.connect(assistant).updateOfferRoyaltyRecipientsBatch(offersToUpdate, newRoyaltyInfo)
          ).to.revertedWithCustomError(bosonErrors, RevertReasons.INVALID_ROYALTY_RECIPIENT);
        });

        it("Royalties are below the minimum", async function () {
          // Set invalid single bps
          const recipients = [other.address, other2.address, ZeroAddress, rando.address];
          const bps = ["100", "150", "500", "40"]; // 40 bps is below the minimum, set by the seller admin
          newRoyaltyInfo = new RoyaltyInfo(recipients, bps);

          // Attempt to update the offer, expecting revert
          await expect(
            offerHandler.connect(assistant).updateOfferRoyaltyRecipientsBatch(offersToUpdate, newRoyaltyInfo)
          ).to.revertedWithCustomError(bosonErrors, RevertReasons.INVALID_ROYALTY_PERCENTAGE);
        });

        it("Total royalties are above the protocol maximum", async function () {
          // Set bps so they are over protocol minimum (10%)
          const recipients = [other.address, other2.address, ZeroAddress, rando.address];
          const bps = ["100", "150", "500", "400"];
          newRoyaltyInfo = new RoyaltyInfo(recipients, bps);

          // Attempt to update the offer, expecting revert
          await expect(
            offerHandler.connect(assistant).updateOfferRoyaltyRecipientsBatch(offersToUpdate, newRoyaltyInfo)
          ).to.revertedWithCustomError(bosonErrors, RevertReasons.INVALID_ROYALTY_PERCENTAGE);
        });
      });
    });
  });
});<|MERGE_RESOLUTION|>--- conflicted
+++ resolved
@@ -666,7 +666,9 @@
 
         // Create an offer testing for the event
         await expect(
-          offerHandler.connect(assistant).createOffer(offer, offerDates, offerDurations, disputeResolver.id, agentId)
+          offerHandler
+            .connect(assistant)
+            .createOffer(offer, offerDates, offerDurations, disputeResolver.id, agentId, offerFeeLimit)
         )
           .to.emit(offerHandler, "OfferCreated")
           .withArgs(
@@ -1046,7 +1048,7 @@
             await expect(
               offerHandler
                 .connect(assistant)
-                .createOffer(offer, offerDates, offerDurations, disputeResolver.id, agentId)
+                .createOffer(offer, offerDates, offerDurations, disputeResolver.id, agentId, offerFeeLimit)
             ).to.revertedWithCustomError(bosonErrors, RevertReasons.INVALID_ROYALTY_RECIPIENT);
           });
 
@@ -1058,7 +1060,7 @@
             await expect(
               offerHandler
                 .connect(assistant)
-                .createOffer(offer, offerDates, offerDurations, disputeResolver.id, agentId)
+                .createOffer(offer, offerDates, offerDurations, disputeResolver.id, agentId, offerFeeLimit)
             ).to.revertedWithCustomError(bosonErrors, RevertReasons.INVALID_ROYALTY_PERCENTAGE);
           });
 
@@ -1070,7 +1072,7 @@
             await expect(
               offerHandler
                 .connect(assistant)
-                .createOffer(offer, offerDates, offerDurations, disputeResolver.id, agentId)
+                .createOffer(offer, offerDates, offerDurations, disputeResolver.id, agentId, offerFeeLimit)
             ).to.revertedWithCustomError(bosonErrors, RevertReasons.INVALID_ROYALTY_PERCENTAGE);
           });
         });
@@ -1553,7 +1555,7 @@
         // Create an offer
         await offerHandler
           .connect(assistant)
-          .createOffer(offer, offerDates, offerDurations, disputeResolver.id, agentId);
+          .createOffer(offer, offerDates, offerDurations, disputeResolver.id, agentId, offerFeeLimit);
 
         // Register royalty recipients
         const royaltyRecipientList = new RoyaltyRecipientList([
@@ -2320,10 +2322,6 @@
       disputeResolutionTermsStructs[4] = disputeResolutionTermsList[4].toStruct();
       offerFeesStructs[4] = offerFeesList[4].toStruct();
 
-<<<<<<< HEAD
-      // make offers without limits
-      offerFeeLimits = new Array(5).fill(MaxUint256);
-=======
       // offer with royalty recipients
       const royaltyRecipientList = new RoyaltyRecipientList([
         new RoyaltyRecipient(other.address, "50", "other"),
@@ -2332,7 +2330,9 @@
       await accountHandler.connect(admin).addRoyaltyRecipients(seller.id, royaltyRecipientList.toStruct());
       offers[3].royaltyInfo = [new RoyaltyInfo([other.address, ZeroAddress], ["150", "10"])];
       offerStructs[3] = offers[3].toStruct();
->>>>>>> 32eb99ee
+
+      // make offers without limits
+      offerFeeLimits = new Array(5).fill(MaxUint256);
     });
 
     afterEach(async () => {
@@ -3279,7 +3279,14 @@
           await expect(
             offerHandler
               .connect(assistant)
-              .createOfferBatch(offers, offerDatesList, offerDurationsList, disputeResolverIds, agentIds)
+              .createOfferBatch(
+                offers,
+                offerDatesList,
+                offerDurationsList,
+                disputeResolverIds,
+                agentIds,
+                offerFeeLimits
+              )
           ).to.revertedWithCustomError(bosonErrors, RevertReasons.INVALID_ROYALTY_RECIPIENT);
         });
 
@@ -3291,7 +3298,14 @@
           await expect(
             offerHandler
               .connect(assistant)
-              .createOfferBatch(offers, offerDatesList, offerDurationsList, disputeResolverIds, agentIds)
+              .createOfferBatch(
+                offers,
+                offerDatesList,
+                offerDurationsList,
+                disputeResolverIds,
+                agentIds,
+                offerFeeLimits
+              )
           ).to.revertedWithCustomError(bosonErrors, RevertReasons.INVALID_ROYALTY_PERCENTAGE);
         });
 
@@ -3303,7 +3317,14 @@
           await expect(
             offerHandler
               .connect(assistant)
-              .createOfferBatch(offers, offerDatesList, offerDurationsList, disputeResolverIds, agentIds)
+              .createOfferBatch(
+                offers,
+                offerDatesList,
+                offerDurationsList,
+                disputeResolverIds,
+                agentIds,
+                offerFeeLimits
+              )
           ).to.revertedWithCustomError(bosonErrors, RevertReasons.INVALID_ROYALTY_PERCENTAGE);
         });
       });
@@ -3830,7 +3851,7 @@
         // Create an offer
         await offerHandler
           .connect(assistant)
-          .createOfferBatch(offers, offerDatesList, offerDurationsList, disputeResolverIds, agentIds);
+          .createOfferBatch(offers, offerDatesList, offerDurationsList, disputeResolverIds, agentIds, offerFeeLimits);
 
         // Register royalty recipients
         const royaltyRecipientList = new RoyaltyRecipientList([new RoyaltyRecipient(rando.address, "50", "other3")]);
