const hre = require("hardhat");
const ethers = hre.ethers;
const { expect } = require("chai");
const { gasLimit } = require("../../environments");

const Agent = require("../../scripts/domain/Agent");
const Role = require("../../scripts/domain/Role");
const Seller = require("../../scripts/domain/Seller");
const AuthToken = require("../../scripts/domain/AuthToken");
const AuthTokenType = require("../../scripts/domain/AuthTokenType");
const Offer = require("../../scripts/domain/Offer");
const OfferDates = require("../../scripts/domain/OfferDates");
const OfferDurations = require("../../scripts/domain/OfferDurations");
const { DisputeResolverFee } = require("../../scripts/domain/DisputeResolverFee");
const DisputeResolutionTerms = require("../../scripts/domain/DisputeResolutionTerms");
const OfferFees = require("../../scripts/domain/OfferFees");
const { getInterfaceIds } = require("../../scripts/config/supported-interfaces.js");
const { RevertReasons } = require("../../scripts/config/revert-reasons.js");
const { deployProtocolDiamond } = require("../../scripts/util/deploy-protocol-diamond.js");
const { deployProtocolHandlerFacets } = require("../../scripts/util/deploy-protocol-handler-facets.js");
const { deployProtocolConfigFacet } = require("../../scripts/util/deploy-protocol-config-facet.js");
const { deployProtocolClients } = require("../../scripts/util/deploy-protocol-clients");
const { deployMockTokens } = require("../../scripts/util/deploy-mock-tokens");
const { applyPercentage } = require("../../scripts/util/test-utils.js");
const { oneWeek, oneMonth } = require("../utils/constants");
const { mockOffer, mockDisputeResolver } = require("../utils/mock");
/**
 *  Test the Boson Offer Handler interface
 */
describe("IBosonOfferHandler", function () {
  // Common vars
  let InterfaceIds;
  let deployer, rando, operator, admin, clerk, treasury, operatorDR, adminDR, clerkDR, treasuryDR, other;
  let erc165, protocolDiamond, accessController, accountHandler, offerHandler, bosonToken, offerStruct, key, value;
  let offer, nextOfferId, invalidOfferId, support, expected, exists, nextAccountId;
  let seller, active;
  let id, sellerId, price, voided;
  let validFrom,
    validUntil,
    voucherRedeemableFrom,
    voucherRedeemableUntil,
    offerDates,
    offerDatesStruct,
    offerDatesStructs,
    offerDatesList,
    offerFees,
    offerFeesStruct,
    offerFeesList,
    offerFeesStructs;
  let fulfillmentPeriod,
    voucherValid,
    resolutionPeriod,
    offerDurations,
    offerDurationsStruct,
    offerDurationsStructs,
    offerDurationsList,
    disputeResolverIds;
  let protocolFeePercentage, protocolFeeFlatBoson, buyerEscalationDepositPercentage, protocolFee, agentFee;
  let disputeResolver,
    disputeResolverFees,
    disputeResolverId,
    disputeResolutionTerms,
    disputeResolutionTermsStruct,
    disputeResolutionTermsStructs,
    disputeResolutionTermsList;
  let DRFeeNative, DRFeeToken;
  let contractURI;
<<<<<<< HEAD
  let emptyAuthToken;
=======
  let agent, agentId, agentFeePercentage, nonZeroAgentIds;
  let sellerAllowList, allowedSellersToAdd;
>>>>>>> 520445fa

  before(async function () {
    // get interface Ids
    InterfaceIds = await getInterfaceIds();
  });

  beforeEach(async function () {
    // Make accounts available
    [deployer, operator, admin, clerk, treasury, rando, operatorDR, adminDR, clerkDR, treasuryDR, other] =
      await ethers.getSigners();

    // Deploy the Protocol Diamond
    [protocolDiamond, , , accessController] = await deployProtocolDiamond();

    // Temporarily grant UPGRADER role to deployer account
    await accessController.grantRole(Role.UPGRADER, deployer.address);

    // Grant PROTOCOL role to ProtocolDiamond address and renounces admin
    await accessController.grantRole(Role.PROTOCOL, protocolDiamond.address);

    // Cut the protocol handler facets into the Diamond
    await deployProtocolHandlerFacets(protocolDiamond, ["AccountHandlerFacet", "OfferHandlerFacet"]);

    // Deploy the Protocol client implementation/proxy pairs (currently just the Boson Voucher)
    const protocolClientArgs = [accessController.address, protocolDiamond.address];
    const [, beacons, proxies] = await deployProtocolClients(protocolClientArgs, gasLimit);
    const [beacon] = beacons;
    const [proxy] = proxies;

    // Deploy the boson token
    [bosonToken] = await deployMockTokens(gasLimit, ["BosonToken"]);

    // set protocolFees
    protocolFeePercentage = "200"; // 2 %
    protocolFeeFlatBoson = ethers.utils.parseUnits("0.01", "ether").toString();
    buyerEscalationDepositPercentage = "1000"; // 10%

    // Add config Handler, so offer id starts at 1
    const protocolConfig = [
      // Protocol addresses
      {
        treasuryAddress: "0x0000000000000000000000000000000000000000",
        tokenAddress: bosonToken.address,
        voucherBeaconAddress: beacon.address,
        beaconProxyAddress: proxy.address,
      },
      // Protocol limits
      {
        maxOffersPerGroup: 100,
        maxTwinsPerBundle: 100,
        maxOffersPerBundle: 100,
        maxOffersPerBatch: 100,
        maxTokensPerWithdrawal: 100,
        maxFeesPerDisputeResolver: 100,
        maxEscalationResponsePeriod: oneMonth,
        maxDisputesPerBatch: 100,
        maxAllowedSellers: 100,
        maxTotalOfferFeePercentage: 4000, //40%
      },
      // Protocol fees
      {
        percentage: protocolFeePercentage,
        flatBoson: protocolFeeFlatBoson,
      },
      buyerEscalationDepositPercentage,
    ];

    await deployProtocolConfigFacet(protocolDiamond, protocolConfig, gasLimit);

    // Cast Diamond to IERC165
    erc165 = await ethers.getContractAt("IERC165", protocolDiamond.address);

    // Cast Diamond to IBosonAccountHandler
    accountHandler = await ethers.getContractAt("IBosonAccountHandler", protocolDiamond.address);

    // Cast Diamond to IBosonOfferHandler
    offerHandler = await ethers.getContractAt("IBosonOfferHandler", protocolDiamond.address);
  });

  // Interface support (ERC-156 provided by ProtocolDiamond, others by deployed facets)
  context("📋 Interfaces", async function () {
    context("👉 supportsInterface()", async function () {
      it("should indicate support for IBosonOfferHandler interface", async function () {
        // Current interfaceId for IOfferHandler
        support = await erc165.supportsInterface(InterfaceIds.IBosonOfferHandler);

        // Test
        await expect(support, "IBosonOfferHandler interface not supported").is.true;
      });
    });
  });

  // All supported methods - single offer
  context("📋 Offer Handler Methods", async function () {
    beforeEach(async function () {
      // create a seller
      // Required constructor params
      id = nextAccountId = "1"; // argument sent to contract for createSeller will be ignored

      active = true;

      // Create a valid seller, then set fields in tests directly
      seller = new Seller(id, operator.address, admin.address, clerk.address, treasury.address, active);
      expect(seller.isValid()).is.true;
      contractURI = `https://ipfs.io/ipfs/QmW2WQi7j6c7UgJTarActp7tDNikE4B2qXtFCfLPdsgaTQ`;

      // AuthToken
      emptyAuthToken = new AuthToken("0", AuthTokenType.None);
      expect(emptyAuthToken.isValid()).is.true;
      await accountHandler.connect(admin).createSeller(seller, contractURI, emptyAuthToken);

      // Create a valid dispute resolver
      disputeResolver = await mockDisputeResolver(
        operatorDR.address,
        adminDR.address,
        clerkDR.address,
        treasuryDR.address,
        false
      );
      expect(disputeResolver.isValid()).is.true;

      //Create DisputeResolverFee array so offer creation will succeed
      DRFeeNative = "100";
      DRFeeToken = "200";
      disputeResolverFees = [
        new DisputeResolverFee(ethers.constants.AddressZero, "Native", DRFeeNative),
        new DisputeResolverFee(bosonToken.address, "Boson", DRFeeToken),
      ];

      // Make empty seller list, so every seller is allowed
      sellerAllowList = [];

      // Register and activate the dispute resolver
      await accountHandler.connect(rando).createDisputeResolver(disputeResolver, disputeResolverFees, sellerAllowList);
      await accountHandler.connect(deployer).activateDisputeResolver(++nextAccountId);

      // The first offer id
      nextOfferId = "1";
      invalidOfferId = "666";
      sellerId = 1;

      // Mock offer
      ({ offer, offerDates, offerDurations, disputeResolverId, offerFees } = await mockOffer());

      // Check if domais are valid
      expect(offer.isValid()).is.true;
      expect(offerDates.isValid()).is.true;
      expect(offerDurations.isValid()).is.true;

      // Set domains transformed into struct
      offerStruct = offer.toStruct();
      offerDatesStruct = offerDates.toStruct();
      offerDurationsStruct = offerDurations.toStruct();

      // Set used variables
      price = offer.price;

      offerFeesStruct = offerFees.toStruct();

      // Set despute resolution terms
      disputeResolutionTerms = new DisputeResolutionTerms(
        disputeResolverId,
        disputeResolver.escalationResponsePeriod,
        DRFeeNative,
        applyPercentage(DRFeeNative, buyerEscalationDepositPercentage)
      );
      disputeResolutionTermsStruct = disputeResolutionTerms.toStruct();

      // Set agent id as zero as it is optional for createOffer().
      agentId = "0";
    });

    context("👉 createOffer()", async function () {
      it("should emit an OfferCreated event", async function () {
        // Create an offer, testing for the event
        await expect(
          offerHandler.connect(operator).createOffer(offer, offerDates, offerDurations, disputeResolverId, agentId)
        )
          .to.emit(offerHandler, "OfferCreated")
          .withArgs(
            nextOfferId,
            offer.sellerId,
            offerStruct,
            offerDatesStruct,
            offerDurationsStruct,
            disputeResolutionTermsStruct,
            offerFeesStruct,
            agentId,
            operator.address
          );
      });

      it("should update state", async function () {
        // Create an offer
        await offerHandler.connect(operator).createOffer(offer, offerDates, offerDurations, disputeResolverId, agentId);

        // Get the offer as a struct
        [, offerStruct, offerDatesStruct, offerDurationsStruct, disputeResolutionTermsStruct, offerFeesStruct] =
          await offerHandler.connect(rando).getOffer(offer.id);

        // Parse into entities
        let returnedOffer = Offer.fromStruct(offerStruct);
        let returnedOfferDates = OfferDates.fromStruct(offerDatesStruct);
        let returnedOfferDurations = OfferDurations.fromStruct(offerDurationsStruct);
        let returnedDisputeResolutionTermsStruct = DisputeResolutionTerms.fromStruct(disputeResolutionTermsStruct);
        let returnedOfferFeesStruct = OfferFees.fromStruct(offerFeesStruct);

        // Returned values should match the input in createOffer
        for ([key, value] of Object.entries(offer)) {
          expect(JSON.stringify(returnedOffer[key]) === JSON.stringify(value)).is.true;
        }
        for ([key, value] of Object.entries(offerDates)) {
          expect(JSON.stringify(returnedOfferDates[key]) === JSON.stringify(value)).is.true;
        }
        for ([key, value] of Object.entries(offerDurations)) {
          expect(JSON.stringify(returnedOfferDurations[key]) === JSON.stringify(value)).is.true;
        }
        for ([key, value] of Object.entries(disputeResolutionTerms)) {
          expect(JSON.stringify(returnedDisputeResolutionTermsStruct[key]) === JSON.stringify(value)).is.true;
        }
        for ([key, value] of Object.entries(offerFees)) {
          expect(JSON.stringify(returnedOfferFeesStruct[key]) === JSON.stringify(value)).is.true;
        }
      });

      it("should ignore any provided id and assign the next available", async function () {
        offer.id = "444";

        // Create an offer, testing for the event
        await expect(
          offerHandler.connect(operator).createOffer(offer, offerDates, offerDurations, disputeResolverId, agentId)
        )
          .to.emit(offerHandler, "OfferCreated")
          .withArgs(
            nextOfferId,
            offer.sellerId,
            offerStruct,
            offerDatesStruct,
            offerDurationsStruct,
            disputeResolutionTermsStruct,
            offerFeesStruct,
            agentId,
            operator.address
          );

        // wrong offer id should not exist
        [exists] = await offerHandler.connect(rando).getOffer(offer.id);
        expect(exists).to.be.false;

        // next offer id should exist
        [exists] = await offerHandler.connect(rando).getOffer(nextOfferId);
        expect(exists).to.be.true;
      });

      it("should ignore any provided seller and assign seller id of msg.sender", async function () {
        // set some other sellerId
        offer.sellerId = "123";

        // Create an offer, testing for the event
        await expect(
          offerHandler.connect(operator).createOffer(offer, offerDates, offerDurations, disputeResolverId, agentId)
        )
          .to.emit(offerHandler, "OfferCreated")
          .withArgs(
            nextOfferId,
            sellerId,
            offerStruct,
            offerDatesStruct,
            offerDurationsStruct,
            disputeResolutionTermsStruct,
            offerFeesStruct,
            agentId,
            operator.address
          );
      });

      it("after the protocol fee changes, new offers should have the new fee", async function () {
        // Cast Diamond to IBosonConfigHandler
        const configHandler = await ethers.getContractAt("IBosonConfigHandler", protocolDiamond.address);

        // set the new procol fee
        protocolFeePercentage = "300"; // 3%
        await configHandler.connect(deployer).setProtocolFeePercentage(protocolFeePercentage);

        offer.id = await offerHandler.getNextOfferId();
        protocolFee = applyPercentage(price, protocolFeePercentage);
        offerFees.protocolFee = protocolFee;
        offerFeesStruct = offerFees.toStruct();

        // Create a new offer
        await expect(
          offerHandler.connect(operator).createOffer(offer, offerDates, offerDurations, disputeResolverId, agentId)
        )
          .to.emit(offerHandler, "OfferCreated")
          .withArgs(
            nextOfferId,
            offer.sellerId,
            offer.toStruct(),
            offerDatesStruct,
            offerDurationsStruct,
            disputeResolutionTermsStruct,
            offerFeesStruct,
            agentId,
            operator.address
          );
      });

      it("If exchange token is $BOSON, fee should be flat boson fee", async function () {
        // Prepare an offer with $BOSON as exchange token
        offer.exchangeToken = bosonToken.address;
        disputeResolutionTerms = new DisputeResolutionTerms(
          disputeResolverId,
          disputeResolver.escalationResponsePeriod,
          DRFeeToken,
          applyPercentage(DRFeeToken, buyerEscalationDepositPercentage)
        );
        offerFees.protocolFee = protocolFeeFlatBoson;
        offerFeesStruct = offerFees.toStruct();

        // Create a new offer
        await expect(
          offerHandler.connect(operator).createOffer(offer, offerDates, offerDurations, disputeResolverId, agentId)
        )
          .to.emit(offerHandler, "OfferCreated")
          .withArgs(
            nextOfferId,
            offer.sellerId,
            offer.toStruct(),
            offerDatesStruct,
            offerDurationsStruct,
            disputeResolutionTerms.toStruct(),
            offerFeesStruct,
            agentId,
            operator.address
          );
      });

      it("For absolute zero offers, dispute resolver can be unspecified", async function () {
        // Prepare an absolute zero offer
        offer.price = offer.sellerDeposit = offer.buyerCancelPenalty = offerFees.protocolFee = offerFees.agentFee = "0";
        disputeResolverId = "0";
        disputeResolutionTermsStruct = new DisputeResolutionTerms("0", "0", "0", "0").toStruct();
        offerFeesStruct = offerFees.toStruct();

        // Create a new offer
        await expect(
          offerHandler.connect(operator).createOffer(offer, offerDates, offerDurations, disputeResolverId, agentId)
        )
          .to.emit(offerHandler, "OfferCreated")
          .withArgs(
            nextOfferId,
            offer.sellerId,
            offer.toStruct(),
            offerDatesStruct,
            offerDurationsStruct,
            disputeResolutionTermsStruct,
            offerFeesStruct,
            agentId,
            operator.address
          );
      });

      it("Should allow creation of an offer with unlimited supply", async function () {
        // Prepare an absolute zero offer
        offer.quantityAvailable = ethers.constants.MaxUint256.toString();

        // Create a new offer
        await expect(
          offerHandler.connect(operator).createOffer(offer, offerDates, offerDurations, disputeResolverId, agentId)
        )
          .to.emit(offerHandler, "OfferCreated")
          .withArgs(
            nextOfferId,
            offer.sellerId,
            offer.toStruct(),
            offerDatesStruct,
            offerDurationsStruct,
            disputeResolutionTermsStruct,
            offerFeesStruct,
            agentId,
            operator.address
          );
      });

      it("Should use the correct dispute resolver fee", async function () {
        // Create an offer in native currency
        await expect(
          offerHandler.connect(operator).createOffer(offer, offerDates, offerDurations, disputeResolverId, agentId)
        )
          .to.emit(offerHandler, "OfferCreated")
          .withArgs(
            offer.id,
            sellerId,
            offerStruct,
            offerDatesStruct,
            offerDurationsStruct,
            disputeResolutionTermsStruct,
            offerFeesStruct,
            agentId,
            operator.address
          );

        // create another offer, now with bosonToken as exchange token
        offer.exchangeToken = bosonToken.address;
        offer.id = "2";
        disputeResolutionTermsStruct = new DisputeResolutionTerms(
          disputeResolverId,
          disputeResolver.escalationResponsePeriod,
          DRFeeToken,
          applyPercentage(DRFeeToken, buyerEscalationDepositPercentage)
        ).toStruct();
        offerFees.protocolFee = protocolFeeFlatBoson;
        offerFeesStruct = offerFees.toStruct();

        // Create an offer in boson token
        await expect(
          offerHandler.connect(operator).createOffer(offer, offerDates, offerDurations, disputeResolverId, agentId)
        )
          .to.emit(offerHandler, "OfferCreated")
          .withArgs(
            offer.id,
            sellerId,
            offer.toStruct(),
            offerDatesStruct,
            offerDurationsStruct,
            disputeResolutionTermsStruct,
            offerFeesStruct,
            agentId,
            operator.address
          );
      });

      it("Should allow creation of an offer if DR has a sellerAllowList and seller is on it", async function () {
        // add seller to allow list
        allowedSellersToAdd = ["1"]; // existing seller is "1", DR is "2", new seller is "3"
        await accountHandler.connect(adminDR).addSellersToAllowList(disputeResolverId, allowedSellersToAdd);

        // Create an offer testing for the event
        await expect(
          offerHandler.connect(operator).createOffer(offer, offerDates, offerDurations, disputeResolverId, agentId)
        ).to.emit(offerHandler, "OfferCreated");
      });

      context("💔 Revert Reasons", async function () {
        it("Caller not operator of any seller", async function () {
          // Attempt to Create an offer, expecting revert
          await expect(
            offerHandler.connect(rando).createOffer(offer, offerDates, offerDurations, disputeResolverId, agentId)
          ).to.revertedWith(RevertReasons.NOT_OPERATOR);
        });

        it("Valid from date is greater than valid until date", async function () {
          // Reverse the from and until dates
          offerDates.validFrom = ethers.BigNumber.from(Date.now() + oneMonth * 6).toString(); // 6 months from now
          offerDates.validUntil = ethers.BigNumber.from(Date.now()).toString(); // now

          // Attempt to Create an offer, expecting revert
          await expect(
            offerHandler.connect(operator).createOffer(offer, offerDates, offerDurations, disputeResolverId, agentId)
          ).to.revertedWith(RevertReasons.OFFER_PERIOD_INVALID);
        });

        it("Valid until date is not in the future", async function () {
          // Set until date in the past
          offerDates.validUntil = ethers.BigNumber.from(offerDates.validFrom - (oneMonth / 1000) * 6).toString(); // 6 months ago

          // Attempt to Create an offer, expecting revert
          await expect(
            offerHandler.connect(operator).createOffer(offer, offerDates, offerDurations, disputeResolverId, agentId)
          ).to.revertedWith(RevertReasons.OFFER_PERIOD_INVALID);
        });

        it("Buyer cancel penalty is greater than price", async function () {
          // Set buyer cancel penalty higher than offer price
          offer.buyerCancelPenalty = ethers.BigNumber.from(offer.price).add("10").toString();

          // Attempt to Create an offer, expecting revert
          await expect(
            offerHandler.connect(operator).createOffer(offer, offerDates, offerDurations, disputeResolverId, agentId)
          ).to.revertedWith(RevertReasons.OFFER_PENALTY_INVALID);
        });

        it("Offer cannot be voided at the time of the creation", async function () {
          // Set voided flag to true
          offer.voided = true;

          // Attempt to Create an offer, expecting revert
          await expect(
            offerHandler.connect(operator).createOffer(offer, offerDates, offerDurations, disputeResolverId, agentId)
          ).to.revertedWith(RevertReasons.OFFER_MUST_BE_ACTIVE);
        });

        it("Both voucher expiration date and voucher expiraton period are defined", async function () {
          // Set both voucherRedeemableUntil and voucherValid
          offerDates.voucherRedeemableUntil = (Number(offerDates.voucherRedeemableFrom) + oneMonth).toString();
          offerDurations.voucherValid = oneMonth.toString();

          // Attempt to Create an offer, expecting revert
          await expect(
            offerHandler.connect(operator).createOffer(offer, offerDates, offerDurations, disputeResolverId, agentId)
          ).to.revertedWith(RevertReasons.AMBIGUOUS_VOUCHER_EXPIRY);
        });

        it("Neither of voucher expiration date and voucher expiraton period are defined", async function () {
          // Set both voucherRedeemableUntil and voucherValid to "0"
          offerDates.voucherRedeemableUntil = "0";
          offerDurations.voucherValid = "0";

          // Attempt to Create an offer, expecting revert
          await expect(
            offerHandler.connect(operator).createOffer(offer, offerDates, offerDurations, disputeResolverId, agentId)
          ).to.revertedWith(RevertReasons.AMBIGUOUS_VOUCHER_EXPIRY);
        });

        it("Voucher redeemable period is fixed, but it ends before it starts", async function () {
          // Set both voucherRedeemableUntil that is less than voucherRedeemableFrom
          offerDates.voucherRedeemableUntil = (Number(offerDates.voucherRedeemableFrom) - 10).toString();
          offerDurations.voucherValid = "0";

          // Attempt to Create an offer, expecting revert
          await expect(
            offerHandler.connect(operator).createOffer(offer, offerDates, offerDurations, disputeResolverId, agentId)
          ).to.revertedWith(RevertReasons.REDEMPTION_PERIOD_INVALID);
        });

        it("Voucher redeemable period is fixed, but it ends before offer expires", async function () {
          // Set both voucherRedeemableUntil that is more than voucherRedeemableFrom but less than validUntil
          offerDates.voucherRedeemableFrom = "0";
          offerDates.voucherRedeemableUntil = (Number(offerDates.validUntil) - 10).toString();
          offerDurations.voucherValid = "0";

          // Attempt to Create an offer, expecting revert
          await expect(
            offerHandler.connect(operator).createOffer(offer, offerDates, offerDurations, disputeResolverId, agentId)
          ).to.revertedWith(RevertReasons.REDEMPTION_PERIOD_INVALID);
        });

        it("Fulfillment period is set to zero", async function () {
          // Set fulfilment period to 0
          offerDurations.fulfillmentPeriod = "0";

          // Attempt to Create an offer, expecting revert
          await expect(
            offerHandler.connect(operator).createOffer(offer, offerDates, offerDurations, disputeResolverId, agentId)
          ).to.revertedWith(RevertReasons.INVALID_FULFILLMENT_PERIOD);
        });

        it("Resolution period is set to zero", async function () {
          // Set dispute duration period to 0
          offerDurations.resolutionPeriod = "0";

          // Attempt to Create an offer, expecting revert
          await expect(
            offerHandler.connect(operator).createOffer(offer, offerDates, offerDurations, disputeResolverId, agentId)
          ).to.revertedWith(RevertReasons.INVALID_DISPUTE_DURATION);
        });

        it("Available quantity is set to zero", async function () {
          // Set available quantity to 0
          offer.quantityAvailable = "0";

          // Attempt to Create an offer, expecting revert
          await expect(
            offerHandler.connect(operator).createOffer(offer, offerDates, offerDurations, disputeResolverId, agentId)
          ).to.revertedWith(RevertReasons.INVALID_QUANTITY_AVAILABLE);
        });

        it("Dispute resolver wallet is not registered", async function () {
          // Set some address that is not registered as a dispute resolver
          disputeResolverId = "16";

          // Attempt to Create an offer, expecting revert
          await expect(
            offerHandler.connect(operator).createOffer(offer, offerDates, offerDurations, disputeResolverId, agentId)
          ).to.revertedWith(RevertReasons.INVALID_DISPUTE_RESOLVER);
        });

        it("Dispute resolver is not active", async function () {
          // create another dispute resolver, but don't activate it
          disputeResolver = await mockDisputeResolver(
            rando.address,
            rando.address,
            rando.address,
            rando.address,
            false
          );
          await accountHandler
            .connect(rando)
            .createDisputeResolver(disputeResolver, disputeResolverFees, sellerAllowList);

          // Set some address that is not registered as a dispute resolver
          disputeResolverId = ++nextAccountId;

          // Attempt to Create an offer, expecting revert
          await expect(
            offerHandler.connect(operator).createOffer(offer, offerDates, offerDurations, disputeResolverId, agentId)
          ).to.revertedWith(RevertReasons.INVALID_DISPUTE_RESOLVER);

          // after activation it should be possible to create the offer
          await accountHandler.connect(deployer).activateDisputeResolver(nextAccountId);

          // Create an offer, test event
          await expect(
            offerHandler.connect(operator).createOffer(offer, offerDates, offerDurations, disputeResolverId, agentId)
          ).to.emit(offerHandler, "OfferCreated");
        });

        it("For absolute zero offer, specified dispute resolver is not registered", async function () {
          // Prepare an absolute zero offer, but specify dispute resolver
          offer.price = offer.sellerDeposit = offer.buyerCancelPenalty = "0";
          disputeResolverId = "16";

          // Attempt to Create an offer, expecting revert
          await expect(
            offerHandler.connect(operator).createOffer(offer, offerDates, offerDurations, disputeResolverId, agentId)
          ).to.revertedWith(RevertReasons.INVALID_DISPUTE_RESOLVER);
        });

        it("For absolute zero offer, specified dispute resolver is not active", async function () {
          // create another dispute resolver, but don't activate it
          disputeResolver = await mockDisputeResolver(
            rando.address,
            rando.address,
            rando.address,
            rando.address,
            false
          );
          await accountHandler
            .connect(rando)
            .createDisputeResolver(disputeResolver, disputeResolverFees, sellerAllowList);

          // Prepare an absolute zero offer, but specify dispute resolver
          offer.price = offer.sellerDeposit = offer.buyerCancelPenalty = "0";
          disputeResolverId = ++nextAccountId;

          // Attempt to Create an offer, expecting revert
          await expect(
            offerHandler.connect(operator).createOffer(offer, offerDates, offerDurations, disputeResolverId, agentId)
          ).to.revertedWith(RevertReasons.INVALID_DISPUTE_RESOLVER);

          // after activation it should be possible to create the offer
          await accountHandler.connect(deployer).activateDisputeResolver(nextAccountId);

          // Create an offer, test event
          await expect(
            offerHandler.connect(operator).createOffer(offer, offerDates, offerDurations, disputeResolverId, agentId)
          ).to.emit(offerHandler, "OfferCreated");
        });

        it("Seller is not on dispute resolver's seller allow list", async function () {
          // Create new seller so sellerAllowList can have an entry
          seller = new Seller(id, rando.address, rando.address, rando.address, rando.address, active);
          await accountHandler.connect(rando).createSeller(seller, contractURI);

          allowedSellersToAdd = ["3"]; // DR is "1", existing seller is "2", new seller is "3"
          await accountHandler.connect(adminDR).addSellersToAllowList(disputeResolverId, allowedSellersToAdd);

          // Attempt to Create an offer, expecting revert
          await expect(
            offerHandler.connect(operator).createOffer(offer, offerDates, offerDurations, disputeResolverId, agentId)
          ).to.revertedWith(RevertReasons.SELLER_NOT_APPROVED);
        });

        it("Dispute resolver does not accept fees in the exchange token", async function () {
          // Set some address that is not part of dispute resolver fees
          offer.exchangeToken = rando.address;

          // Attempt to Create an offer, expecting revert
          await expect(
            offerHandler.connect(operator).createOffer(offer, offerDates, offerDurations, disputeResolverId, agentId)
          ).to.revertedWith(RevertReasons.DR_UNSUPPORTED_FEE);
        });
      });

      context("When offer has non zero agent id", async function () {
        beforeEach(async function () {
          // Required constructor params
          agentId = "3"; // argument sent to contract for createAgent will be ignored
          agentFeePercentage = "500"; //5%

          active = true;

          // Create a valid agent, then set fields in tests directly
          agent = new Agent(agentId, agentFeePercentage, other.address, active);
          expect(agent.isValid()).is.true;

          // Create an agent
          await accountHandler.connect(rando).createAgent(agent);

          agentFee = ethers.BigNumber.from(offer.price).mul(agentFeePercentage).div("10000").toString();
          offerFees.agentFee = agentFee;
          offerFeesStruct = offerFees.toStruct();
        });

        it("should emit an OfferCreated event with updated agent id", async function () {
          // Create an offer, testing for the event
          await expect(
            offerHandler.connect(operator).createOffer(offer, offerDates, offerDurations, disputeResolverId, agentId)
          )
            .to.emit(offerHandler, "OfferCreated")
            .withArgs(
              nextOfferId,
              offer.sellerId,
              offerStruct,
              offerDatesStruct,
              offerDurationsStruct,
              disputeResolutionTermsStruct,
              offerFeesStruct,
              agentId,
              operator.address
            );
        });

        it("after the agent fee changes, new offers should have the new agent fee", async function () {
          agent.feePercentage = "1000"; // 10%
          await accountHandler.connect(other).updateAgent(agent);

          offer.id = await offerHandler.getNextOfferId();
          protocolFee = applyPercentage(price, protocolFeePercentage);
          offerFees.protocolFee = protocolFee;

          // Calculate the new agent fee amount.
          let newOfferAgentFee = ethers.BigNumber.from(offer.price).mul(agent.feePercentage).div("10000").toString();
          offerFees.agentFee = newOfferAgentFee;
          offerFeesStruct = offerFees.toStruct();

          // Create a new offer
          await expect(
            offerHandler.connect(operator).createOffer(offer, offerDates, offerDurations, disputeResolverId, agentId)
          )
            .to.emit(offerHandler, "OfferCreated")
            .withArgs(
              nextOfferId,
              offer.sellerId,
              offer.toStruct(),
              offerDatesStruct,
              offerDurationsStruct,
              disputeResolutionTermsStruct,
              offerFeesStruct,
              agentId,
              operator.address
            );

          //Check offer agent fee for New offer.
          [, , , , , offerFeesStruct] = await offerHandler.getOffer(offer.id);
          expect(offerFeesStruct.agentFee.toString()).is.equal(newOfferAgentFee);
        });

        it("after the agent fee changes, old offers should have the same agent fee", async function () {
          // Creating 1st offer
          let oldOfferId = await offerHandler.getNextOfferId();

          // Calculate the new agent fee amount.
          let oldOfferAgentFee = ethers.BigNumber.from(offer.price).mul(agent.feePercentage).div("10000").toString();

          // Create a new offer
          await offerHandler
            .connect(operator)
            .createOffer(offer, offerDates, offerDurations, disputeResolverId, agentId);

          // change agent fee percentage and create a new offer
          agent.feePercentage = "1000"; // 10%
          await accountHandler.connect(other).updateAgent(agent);

          // Creating 2nd offer
          // Calculate the new agent fee amount.
          let newOfferAgentFee = ethers.BigNumber.from(offer.price).mul(agent.feePercentage).div("10000").toString();

          let newOfferId = await offerHandler.getNextOfferId();

          // Create a new offer
          await offerHandler
            .connect(operator)
            .createOffer(offer, offerDates, offerDurations, disputeResolverId, agentId);

          //Check offer agent fee for New offer.
          [, , , , , offerFeesStruct] = await offerHandler.getOffer(newOfferId);
          expect(offerFeesStruct.agentFee.toString()).is.equal(newOfferAgentFee);

          //Check offer agent fee for old offer.
          [, , , , , offerFeesStruct] = await offerHandler.getOffer(oldOfferId);
          expect(offerFeesStruct.agentFee.toString()).is.equal(oldOfferAgentFee);
        });

        context("💔 Revert Reasons", async function () {
          it("Agent does not exist", async function () {
            // Set an agent id that does not exist
            let agentId = "16";

            // Attempt to Create an offer, expecting revert
            await expect(
              offerHandler.connect(operator).createOffer(offer, offerDates, offerDurations, disputeResolverId, agentId)
            ).to.revertedWith(RevertReasons.NO_SUCH_AGENT);
          });

          it("Sum of Agent fee amount and protocol fee amount should be <= than the offer fee limit", async function () {
            // Create new agent
            let id = "4"; // argument sent to contract for createAgent will be ignored
            agentFeePercentage = "9900"; //99%

            active = true;

            // Create a valid agent, then set fields in tests directly
            agent = new Agent(id, agentFeePercentage, operator.address, active);
            expect(agent.isValid()).is.true;

            // Create an agent
            await accountHandler.connect(rando).createAgent(agent);

            // Attempt to Create an offer, expecting revert
            await expect(
              offerHandler.connect(operator).createOffer(offer, offerDates, offerDurations, disputeResolverId, agent.id)
            ).to.revertedWith(RevertReasons.AGENT_FEE_AMOUNT_TOO_HIGH);
          });
        });
      });
    });

    context("👉 voidOffer()", async function () {
      beforeEach(async function () {
        // Create an offer
        await offerHandler.connect(operator).createOffer(offer, offerDates, offerDurations, disputeResolverId, agentId);

        // id of the current offer and increment nextOfferId
        id = nextOfferId++;
      });

      it("should emit an OfferVoided event", async function () {
        // call getOffer with offerId to check the seller id in the event
        [, offerStruct] = await offerHandler.getOffer(id);

        // Void the offer, testing for the event
        await expect(offerHandler.connect(operator).voidOffer(id))
          .to.emit(offerHandler, "OfferVoided")
          .withArgs(id, offerStruct.sellerId, operator.address);
      });

      it("should update state", async function () {
        // Voided field should be initially false
        [, offerStruct] = await offerHandler.getOffer(id);
        expect(offerStruct.voided).is.false;

        // Get the voided status
        [, voided] = await offerHandler.isOfferVoided(id);
        expect(voided).to.be.false;

        // Void the offer
        await offerHandler.connect(operator).voidOffer(id);

        // Voided field should be updated
        [, offerStruct] = await offerHandler.getOffer(id);
        expect(offerStruct.voided).is.true;

        // Get the voided status
        [, voided] = await offerHandler.isOfferVoided(id);
        expect(voided).to.be.true;
      });

      context("💔 Revert Reasons", async function () {
        it("Offer does not exist", async function () {
          // Set invalid id
          id = "444";

          // Attempt to void the offer, expecting revert
          await expect(offerHandler.connect(operator).voidOffer(id)).to.revertedWith(RevertReasons.NO_SUCH_OFFER);

          // Set invalid id
          id = "0";

          // Attempt to void the offer, expecting revert
          await expect(offerHandler.connect(operator).voidOffer(id)).to.revertedWith(RevertReasons.NO_SUCH_OFFER);
        });

        it("Caller is not seller", async function () {
          // caller is not the operator of any seller
          // Attempt to update the offer, expecting revert
          await expect(offerHandler.connect(rando).voidOffer(id)).to.revertedWith(RevertReasons.NOT_OPERATOR);

          // caller is an operator of another seller
          // Create a valid seller, then set fields in tests directly
          seller = new Seller(id, rando.address, rando.address, rando.address, rando.address, active);
          contractURI = `https://ipfs.io/ipfs/QmW2WQi7j6c7UgJTarActp7tDNikE4B2qXtFCfLPdsgaTQ`;

          // AuthToken
          emptyAuthToken = new AuthToken("0", AuthTokenType.None);
          expect(emptyAuthToken.isValid()).is.true;
          await accountHandler.connect(rando).createSeller(seller, contractURI, emptyAuthToken);

          // Attempt to update the offer, expecting revert
          await expect(offerHandler.connect(rando).voidOffer(id)).to.revertedWith(RevertReasons.NOT_OPERATOR);
        });

        it("Offer already voided", async function () {
          // Void the offer first
          await offerHandler.connect(operator).voidOffer(id);

          // Attempt to void the offer again, expecting revert
          await expect(offerHandler.connect(operator).voidOffer(id)).to.revertedWith(
            RevertReasons.OFFER_HAS_BEEN_VOIDED
          );
        });
      });
    });

    context("👉 extendOffer()", async function () {
      beforeEach(async function () {
        // Create an offer
        await offerHandler.connect(operator).createOffer(offer, offerDates, offerDurations, disputeResolverId, agentId);

        // id of the current offer and increment nextOfferId
        id = nextOfferId++;

        // update the values
        offerDates.validUntil = ethers.BigNumber.from(offerDates.validUntil).add("10000").toString();
        offerStruct = offer.toStruct();
      });

      it("should emit an OfferExtended event", async function () {
        // Extend the valid until date, testing for the event
        await expect(offerHandler.connect(operator).extendOffer(offer.id, offerDates.validUntil))
          .to.emit(offerHandler, "OfferExtended")
          .withArgs(id, offer.sellerId, offerDates.validUntil, operator.address);
      });

      it("should update state", async function () {
        // Update an offer
        await offerHandler.connect(operator).extendOffer(offer.id, offerDates.validUntil);

        // Get the offer as a struct
        [, offerStruct, offerDatesStruct] = await offerHandler.connect(rando).getOffer(offer.id);

        // Parse into entity
        let returnedOfferDates = OfferDates.fromStruct(offerDatesStruct);

        // Returned values should match the input in createOffer
        for ([key, value] of Object.entries(offerDates)) {
          expect(JSON.stringify(returnedOfferDates[key]) === JSON.stringify(value)).is.true;
        }
      });

      context("💔 Revert Reasons", async function () {
        it("Offer does not exist", async function () {
          // Set invalid id
          id = "444";

          // Attempt to void the offer, expecting revert
          await expect(offerHandler.connect(operator).extendOffer(id, offerDates.validUntil)).to.revertedWith(
            RevertReasons.NO_SUCH_OFFER
          );

          // Set invalid id
          id = "0";

          // Attempt to void the offer, expecting revert
          await expect(offerHandler.connect(operator).extendOffer(id, offerDates.validUntil)).to.revertedWith(
            RevertReasons.NO_SUCH_OFFER
          );
        });

        it("Caller is not seller", async function () {
          // caller is not the operator of any seller
          // Attempt to update the offer, expecting revert
          await expect(offerHandler.connect(rando).extendOffer(id, offerDates.validUntil)).to.revertedWith(
            RevertReasons.NOT_OPERATOR
          );

          // caller is an operator of another seller
          // Create a valid seller, then set fields in tests directly
          seller = new Seller(id, rando.address, rando.address, rando.address, rando.address, active);
          contractURI = `https://ipfs.io/ipfs/QmW2WQi7j6c7UgJTarActp7tDNikE4B2qXtFCfLPdsgaTQ`;

          // AuthToken
          emptyAuthToken = new AuthToken("0", AuthTokenType.None);
          expect(emptyAuthToken.isValid()).is.true;
          await accountHandler.connect(rando).createSeller(seller, contractURI, emptyAuthToken);

          // Attempt to update the offer, expecting revert
          await expect(offerHandler.connect(rando).extendOffer(id, offerDates.validUntil)).to.revertedWith(
            RevertReasons.NOT_OPERATOR
          );
        });

        it("Offer is not extendable, since it's voided", async function () {
          // Void an offer
          await offerHandler.connect(operator).voidOffer(id);

          // Attempt to update an offer, expecting revert
          await expect(offerHandler.connect(operator).extendOffer(offer.id, offerDates.validUntil)).to.revertedWith(
            RevertReasons.OFFER_HAS_BEEN_VOIDED
          );
        });

        it("New valid until date is lower than the existing valid until date", async function () {
          // Make the valid until date the same as the existing offer
          offerDates.validUntil = ethers.BigNumber.from(offerDates.validUntil).sub("10000").toString();

          await expect(offerHandler.connect(operator).extendOffer(offer.id, offerDates.validUntil)).to.revertedWith(
            RevertReasons.OFFER_PERIOD_INVALID
          );

          // Make new the valid until date less than existing one
          offerDates.validUntil = ethers.BigNumber.from(offerDates.validUntil).sub("1").toString();

          // Attempt to update an offer, expecting revert
          await expect(offerHandler.connect(operator).extendOffer(offer.id, offerDates.validUntil)).to.revertedWith(
            RevertReasons.OFFER_PERIOD_INVALID
          );
        });

        it("Valid until date is not in the future", async function () {
          // Set until date in the past
          offerDates.validUntil = ethers.BigNumber.from(offerDates.validFrom - (oneMonth / 1000) * 6).toString(); // 6 months ago

          // Attempt to update an offer, expecting revert
          await expect(offerHandler.connect(operator).extendOffer(offer.id, offerDates.validUntil)).to.revertedWith(
            RevertReasons.OFFER_PERIOD_INVALID
          );
        });

        it("Offer has voucherRedeemableUntil set and new valid until date is greater than that", async function () {
          // create a new offer with vouchers with fix expiration date
          offer.id++;
          offerDates.voucherRedeemableUntil = ethers.BigNumber.from(offerDates.validUntil).add(oneMonth).toString();
          offerDurations.voucherValid = "0"; // only one of voucherRedeemableUntil and voucherValid can be non zero
          await offerHandler
            .connect(operator)
            .createOffer(offer, offerDates, offerDurations, disputeResolverId, agentId);

          // Set until date in the before offerDates.voucherRedeemableUntil
          offerDates.validUntil = ethers.BigNumber.from(offerDates.voucherRedeemableUntil).add(oneWeek).toString(); // one week after voucherRedeemableUntil

          // Attempt to update an offer, expecting revert
          await expect(offerHandler.connect(operator).extendOffer(offer.id, offerDates.validUntil)).to.revertedWith(
            RevertReasons.OFFER_PERIOD_INVALID
          );
        });
      });
    });

    context("👉 getOffer()", async function () {
      beforeEach(async function () {
        // Create an offer
        await offerHandler.connect(operator).createOffer(offer, offerDates, offerDurations, disputeResolverId, agentId);

        // id of the current offer and increment nextOfferId
        id = nextOfferId++;
      });

      it("should return true for exists if offer is found", async function () {
        // Get the exists flag
        [exists] = await offerHandler.connect(rando).getOffer(id);

        // Validate
        expect(exists).to.be.true;
      });

      it("should return false for exists if offer is not found", async function () {
        // Get the exists flag
        [exists] = await offerHandler.connect(rando).getOffer(invalidOfferId);

        // Validate
        expect(exists).to.be.false;
      });

      it("should return the details of the offer as a struct if found", async function () {
        // Get the offer as a struct
        [, offerStruct, offerDatesStruct, offerDurationsStruct] = await offerHandler.connect(rando).getOffer(id);

        // Parse into entities
        offer = Offer.fromStruct(offerStruct);
        offerDates = OfferDates.fromStruct(offerDatesStruct);
        offerDurations = OfferDurations.fromStruct(offerDurationsStruct);
        disputeResolutionTerms = DisputeResolutionTerms.fromStruct(disputeResolutionTermsStruct);

        // Validate
        expect(offer.isValid()).to.be.true;
        expect(offerDates.isValid()).to.be.true;
        expect(offerDurations.isValid()).to.be.true;
        expect(disputeResolutionTerms.isValid()).to.be.true;
      });
    });

    context("👉 getNextOfferId()", async function () {
      beforeEach(async function () {
        // Create an offer
        await offerHandler.connect(operator).createOffer(offer, offerDates, offerDurations, disputeResolverId, agentId);

        // id of the current offer and increment nextOfferId
        id = nextOfferId++;
      });

      it("should return the next offer id", async function () {
        // What we expect the next offer id to be
        expected = nextOfferId;

        // Get the next offer id
        nextOfferId = await offerHandler.connect(rando).getNextOfferId();

        // Verify expectation
        expect(nextOfferId.toString() == expected).to.be.true;
      });

      it("should be incremented after an offer is created", async function () {
        // Create another offer
        await offerHandler.connect(operator).createOffer(offer, offerDates, offerDurations, disputeResolverId, agentId);

        // What we expect the next offer id to be
        expected = ++nextOfferId;

        // Get the next offer id
        nextOfferId = await offerHandler.connect(rando).getNextOfferId();

        // Verify expectation
        expect(nextOfferId.toString() == expected).to.be.true;
      });

      it("should not be incremented when only getNextOfferId is called", async function () {
        // What we expect the next offer id to be
        expected = nextOfferId;

        // Get the next offer id
        nextOfferId = await offerHandler.connect(rando).getNextOfferId();

        // Verify expectation
        expect(nextOfferId.toString() == expected).to.be.true;

        // Call again
        nextOfferId = await offerHandler.connect(rando).getNextOfferId();

        // Verify expectation
        expect(nextOfferId.toString() == expected).to.be.true;
      });
    });

    context("👉 isOfferVoided()", async function () {
      beforeEach(async function () {
        // Create an offer
        await offerHandler.connect(operator).createOffer(offer, offerDates, offerDurations, disputeResolverId, agentId);

        // id of the current offer and increment nextOfferId
        id = nextOfferId++;
      });

      it("should return true for exists if offer is found, regardless of voided status", async function () {
        // Get the exists flag
        [exists] = await offerHandler.connect(rando).isOfferVoided(id);

        // Validate
        expect(exists).to.be.true;

        // Void offer
        await offerHandler.connect(operator).voidOffer(id);

        // Get the exists flag
        [exists] = await offerHandler.connect(rando).isOfferVoided(id);

        // Validate
        expect(exists).to.be.true;
      });

      it("should return false for exists if offer is not found", async function () {
        // Get the exists flag
        [exists] = await offerHandler.connect(rando).isOfferVoided(invalidOfferId);

        // Validate
        expect(exists).to.be.false;
      });

      it("should return the value as a bool if found", async function () {
        // Get the offer as a struct
        [, voided] = await offerHandler.connect(rando).isOfferVoided(id);

        // Validate
        expect(typeof voided === "boolean").to.be.true;
      });
    });
  });

  // All supported methods - batch offers
  context("📋 Offer Handler Methods - BATCH", async function () {
    let offers = [];
    let offerStructs = [];
    let agentIds;
    let agentId = "0";

    // Make empty seller list, so every seller is allowed
    sellerAllowList = [];

    beforeEach(async function () {
      agentIds = [];

      // create a seller
      // Required constructor params
      id = sellerId = nextAccountId = "1"; // argument sent to contract for createSeller will be ignored

      active = true;

      // Create a valid seller, then set fields in tests directly
      seller = new Seller(id, operator.address, admin.address, clerk.address, treasury.address, active);
      expect(seller.isValid()).is.true;
      contractURI = `https://ipfs.io/ipfs/QmW2WQi7j6c7UgJTarActp7tDNikE4B2qXtFCfLPdsgaTQ`;

      // AuthToken
      emptyAuthToken = new AuthToken("0", AuthTokenType.None);
      expect(emptyAuthToken.isValid()).is.true;
      await accountHandler.connect(admin).createSeller(seller, contractURI, emptyAuthToken);

      // Create a valid dispute resolver
      disputeResolver = await mockDisputeResolver(
        operatorDR.address,
        adminDR.address,
        clerkDR.address,
        treasuryDR.address,
        false
      );
      expect(disputeResolver.isValid()).is.true;

      // Make empty seller list, so every seller is allowed
      sellerAllowList = [];

      //Create DisputeResolverFee array so offer creation will succeed
      DRFeeNative = "100";
      DRFeeToken = "200";
      disputeResolverFees = [
        new DisputeResolverFee(ethers.constants.AddressZero, "Native", DRFeeNative),
        new DisputeResolverFee(bosonToken.address, "Boson", DRFeeToken),
      ];

      // Register and activate the dispute resolver
      await accountHandler.connect(rando).createDisputeResolver(disputeResolver, disputeResolverFees, sellerAllowList);
      await accountHandler.connect(deployer).activateDisputeResolver(++nextAccountId);

      // create 5 offers
      offers = [];
      offerStructs = [];
      offerDatesList = [];
      offerDatesStructs = [];
      offerDurationsList = [];
      offerDurationsStructs = [];
      disputeResolverIds = [];
      disputeResolutionTermsList = [];
      disputeResolutionTermsStructs = [];
      offerFeesList = [];
      offerFeesStructs = [];

      for (let i = 0; i < 5; i++) {
        // Mock offer, offerDates and offerDurations
        ({ offer, offerDates, offerDurations, disputeResolverId, offerFees } = await mockOffer());

        // Set unique offer properties based on index
        offer.id = `${i + 1}`;
        offer.price = ethers.utils.parseUnits(`${1.5 + i * 1}`, "ether").toString();
        offer.sellerDeposit = ethers.utils.parseUnits(`${0.25 + i * 0.1}`, "ether").toString();
        offer.buyerCancelPenalty = ethers.utils.parseUnits(`${0.05 + i * 0.1}`, "ether").toString();
        offer.quantityAvailable = `${(i + 1) * 2}`;

        offerDates.validFrom = validFrom = ethers.BigNumber.from(Date.now() + oneMonth * i).toString();
        offerDates.validUntil = validUntil = ethers.BigNumber.from(Date.now() + oneMonth * 6 * (i + 1)).toString();

        offerDurations.fulfillmentPeriod = fulfillmentPeriod = `${(i + 1) * oneMonth}`;
        offerDurations.voucherValid = voucherValid = `${(i + 1) * oneMonth}`;
        offerDurations.resolutionPeriod = resolutionPeriod = `${(i + 1) * oneWeek}`;

        // Check if domains are valid
        expect(offer.isValid()).is.true;
        expect(offerDates.isValid()).is.true;
        expect(offerDurations.isValid()).is.true;

        offers.push(offer);
        offerStructs.push(offer.toStruct());

        offerDatesList.push(offerDates);
        offerDatesStructs.push(offerDates.toStruct());

        offerDurationsList.push(offerDurations);
        offerDurationsStructs.push(offerDurations.toStruct());

        offerFeesList.push(offerFees);
        offerFeesStructs.push(offerFees.toStruct());

        agentIds.push(agentId);

        disputeResolverIds.push(disputeResolverId);
        const disputeResolutionTerms = new DisputeResolutionTerms(
          disputeResolverId,
          disputeResolver.escalationResponsePeriod,
          DRFeeNative,
          applyPercentage(DRFeeNative, buyerEscalationDepositPercentage)
        );
        disputeResolutionTermsList.push(disputeResolutionTerms);
        disputeResolutionTermsStructs.push(disputeResolutionTerms.toStruct());
      }

      voucherRedeemableFrom = offerDatesList[0].voucherRedeemableFrom;
      voucherRedeemableUntil = offerDatesList[0].voucherRedeemableUntil;

      // change some offers to test different cases
      // offer with boson as an exchange token and unlimited supply
      offers[2].exchangeToken = bosonToken.address;
      offerFeesList[2].protocolFee = protocolFeeFlatBoson;
      offerFeesStructs[2] = offerFeesList[2].toStruct();
      offers[2].quantityAvailable = ethers.constants.MaxUint256.toString();
      offerStructs[2] = offers[2].toStruct();
      disputeResolutionTermsList[2] = new DisputeResolutionTerms(
        disputeResolverId,
        disputeResolver.escalationResponsePeriod,
        DRFeeToken,
        applyPercentage(DRFeeToken, buyerEscalationDepositPercentage)
      );
      disputeResolutionTermsStructs[2] = disputeResolutionTermsList[2].toStruct();

      // absolute zero offer
      offers[4].price =
        offers[4].sellerDeposit =
        offers[4].buyerCancelPenalty =
        offerFeesList[4].protocolFee =
        offerFeesList[4].agentFee =
          "0";
      offerStructs[4] = offers[4].toStruct();
      disputeResolverIds[4] = "0";
      disputeResolutionTermsList[4] = new DisputeResolutionTerms("0", "0", "0", "0");
      disputeResolutionTermsStructs[4] = disputeResolutionTermsList[4].toStruct();
      offerFeesStructs[4] = offerFeesList[4].toStruct();
    });

    context("👉 createOfferBatch()", async function () {
      it("should emit an OfferCreated events for all offers", async function () {
        // Create an offer, testing for the event
        await expect(
          offerHandler
            .connect(operator)
            .createOfferBatch(offers, offerDatesList, offerDurationsList, disputeResolverIds, agentIds)
        )
          .to.emit(offerHandler, "OfferCreated")
          .withArgs(
            "1",
            offer.sellerId,
            offerStructs[0],
            offerDatesStructs[0],
            offerDurationsStructs[0],
            disputeResolutionTermsStructs[0],
            offerFeesStructs[0],
            agentIds[0],
            operator.address
          )
          .withArgs(
            "2",
            offer.sellerId,
            offerStructs[1],
            offerDatesStructs[1],
            offerDurationsStructs[1],
            disputeResolutionTermsStructs[1],
            offerFeesStructs[1],
            agentIds[1],
            operator.address
          )
          .withArgs(
            "3",
            offer.sellerId,
            offerStructs[2],
            offerDatesStructs[2],
            offerDurationsStructs[2],
            disputeResolutionTermsStructs[2],
            offerFeesStructs[2],
            agentIds[2],
            operator.address
          )
          .withArgs(
            "4",
            offer.sellerId,
            offerStructs[3],
            offerDatesStructs[3],
            offerDurationsStructs[3],
            disputeResolutionTermsStructs[3],
            offerFeesStructs[3],
            agentIds[3],
            operator.address
          )
          .withArgs(
            "5",
            offer.sellerId,
            offerStructs[4],
            offerDatesStructs[4],
            offerDurationsStructs[4],
            disputeResolutionTermsStructs[4],
            offerFeesStructs[4],
            agentIds[4],
            operator.address
          );
      });

      it("should update state", async function () {
        // Create an offer
        await offerHandler
          .connect(operator)
          .createOfferBatch(offers, offerDatesList, offerDurationsList, disputeResolverIds, agentIds);

        for (let i = 0; i < 5; i++) {
          // Get the offer as a struct
          [, offerStruct, offerDatesStruct, offerDurationsStruct, disputeResolutionTermsStruct] = await offerHandler
            .connect(rando)
            .getOffer(`${i + 1}`);

          // Parse into entities
          let returnedOffer = Offer.fromStruct(offerStruct);
          let returnedOfferDates = OfferDates.fromStruct(offerDatesStruct);
          let returnedOfferDurations = OfferDurations.fromStruct(offerDurationsStruct);
          let returnedDisputeResolutionTermsStruct = DisputeResolutionTerms.fromStruct(disputeResolutionTermsStruct);

          // Returned values should match the input in createOfferBatch
          for ([key, value] of Object.entries(offers[i])) {
            expect(JSON.stringify(returnedOffer[key]) === JSON.stringify(value)).is.true;
          }
          for ([key, value] of Object.entries(offerDatesList[i])) {
            expect(JSON.stringify(returnedOfferDates[key]) === JSON.stringify(value)).is.true;
          }
          for ([key, value] of Object.entries(offerDurationsList[i])) {
            expect(JSON.stringify(returnedOfferDurations[key]) === JSON.stringify(value)).is.true;
          }
          for ([key, value] of Object.entries(disputeResolutionTermsList[i])) {
            expect(JSON.stringify(returnedDisputeResolutionTermsStruct[key]) === JSON.stringify(value)).is.true;
          }
        }
      });

      it("should ignore any provided id and assign the next available", async function () {
        offers[0].id = "444";
        offers[1].id = "555";
        offers[2].id = "666";
        offers[3].id = "777";
        offers[4].id = "888";

        // Create an offer, testing for the event
        await expect(
          offerHandler
            .connect(operator)
            .createOfferBatch(offers, offerDatesList, offerDurationsList, disputeResolverIds, agentIds)
        )
          .to.emit(offerHandler, "OfferCreated")
          .withArgs(
            "1",
            offer.sellerId,
            offerStructs[0],
            offerDatesStructs[0],
            offerDurationsStructs[0],
            disputeResolutionTermsStructs[0],
            offerFeesStructs[0],
            agentIds[0],
            operator.address
          )
          .withArgs(
            "2",
            offer.sellerId,
            offerStructs[1],
            offerDatesStructs[1],
            offerDurationsStructs[1],
            disputeResolutionTermsStructs[1],
            offerFeesStructs[1],
            agentIds[1],
            operator.address
          )
          .withArgs(
            "3",
            offer.sellerId,
            offerStructs[2],
            offerDatesStructs[2],
            offerDurationsStructs[2],
            disputeResolutionTermsStructs[2],
            offerFeesStructs[2],
            agentIds[2],
            operator.address
          )
          .withArgs(
            "4",
            offer.sellerId,
            offerStructs[3],
            offerDatesStructs[3],
            offerDurationsStructs[3],
            disputeResolutionTermsStructs[3],
            offerFeesStructs[3],
            agentIds[3],
            operator.address
          )
          .withArgs(
            "5",
            offer.sellerId,
            offerStructs[4],
            offerDatesStructs[4],
            offerDurationsStructs[4],
            disputeResolutionTermsStructs[4],
            offerFeesStructs[4],
            agentIds[4],
            operator.address
          );

        for (let i = 0; i < 5; i++) {
          // wrong offer id should not exist
          [exists] = await offerHandler.connect(rando).getOffer(offers[i].id);
          expect(exists).to.be.false;

          // next offer id should exist
          [exists] = await offerHandler.connect(rando).getOffer(`${i + 1}`);
          expect(exists).to.be.true;
        }
      });

      it("should ignore any provided seller and assign seller id of msg.sender", async function () {
        // set some other sellerId
        offers[0].sellerId = "123";
        offers[1].sellerId = "234";
        offers[2].sellerId = "345";
        offers[3].sellerId = "456";
        offers[4].sellerId = "567";

        // Create an offer, testing for the event
        await expect(
          offerHandler
            .connect(operator)
            .createOfferBatch(offers, offerDatesList, offerDurationsList, disputeResolverIds, agentIds)
        )
          .to.emit(offerHandler, "OfferCreated")
          .withArgs(
            "1",
            sellerId,
            offerStructs[0],
            offerDatesStructs[0],
            offerDurationsStructs[0],
            disputeResolutionTermsStructs[0],
            offerFeesStructs[0],
            agentIds[0],
            operator.address
          )
          .withArgs(
            "2",
            sellerId,
            offerStructs[1],
            offerDatesStructs[1],
            offerDurationsStructs[1],
            disputeResolutionTermsStructs[1],
            offerFeesStructs[1],
            agentIds[1],
            operator.address
          )
          .withArgs(
            "3",
            sellerId,
            offerStructs[2],
            offerDatesStructs[2],
            offerDurationsStructs[2],
            disputeResolutionTermsStructs[2],
            offerFeesStructs[2],
            agentIds[2],
            operator.address
          )
          .withArgs(
            "4",
            sellerId,
            offerStructs[3],
            offerDatesStructs[3],
            offerDurationsStructs[3],
            disputeResolutionTermsStructs[3],
            offerFeesStructs[3],
            agentIds[3],
            operator.address
          )
          .withArgs(
            "5",
            sellerId,
            offerStructs[4],
            offerDatesStructs[4],
            offerDurationsStructs[4],
            disputeResolutionTermsStructs[4],
            offerFeesStructs[4],
            agentIds[4],
            operator.address
          );
      });

      it("Should allow creation of an offer if DR has a sellerAllowList and seller is on it", async function () {
        // add seller to allow list
        allowedSellersToAdd = ["1"]; // existing seller is "1", DR is "2", new seller is "3"
        await accountHandler.connect(adminDR).addSellersToAllowList(disputeResolverId, allowedSellersToAdd);

        // Create an offer, testing for the event
        await expect(
          offerHandler
            .connect(operator)
            .createOfferBatch(offers, offerDatesList, offerDurationsList, disputeResolverIds, agentIds)
        ).to.emit(offerHandler, "OfferCreated");
      });

      context("💔 Revert Reasons", async function () {
        it("Caller not operator of any seller", async function () {
          // Attempt to Create an offer, expecting revert
          await expect(
            offerHandler
              .connect(rando)
              .createOfferBatch(offers, offerDatesList, offerDurationsList, disputeResolverIds, agentIds)
          ).to.revertedWith(RevertReasons.NOT_OPERATOR);
        });

        it("Valid from date is greater than valid until date in some offer", async function () {
          // Reverse the from and until dates
          offerDatesList[4].validFrom = ethers.BigNumber.from(Date.now() + oneMonth * 6).toString(); // 6 months from now
          offerDatesList[4].validUntil = ethers.BigNumber.from(Date.now()).toString(); // now

          // Attempt to Create an offer, expecting revert
          await expect(
            offerHandler
              .connect(operator)
              .createOfferBatch(offers, offerDatesList, offerDurationsList, disputeResolverIds, agentIds)
          ).to.revertedWith(RevertReasons.OFFER_PERIOD_INVALID);
        });

        it("Valid until date is not in the future in some offer", async function () {
          // Set until date in the past
          offerDatesList[0].validUntil = ethers.BigNumber.from(
            offerDatesList[0].validFrom - (oneMonth / 1000) * 6
          ).toString(); // 6 months ago

          // Attempt to Create an offer, expecting revert
          await expect(
            offerHandler
              .connect(operator)
              .createOfferBatch(offers, offerDatesList, offerDurationsList, disputeResolverIds, agentIds)
          ).to.revertedWith(RevertReasons.OFFER_PERIOD_INVALID);
        });

        it("Buyer cancel penalty is greater than price", async function () {
          // Set buyer cancel penalty higher than offer price
          offers[0].buyerCancelPenalty = ethers.BigNumber.from(offers[0].price).add("10").toString();

          // Attempt to Create an offer, expecting revert
          await expect(
            offerHandler
              .connect(operator)
              .createOfferBatch(offers, offerDatesList, offerDurationsList, disputeResolverIds, agentIds)
          ).to.revertedWith(RevertReasons.OFFER_PENALTY_INVALID);
        });

        it("No offer cannot be voided at the time of the creation", async function () {
          // Set voided flag to true
          offers[1].voided = true;

          // Attempt to Create an offer, expecting revert
          await expect(
            offerHandler
              .connect(operator)
              .createOfferBatch(offers, offerDatesList, offerDurationsList, disputeResolverIds, agentIds)
          ).to.revertedWith(RevertReasons.OFFER_MUST_BE_ACTIVE);
        });

        it("Creating too many offers", async function () {
          // Try to create the more than 100 offers
          offers = new Array(101).fill(offer);

          // Attempt to create the offers, expecting revert
          await expect(
            offerHandler
              .connect(operator)
              .createOfferBatch(offers, offerDatesList, offerDurationsList, disputeResolverIds, agentIds)
          ).to.revertedWith(RevertReasons.TOO_MANY_OFFERS);
        });

        it("Dispute valid duration is 0 for some offer", async function () {
          // Set dispute valid duration to 0
          offerDurationsList[2].resolutionPeriod = "0";

          // Attempt to Create an offer, expecting revert
          await expect(
            offerHandler
              .connect(operator)
              .createOfferBatch(offers, offerDatesList, offerDurationsList, disputeResolverIds, agentIds)
          ).to.revertedWith(RevertReasons.INVALID_DISPUTE_DURATION);
        });

        it("For some offer, both voucher expiration date and voucher expiraton period are defined", async function () {
          // Set both voucherRedeemableUntil and voucherValid
          offerDatesList[2].voucherRedeemableUntil = ethers.BigNumber.from(offerDatesList[2].voucherRedeemableFrom)
            .add(oneMonth)
            .toString();
          offerDurationsList[2].voucherValid = oneMonth.toString();

          // Attempt to Create an offer, expecting revert
          await expect(
            offerHandler
              .connect(operator)
              .createOfferBatch(offers, offerDatesList, offerDurationsList, disputeResolverIds, agentIds)
          ).to.revertedWith(RevertReasons.AMBIGUOUS_VOUCHER_EXPIRY);
        });

        it("For some offer, neither of voucher expiration date and voucher expiraton period are defined", async function () {
          // Set both voucherRedeemableUntil and voucherValid to "0"
          offerDatesList[1].voucherRedeemableUntil = "0";
          offerDurationsList[1].voucherValid = "0";

          // Attempt to Create an offer, expecting revert
          await expect(
            offerHandler
              .connect(operator)
              .createOfferBatch(offers, offerDatesList, offerDurationsList, disputeResolverIds, agentIds)
          ).to.revertedWith(RevertReasons.AMBIGUOUS_VOUCHER_EXPIRY);
        });

        it("For some offer, voucher redeemable period is fixed, but it ends before it starts", async function () {
          // Set both voucherRedeemableUntil that is less than voucherRedeemableFrom
          offerDatesList[0].voucherRedeemableUntil = ethers.BigNumber.from(offerDatesList[0].voucherRedeemableFrom)
            .sub(10)
            .toString();
          offerDurationsList[0].voucherValid = "0";

          // Attempt to Create an offer, expecting revert
          await expect(
            offerHandler
              .connect(operator)
              .createOfferBatch(offers, offerDatesList, offerDurationsList, disputeResolverIds, agentIds)
          ).to.revertedWith(RevertReasons.REDEMPTION_PERIOD_INVALID);
        });

        it("For some offer, voucher redeemable period is fixed, but it ends before offer expires", async function () {
          // Set both voucherRedeemableUntil that is more than voucherRedeemableFrom but less than validUntil
          offerDatesList[2].voucherRedeemableFrom = "0";
          offerDatesList[2].voucherRedeemableUntil = (Number(offerDatesList[2].validUntil) - 10).toString();
          offerDurationsList[2].voucherValid = "0";

          // Attempt to Create an offer, expecting revert
          await expect(
            offerHandler
              .connect(operator)
              .createOfferBatch(offers, offerDatesList, offerDurationsList, disputeResolverIds, agentIds)
          ).to.revertedWith(RevertReasons.REDEMPTION_PERIOD_INVALID);
        });

        it("For some offer, fulfillment period is set to zero", async function () {
          // Set fulfilment period to 0
          offerDurationsList[1].fulfillmentPeriod = "0";

          // Attempt to Create an offer, expecting revert
          await expect(
            offerHandler
              .connect(operator)
              .createOfferBatch(offers, offerDatesList, offerDurationsList, disputeResolverIds, agentIds)
          ).to.revertedWith(RevertReasons.INVALID_FULFILLMENT_PERIOD);
        });

        it("For some offer, dispute duration is set to zero", async function () {
          // Set dispute duration period to 0
          offerDurationsList[0].resolutionPeriod = "0";

          // Attempt to Create an offer, expecting revert
          await expect(
            offerHandler
              .connect(operator)
              .createOfferBatch(offers, offerDatesList, offerDurationsList, disputeResolverIds, agentIds)
          ).to.revertedWith(RevertReasons.INVALID_DISPUTE_DURATION);
        });

        it("For some offer, available quantity is set to zero", async function () {
          // Set available quantity to 0
          offers[2].quantityAvailable = "0";

          // Attempt to Create an offer, expecting revert
          await expect(
            offerHandler
              .connect(operator)
              .createOfferBatch(offers, offerDatesList, offerDurationsList, disputeResolverIds, agentIds)
          ).to.revertedWith(RevertReasons.INVALID_QUANTITY_AVAILABLE);
        });

        it("For some offer, dispute resolver wallet is not registered", async function () {
          // Set some address that is not registered as a dispute resolver
          disputeResolverIds[1] = "16";

          // Attempt to Create an offer, expecting revert
          await expect(
            offerHandler
              .connect(operator)
              .createOfferBatch(offers, offerDatesList, offerDurationsList, disputeResolverIds, agentIds)
          ).to.revertedWith(RevertReasons.INVALID_DISPUTE_RESOLVER);
        });

        it("For some offer, dispute resolver is not active", async function () {
          // create another dispute resolver, but don't activate it
          disputeResolver = await mockDisputeResolver(
            rando.address,
            rando.address,
            rando.address,
            rando.address,
            false
          );
          await accountHandler
            .connect(rando)
            .createDisputeResolver(disputeResolver, disputeResolverFees, sellerAllowList);

          // Set some address that is not registered as a dispute resolver
          disputeResolverIds[2] = ++nextAccountId;

          // Attempt to Create offers, expecting revert
          await expect(
            offerHandler
              .connect(operator)
              .createOfferBatch(offers, offerDatesList, offerDurationsList, disputeResolverIds, agentIds)
          ).to.revertedWith(RevertReasons.INVALID_DISPUTE_RESOLVER);

          // after activation it should be possible to create the offer
          await accountHandler.connect(deployer).activateDisputeResolver(nextAccountId);

          // Create offers, test event
          await expect(
            offerHandler
              .connect(operator)
              .createOfferBatch(offers, offerDatesList, offerDurationsList, disputeResolverIds, agentIds)
          ).to.emit(offerHandler, "OfferCreated");
        });

        it("For some absolute zero offer, specified dispute resolver is not registered", async function () {
          // Prepare an absolute zero offer, but specify dispute resolver
          offers[2].price = offers[2].sellerDeposit = offers[2].buyerCancelPenalty = "0";
          disputeResolverIds[2] = "16";

          // Attempt to Create offers, expecting revert
          await expect(
            offerHandler
              .connect(operator)
              .createOfferBatch(offers, offerDatesList, offerDurationsList, disputeResolverIds, agentIds)
          ).to.revertedWith(RevertReasons.INVALID_DISPUTE_RESOLVER);
        });

        it("For some absolute zero offer, specified dispute resolver is not active", async function () {
          // create another dispute resolver, but don't activate it
          disputeResolver = await mockDisputeResolver(
            rando.address,
            rando.address,
            rando.address,
            rando.address,
            false
          );
          await accountHandler
            .connect(rando)
            .createDisputeResolver(disputeResolver, disputeResolverFees, sellerAllowList);

          // Prepare an absolute zero offer, but specify dispute resolver
          offers[1].price = offers[1].sellerDeposit = offers[1].buyerCancelPenalty = "0";
          disputeResolverIds[1] = ++nextAccountId;

          // Attempt to Create offers, expecting revert
          await expect(
            offerHandler
              .connect(operator)
              .createOfferBatch(offers, offerDatesList, offerDurationsList, disputeResolverIds, agentIds)
          ).to.revertedWith(RevertReasons.INVALID_DISPUTE_RESOLVER);

          // after activation it should be possible to create the offer
          await accountHandler.connect(deployer).activateDisputeResolver(nextAccountId);

          // Create offers, test event
          await expect(
            offerHandler
              .connect(operator)
              .createOfferBatch(offers, offerDatesList, offerDurationsList, disputeResolverIds, agentIds)
          ).to.emit(offerHandler, "OfferCreated");
        });

        it("For some offer seller is not on dispute resolver's seller allow list", async function () {
          // Create new seller so sellerAllowList can have an entry
          seller = new Seller(id, rando.address, rando.address, rando.address, rando.address, active);
          await accountHandler.connect(rando).createSeller(seller, contractURI);

          allowedSellersToAdd = ["3"];
          await accountHandler.connect(adminDR).addSellersToAllowList(disputeResolverId, allowedSellersToAdd);

          // Attempt to Create an offer, expecting revert
          await expect(
            offerHandler
              .connect(operator)
              .createOfferBatch(offers, offerDatesList, offerDurationsList, disputeResolverIds, agentIds)
          ).to.revertedWith(RevertReasons.SELLER_NOT_APPROVED);
        });

        it("For some offer, dispute resolver does not accept fees in the exchange token", async function () {
          // Set some address that is not part of dispute resolver fees
          offers[3].exchangeToken = rando.address;

          // Attempt to Create offers, expecting revert
          await expect(
            offerHandler
              .connect(operator)
              .createOfferBatch(offers, offerDatesList, offerDurationsList, disputeResolverIds, agentIds)
          ).to.revertedWith(RevertReasons.DR_UNSUPPORTED_FEE);
        });

        it("Number of dispute dates does not match the number of offers", async function () {
          // Make dispute dates longer
          offerDatesList.push(new OfferDates(validFrom, validUntil, voucherRedeemableFrom, voucherRedeemableUntil));

          // Attempt to Create an offer, expecting revert
          await expect(
            offerHandler
              .connect(operator)
              .createOfferBatch(offers, offerDatesList, offerDurationsList, disputeResolverIds, agentIds)
          ).to.revertedWith(RevertReasons.ARRAY_LENGTH_MISMATCH);

          // Make dispute dates shorter
          offerDatesList = offerDatesList.slice(0, -2);

          // Attempt to Create an offer, expecting revert
          await expect(
            offerHandler
              .connect(operator)
              .createOfferBatch(offers, offerDatesList, offerDurationsList, disputeResolverIds, agentIds)
          ).to.revertedWith(RevertReasons.ARRAY_LENGTH_MISMATCH);
        });

        it("Number of dispute durations does not match the number of offers", async function () {
          // Make dispute durations longer
          offerDurationsList.push(new OfferDurations(fulfillmentPeriod, voucherValid, resolutionPeriod));

          // Attempt to Create an offer, expecting revert
          await expect(
            offerHandler
              .connect(operator)
              .createOfferBatch(offers, offerDatesList, offerDurationsList, disputeResolverIds, agentIds)
          ).to.revertedWith(RevertReasons.ARRAY_LENGTH_MISMATCH);

          // Make dispute durations shorter
          offerDurationsList = offerDurationsList.slice(0, -2);

          // Attempt to Create an offer, expecting revert
          await expect(
            offerHandler
              .connect(operator)
              .createOfferBatch(offers, offerDatesList, offerDurationsList, disputeResolverIds, agentIds)
          ).to.revertedWith(RevertReasons.ARRAY_LENGTH_MISMATCH);
        });

        it("Number of dispute resolvers does not match the number of offers", async function () {
          // Make dispute durations longer
          disputeResolverIds.push(disputeResolverId);

          // Attempt to Create an offer, expecting revert
          await expect(
            offerHandler
              .connect(operator)
              .createOfferBatch(offers, offerDatesList, offerDurationsList, disputeResolverIds, agentIds)
          ).to.revertedWith(RevertReasons.ARRAY_LENGTH_MISMATCH);

          // Make dispute durations shorter
          disputeResolverIds = disputeResolverIds.slice(0, -2);

          // Attempt to Create an offer, expecting revert
          await expect(
            offerHandler
              .connect(operator)
              .createOfferBatch(offers, offerDatesList, offerDurationsList, disputeResolverIds, agentIds)
          ).to.revertedWith(RevertReasons.ARRAY_LENGTH_MISMATCH);
        });
      });

      context("When offers have non zero agent ids", async function () {
        beforeEach(async function () {
          nonZeroAgentIds = [];
          let agentId = "3";
          offerFeesList = [];
          offerFeesStructs = [];

          // Create an agent: Required constructor params
          agentFeePercentage = "500"; //5%
          active = true;
          agent = new Agent(agentId, agentFeePercentage, other.address, active);
          expect(agent.isValid()).is.true;
          // Create a valid agent
          await accountHandler.connect(rando).createAgent(agent);

          for (let i = 0; i < 5; i++) {
            // Set updated agent ids
            nonZeroAgentIds.push(agentId);

            // Set updated offerFees
            let protocolFee = applyPercentage(offers[i].price, protocolFeePercentage);
            let agentFee = ethers.BigNumber.from(offers[i].price).mul(agentFeePercentage).div("10000").toString();
            offerFees = new OfferFees(protocolFee, agentFee);

            offerFeesList.push(offerFees);
            offerFeesStructs.push(offerFees.toStruct());
          }
        });

        it("should emit an OfferCreated events for all offers with updated agent ids", async function () {
          // Create an offer, testing for the event
          await expect(
            offerHandler
              .connect(operator)
              .createOfferBatch(offers, offerDatesList, offerDurationsList, disputeResolverIds, nonZeroAgentIds)
          )
            .to.emit(offerHandler, "OfferCreated")
            .withArgs(
              "1",
              offer.sellerId,
              offerStructs[0],
              offerDatesStructs[0],
              offerDurationsStructs[0],
              disputeResolutionTermsStructs[0],
              offerFeesStructs[0],
              nonZeroAgentIds[0],
              operator.address
            )
            .withArgs(
              "2",
              offer.sellerId,
              offerStructs[1],
              offerDatesStructs[1],
              offerDurationsStructs[1],
              disputeResolutionTermsStructs[1],
              offerFeesStructs[1],
              nonZeroAgentIds[1],
              operator.address
            )
            .withArgs(
              "3",
              offer.sellerId,
              offerStructs[2],
              offerDatesStructs[2],
              offerDurationsStructs[2],
              disputeResolutionTermsStructs[2],
              offerFeesStructs[2],
              nonZeroAgentIds[2],
              operator.address
            )
            .withArgs(
              "4",
              offer.sellerId,
              offerStructs[3],
              offerDatesStructs[3],
              offerDurationsStructs[3],
              disputeResolutionTermsStructs[3],
              offerFeesStructs[3],
              nonZeroAgentIds[3],
              operator.address
            )
            .withArgs(
              "5",
              offer.sellerId,
              offerStructs[4],
              offerDatesStructs[4],
              offerDurationsStructs[4],
              disputeResolutionTermsStructs[4],
              offerFeesStructs[4],
              nonZeroAgentIds[4],
              operator.address
            );
        });

        context("💔 Revert Reasons", async function () {
          it("Agent does not exist", async function () {
            // Set an agent id that does not exist
            nonZeroAgentIds[1] = "16";

            // Attempt to Create an offer, expecting revert
            await expect(
              offerHandler
                .connect(operator)
                .createOfferBatch(offers, offerDatesList, offerDurationsList, disputeResolverIds, nonZeroAgentIds)
            ).to.revertedWith(RevertReasons.NO_SUCH_AGENT);
          });

          it("Sum of Agent fee amount and protocol fee amount should be <= than the offer fee limit", async function () {
            // Create new agent
            let id = "4"; // argument sent to contract for createAgent will be ignored
            agentFeePercentage = "9900"; //99%

            active = true;

            // Create a valid agent, then set fields in tests directly
            agent = new Agent(id, agentFeePercentage, operator.address, active);
            expect(agent.isValid()).is.true;

            // Create an agent
            await accountHandler.connect(rando).createAgent(agent);

            nonZeroAgentIds[1] = id;

            // Attempt to Create an offer, expecting revert
            await expect(
              offerHandler
                .connect(operator)
                .createOfferBatch(offers, offerDatesList, offerDurationsList, disputeResolverIds, nonZeroAgentIds)
            ).to.revertedWith(RevertReasons.AGENT_FEE_AMOUNT_TOO_HIGH);
          });
        });
      });
    });

    context("👉 voidOfferBatch()", async function () {
      let offersToVoid;
      beforeEach(async function () {
        sellerId = "1";

        // Create an offer
        await offerHandler
          .connect(operator)
          .createOfferBatch(offers, offerDatesList, offerDurationsList, disputeResolverIds, agentIds);

        offersToVoid = ["1", "3", "5"];
      });

      it("should emit OfferVoided events", async function () {
        // call getOffer with offerId to check the seller id in the event
        [, offerStruct] = await offerHandler.getOffer(offersToVoid[0]);

        // Void offers, testing for the event
        await expect(offerHandler.connect(operator).voidOfferBatch(offersToVoid))
          .to.emit(offerHandler, "OfferVoided")
          .withArgs(offersToVoid[0], offerStruct.sellerId, operator.address)
          .withArgs(offersToVoid[1], offerStruct.sellerId, operator.address)
          .withArgs(offersToVoid[2], offerStruct.sellerId, operator.address);
      });

      it("should update state", async function () {
        // Voided field should be initially false
        for (const id of offersToVoid) {
          [, offerStruct] = await offerHandler.getOffer(id);
          expect(offerStruct.voided).is.false;

          // Get the voided status
          [, voided] = await offerHandler.isOfferVoided(id);
          expect(voided).to.be.false;
        }

        // Void offers
        await offerHandler.connect(operator).voidOfferBatch(offersToVoid);

        for (const id of offersToVoid) {
          // Voided field should be updated
          [, offerStruct] = await offerHandler.getOffer(id);
          expect(offerStruct.voided).is.true;

          // Get the voided status
          [, voided] = await offerHandler.isOfferVoided(id);
          expect(voided).to.be.true;
        }
      });

      context("💔 Revert Reasons", async function () {
        it("Offer does not exist", async function () {
          // Set invalid id
          offersToVoid = ["1", "432", "2"];

          // Attempt to void the offer, expecting revert
          await expect(offerHandler.connect(operator).voidOfferBatch(offersToVoid)).to.revertedWith(
            RevertReasons.NO_SUCH_OFFER
          );

          // Set invalid id
          offersToVoid = ["1", "2", "0"];

          // Attempt to void the offer, expecting revert
          await expect(offerHandler.connect(operator).voidOfferBatch(offersToVoid)).to.revertedWith(
            RevertReasons.NO_SUCH_OFFER
          );
        });

        it("Caller is not seller", async function () {
          // caller is not the operator of any seller
          // Attempt to update the offer, expecting revert
          await expect(offerHandler.connect(rando).voidOfferBatch(offersToVoid)).to.revertedWith(
            RevertReasons.NOT_OPERATOR
          );

          // caller is an operator of another seller
          seller = new Seller(sellerId, rando.address, rando.address, rando.address, rando.address, active);
          contractURI = `https://ipfs.io/ipfs/QmW2WQi7j6c7UgJTarActp7tDNikE4B2qXtFCfLPdsgaTQ`;

          // AuthToken
          emptyAuthToken = new AuthToken("0", AuthTokenType.None);
          expect(emptyAuthToken.isValid()).is.true;
          await accountHandler.connect(rando).createSeller(seller, contractURI, emptyAuthToken);

          // Attempt to update the offer, expecting revert
          await expect(offerHandler.connect(rando).voidOfferBatch(offersToVoid)).to.revertedWith(
            RevertReasons.NOT_OPERATOR
          );
        });

        it("Offer already voided", async function () {
          // Void the offer first
          await offerHandler.connect(operator).voidOffer("1");

          // Attempt to void the offer again, expecting revert
          await expect(offerHandler.connect(operator).voidOfferBatch(offersToVoid)).to.revertedWith(
            RevertReasons.OFFER_HAS_BEEN_VOIDED
          );

          // try to void the same offer twice
          offersToVoid = ["1", "4", "1"];

          // Attempt to void the offer again, expecting revert
          await expect(offerHandler.connect(operator).voidOfferBatch(offersToVoid)).to.revertedWith(
            RevertReasons.OFFER_HAS_BEEN_VOIDED
          );
        });

        it("Voiding too many offers", async function () {
          // Try to void the more than 100 offers
          offersToVoid = [...Array(101).keys()];

          // Attempt to void the offers, expecting revert
          await expect(offerHandler.connect(operator).voidOfferBatch(offersToVoid)).to.revertedWith(
            RevertReasons.TOO_MANY_OFFERS
          );
        });
      });
    });

    context("👉 extendOfferBatch()", async function () {
      let offersToExtend, newValidUntilDate;
      beforeEach(async function () {
        // Create an offer
        await offerHandler
          .connect(operator)
          .createOfferBatch(offers, offerDatesList, offerDurationsList, disputeResolverIds, agentIds);

        offersToExtend = ["1", "3", "5"];
        newValidUntilDate = ethers.BigNumber.from(offerDatesList[4].validUntil).add("10000").toString(); // offer "5" has the highest validUntilDate so we need to set something greater

        for (const offerToExtend of offersToExtend) {
          let i = offerToExtend - 1;
          offers[i].validUntilDate = newValidUntilDate;
        }
      });

      it("should emit OfferExtended events", async function () {
        // Extend the valid until date, testing for the event
        await expect(offerHandler.connect(operator).extendOfferBatch(offersToExtend, newValidUntilDate))
          .to.emit(offerHandler, "OfferExtended")
          .withArgs(offersToExtend[0], offer.sellerId, newValidUntilDate, operator.address)
          .withArgs(offersToExtend[1], offer.sellerId, newValidUntilDate, operator.address)
          .withArgs(offersToExtend[2], offer.sellerId, newValidUntilDate, operator.address);
      });

      it("should update state", async function () {
        // Make sure that state is different from new validUntilDate
        for (const id of offersToExtend) {
          [, offerStruct] = await offerHandler.getOffer(id);
          expect(offerStruct.validUntilDate).is.not.equal(newValidUntilDate);
        }

        // Extend offers
        await offerHandler.connect(operator).extendOfferBatch(offersToExtend, newValidUntilDate);

        for (const id of offersToExtend) {
          // validUntilDate field should be updated
          [, , offerDatesStruct] = await offerHandler.getOffer(id);
          expect(offerDatesStruct.validUntil).is.equal(newValidUntilDate);
        }
      });

      context("💔 Revert Reasons", async function () {
        it("Offer does not exist", async function () {
          // Set invalid id
          offersToExtend = ["1", "432", "2"];

          // Attempt to extend the offers, expecting revert
          await expect(
            offerHandler.connect(operator).extendOfferBatch(offersToExtend, newValidUntilDate)
          ).to.revertedWith(RevertReasons.NO_SUCH_OFFER);

          // Set invalid id
          offersToExtend = ["1", "2", "0"];

          // Attempt to extend the offers, expecting revert
          await expect(
            offerHandler.connect(operator).extendOfferBatch(offersToExtend, newValidUntilDate)
          ).to.revertedWith(RevertReasons.NO_SUCH_OFFER);
        });

        it("Caller is not seller", async function () {
          // caller is not the operator of any seller
          // Attempt to extend the offers, expecting revert
          await expect(offerHandler.connect(rando).extendOfferBatch(offersToExtend, newValidUntilDate)).to.revertedWith(
            RevertReasons.NOT_OPERATOR
          );

          // caller is an operator of another seller
          seller = new Seller(sellerId, rando.address, rando.address, rando.address, rando.address, active);
          contractURI = `https://ipfs.io/ipfs/QmW2WQi7j6c7UgJTarActp7tDNikE4B2qXtFCfLPdsgaTQ`;

          // AuthToken
          emptyAuthToken = new AuthToken("0", AuthTokenType.None);
          expect(emptyAuthToken.isValid()).is.true;
          await accountHandler.connect(rando).createSeller(seller, contractURI, emptyAuthToken);

          // Attempt to extend the offers, expecting revert
          await expect(offerHandler.connect(rando).extendOfferBatch(offersToExtend, newValidUntilDate)).to.revertedWith(
            RevertReasons.NOT_OPERATOR
          );
        });

        it("Offers are not extendable, since one of them it's voided", async function () {
          // Void the offer first
          await offerHandler.connect(operator).voidOffer("3");

          // Attempt to extend the offers, expecting revert
          await expect(
            offerHandler.connect(operator).extendOfferBatch(offersToExtend, newValidUntilDate)
          ).to.revertedWith(RevertReasons.OFFER_HAS_BEEN_VOIDED);
        });

        it("New valid until date is lower than the existing valid until date", async function () {
          // Make the valid until date the same as the existing offer
          newValidUntilDate = ethers.BigNumber.from(offers[4].validUntilDate).sub("10000").toString(); // same as that validUntilDate of offer 5

          await expect(
            offerHandler.connect(operator).extendOfferBatch(offersToExtend, newValidUntilDate)
          ).to.revertedWith(RevertReasons.OFFER_PERIOD_INVALID);

          // Make new the valid until date less than existing one
          newValidUntilDate = ethers.BigNumber.from(newValidUntilDate).sub("1").toString(); // less that validUntilDate of offer 5

          // Attempt to extend the offers, expecting revert
          await expect(
            offerHandler.connect(operator).extendOfferBatch(offersToExtend, newValidUntilDate)
          ).to.revertedWith(RevertReasons.OFFER_PERIOD_INVALID);
        });

        it("Valid until date is not in the future", async function () {
          // Set until date in the past
          newValidUntilDate = ethers.BigNumber.from(offerDatesList[0].validFrom - (oneMonth / 1000) * 6).toString(); // 6 months ago

          // Attempt to extend the offers, expecting revert
          await expect(
            offerHandler.connect(operator).extendOfferBatch(offersToExtend, newValidUntilDate)
          ).to.revertedWith(RevertReasons.OFFER_PERIOD_INVALID);
        });

        it("Offer has voucherRedeemableUntil set and new valid until date is greater than that", async function () {
          // create a new offer with vouchers with fix expiration date
          offer.id++;
          offerDates.voucherRedeemableUntil = ethers.BigNumber.from(offerDates.validUntil).add(oneMonth).toString();
          offerDurations.voucherValid = "0"; // only one of voucherRedeemableUntil and voucherValid can be non zero
          await offerHandler
            .connect(operator)
            .createOffer(offer, offerDates, offerDurations, disputeResolverId, agentId);
          offersToExtend.push(offer.id);

          // Set until date in after the offerDates.voucherRedeemableUntil
          newValidUntilDate = ethers.BigNumber.from(offerDates.voucherRedeemableUntil).add(oneWeek).toString(); // one week after voucherRedeemableUntil

          // Attempt to extend the offers, expecting revert
          await expect(
            offerHandler.connect(operator).extendOfferBatch(offersToExtend, newValidUntilDate)
          ).to.revertedWith(RevertReasons.OFFER_PERIOD_INVALID);
        });

        it("Extending too many offers", async function () {
          // Try to extend the more than 100 offers
          offersToExtend = [...Array(101).keys()];

          // Attempt to extend the offers, expecting revert
          await expect(
            offerHandler.connect(operator).extendOfferBatch(offersToExtend, newValidUntilDate)
          ).to.revertedWith(RevertReasons.TOO_MANY_OFFERS);
        });
      });
    });
  });
});<|MERGE_RESOLUTION|>--- conflicted
+++ resolved
@@ -65,12 +65,9 @@
     disputeResolutionTermsList;
   let DRFeeNative, DRFeeToken;
   let contractURI;
-<<<<<<< HEAD
   let emptyAuthToken;
-=======
   let agent, agentId, agentFeePercentage, nonZeroAgentIds;
   let sellerAllowList, allowedSellersToAdd;
->>>>>>> 520445fa
 
   before(async function () {
     // get interface Ids
