--- conflicted
+++ resolved
@@ -1690,15 +1690,10 @@
     context("👉 extendOfferBatch()", async function () {
       let offersToExtend, newValidUntilDate;
       beforeEach(async function () {
-<<<<<<< HEAD
         // Create an offer
         await offerHandler
           .connect(operator)
           .createOfferBatch(offers, offerDatesList, offerDurationsList, disputeResolverIds);
-=======
-        // Create the offers
-        await offerHandler.connect(operator).createOfferBatch(offers, offerDatesList, offerDurationsList);
->>>>>>> bbde3812
 
         offersToExtend = ["1", "3", "5"];
         newValidUntilDate = ethers.BigNumber.from(offerDatesList[4].validUntil).add("10000").toString(); // offer "5" has the highest validUntilDate so we need to set something greater
