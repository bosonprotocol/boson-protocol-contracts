const { ethers } = require("hardhat");
const { ZeroAddress, getContractFactory, getSigners, parseUnits, provider, getContractAt, MaxUint256 } = ethers;
const { expect } = require("chai");

const Exchange = require("../../scripts/domain/Exchange");
const Voucher = require("../../scripts/domain/Voucher");
const PriceDiscovery = require("../../scripts/domain/PriceDiscovery");
const Side = require("../../scripts/domain/Side");
const { DisputeResolverFee } = require("../../scripts/domain/DisputeResolverFee");
const PausableRegion = require("../../scripts/domain/PausableRegion.js");
const { RoyaltyInfo } = require("../../scripts/domain/RoyaltyInfo.js");
const { getInterfaceIds } = require("../../scripts/config/supported-interfaces.js");
const { RevertReasons } = require("../../scripts/config/revert-reasons.js");
const { deployMockTokens } = require("../../scripts/util/deploy-mock-tokens");
const {
  mockOffer,
  mockDisputeResolver,
  mockAuthToken,
  mockVoucherInitValues,
  mockSeller,
  mockVoucher,
  mockExchange,
  mockBuyer,
  accountId,
} = require("../util/mock");
const {
  setNextBlockTimestamp,
  calculateVoucherExpiry,
  calculateBosonProxyAddress,
  calculateCloneAddress,
  applyPercentage,
  setupTestEnvironment,
  getSnapshot,
  revertToSnapshot,
  deriveTokenId,
} = require("../util/utils.js");
const { oneMonth } = require("../util/constants");

/**
 *  Test the Boson Sequential Commit Handler interface
 */
describe("IBosonSequentialCommitHandler", function () {
  // Common vars
  let InterfaceIds;
  let deployer, pauser, assistant, admin, treasury, rando, buyer, buyer2, assistantDR, adminDR, treasuryDR;
  let erc165,
    accountHandler,
    exchangeHandler,
    offerHandler,
    fundsHandler,
    pauseHandler,
    configHandler,
    sequentialCommitHandler;
  let bosonVoucherClone;
  let buyerId, offerId, seller, disputeResolverId;
  let block, blockNumber, tx;
  let support;
  let price, sellerPool;
  let voucherRedeemableFrom;
  let voucherValid;
  let protocolFeePercentage;
  let voucher;
  let exchange;
  let disputeResolver, disputeResolverFees;
  let expectedCloneAddress;
  let voucherInitValues;
  let emptyAuthToken;
  let agentId;
  let exchangeId;
  let offer, offerFees;
  let offerDates, offerDurations;
  let weth;
  let protocolDiamondAddress;
  let snapshotId;
  let priceDiscoveryContract;
  let tokenId;
  let offerFeeLimit;
  let bosonErrors;
  let bpd;

  before(async function () {
    accountId.next(true);

    // get interface Ids
    InterfaceIds = await getInterfaceIds();

    // Add WETH
    const wethFactory = await getContractFactory("WETH9");
    weth = await wethFactory.deploy();
    await weth.waitForDeployment();

    // Specify contracts needed for this test
    const contracts = {
      erc165: "ERC165Facet",
      accountHandler: "IBosonAccountHandler",
      offerHandler: "IBosonOfferHandler",
      exchangeHandler: "IBosonExchangeHandler",
      fundsHandler: "IBosonFundsHandler",
      configHandler: "IBosonConfigHandler",
      pauseHandler: "IBosonPauseHandler",
      sequentialCommitHandler: "IBosonSequentialCommitHandler",
    };

    ({
      signers: [pauser, admin, treasury, buyer, buyer2, rando, adminDR, treasuryDR],
      contractInstances: {
        erc165,
        accountHandler,
        offerHandler,
        exchangeHandler,
        fundsHandler,
        configHandler,
        pauseHandler,
        sequentialCommitHandler,
      },
      protocolConfig: [, , { percentage: protocolFeePercentage }],
      diamondAddress: protocolDiamondAddress,
    } = await setupTestEnvironment(contracts, {
      wethAddress: await weth.getAddress(),
    }));

    bosonErrors = await getContractAt("BosonErrors", await configHandler.getAddress());

    // Add BosonPriceDiscovery
    const bpdFactory = await getContractFactory("BosonPriceDiscovery");
    bpd = await bpdFactory.deploy(await weth.getAddress(), protocolDiamondAddress);
    await bpd.waitForDeployment();

    await configHandler.setPriceDiscoveryAddress(await bpd.getAddress());

    // make all account the same
    assistant = admin;
    assistantDR = adminDR;

    [deployer] = await getSigners();

    // Deploy PriceDiscovery contract
    const PriceDiscoveryFactory = await getContractFactory("PriceDiscoveryMock");
    priceDiscoveryContract = await PriceDiscoveryFactory.deploy();
    await priceDiscoveryContract.waitForDeployment();

    // Get snapshot id
    snapshotId = await getSnapshot();
  });

  afterEach(async function () {
    await revertToSnapshot(snapshotId);
    snapshotId = await getSnapshot();
  });

  // Interface support (ERC-156 provided by ProtocolDiamond, others by waitForDeployment facets)
  context("📋 Interfaces", async function () {
    context("👉 supportsInterface()", async function () {
      it("should indicate support for IBosonSequentialCommitHandler interface", async function () {
        // Current interfaceId for IBosonSequentialCommitHandler
        support = await erc165.supportsInterface(InterfaceIds.IBosonSequentialCommitHandler);

        // Test
        expect(support, "IBosonSequentialCommitHandler interface not supported").is.true;
      });
    });
  });

  context("📋 Constructor", async function () {
    it("Deployment fails if wrapped native address is 0", async function () {
      const sequentialCommitFactory = await getContractFactory("SequentialCommitHandlerFacet");

      await expect(sequentialCommitFactory.deploy(ZeroAddress)).to.revertedWithCustomError(
        bosonErrors,
        RevertReasons.INVALID_ADDRESS
      );
    });
  });

  // All supported Sequential commit methods
  context("📋 Sequential Commit Methods", async function () {
    beforeEach(async function () {
      // Initial ids for all the things
      exchangeId = offerId = "1";
      agentId = "0"; // agent id is optional while creating an offer
      offerFeeLimit = MaxUint256; // unlimited offer fee to not affect the tests

      // Create a valid seller
      seller = mockSeller(assistant.address, admin.address, ZeroAddress, treasury.address);
      expect(seller.isValid()).is.true;

      // AuthToken
      emptyAuthToken = mockAuthToken();
      expect(emptyAuthToken.isValid()).is.true;

      // VoucherInitValues
      voucherInitValues = mockVoucherInitValues();
      expect(voucherInitValues.isValid()).is.true;

      await accountHandler.connect(admin).createSeller(seller, emptyAuthToken, voucherInitValues);

      const beaconProxyAddress = await calculateBosonProxyAddress(protocolDiamondAddress);
      expectedCloneAddress = calculateCloneAddress(protocolDiamondAddress, beaconProxyAddress, admin.address);

      // Create a valid dispute resolver
      disputeResolver = mockDisputeResolver(
        assistantDR.address,
        adminDR.address,
        ZeroAddress,
        treasuryDR.address,
        true
      );
      expect(disputeResolver.isValid()).is.true;

      //Create DisputeResolverFee array so offer creation will succeed
      disputeResolverFees = [new DisputeResolverFee(ZeroAddress, "Native", "0")];

      // Make empty seller list, so every seller is allowed
      const sellerAllowList = [];

      // Register the dispute resolver
      await accountHandler
        .connect(adminDR)
        .createDisputeResolver(disputeResolver, disputeResolverFees, sellerAllowList);

      // Create the offer
      const mo = await mockOffer();
      ({ offerDates, offerDurations } = mo);
      offer = mo.offer;
      offerFees = mo.offerFees;
      offerFees.protocolFee = applyPercentage(offer.price, protocolFeePercentage);

      offer.quantityAvailable = "10";
      disputeResolverId = mo.disputeResolverId;

      offerDurations.voucherValid = (oneMonth * 12n).toString();

      // Check if domains are valid
      expect(offer.isValid()).is.true;
      expect(offerDates.isValid()).is.true;
      expect(offerDurations.isValid()).is.true;

      // Create the offer
      await offerHandler
        .connect(assistant)
        .createOffer(offer, offerDates, offerDurations, disputeResolverId, agentId, offerFeeLimit);

      // Set used variables
      price = BigInt(offer.price);
      voucherRedeemableFrom = offerDates.voucherRedeemableFrom;
      voucherValid = offerDurations.voucherValid;
      sellerPool = BigInt(offer.sellerDeposit) * BigInt(offer.quantityAvailable);

      // Required voucher constructor params
      voucher = mockVoucher();
      voucher.redeemedDate = "0";

      // Mock exchange
      exchange = mockExchange();

      buyerId = accountId.next().value;
      exchange.buyerId = buyerId;
      exchange.finalizedDate = "0";

      // Deposit seller funds so the commit will succeed
      await fundsHandler.connect(assistant).depositFunds(seller.id, ZeroAddress, sellerPool, { value: sellerPool });
    });

    afterEach(async function () {
      // Reset the accountId iterator
      accountId.next(true);
    });

    context("👉 sequentialCommitToOffer()", async function () {
      let priceDiscovery, price2;
      let newBuyer;
      let reseller, resellerId; // for clarity in tests

      beforeEach(async function () {
        // Commit to offer with first buyer
        tx = await exchangeHandler.connect(buyer).commitToOffer(buyer.address, offerId, { value: price });

        // Get the block timestamp of the confirmed tx
        blockNumber = tx.blockNumber;
        block = await provider.getBlock(blockNumber);

        // Update the committed date in the expected exchange struct with the block timestamp of the tx
        voucher.committedDate = block.timestamp.toString();

        // Update the validUntilDate date in the expected exchange struct
        voucher.validUntilDate = calculateVoucherExpiry(block, voucherRedeemableFrom, voucherValid);

        reseller = buyer;
        resellerId = buyerId;
      });

      context("Ask order", async function () {
        context("General actions", async function () {
          beforeEach(async function () {
            // Price on secondary market
            price2 = (BigInt(price) * 11n) / 10n; // 10% above the original price
            tokenId = deriveTokenId(offer.id, exchangeId);

            // Prepare calldata for PriceDiscovery contract
            let order = {
              seller: buyer.address,
              buyer: buyer2.address,
              voucherContract: expectedCloneAddress,
              tokenId: tokenId,
              exchangeToken: await weth.getAddress(), // if offer is in ETH, exchangeToken is WETH
              price: price2,
            };

            const priceDiscoveryData = priceDiscoveryContract.interface.encodeFunctionData("fulfilBuyOrder", [order]);
            const priceDiscoveryContractAddress = await priceDiscoveryContract.getAddress();

            priceDiscovery = new PriceDiscovery(
              price2,
              Side.Ask,
              priceDiscoveryContractAddress,
              priceDiscoveryContractAddress,
              priceDiscoveryData
            );

            // Seller needs to approve the protocol to fill the escrow at the last step
            await weth.connect(buyer).approve(protocolDiamondAddress, price2);

            // Approve transfers
            // Buyer needs to approve price protocol to transfer the ETH
            await weth.connect(buyer2).deposit({ value: price2 });
            await weth.connect(buyer2).approve(await sequentialCommitHandler.getAddress(), price2);

            // Seller approves price discovery to transfer the voucher
            bosonVoucherClone = await getContractAt("IBosonVoucher", expectedCloneAddress);
            await bosonVoucherClone.connect(buyer).setApprovalForAll(await priceDiscoveryContract.getAddress(), true);

            mockBuyer(buyer.address); // call only to increment account id counter
            newBuyer = mockBuyer(buyer2.address);
            exchange.buyerId = newBuyer.id;
          });

          it("should emit FundsEncumbered, FundsReleased, FundsWithdrawn and BuyerCommitted events", async function () {
            // Sequential commit to offer, retrieving the event
            const tx = sequentialCommitHandler
              .connect(buyer2)
              .sequentialCommitToOffer(buyer2.address, tokenId, priceDiscovery);

            await expect(tx)
              .to.emit(sequentialCommitHandler, "FundsEncumbered")
              .withArgs(newBuyer.id, ZeroAddress, price2, buyer2.address);

            const immediatePayout = BigInt(price);
            await expect(tx)
              .to.emit(sequentialCommitHandler, "FundsReleased")
              .withArgs(exchangeId, buyerId, ZeroAddress, immediatePayout, buyer2.address);

            await expect(tx)
              .to.emit(sequentialCommitHandler, "FundsWithdrawn")
              .withArgs(resellerId, reseller.address, ZeroAddress, immediatePayout, buyer2.address);

            await expect(tx)
              .to.emit(sequentialCommitHandler, "BuyerCommitted")
              .withArgs(offerId, newBuyer.id, exchangeId, exchange.toStruct(), voucher.toStruct(), buyer2.address);
          });

          it("should update state", async function () {
            // Escrow amount before
            const escrowBefore = await provider.getBalance(await exchangeHandler.getAddress());

            // Sequential commit to offer
            await sequentialCommitHandler
              .connect(buyer2)
              .sequentialCommitToOffer(buyer2.address, tokenId, priceDiscovery);

            // buyer2 is exchange.buyerId
            // Get the exchange as a struct
            const [, exchangeStruct] = await exchangeHandler.connect(rando).getExchange(exchangeId);

            // Parse into entity
            let returnedExchange = Exchange.fromStruct(exchangeStruct);
            expect(returnedExchange.buyerId).to.equal(newBuyer.id);

            // Contract's balance should increase for minimal escrow amount
            const escrowAfter = await provider.getBalance(await exchangeHandler.getAddress());
            expect(escrowAfter).to.equal(escrowBefore + price2 - price);
          });

          it("should transfer the voucher", async function () {
            // buyer is owner of voucher
            const tokenId = deriveTokenId(offer.id, exchangeId);
            expect(await bosonVoucherClone.connect(buyer).ownerOf(tokenId)).to.equal(buyer.address);

            // Sequential commit to offer
            await sequentialCommitHandler
              .connect(buyer2)
              .sequentialCommitToOffer(buyer2.address, tokenId, priceDiscovery);

            // buyer2 is owner of voucher
            expect(await bosonVoucherClone.connect(buyer2).ownerOf(tokenId)).to.equal(buyer2.address);
          });

          it("voucher should remain unchanged", async function () {
            // Voucher before
            let [, , voucherStruct] = await exchangeHandler.connect(rando).getExchange(exchangeId);
            let returnedVoucher = Voucher.fromStruct(voucherStruct);
            expect(returnedVoucher).to.deep.equal(voucher);

            // Sequential commit to offer, creating a new exchange
            await sequentialCommitHandler
              .connect(buyer2)
              .sequentialCommitToOffer(buyer2.address, tokenId, priceDiscovery);

            // Voucher after
            [, , voucherStruct] = await exchangeHandler.connect(rando).getExchange(exchangeId);
            returnedVoucher = Voucher.fromStruct(voucherStruct);
            expect(returnedVoucher).to.deep.equal(voucher);
          });

          it("only new buyer can redeem voucher", async function () {
            // Sequential commit to offer, creating a new exchange
            await sequentialCommitHandler
              .connect(buyer2)
              .sequentialCommitToOffer(buyer2.address, tokenId, priceDiscovery);

            // Old buyer cannot redeem
            await expect(exchangeHandler.connect(buyer).redeemVoucher(exchangeId)).to.be.revertedWithCustomError(
              bosonErrors,
              RevertReasons.NOT_VOUCHER_HOLDER
            );

            // Redeem voucher, test for event
            await setNextBlockTimestamp(Number(voucherRedeemableFrom));
            expect(await exchangeHandler.connect(buyer2).redeemVoucher(exchangeId))
              .to.emit(exchangeHandler, "VoucherRedeemed")
              .withArgs(offerId, exchangeId, buyer2.address);
          });

          it("only new buyer can cancel voucher", async function () {
            // Sequential commit to offer, creating a new exchange
            await sequentialCommitHandler
              .connect(buyer2)
              .sequentialCommitToOffer(buyer2.address, tokenId, priceDiscovery);

            // Old buyer cannot redeem
            await expect(exchangeHandler.connect(buyer).cancelVoucher(exchangeId)).to.be.revertedWithCustomError(
              bosonErrors,
              RevertReasons.NOT_VOUCHER_HOLDER
            );

            // Redeem voucher, test for event
            await setNextBlockTimestamp(Number(voucherRedeemableFrom));
            expect(await exchangeHandler.connect(buyer2).cancelVoucher(exchangeId))
              .to.emit(exchangeHandler, "VoucherCanceled")
              .withArgs(offerId, exchangeId, buyer2.address);
          });

          it("should not increment the next exchange id counter", async function () {
            const nextExchangeIdBefore = await exchangeHandler.connect(rando).getNextExchangeId();

            // Sequential commit to offer, creating a new exchange
            await sequentialCommitHandler
              .connect(buyer2)
              .sequentialCommitToOffer(buyer2.address, tokenId, priceDiscovery);

            // Get the next exchange id and ensure it was incremented
            const nextExchangeIdAfter = await exchangeHandler.connect(rando).getNextExchangeId();
            expect(nextExchangeIdAfter).to.equal(nextExchangeIdBefore);
          });

          it("Should not decrement quantityAvailable", async function () {
            // Get quantityAvailable before
            const [, { quantityAvailable: quantityAvailableBefore }] = await offerHandler
              .connect(rando)
              .getOffer(offerId);

            // Sequential commit to offer, creating a new exchange
            await sequentialCommitHandler
              .connect(buyer2)
              .sequentialCommitToOffer(buyer2.address, tokenId, priceDiscovery);

            // Get quantityAvailable after
            const [, { quantityAvailable: quantityAvailableAfter }] = await offerHandler
              .connect(rando)
              .getOffer(offerId);

            expect(quantityAvailableAfter).to.equal(quantityAvailableBefore, "Quantity available should be the same");
          });

          it("It is possible to commit on someone else's behalf", async function () {
            // Buyer needs to approve the protocol to transfer the ETH
            await weth.connect(rando).deposit({ value: price2 });
            await weth.connect(rando).approve(await sequentialCommitHandler.getAddress(), price2);

            // Sequential commit to offer, retrieving the event
            await expect(
              sequentialCommitHandler.connect(rando).sequentialCommitToOffer(buyer2.address, tokenId, priceDiscovery)
            )
              .to.emit(sequentialCommitHandler, "BuyerCommitted")
              .withArgs(offerId, newBuyer.id, exchangeId, exchange.toStruct(), voucher.toStruct(), rando.address);

            // buyer2 is owner of voucher, not rando
            expect(await bosonVoucherClone.connect(buyer2).ownerOf(tokenId)).to.equal(buyer2.address);
          });

          it("It is possible to commit even if offer is voided", async function () {
            // Void the offer
            await offerHandler.connect(assistant).voidOffer(offerId);

            // Committing directly is not possible
            await expect(
              exchangeHandler.connect(buyer2).commitToOffer(buyer2.address, offerId, { value: price })
            ).to.revertedWithCustomError(bosonErrors, RevertReasons.OFFER_HAS_BEEN_VOIDED);

            // Sequential commit to offer, retrieving the event
            await expect(
              sequentialCommitHandler.connect(buyer2).sequentialCommitToOffer(buyer2.address, tokenId, priceDiscovery)
            )
              .to.emit(sequentialCommitHandler, "BuyerCommitted")
              .withArgs(offerId, newBuyer.id, exchangeId, exchange.toStruct(), voucher.toStruct(), buyer2.address);
          });

          it("It is possible to commit even if redemption period has not started yet", async function () {
            // Redemption not yet possible
            await expect(exchangeHandler.connect(buyer).redeemVoucher(exchangeId)).to.revertedWithCustomError(
              bosonErrors,
              RevertReasons.VOUCHER_NOT_REDEEMABLE
            );

            // Sequential commit to offer, retrieving the event
            await expect(
              sequentialCommitHandler.connect(buyer2).sequentialCommitToOffer(buyer2.address, tokenId, priceDiscovery)
            )
              .to.emit(sequentialCommitHandler, "BuyerCommitted")
              .withArgs(offerId, newBuyer.id, exchangeId, exchange.toStruct(), voucher.toStruct(), buyer2.address);
          });

          it("It is possible to commit even if offer has expired", async function () {
            // Advance time to after offer expiry
            await setNextBlockTimestamp(Number(offerDates.validUntil) + 1);

            // Committing directly is not possible
            await expect(
              exchangeHandler.connect(buyer2).commitToOffer(buyer2.address, offerId, { value: price })
            ).to.revertedWithCustomError(bosonErrors, RevertReasons.OFFER_HAS_EXPIRED);

            // Sequential commit to offer, retrieving the event
            await expect(
              sequentialCommitHandler.connect(buyer2).sequentialCommitToOffer(buyer2.address, tokenId, priceDiscovery)
            )
              .to.emit(sequentialCommitHandler, "BuyerCommitted")
              .withArgs(offerId, newBuyer.id, exchangeId, exchange.toStruct(), voucher.toStruct(), buyer2.address);
          });

          it("It is possible to commit even if is sold out", async function () {
            // Commit to all remaining quantity
            for (let i = 1; i < offer.quantityAvailable; i++) {
              await exchangeHandler.connect(buyer).commitToOffer(buyer.address, offerId, { value: price });
            }

            // Committing directly is not possible
            await expect(
              exchangeHandler.connect(buyer2).commitToOffer(buyer2.address, offerId, { value: price })
            ).to.revertedWithCustomError(bosonErrors, RevertReasons.OFFER_SOLD_OUT);

            // Sequential commit to offer, retrieving the event
            await expect(
              sequentialCommitHandler.connect(buyer2).sequentialCommitToOffer(buyer2.address, tokenId, priceDiscovery)
            )
              .to.emit(sequentialCommitHandler, "BuyerCommitted")
              .withArgs(offerId, newBuyer.id, exchangeId, exchange.toStruct(), voucher.toStruct(), buyer2.address);
          });

          context("💔 Revert Reasons", async function () {
            it("The exchanges region of protocol is paused", async function () {
              // Pause the exchanges region of the protocol
              await pauseHandler.connect(pauser).pause([PausableRegion.Exchanges]);

              // Attempt to sequentially commit, expecting revert
              await expect(
<<<<<<< HEAD
                sequentialCommitHandler.connect(buyer2).sequentialCommitToOffer(buyer2.address, tokenId, priceDiscovery)
              ).to.revertedWithCustomError(bosonErrors, RevertReasons.REGION_PAUSED);
=======
                sequentialCommitHandler
                  .connect(buyer2)
                  .sequentialCommitToOffer(buyer2.address, tokenId, priceDiscovery, { value: price2 })
              )
                .to.revertedWithCustomError(bosonErrors, RevertReasons.REGION_PAUSED)
                .withArgs(PausableRegion.Exchanges);
>>>>>>> 74d610fc
            });

            it("The buyers region of protocol is paused", async function () {
              // Pause the buyers region of the protocol
              await pauseHandler.connect(pauser).pause([PausableRegion.Buyers]);

              // Attempt to sequentially commit, expecting revert
              await expect(
<<<<<<< HEAD
                sequentialCommitHandler.connect(buyer2).sequentialCommitToOffer(buyer2.address, tokenId, priceDiscovery)
              ).to.revertedWithCustomError(bosonErrors, RevertReasons.REGION_PAUSED);
=======
                sequentialCommitHandler
                  .connect(buyer2)
                  .sequentialCommitToOffer(buyer2.address, tokenId, priceDiscovery, { value: price2 })
              )
                .to.revertedWithCustomError(bosonErrors, RevertReasons.REGION_PAUSED)
                .withArgs(PausableRegion.Buyers);
            });

            it("The sequential region of protocol is paused", async function () {
              // Pause the sequential commit region of the protocol
              await pauseHandler.connect(pauser).pause([PausableRegion.SequentialCommit]);

              // Attempt to sequentially commit, expecting revert
              await expect(
                sequentialCommitHandler
                  .connect(buyer2)
                  .sequentialCommitToOffer(buyer2.address, tokenId, priceDiscovery, { value: price2 })
              )
                .to.revertedWithCustomError(bosonErrors, RevertReasons.REGION_PAUSED)
                .withArgs(PausableRegion.SequentialCommit);
            });

            it("The price discovery region of protocol is paused", async function () {
              // Pause the price discovery region of the protocol
              await pauseHandler.connect(pauser).pause([PausableRegion.PriceDiscovery]);

              // Attempt to sequentially commit, expecting revert
              await expect(
                sequentialCommitHandler
                  .connect(buyer2)
                  .sequentialCommitToOffer(buyer2.address, tokenId, priceDiscovery, { value: price2 })
              )
                .to.revertedWithCustomError(bosonErrors, RevertReasons.REGION_PAUSED)
                .withArgs(PausableRegion.PriceDiscovery);
>>>>>>> 74d610fc
            });

            it("buyer address is the zero address", async function () {
              // Attempt to sequentially commit, expecting revert
              await expect(
                sequentialCommitHandler.connect(buyer2).sequentialCommitToOffer(ZeroAddress, exchangeId, priceDiscovery)
              ).to.revertedWithCustomError(bosonErrors, RevertReasons.INVALID_ADDRESS);
            });

            it("exchange id is invalid", async function () {
              // An invalid exchange id
              exchangeId = "666";
              tokenId = deriveTokenId(offer.id, exchangeId);

              // Attempt to sequentially commit, expecting revert
              await expect(
                sequentialCommitHandler.connect(buyer2).sequentialCommitToOffer(buyer2.address, tokenId, priceDiscovery)
              ).to.revertedWithCustomError(bosonErrors, RevertReasons.NO_SUCH_EXCHANGE);
            });

            it("voucher not valid anymore", async function () {
              // Go past offer expiration date
              await setNextBlockTimestamp(Number(voucher.validUntilDate) + 1);

              // Attempt to sequentially commit to the expired voucher, expecting revert
              await expect(
                sequentialCommitHandler.connect(buyer2).sequentialCommitToOffer(buyer2.address, tokenId, priceDiscovery)
              ).to.revertedWithCustomError(bosonErrors, RevertReasons.VOUCHER_HAS_EXPIRED);
            });

            it("protocol fees to high", async function () {
              // Set protocol fees to 95%
              await configHandler.setProtocolFeePercentage(9500);
              // Set royalty fees to 6%
              await offerHandler
                .connect(assistant)
                .updateOfferRoyaltyRecipients(offer.id, new RoyaltyInfo([ZeroAddress], [600]));

              // Attempt to sequentially commit, expecting revert
              await expect(
                sequentialCommitHandler.connect(buyer2).sequentialCommitToOffer(buyer2.address, tokenId, priceDiscovery)
              ).to.revertedWithCustomError(bosonErrors, RevertReasons.FEE_AMOUNT_TOO_HIGH);
            });

            it("price cannot cover the cancellation fee", async function () {
              price2 = BigInt(offer.buyerCancelPenalty) - 1n;
              priceDiscovery.price = price2;

              // Prepare calldata for PriceDiscovery contract
              const order = {
                seller: buyer.address,
                buyer: buyer2.address,
                voucherContract: expectedCloneAddress,
                tokenId: tokenId,
                exchangeToken: await weth.getAddress(),
                price: price2,
              };

              const priceDiscoveryData = priceDiscoveryContract.interface.encodeFunctionData("fulfilBuyOrder", [order]);
              priceDiscovery.priceDiscoveryData = priceDiscoveryData;

              // Attempt to sequentially commit, expecting revert
              await expect(
                sequentialCommitHandler.connect(buyer2).sequentialCommitToOffer(buyer2.address, tokenId, priceDiscovery)
              ).to.revertedWithCustomError(bosonErrors, RevertReasons.PRICE_DOES_NOT_COVER_PENALTY);
            });

            it("insufficient values sent", async function () {
              await weth.connect(buyer2).approve(await sequentialCommitHandler.getAddress(), price);

              // Attempt to sequentially commit, expecting revert
              await expect(
                sequentialCommitHandler.connect(buyer2).sequentialCommitToOffer(buyer2.address, tokenId, priceDiscovery)
              ).to.revertedWith(RevertReasons.SAFE_ERC20_LOW_LEVEL_CALL);
            });

            it("price discovery does not send the voucher anywhere", async function () {
              // Deploy bad price discovery contract
              const PriceDiscoveryFactory = await getContractFactory("PriceDiscoveryNoTransfer");
              const priceDiscoveryContract = await PriceDiscoveryFactory.deploy();
              await priceDiscoveryContract.waitForDeployment();

              // Prepare calldata for PriceDiscovery contract
              tokenId = deriveTokenId(offer.id, exchangeId);
              let order = {
                seller: buyer.address,
                buyer: buyer2.address,
                voucherContract: expectedCloneAddress,
                tokenId: tokenId,
                exchangeToken: offer.exchangeToken,
                price: price2,
              };

              const priceDiscoveryData = priceDiscoveryContract.interface.encodeFunctionData("fulfilBuyOrder", [order]);
              const priceDiscoveryContractAddress = await priceDiscoveryContract.getAddress();
              priceDiscovery = new PriceDiscovery(
                price2,
                Side.Ask,
                priceDiscoveryContractAddress,
                priceDiscoveryContractAddress,
                priceDiscoveryData
              );

              // Attempt to sequentially commit, expecting revert
              await expect(
                sequentialCommitHandler.connect(buyer2).sequentialCommitToOffer(buyer2.address, tokenId, priceDiscovery)
              ).to.revertedWithCustomError(bosonErrors, RevertReasons.TOKEN_ID_MISMATCH);
            });

            it("price discovery does not send the voucher to the protocol", async function () {
              // Deploy bad price discovery contract
              const PriceDiscoveryFactory = await getContractFactory("PriceDiscoveryTransferElsewhere");
              const priceDiscoveryContract = await PriceDiscoveryFactory.deploy();
              await priceDiscoveryContract.waitForDeployment();
              await bosonVoucherClone.connect(buyer).setApprovalForAll(await priceDiscoveryContract.getAddress(), true);

              // Prepare calldata for PriceDiscovery contract
              tokenId = deriveTokenId(offer.id, exchangeId);
              let order = {
                seller: buyer.address,
                buyer: buyer2.address,
                voucherContract: expectedCloneAddress,
                tokenId: tokenId,
                exchangeToken: await weth.getAddress(),
                price: price2,
              };

              const priceDiscoveryData = priceDiscoveryContract.interface.encodeFunctionData(
                "fulfilBuyOrderElsewhere",
                [order]
              );
              const priceDiscoveryContractAddress = await priceDiscoveryContract.getAddress();
              priceDiscovery = new PriceDiscovery(
                price2,
                Side.Ask,
                priceDiscoveryContractAddress,
                priceDiscoveryContractAddress,
                priceDiscoveryData
              );

              // Attempt to sequentially commit, expecting revert
              await expect(
                sequentialCommitHandler.connect(buyer2).sequentialCommitToOffer(buyer2.address, tokenId, priceDiscovery)
              ).to.revertedWithCustomError(bosonErrors, RevertReasons.VOUCHER_NOT_RECEIVED);
            });

            context("Buyer rejects the voucher", async function () {
              beforeEach(async function () {
                await weth.connect(rando).deposit({ value: price2 });
                await weth.connect(rando).approve(await sequentialCommitHandler.getAddress(), price2);
              });

              it("Buyer contract does not implement the receiver", async function () {
                const [buyerContract] = await deployMockTokens(["Foreign20"]);

                // Sequential commit to offer, expect revert
                await expect(
                  sequentialCommitHandler
                    .connect(rando)
                    .sequentialCommitToOffer(await buyerContract.getAddress(), tokenId, priceDiscovery)
                ).to.revertedWith(RevertReasons.ERC721_NON_RECEIVER);
              });

              it("Buyer contract reverts with custom error", async function () {
                const buyerContractFactory = await getContractFactory("BuyerContract");
                const buyerContract = await buyerContractFactory.deploy();
                await buyerContract.waitForDeployment();

                await buyerContract.setFailType(1); // Type 1 = revert with own error

                // Sequential commit to offer, expect revert
                await expect(
                  sequentialCommitHandler
                    .connect(rando)
                    .sequentialCommitToOffer(await buyerContract.getAddress(), tokenId, priceDiscovery)
                ).to.revertedWith(RevertReasons.BUYER_CONTRACT_REVERT);
              });

              it("Buyer contract returns the wrong selector", async function () {
                const buyerContractFactory = await getContractFactory("BuyerContract");
                const buyerContract = await buyerContractFactory.deploy();
                await buyerContract.waitForDeployment();

                await buyerContract.setFailType(2); // Type 2 = wrong selector

                // Sequential commit to offer, expect revert
                await expect(
                  sequentialCommitHandler
                    .connect(rando)
                    .sequentialCommitToOffer(await buyerContract.getAddress(), tokenId, priceDiscovery)
                ).to.revertedWith(RevertReasons.ERC721_NON_RECEIVER);
              });
            });
          });
        });

        context("Escrow amount", async function () {
          let scenarios = [
            { case: "Increasing price", multiplier: 11 },
            { case: "Constant price", multiplier: 10 },
            { case: "Decreasing price", multiplier: 9 },
          ];

          async function getBalances() {
            const [protocol, seller, sellerWeth, newBuyer, originalSeller] = await Promise.all([
              provider.getBalance(await exchangeHandler.getAddress()),
              provider.getBalance(buyer.address),
              weth.balanceOf(buyer.address),
              weth.balanceOf(buyer2.address),
              provider.getBalance(treasury.address),
            ]);

            return { protocol, seller: seller + sellerWeth, newBuyer, originalSeller };
          }

          scenarios.forEach((scenario) => {
            context(scenario.case, async function () {
              beforeEach(async function () {
                // Price on secondary market
                price2 = (BigInt(price) * BigInt(scenario.multiplier)) / 10n;

                // Prepare calldata for PriceDiscovery contract
                tokenId = deriveTokenId(offer.id, exchangeId);
                let order = {
                  seller: buyer.address,
                  buyer: buyer2.address,
                  voucherContract: expectedCloneAddress,
                  tokenId: tokenId,
                  exchangeToken: await weth.getAddress(),
                  price: price2.toString(),
                };

                const priceDiscoveryData = priceDiscoveryContract.interface.encodeFunctionData("fulfilBuyOrder", [
                  order,
                ]);
                const priceDiscoveryContractAddress = await priceDiscoveryContract.getAddress();
                priceDiscovery = new PriceDiscovery(
                  price2,
                  Side.Ask,
                  priceDiscoveryContractAddress,
                  priceDiscoveryContractAddress,
                  priceDiscoveryData
                );

                // Approve transfers
                // Seller needs to approve the protocol to fill the escrow at the last step
                await weth.connect(buyer).approve(protocolDiamondAddress, price2);

                // Buyer needs to approve price protocol to transfer the ETH
                await weth.connect(buyer2).deposit({ value: price2 });
                await weth.connect(buyer2).approve(await sequentialCommitHandler.getAddress(), price2);

                // Seller approves price discovery to transfer the voucher
                bosonVoucherClone = await getContractAt("IBosonVoucher", expectedCloneAddress);
                await bosonVoucherClone
                  .connect(buyer)
                  .setApprovalForAll(await priceDiscoveryContract.getAddress(), true);

                mockBuyer(buyer.address); // call only to increment account id counter
                newBuyer = mockBuyer(buyer2.address);
                exchange.buyerId = newBuyer.id;
              });

              const fees = [
                {
                  protocol: 0,
                  royalties: 0,
                },
                {
                  protocol: 500,
                  royalties: 0,
                },
                {
                  protocol: 0,
                  royalties: 600,
                },
                {
                  protocol: 300,
                  royalties: 400, // less than profit
                },
                {
                  protocol: 500,
                  royalties: 700, // more than profit
                },
              ];

              fees.forEach((fee) => {
                it(`protocol fee: ${fee.protocol / 100}%; royalties: ${fee.royalties / 100}%`, async function () {
                  await configHandler.setProtocolFeePercentage(fee.protocol);
                  await offerHandler
                    .connect(assistant)
                    .updateOfferRoyaltyRecipients(offer.id, new RoyaltyInfo([ZeroAddress], [fee.royalties]));

                  const balancesBefore = await getBalances();

                  // Sequential commit to offer
                  await sequentialCommitHandler
                    .connect(buyer2)
                    .sequentialCommitToOffer(buyer2.address, tokenId, priceDiscovery, {
                      gasPrice: 0,
                    });

                  const balancesAfter = await getBalances();

                  // Expected changes
                  const expectedBuyerChange = price2;
                  const reducedSecondaryPrice =
                    (BigInt(price2) * BigInt(10000 - fee.protocol - fee.royalties)) / 10000n;
                  const expectedSellerChange = reducedSecondaryPrice <= price ? reducedSecondaryPrice : price;
                  const expectedProtocolChange = price2 - expectedSellerChange;
                  const expectedOriginalSellerChange = 0n;

                  // Contract's balance should increase for minimal escrow amount
                  expect(balancesAfter.protocol).to.equal(balancesBefore.protocol + expectedProtocolChange);
                  expect(balancesAfter.seller).to.equal(balancesBefore.seller + expectedSellerChange);
                  expect(balancesAfter.newBuyer).to.equal(balancesBefore.newBuyer - expectedBuyerChange);
                  expect(balancesAfter.originalSeller).to.equal(
                    balancesBefore.originalSeller + expectedOriginalSellerChange
                  );
                });

                it(`protocol fee: ${fee.protocol / 100}%; royalties: ${
                  fee.royalties / 100
                }% - overpaid`, async function () {
                  await configHandler.setProtocolFeePercentage(fee.protocol);
                  await offerHandler
                    .connect(assistant)
                    .updateOfferRoyaltyRecipients(offer.id, new RoyaltyInfo([ZeroAddress], [fee.royalties]));

                  // Sequential commit to offer. Buyer pays more than needed
                  priceDiscovery.price = price2 * 3n;
                  await weth.connect(buyer2).deposit({ value: price2 * 2n });
                  await weth.connect(buyer2).approve(await sequentialCommitHandler.getAddress(), priceDiscovery.price);

                  const balancesBefore = await getBalances();

                  await sequentialCommitHandler
                    .connect(buyer2)
                    .sequentialCommitToOffer(buyer2.address, tokenId, priceDiscovery, {
                      gasPrice: 0,
                    });

                  const balancesAfter = await getBalances();

                  // Expected changes
                  const expectedBuyerChange = price2;
                  const reducedSecondaryPrice = (price2 * BigInt(10000 - fee.protocol - fee.royalties)) / 10000n;
                  const expectedSellerChange = reducedSecondaryPrice <= price ? reducedSecondaryPrice : price;
                  const expectedProtocolChange = price2 - expectedSellerChange;
                  const expectedOriginalSellerChange = 0n;

                  // Contract's balance should increase for minimal escrow amount
                  expect(balancesAfter.protocol).to.equal(balancesBefore.protocol + expectedProtocolChange);
                  expect(balancesAfter.seller).to.equal(balancesBefore.seller + expectedSellerChange);
                  expect(balancesAfter.newBuyer).to.equal(balancesBefore.newBuyer - expectedBuyerChange);
                  expect(balancesAfter.originalSeller).to.equal(
                    balancesBefore.originalSeller + expectedOriginalSellerChange
                  );
                });
              });
            });
          });
        });
      });

      context("Bid order", async function () {
        context("General actions", async function () {
          beforeEach(async function () {
            // Price on secondary market
            price2 = (price * 11n) / 10n; // 10% above the original price

            // Prepare calldata for PriceDiscovery contract
            tokenId = deriveTokenId(offer.id, exchangeId);
            let order = {
              seller: await exchangeHandler.getAddress(), // since protocol owns the voucher, it acts as seller from price discovery mechanism
              buyer: buyer2.address,
              voucherContract: expectedCloneAddress,
              tokenId: tokenId,
              exchangeToken: await weth.getAddress(), // buyer pays in ETH, but they cannot approve ETH, so we use WETH
              price: price2.toString(),
            };

            const priceDiscoveryData = priceDiscoveryContract.interface.encodeFunctionData("fulfilSellOrder", [order]);
            const priceDiscoveryContractAddress = await priceDiscoveryContract.getAddress();

            priceDiscovery = new PriceDiscovery(
              price2,
              Side.Bid,
              priceDiscoveryContractAddress,
              priceDiscoveryContractAddress,
              priceDiscoveryData
            );

            // Approve transfers
            // Buyer2 needs to approve price discovery to transfer the ETH
            await weth.connect(buyer2).deposit({ value: price2 });
            await weth.connect(buyer2).approve(await priceDiscoveryContract.getAddress(), price2);

            // Seller approves protocol to transfer the voucher
            bosonVoucherClone = await getContractAt("IBosonVoucher", expectedCloneAddress);
            await bosonVoucherClone
              .connect(reseller)
              .setApprovalForAll(await sequentialCommitHandler.getAddress(), true);

            mockBuyer(reseller.address); // call only to increment account id counter
            newBuyer = mockBuyer(buyer2.address);
            exchange.buyerId = newBuyer.id;
          });

          it("should emit FundsEncumbered, FundsReleased, FundsWithdrawn and BuyerCommitted events", async function () {
            // Sequential commit to offer, retrieving the event
            const tx = sequentialCommitHandler
              .connect(reseller)
              .sequentialCommitToOffer(buyer2.address, tokenId, priceDiscovery);

            await expect(tx)
              .to.emit(sequentialCommitHandler, "FundsEncumbered")
              .withArgs(newBuyer.id, ZeroAddress, price2, reseller.address);

            const immediatePayout = BigInt(price);
            await expect(tx)
              .to.emit(sequentialCommitHandler, "FundsReleased")
              .withArgs(exchangeId, buyerId, ZeroAddress, immediatePayout, reseller.address);

            await expect(tx)
              .to.emit(sequentialCommitHandler, "FundsWithdrawn")
              .withArgs(resellerId, reseller.address, ZeroAddress, immediatePayout, reseller.address);

            await expect(tx)
              .to.emit(sequentialCommitHandler, "BuyerCommitted")
              .withArgs(offerId, newBuyer.id, exchangeId, exchange.toStruct(), voucher.toStruct(), reseller.address);
          });

          it("should update state", async function () {
            // Escrow amount before
            const escrowBefore = await provider.getBalance(await exchangeHandler.getAddress());

            // Sequential commit to offer
            await sequentialCommitHandler
              .connect(reseller)
              .sequentialCommitToOffer(buyer2.address, tokenId, priceDiscovery);

            // buyer2 is exchange.buyerId
            // Get the exchange as a struct
            const [, exchangeStruct] = await exchangeHandler.connect(rando).getExchange(exchangeId);

            // Parse into entity
            let returnedExchange = Exchange.fromStruct(exchangeStruct);
            expect(returnedExchange.buyerId).to.equal(newBuyer.id);

            // Contract's balance should increase for minimal escrow amount
            const escrowAfter = await provider.getBalance(await exchangeHandler.getAddress());
            expect(escrowAfter).to.equal(escrowBefore + price2 - price);
          });

          it("should transfer the voucher", async function () {
            // reseller is owner of voucher
            const tokenId = deriveTokenId(offer.id, exchangeId);
            expect(await bosonVoucherClone.connect(reseller).ownerOf(tokenId)).to.equal(reseller.address);

            // Sequential commit to offer
            await sequentialCommitHandler
              .connect(reseller)
              .sequentialCommitToOffer(buyer2.address, tokenId, priceDiscovery);

            // buyer2 is owner of voucher
            expect(await bosonVoucherClone.connect(buyer2).ownerOf(tokenId)).to.equal(buyer2.address);
          });

          it("voucher should remain unchanged", async function () {
            // Voucher before
            let [, , voucherStruct] = await exchangeHandler.connect(rando).getExchange(exchangeId);
            let returnedVoucher = Voucher.fromStruct(voucherStruct);
            expect(returnedVoucher).to.deep.equal(voucher);

            // Sequential commit to offer, creating a new exchange
            await sequentialCommitHandler
              .connect(reseller)
              .sequentialCommitToOffer(buyer2.address, tokenId, priceDiscovery);

            // Voucher after
            [, , voucherStruct] = await exchangeHandler.connect(rando).getExchange(exchangeId);
            returnedVoucher = Voucher.fromStruct(voucherStruct);
            expect(returnedVoucher).to.deep.equal(voucher);
          });

          it("only new buyer can redeem voucher", async function () {
            // Sequential commit to offer, creating a new exchange
            await sequentialCommitHandler
              .connect(reseller)
              .sequentialCommitToOffer(buyer2.address, tokenId, priceDiscovery);

            // Old buyer cannot redeem
            await expect(exchangeHandler.connect(buyer).redeemVoucher(exchangeId)).to.be.revertedWithCustomError(
              bosonErrors,
              RevertReasons.NOT_VOUCHER_HOLDER
            );

            // Redeem voucher, test for event
            await setNextBlockTimestamp(Number(voucherRedeemableFrom));
            expect(await exchangeHandler.connect(buyer2).redeemVoucher(exchangeId))
              .to.emit(exchangeHandler, "VoucherRedeemed")
              .withArgs(offerId, exchangeId, buyer2.address);
          });

          it("only new buyer can cancel voucher", async function () {
            // Sequential commit to offer, creating a new exchange
            await sequentialCommitHandler
              .connect(reseller)
              .sequentialCommitToOffer(buyer2.address, tokenId, priceDiscovery);

            // Old buyer cannot redeem
            await expect(exchangeHandler.connect(buyer).cancelVoucher(exchangeId)).to.be.revertedWithCustomError(
              bosonErrors,
              RevertReasons.NOT_VOUCHER_HOLDER
            );

            // Redeem voucher, test for event
            await setNextBlockTimestamp(Number(voucherRedeemableFrom));
            expect(await exchangeHandler.connect(buyer2).cancelVoucher(exchangeId))
              .to.emit(exchangeHandler, "VoucherCanceled")
              .withArgs(offerId, exchangeId, buyer2.address);
          });

          it("should not increment the next exchange id counter", async function () {
            const nextExchangeIdBefore = await exchangeHandler.connect(rando).getNextExchangeId();

            // Sequential commit to offer, creating a new exchange
            await sequentialCommitHandler
              .connect(reseller)
              .sequentialCommitToOffer(buyer2.address, tokenId, priceDiscovery);

            // Get the next exchange id and ensure it was incremented
            const nextExchangeIdAfter = await exchangeHandler.connect(rando).getNextExchangeId();
            expect(nextExchangeIdAfter).to.equal(nextExchangeIdBefore);
          });

          it("Should not decrement quantityAvailable", async function () {
            // Get quantityAvailable before
            const [, { quantityAvailable: quantityAvailableBefore }] = await offerHandler
              .connect(rando)
              .getOffer(offerId);

            // Sequential commit to offer, creating a new exchange
            await sequentialCommitHandler
              .connect(reseller)
              .sequentialCommitToOffer(buyer2.address, tokenId, priceDiscovery);

            // Get quantityAvailable after
            const [, { quantityAvailable: quantityAvailableAfter }] = await offerHandler
              .connect(rando)
              .getOffer(offerId);

            expect(quantityAvailableAfter).to.equal(quantityAvailableBefore, "Quantity available should be the same");
          });

          it("It is possible to commit even if offer is voided", async function () {
            // Void the offer
            await offerHandler.connect(assistant).voidOffer(offerId);

            // Committing directly is not possible
            await expect(
              exchangeHandler.connect(buyer2).commitToOffer(buyer2.address, offerId)
            ).to.revertedWithCustomError(bosonErrors, RevertReasons.OFFER_HAS_BEEN_VOIDED);

            // Sequential commit to offer, retrieving the event
            await expect(
              sequentialCommitHandler.connect(reseller).sequentialCommitToOffer(buyer2.address, tokenId, priceDiscovery)
            )
              .to.emit(exchangeHandler, "BuyerCommitted")
              .withArgs(offerId, newBuyer.id, exchangeId, exchange.toStruct(), voucher.toStruct(), reseller.address);
          });

          it("It is possible to commit even if redemption period has not started yet", async function () {
            // Redemption not yet possible
            await expect(exchangeHandler.connect(buyer).redeemVoucher(exchangeId)).to.revertedWithCustomError(
              bosonErrors,
              RevertReasons.VOUCHER_NOT_REDEEMABLE
            );

            // Sequential commit to offer, retrieving the event
            await expect(
              sequentialCommitHandler.connect(reseller).sequentialCommitToOffer(buyer2.address, tokenId, priceDiscovery)
            )
              .to.emit(sequentialCommitHandler, "BuyerCommitted")
              .withArgs(offerId, newBuyer.id, exchangeId, exchange.toStruct(), voucher.toStruct(), reseller.address);
          });

          it("It is possible to commit even if offer has expired", async function () {
            // Advance time to after offer expiry
            await setNextBlockTimestamp(Number(offerDates.validUntil) + 1);

            // Committing directly is not possible
            await expect(
              exchangeHandler.connect(buyer2).commitToOffer(buyer2.address, offerId)
            ).to.revertedWithCustomError(bosonErrors, RevertReasons.OFFER_HAS_EXPIRED);

            // Sequential commit to offer, retrieving the event
            await expect(
              sequentialCommitHandler.connect(reseller).sequentialCommitToOffer(buyer2.address, tokenId, priceDiscovery)
            )
              .to.emit(sequentialCommitHandler, "BuyerCommitted")
              .withArgs(offerId, newBuyer.id, exchangeId, exchange.toStruct(), voucher.toStruct(), reseller.address);
          });

          it("It is possible to commit even if is sold out", async function () {
            // Commit to all remaining quantity
            for (let i = 1; i < offer.quantityAvailable; i++) {
              await exchangeHandler.connect(buyer).commitToOffer(buyer.address, offerId, { value: price });
            }

            // Committing directly is not possible
            await expect(
              exchangeHandler.connect(buyer2).commitToOffer(buyer2.address, offerId, { value: price })
            ).to.revertedWithCustomError(bosonErrors, RevertReasons.OFFER_SOLD_OUT);

            // Sequential commit to offer, retrieving the event
            await expect(
              sequentialCommitHandler.connect(reseller).sequentialCommitToOffer(buyer2.address, tokenId, priceDiscovery)
            )
              .to.emit(sequentialCommitHandler, "BuyerCommitted")
              .withArgs(offerId, newBuyer.id, exchangeId, exchange.toStruct(), voucher.toStruct(), reseller.address);
          });

          context("💔 Revert Reasons", async function () {
            it("The exchanges region of protocol is paused", async function () {
              // Pause the exchanges region of the protocol
              await pauseHandler.connect(pauser).pause([PausableRegion.Exchanges]);

              // Attempt to sequentially commit, expecting revert
              await expect(
                sequentialCommitHandler
                  .connect(reseller)
                  .sequentialCommitToOffer(buyer2.address, tokenId, priceDiscovery)
              )
                .to.revertedWithCustomError(bosonErrors, RevertReasons.REGION_PAUSED)
                .withArgs(PausableRegion.Exchanges);
            });

            it("The buyers region of protocol is paused", async function () {
              // Pause the buyers region of the protocol
              await pauseHandler.connect(pauser).pause([PausableRegion.Buyers]);

              // Attempt to sequentially commit, expecting revert
              await expect(
                sequentialCommitHandler
                  .connect(reseller)
                  .sequentialCommitToOffer(buyer2.address, tokenId, priceDiscovery)
              )
                .to.revertedWithCustomError(bosonErrors, RevertReasons.REGION_PAUSED)
                .withArgs(PausableRegion.Buyers);
            });

            it("The sequential region of protocol is paused", async function () {
              // Pause the sequential commit region of the protocol
              await pauseHandler.connect(pauser).pause([PausableRegion.SequentialCommit]);

              // Attempt to sequentially commit, expecting revert
              await expect(
                sequentialCommitHandler
                  .connect(buyer2)
                  .sequentialCommitToOffer(buyer2.address, tokenId, priceDiscovery, { value: price2 })
              )
                .to.revertedWithCustomError(bosonErrors, RevertReasons.REGION_PAUSED)
                .withArgs(PausableRegion.SequentialCommit);
            });

            it("The price discovery region of protocol is paused", async function () {
              // Pause the price discovery region of the protocol
              await pauseHandler.connect(pauser).pause([PausableRegion.PriceDiscovery]);

              // Attempt to sequentially commit, expecting revert
              await expect(
                sequentialCommitHandler
                  .connect(reseller)
                  .sequentialCommitToOffer(buyer2.address, tokenId, priceDiscovery)
              )
                .to.revertedWithCustomError(bosonErrors, RevertReasons.REGION_PAUSED)
                .withArgs(PausableRegion.PriceDiscovery);
            });

            it("buyer address is the zero address", async function () {
              // Attempt to sequentially commit, expecting revert
              await expect(
                sequentialCommitHandler
                  .connect(reseller)
                  .sequentialCommitToOffer(ZeroAddress, exchangeId, priceDiscovery)
              ).to.revertedWithCustomError(bosonErrors, RevertReasons.INVALID_ADDRESS);
            });

            it("exchange id is invalid", async function () {
              // An invalid exchange id
              exchangeId = "666";
              tokenId = deriveTokenId(offer.id, exchangeId);

              // Attempt to sequentially commit, expecting revert
              await expect(
                sequentialCommitHandler
                  .connect(reseller)
                  .sequentialCommitToOffer(buyer2.address, tokenId, priceDiscovery)
              ).to.revertedWithCustomError(bosonErrors, RevertReasons.NO_SUCH_EXCHANGE);
            });

            it("voucher not valid anymore", async function () {
              // Go past offer expiration date
              await setNextBlockTimestamp(Number(voucher.validUntilDate) + 1);

              // Attempt to sequentially commit to the expired voucher, expecting revert
              await expect(
                sequentialCommitHandler
                  .connect(reseller)
                  .sequentialCommitToOffer(buyer2.address, tokenId, priceDiscovery)
              ).to.revertedWithCustomError(bosonErrors, RevertReasons.VOUCHER_HAS_EXPIRED);
            });

            it("protocol fees to high", async function () {
              // Set protocol fees to 95%
              await configHandler.setProtocolFeePercentage(9500);
              // Set royalty fees to 6%
              await offerHandler
                .connect(assistant)
                .updateOfferRoyaltyRecipients(offer.id, new RoyaltyInfo([ZeroAddress], ["600"]));

              // Attempt to sequentially commit, expecting revert
              await expect(
                sequentialCommitHandler
                  .connect(reseller)
                  .sequentialCommitToOffer(buyer2.address, tokenId, priceDiscovery)
              ).to.revertedWithCustomError(bosonErrors, RevertReasons.FEE_AMOUNT_TOO_HIGH);
            });

            it("price cannot cover the cancellation fee", async function () {
              price2 = BigInt(offer.buyerCancelPenalty) - 1n;
              priceDiscovery.price = price2;

              // Prepare calldata for PriceDiscovery contract
              const order = {
                seller: await exchangeHandler.getAddress(), // since protocol owns the voucher, it acts as seller from price discovery mechanism
                buyer: buyer2.address,
                voucherContract: expectedCloneAddress,
                tokenId: tokenId,
                exchangeToken: await weth.getAddress(), // buyer pays in ETH, but they cannot approve ETH, so we use WETH
                price: price2.toString(),
              };

              const priceDiscoveryData = priceDiscoveryContract.interface.encodeFunctionData("fulfilSellOrder", [
                order,
              ]);
              priceDiscovery.priceDiscoveryData = priceDiscoveryData;

              // Attempt to sequentially commit, expecting revert
              await expect(
                sequentialCommitHandler
                  .connect(reseller)
                  .sequentialCommitToOffer(buyer2.address, tokenId, priceDiscovery, { value: price2 })
              ).to.revertedWithCustomError(bosonErrors, RevertReasons.PRICE_DOES_NOT_COVER_PENALTY);
            });

            it("voucher transfer not approved", async function () {
              // revoke approval
              await bosonVoucherClone
                .connect(reseller)
                .setApprovalForAll(await sequentialCommitHandler.getAddress(), false);

              // Attempt to sequentially commit to, expecting revert
              await expect(
                sequentialCommitHandler
                  .connect(reseller)
                  .sequentialCommitToOffer(buyer2.address, tokenId, priceDiscovery)
              ).to.revertedWith(RevertReasons.ERC721_CALLER_NOT_OWNER_OR_APPROVED);
            });

            it("price discovery sends less than expected", async function () {
              // Set higher price in price discovery
              priceDiscovery.price = BigInt(priceDiscovery.price) + 1n;

              // Attempt to sequentially commit to, expecting revert
              await expect(
                sequentialCommitHandler
                  .connect(reseller)
                  .sequentialCommitToOffer(buyer2.address, tokenId, priceDiscovery)
              ).to.revertedWithCustomError(bosonErrors, RevertReasons.INSUFFICIENT_VALUE_RECEIVED);
            });

            it("Only seller can call, if side is bid", async function () {
              // Sequential commit to offer, retrieving the event
              await expect(
                sequentialCommitHandler.connect(rando).sequentialCommitToOffer(buyer2.address, tokenId, priceDiscovery)
              ).to.revertedWithCustomError(bosonErrors, RevertReasons.NOT_VOUCHER_HOLDER);
            });
          });
        });

        context("Escrow amount", async function () {
          let scenarios = [
            { case: "Increasing price", multiplier: 11 },
            { case: "Constant price", multiplier: 10 },
            { case: "Decreasing price", multiplier: 9 },
          ];

          async function getBalances() {
            const [protocol, seller, sellerWeth, newBuyer, newBuyerWeth, originalSeller] = await Promise.all([
              provider.getBalance(await exchangeHandler.getAddress()),
              provider.getBalance(reseller.address),
              weth.balanceOf(reseller.address),
              provider.getBalance(buyer2.address),
              weth.balanceOf(buyer2.address),
              provider.getBalance(treasury.address),
            ]);

            return { protocol, seller: seller + sellerWeth, newBuyer: newBuyer + newBuyerWeth, originalSeller };
          }

          scenarios.forEach((scenario) => {
            context(scenario.case, async function () {
              beforeEach(async function () {
                // Price on secondary market
                price2 = (price * BigInt(scenario.multiplier)) / 10n;

                // Prepare calldata for PriceDiscovery contract
                tokenId = deriveTokenId(offer.id, exchangeId);
                let order = {
                  seller: await exchangeHandler.getAddress(), // since protocol owns the voucher, it acts as seller from price discovery mechanism
                  buyer: buyer2.address,
                  voucherContract: expectedCloneAddress,
                  tokenId: tokenId,
                  exchangeToken: await weth.getAddress(), // buyer pays in ETH, but they cannot approve ETH, so we use WETH
                  price: price2.toString(),
                };

                const priceDiscoveryData = priceDiscoveryContract.interface.encodeFunctionData("fulfilSellOrder", [
                  order,
                ]);
                const priceDiscoveryContractAddress = await priceDiscoveryContract.getAddress();

                priceDiscovery = new PriceDiscovery(
                  price2,
                  Side.Bid,
                  priceDiscoveryContractAddress,
                  priceDiscoveryContractAddress,
                  priceDiscoveryData
                );

                // Approve transfers
                // Buyer2 needs to approve price discovery to transfer the ETH
                await weth.connect(buyer2).deposit({ value: price2 });
                await weth.connect(buyer2).approve(await priceDiscoveryContract.getAddress(), price2);

                // Seller approves protocol to transfer the voucher
                bosonVoucherClone = await getContractAt("IBosonVoucher", expectedCloneAddress);
                await bosonVoucherClone
                  .connect(reseller)
                  .setApprovalForAll(await sequentialCommitHandler.getAddress(), true);

                mockBuyer(buyer.address); // call only to increment account id counter
                newBuyer = mockBuyer(buyer2.address);
                exchange.buyerId = newBuyer.id;
              });

              const fees = [
                {
                  protocol: 0,
                  royalties: 0,
                },
                {
                  protocol: 500,
                  royalties: 0,
                },
                {
                  protocol: 0,
                  royalties: 600,
                },
                {
                  protocol: 300,
                  royalties: 400, // less than profit
                },
                {
                  protocol: 500,
                  royalties: 700, // more than profit
                },
              ];

              fees.forEach((fee) => {
                it(`protocol fee: ${fee.protocol / 100}%; royalties: ${fee.royalties / 100}%`, async function () {
                  await configHandler.setProtocolFeePercentage(fee.protocol);
                  await offerHandler
                    .connect(assistant)
                    .updateOfferRoyaltyRecipients(offer.id, new RoyaltyInfo([ZeroAddress], [fee.royalties]));

                  const balancesBefore = await getBalances();

                  // Sequential commit to offer
                  await sequentialCommitHandler
                    .connect(reseller)
                    .sequentialCommitToOffer(buyer2.address, tokenId, priceDiscovery, {
                      gasPrice: 0,
                    });

                  const balancesAfter = await getBalances();

                  // Expected changes
                  const expectedBuyerChange = price2;
                  const reducedSecondaryPrice = (price2 * BigInt(10000 - fee.protocol - fee.royalties)) / 10000n;
                  const expectedSellerChange = reducedSecondaryPrice <= price ? reducedSecondaryPrice : price;
                  const expectedProtocolChange = price2 - expectedSellerChange;
                  const expectedOriginalSellerChange = 0n;

                  // Contract's balance should increase for minimal escrow amount
                  expect(balancesAfter.protocol).to.equal(balancesBefore.protocol + expectedProtocolChange);
                  expect(balancesAfter.seller).to.equal(balancesBefore.seller + expectedSellerChange);
                  expect(balancesAfter.newBuyer).to.equal(balancesBefore.newBuyer - expectedBuyerChange);
                  expect(balancesAfter.originalSeller).to.equal(
                    balancesBefore.originalSeller + expectedOriginalSellerChange
                  );
                });

                it(`protocol fee: ${fee.protocol / 100}%; royalties: ${
                  fee.royalties / 100
                }% - underpriced`, async function () {
                  await configHandler.setProtocolFeePercentage(fee.protocol);
                  await offerHandler
                    .connect(assistant)
                    .updateOfferRoyaltyRecipients(offer.id, new RoyaltyInfo([ZeroAddress], [fee.royalties]));

                  const balancesBefore = await getBalances();

                  // Sequential commit to offer. Buyer pays more than needed
                  priceDiscovery.price = price2 / 2n;

                  await sequentialCommitHandler
                    .connect(reseller)
                    .sequentialCommitToOffer(buyer2.address, tokenId, priceDiscovery, {
                      gasPrice: 0,
                    });

                  const balancesAfter = await getBalances();

                  // Expected changes
                  const expectedBuyerChange = price2;
                  const reducedSecondaryPrice = (price2 * BigInt(10000 - fee.protocol - fee.royalties)) / 10000n;
                  const expectedSellerChange = reducedSecondaryPrice <= price ? reducedSecondaryPrice : price;
                  const expectedProtocolChange = price2 - expectedSellerChange;
                  const expectedOriginalSellerChange = 0n;

                  // Contract's balance should increase for minimal escrow amount
                  expect(balancesAfter.protocol).to.equal(balancesBefore.protocol + expectedProtocolChange);
                  expect(balancesAfter.seller).to.equal(balancesBefore.seller + expectedSellerChange);
                  expect(balancesAfter.newBuyer).to.equal(balancesBefore.newBuyer - expectedBuyerChange);
                  expect(balancesAfter.originalSeller).to.equal(
                    balancesBefore.originalSeller + expectedOriginalSellerChange
                  );
                });

                it(`protocol fee: ${fee.protocol / 100}%; royalties: ${
                  fee.royalties / 100
                }% - non zero msg.value`, async function () {
                  await configHandler.setProtocolFeePercentage(fee.protocol);
                  await offerHandler
                    .connect(assistant)
                    .updateOfferRoyaltyRecipients(offer.id, new RoyaltyInfo([ZeroAddress], [fee.royalties]));

                  const balancesBefore = await getBalances();

                  const sellerMsgValue = parseUnits("0.001", "ether");

                  // Sequential commit to offer
                  await sequentialCommitHandler
                    .connect(reseller)
                    .sequentialCommitToOffer(buyer2.address, tokenId, priceDiscovery, {
                      gasPrice: 0,
                      value: sellerMsgValue,
                    });

                  const balancesAfter = await getBalances();

                  // Expected changes
                  const expectedBuyerChange = price2;
                  const reducedSecondaryPrice = (price2 * BigInt(10000 - fee.protocol - fee.royalties)) / 10000n;
                  const expectedSellerChange = reducedSecondaryPrice <= price ? reducedSecondaryPrice : price;
                  const expectedProtocolChange = price2 - expectedSellerChange;
                  const expectedOriginalSellerChange = 0n;

                  // Contract's balance should increase for minimal escrow amount
                  expect(balancesAfter.protocol).to.equal(balancesBefore.protocol + expectedProtocolChange);
                  expect(balancesAfter.seller).to.equal(
                    balancesBefore.seller + expectedSellerChange - sellerMsgValue / 2n
                  ); // PriceDiscovery returns back half of the sent native value
                  expect(balancesAfter.newBuyer).to.equal(balancesBefore.newBuyer - expectedBuyerChange);
                  expect(balancesAfter.originalSeller).to.equal(
                    balancesBefore.originalSeller + expectedOriginalSellerChange
                  );
                });
              });
            });
          });
        });
      });
    });

    context("👉 onERC721Received()", async function () {
      let priceDiscoveryContract, priceDiscovery, price2;
      let reseller; // for clarity in tests

      beforeEach(async function () {
        // Commit to offer with first buyer
        await exchangeHandler.connect(buyer).commitToOffer(buyer.address, offerId, { value: price });

        reseller = buyer;

        // Price on secondary market
        price2 = (price * 11n) / 10n; // 10% above the original price

        // Approve transfers
        // Seller needs to approve the protocol to fill the escrow at the last step
        await weth.connect(buyer).approve(protocolDiamondAddress, price2);

        // Buyer needs to approve price protocol to transfer the ETH
        await weth.connect(buyer2).deposit({ value: price2 });
        await weth.connect(buyer2).approve(await sequentialCommitHandler.getAddress(), price2);

        // Seller approves price discovery to transfer the voucher
        bosonVoucherClone = await getContractAt("IBosonVoucher", expectedCloneAddress);
      });

      it("should transfer the voucher during sequential commit", async function () {
        // Deploy PriceDiscovery contract
        const PriceDiscoveryFactory = await getContractFactory("PriceDiscoveryMock");
        priceDiscoveryContract = await PriceDiscoveryFactory.deploy();
        await priceDiscoveryContract.waitForDeployment();

        // Prepare calldata for PriceDiscovery contract
        tokenId = deriveTokenId(offer.id, exchangeId);
        let order = {
          seller: reseller.address,
          buyer: buyer2.address,
          voucherContract: expectedCloneAddress,
          tokenId: tokenId,
          exchangeToken: await weth.getAddress(),
          price: price2,
        };

        const priceDiscoveryData = priceDiscoveryContract.interface.encodeFunctionData("fulfilBuyOrder", [order]);
        const priceDiscoveryContractAddress = await priceDiscoveryContract.getAddress();

        // Seller approves price discovery to transfer the voucher
        await bosonVoucherClone.connect(reseller).setApprovalForAll(await priceDiscoveryContract.getAddress(), true);

        priceDiscovery = new PriceDiscovery(
          price2,
          Side.Ask,
          priceDiscoveryContractAddress,
          priceDiscoveryContractAddress,
          priceDiscoveryData
        );

        // buyer is owner of voucher
        expect(await bosonVoucherClone.connect(buyer).ownerOf(tokenId)).to.equal(buyer.address);

        // Sequential commit to offer
        await sequentialCommitHandler.connect(buyer2).sequentialCommitToOffer(buyer2.address, tokenId, priceDiscovery);

        // buyer2 is owner of voucher
        expect(await bosonVoucherClone.connect(buyer2).ownerOf(tokenId)).to.equal(buyer2.address);
      });

      context("💔 Revert Reasons", async function () {
        it("Correct caller, wrong id", async function () {
          // Commit to offer with first buyer once more (so they have two vouchers)
          await exchangeHandler.connect(buyer).commitToOffer(buyer.address, offerId, { value: price });

          // Deploy Bad PriceDiscovery contract
          const PriceDiscoveryFactory = await getContractFactory("PriceDiscoveryModifyTokenId");
          priceDiscoveryContract = await PriceDiscoveryFactory.deploy();
          await priceDiscoveryContract.waitForDeployment();

          // Prepare calldata for PriceDiscovery contract
          tokenId = deriveTokenId(offer.id, exchangeId);
          let order = {
            seller: reseller.address,
            buyer: buyer2.address,
            voucherContract: expectedCloneAddress,
            tokenId: tokenId,
            exchangeToken: await weth.getAddress(),
            price: price2,
          };

          const priceDiscoveryData = priceDiscoveryContract.interface.encodeFunctionData("fulfilBuyOrder", [order]);
          const priceDiscoveryContractAddress = await priceDiscoveryContract.getAddress();

          // Seller approves price discovery to transfer the voucher
          await bosonVoucherClone.connect(reseller).setApprovalForAll(await priceDiscoveryContract.getAddress(), true);

          priceDiscovery = new PriceDiscovery(
            price2,
            Side.Ask,
            priceDiscoveryContractAddress,
            priceDiscoveryContractAddress,
            priceDiscoveryData
          );

          // Attempt to sequentially commit, expecting revert
          await expect(
            sequentialCommitHandler.connect(buyer2).sequentialCommitToOffer(buyer2.address, tokenId, priceDiscovery)
          ).to.revertedWithCustomError(bosonErrors, RevertReasons.TOKEN_ID_MISMATCH);
        });

        it("Correct token id, wrong caller", async function () {
          // Deploy mock erc721 contract
          const [foreign721] = await deployMockTokens(["Foreign721"]);

          // Deploy Bad PriceDiscovery contract
          const PriceDiscoveryFactory = await getContractFactory("PriceDiscoveryModifyVoucherContract");
          priceDiscoveryContract = await PriceDiscoveryFactory.deploy(await foreign721.getAddress());
          await priceDiscoveryContract.waitForDeployment();

          // Prepare calldata for PriceDiscovery contract
          tokenId = deriveTokenId(offer.id, exchangeId);
          let order = {
            seller: reseller.address,
            buyer: buyer2.address,
            voucherContract: expectedCloneAddress,
            tokenId: tokenId,
            exchangeToken: await weth.getAddress(),
            price: price2,
          };

          const priceDiscoveryData = priceDiscoveryContract.interface.encodeFunctionData("fulfilBuyOrder", [order]);
          const priceDiscoveryContractAddress = await priceDiscoveryContract.getAddress();

          // Seller approves price discovery to transfer the voucher
          await bosonVoucherClone.connect(reseller).setApprovalForAll(await priceDiscoveryContract.getAddress(), true);

          priceDiscovery = new PriceDiscovery(
            price2,
            Side.Ask,
            priceDiscoveryContractAddress,
            priceDiscoveryContractAddress,
            priceDiscoveryData
          );

          // Attempt to sequentially commit, expecting revert
          await expect(
            sequentialCommitHandler.connect(buyer2).sequentialCommitToOffer(buyer2.address, tokenId, priceDiscovery)
          ).to.revertedWithCustomError(bosonErrors, RevertReasons.UNEXPECTED_ERC721_RECEIVED);
        });

        it("Random erc721 transfer", async function () {
          // Deploy mock erc721 contract
          const [foreign721] = await deployMockTokens(["Foreign721"]);

          const tokenId = 123;
          await foreign721.mint(tokenId, 1);

          // Attempt to sequentially commit, expecting revert
          await expect(
            foreign721["safeTransferFrom(address,address,uint256)"](deployer.address, await bpd.getAddress(), tokenId)
          ).to.revertedWithCustomError(bosonErrors, RevertReasons.UNEXPECTED_ERC721_RECEIVED);
        });
      });
    });
  });
});<|MERGE_RESOLUTION|>--- conflicted
+++ resolved
@@ -572,17 +572,10 @@
 
               // Attempt to sequentially commit, expecting revert
               await expect(
-<<<<<<< HEAD
                 sequentialCommitHandler.connect(buyer2).sequentialCommitToOffer(buyer2.address, tokenId, priceDiscovery)
-              ).to.revertedWithCustomError(bosonErrors, RevertReasons.REGION_PAUSED);
-=======
-                sequentialCommitHandler
-                  .connect(buyer2)
-                  .sequentialCommitToOffer(buyer2.address, tokenId, priceDiscovery, { value: price2 })
               )
                 .to.revertedWithCustomError(bosonErrors, RevertReasons.REGION_PAUSED)
                 .withArgs(PausableRegion.Exchanges);
->>>>>>> 74d610fc
             });
 
             it("The buyers region of protocol is paused", async function () {
@@ -591,13 +584,7 @@
 
               // Attempt to sequentially commit, expecting revert
               await expect(
-<<<<<<< HEAD
                 sequentialCommitHandler.connect(buyer2).sequentialCommitToOffer(buyer2.address, tokenId, priceDiscovery)
-              ).to.revertedWithCustomError(bosonErrors, RevertReasons.REGION_PAUSED);
-=======
-                sequentialCommitHandler
-                  .connect(buyer2)
-                  .sequentialCommitToOffer(buyer2.address, tokenId, priceDiscovery, { value: price2 })
               )
                 .to.revertedWithCustomError(bosonErrors, RevertReasons.REGION_PAUSED)
                 .withArgs(PausableRegion.Buyers);
@@ -609,9 +596,7 @@
 
               // Attempt to sequentially commit, expecting revert
               await expect(
-                sequentialCommitHandler
-                  .connect(buyer2)
-                  .sequentialCommitToOffer(buyer2.address, tokenId, priceDiscovery, { value: price2 })
+                sequentialCommitHandler.connect(buyer2).sequentialCommitToOffer(buyer2.address, tokenId, priceDiscovery)
               )
                 .to.revertedWithCustomError(bosonErrors, RevertReasons.REGION_PAUSED)
                 .withArgs(PausableRegion.SequentialCommit);
@@ -623,13 +608,10 @@
 
               // Attempt to sequentially commit, expecting revert
               await expect(
-                sequentialCommitHandler
-                  .connect(buyer2)
-                  .sequentialCommitToOffer(buyer2.address, tokenId, priceDiscovery, { value: price2 })
+                sequentialCommitHandler.connect(buyer2).sequentialCommitToOffer(buyer2.address, tokenId, priceDiscovery)
               )
                 .to.revertedWithCustomError(bosonErrors, RevertReasons.REGION_PAUSED)
                 .withArgs(PausableRegion.PriceDiscovery);
->>>>>>> 74d610fc
             });
 
             it("buyer address is the zero address", async function () {
