const { ethers } = require("hardhat");
const { ZeroAddress, getContractFactory, getSigners, parseUnits, provider, getContractAt, MaxUint256 } = ethers;
const { expect } = require("chai");

const Exchange = require("../../scripts/domain/Exchange");
const Voucher = require("../../scripts/domain/Voucher");
const PriceDiscovery = require("../../scripts/domain/PriceDiscovery");
const Side = require("../../scripts/domain/Side");
const { DisputeResolverFee } = require("../../scripts/domain/DisputeResolverFee");
const PausableRegion = require("../../scripts/domain/PausableRegion.js");
const { getInterfaceIds } = require("../../scripts/config/supported-interfaces.js");
const { RevertReasons } = require("../../scripts/config/revert-reasons.js");
const { deployMockTokens } = require("../../scripts/util/deploy-mock-tokens");
const {
  mockOffer,
  mockDisputeResolver,
  mockAuthToken,
  mockVoucherInitValues,
  mockSeller,
  mockVoucher,
  mockExchange,
  mockBuyer,
  accountId,
} = require("../util/mock");
const {
  setNextBlockTimestamp,
  calculateVoucherExpiry,
  calculateBosonProxyAddress,
  calculateCloneAddress,
  applyPercentage,
  setupTestEnvironment,
  getSnapshot,
  revertToSnapshot,
  deriveTokenId,
} = require("../util/utils.js");
const { oneMonth } = require("../util/constants");

/**
 *  Test the Boson Sequential Commit Handler interface
 */
describe("IBosonSequentialCommitHandler", function () {
  // Common vars
  let InterfaceIds;
  let deployer, pauser, assistant, admin, treasury, rando, buyer, buyer2, assistantDR, adminDR, treasuryDR;
  let erc165,
    accountHandler,
    exchangeHandler,
    offerHandler,
    fundsHandler,
    pauseHandler,
    configHandler,
    sequentialCommitHandler;
  let bosonVoucherClone;
  let buyerId, offerId, seller, disputeResolverId;
  let block, blockNumber, tx;
  let support;
  let price, sellerPool;
  let voucherRedeemableFrom;
  let voucherValid;
  let protocolFeePercentage;
  let voucher;
  let exchange;
  let disputeResolver, disputeResolverFees;
  let expectedCloneAddress;
  let voucherInitValues;
  let emptyAuthToken;
  let agentId;
  let exchangeId;
  let offer, offerFees;
  let offerDates, offerDurations;
  let weth;
  let protocolDiamondAddress;
  let snapshotId;
  let priceDiscoveryContract;
  let tokenId;
<<<<<<< HEAD
  let offerFeeLimit;
=======
  let bosonErrors;
>>>>>>> f685df37

  before(async function () {
    accountId.next(true);

    // get interface Ids
    InterfaceIds = await getInterfaceIds();

    // Add WETH
    const wethFactory = await getContractFactory("WETH9");
    weth = await wethFactory.deploy();
    await weth.waitForDeployment();

    // Specify contracts needed for this test
    const contracts = {
      erc165: "ERC165Facet",
      accountHandler: "IBosonAccountHandler",
      offerHandler: "IBosonOfferHandler",
      exchangeHandler: "IBosonExchangeHandler",
      fundsHandler: "IBosonFundsHandler",
      configHandler: "IBosonConfigHandler",
      pauseHandler: "IBosonPauseHandler",
      sequentialCommitHandler: "IBosonSequentialCommitHandler",
    };

    ({
      signers: [pauser, admin, treasury, buyer, buyer2, rando, adminDR, treasuryDR],
      contractInstances: {
        erc165,
        accountHandler,
        offerHandler,
        exchangeHandler,
        fundsHandler,
        configHandler,
        pauseHandler,
        sequentialCommitHandler,
      },
      protocolConfig: [, , { percentage: protocolFeePercentage }],
      diamondAddress: protocolDiamondAddress,
    } = await setupTestEnvironment(contracts, { wethAddress: await weth.getAddress() }));

    bosonErrors = await getContractAt("BosonErrors", await configHandler.getAddress());

    // make all account the same
    assistant = admin;
    assistantDR = adminDR;

    [deployer] = await getSigners();

    // Deploy PriceDiscovery contract
    const PriceDiscoveryFactory = await getContractFactory("PriceDiscovery");
    priceDiscoveryContract = await PriceDiscoveryFactory.deploy();
    await priceDiscoveryContract.waitForDeployment();

    // Get snapshot id
    snapshotId = await getSnapshot();
  });

  afterEach(async function () {
    await revertToSnapshot(snapshotId);
    snapshotId = await getSnapshot();
  });

  // Interface support (ERC-156 provided by ProtocolDiamond, others by waitForDeployment facets)
  context("📋 Interfaces", async function () {
    context("👉 supportsInterface()", async function () {
      it("should indicate support for IBosonSequentialCommitHandler interface", async function () {
        // Current interfaceId for IBosonSequentialCommitHandler
        support = await erc165.supportsInterface(InterfaceIds.IBosonSequentialCommitHandler);

        // Test
        expect(support, "IBosonSequentialCommitHandler interface not supported").is.true;
      });
    });
  });

  // All supported Sequential commit methods
  context("📋 Sequential Commit Methods", async function () {
    beforeEach(async function () {
      // Initial ids for all the things
      exchangeId = offerId = "1";
      agentId = "0"; // agent id is optional while creating an offer
      offerFeeLimit = MaxUint256; // unlimited offer fee to not affect the tests

      // Create a valid seller
      seller = mockSeller(assistant.address, admin.address, ZeroAddress, treasury.address);
      expect(seller.isValid()).is.true;

      // AuthToken
      emptyAuthToken = mockAuthToken();
      expect(emptyAuthToken.isValid()).is.true;

      // VoucherInitValues
      voucherInitValues = mockVoucherInitValues();
      expect(voucherInitValues.isValid()).is.true;

      await accountHandler.connect(admin).createSeller(seller, emptyAuthToken, voucherInitValues);

      const beaconProxyAddress = await calculateBosonProxyAddress(protocolDiamondAddress);
      expectedCloneAddress = calculateCloneAddress(protocolDiamondAddress, beaconProxyAddress, admin.address);

      // Create a valid dispute resolver
      disputeResolver = mockDisputeResolver(
        assistantDR.address,
        adminDR.address,
        ZeroAddress,
        treasuryDR.address,
        true
      );
      expect(disputeResolver.isValid()).is.true;

      //Create DisputeResolverFee array so offer creation will succeed
      disputeResolverFees = [new DisputeResolverFee(ZeroAddress, "Native", "0")];

      // Make empty seller list, so every seller is allowed
      const sellerAllowList = [];

      // Register the dispute resolver
      await accountHandler
        .connect(adminDR)
        .createDisputeResolver(disputeResolver, disputeResolverFees, sellerAllowList);

      // Create the offer
      const mo = await mockOffer();
      ({ offerDates, offerDurations } = mo);
      offer = mo.offer;
      offerFees = mo.offerFees;
      offerFees.protocolFee = applyPercentage(offer.price, protocolFeePercentage);

      offer.quantityAvailable = "10";
      disputeResolverId = mo.disputeResolverId;

      offerDurations.voucherValid = (oneMonth * 12n).toString();

      // Check if domains are valid
      expect(offer.isValid()).is.true;
      expect(offerDates.isValid()).is.true;
      expect(offerDurations.isValid()).is.true;

      // Create the offer
      await offerHandler
        .connect(assistant)
        .createOffer(offer, offerDates, offerDurations, disputeResolverId, agentId, offerFeeLimit);

      // Set used variables
      price = BigInt(offer.price);
      voucherRedeemableFrom = offerDates.voucherRedeemableFrom;
      voucherValid = offerDurations.voucherValid;
      sellerPool = parseUnits("15", "ether").toString();

      // Required voucher constructor params
      voucher = mockVoucher();
      voucher.redeemedDate = "0";

      // Mock exchange
      exchange = mockExchange();

      buyerId = accountId.next().value;
      exchange.buyerId = buyerId;
      exchange.finalizedDate = "0";

      // Deposit seller funds so the commit will succeed
      await fundsHandler.connect(assistant).depositFunds(seller.id, ZeroAddress, sellerPool, { value: sellerPool });
    });

    afterEach(async function () {
      // Reset the accountId iterator
      accountId.next(true);
    });

    context("👉 sequentialCommitToOffer()", async function () {
      let priceDiscovery, price2;
      let newBuyer;
      let reseller, resellerId; // for clarity in tests

      beforeEach(async function () {
        // Commit to offer with first buyer
        tx = await exchangeHandler.connect(buyer).commitToOffer(buyer.address, offerId, { value: price });

        // Get the block timestamp of the confirmed tx
        blockNumber = tx.blockNumber;
        block = await provider.getBlock(blockNumber);

        // Update the committed date in the expected exchange struct with the block timestamp of the tx
        voucher.committedDate = block.timestamp.toString();

        // Update the validUntilDate date in the expected exchange struct
        voucher.validUntilDate = calculateVoucherExpiry(block, voucherRedeemableFrom, voucherValid);

        reseller = buyer;
        resellerId = buyerId;
      });

      context("Ask order", async function () {
        context("General actions", async function () {
          beforeEach(async function () {
            // Price on secondary market
            price2 = (BigInt(price) * 11n) / 10n; // 10% above the original price
            tokenId = deriveTokenId(offer.id, exchangeId);

            // Prepare calldata for PriceDiscovery contract
            let order = {
              seller: buyer.address,
              buyer: buyer2.address,
              voucherContract: expectedCloneAddress,
              tokenId: tokenId,
              exchangeToken: offer.exchangeToken,
              price: price2,
            };

            const priceDiscoveryData = priceDiscoveryContract.interface.encodeFunctionData("fulfilBuyOrder", [order]);
            const priceDiscoveryContractAddress = await priceDiscoveryContract.getAddress();

            priceDiscovery = new PriceDiscovery(
              price2,
              Side.Ask,
              priceDiscoveryContractAddress,
              priceDiscoveryContractAddress,
              priceDiscoveryData
            );

            // Seller needs to deposit weth in order to fill the escrow at the last step
            // Price2 is theoretically the highest amount needed, in practice it will be less (around price2-price)
            await weth.connect(buyer).deposit({ value: price2 });
            await weth.connect(buyer).approve(protocolDiamondAddress, price2);

            // Approve transfers
            // Buyer does not approve, since its in ETH.
            // Seller approves price discovery to transfer the voucher
            bosonVoucherClone = await getContractAt("IBosonVoucher", expectedCloneAddress);
            await bosonVoucherClone.connect(buyer).setApprovalForAll(await priceDiscoveryContract.getAddress(), true);

            mockBuyer(buyer.address); // call only to increment account id counter
            newBuyer = mockBuyer(buyer2.address);
            exchange.buyerId = newBuyer.id;
          });

          it("should emit FundsEncumbered, FundsReleased, FundsWithdrawn and BuyerCommitted events", async function () {
            // Sequential commit to offer, retrieving the event
            const tx = sequentialCommitHandler
              .connect(buyer2)
              .sequentialCommitToOffer(buyer2.address, tokenId, priceDiscovery, { value: price2 });

            await expect(tx)
              .to.emit(sequentialCommitHandler, "FundsEncumbered")
              .withArgs(newBuyer.id, ZeroAddress, price2, buyer2.address);

            const immediatePayout = BigInt(price);
            await expect(tx)
              .to.emit(sequentialCommitHandler, "FundsReleased")
              .withArgs(exchangeId, buyerId, ZeroAddress, immediatePayout, buyer2.address);

            await expect(tx)
              .to.emit(sequentialCommitHandler, "FundsWithdrawn")
              .withArgs(resellerId, reseller.address, ZeroAddress, immediatePayout, buyer2.address);

            await expect(tx)
              .to.emit(sequentialCommitHandler, "BuyerCommitted")
              .withArgs(offerId, newBuyer.id, exchangeId, exchange.toStruct(), voucher.toStruct(), buyer2.address);
          });

          it("should update state", async function () {
            // Escrow amount before
            const escrowBefore = await provider.getBalance(await exchangeHandler.getAddress());

            // Sequential commit to offer
            await sequentialCommitHandler
              .connect(buyer2)
              .sequentialCommitToOffer(buyer2.address, tokenId, priceDiscovery, { value: price2 });

            // buyer2 is exchange.buyerId
            // Get the exchange as a struct
            const [, exchangeStruct] = await exchangeHandler.connect(rando).getExchange(exchangeId);

            // Parse into entity
            let returnedExchange = Exchange.fromStruct(exchangeStruct);
            expect(returnedExchange.buyerId).to.equal(newBuyer.id);

            // Contract's balance should increase for minimal escrow amount
            const escrowAfter = await provider.getBalance(await exchangeHandler.getAddress());
            expect(escrowAfter).to.equal(escrowBefore + price2 - price);
          });

          it("should transfer the voucher", async function () {
            // buyer is owner of voucher
            const tokenId = deriveTokenId(offer.id, exchangeId);
            expect(await bosonVoucherClone.connect(buyer).ownerOf(tokenId)).to.equal(buyer.address);

            // Sequential commit to offer
            await sequentialCommitHandler
              .connect(buyer2)
              .sequentialCommitToOffer(buyer2.address, tokenId, priceDiscovery, { value: price2 });

            // buyer2 is owner of voucher
            expect(await bosonVoucherClone.connect(buyer2).ownerOf(tokenId)).to.equal(buyer2.address);
          });

          it("voucher should remain unchanged", async function () {
            // Voucher before
            let [, , voucherStruct] = await exchangeHandler.connect(rando).getExchange(exchangeId);
            let returnedVoucher = Voucher.fromStruct(voucherStruct);
            expect(returnedVoucher).to.deep.equal(voucher);

            // Sequential commit to offer, creating a new exchange
            await sequentialCommitHandler
              .connect(buyer2)
              .sequentialCommitToOffer(buyer2.address, tokenId, priceDiscovery, { value: price2 });

            // Voucher after
            [, , voucherStruct] = await exchangeHandler.connect(rando).getExchange(exchangeId);
            returnedVoucher = Voucher.fromStruct(voucherStruct);
            expect(returnedVoucher).to.deep.equal(voucher);
          });

          it("only new buyer can redeem voucher", async function () {
            // Sequential commit to offer, creating a new exchange
            await sequentialCommitHandler
              .connect(buyer2)
              .sequentialCommitToOffer(buyer2.address, tokenId, priceDiscovery, { value: price2 });

            // Old buyer cannot redeem
            await expect(exchangeHandler.connect(buyer).redeemVoucher(exchangeId)).to.be.revertedWithCustomError(
              bosonErrors,
              RevertReasons.NOT_VOUCHER_HOLDER
            );

            // Redeem voucher, test for event
            await setNextBlockTimestamp(Number(voucherRedeemableFrom));
            expect(await exchangeHandler.connect(buyer2).redeemVoucher(exchangeId))
              .to.emit(exchangeHandler, "VoucherRedeemed")
              .withArgs(offerId, exchangeId, buyer2.address);
          });

          it("only new buyer can cancel voucher", async function () {
            // Sequential commit to offer, creating a new exchange
            await sequentialCommitHandler
              .connect(buyer2)
              .sequentialCommitToOffer(buyer2.address, tokenId, priceDiscovery, { value: price2 });

            // Old buyer cannot redeem
            await expect(exchangeHandler.connect(buyer).cancelVoucher(exchangeId)).to.be.revertedWithCustomError(
              bosonErrors,
              RevertReasons.NOT_VOUCHER_HOLDER
            );

            // Redeem voucher, test for event
            await setNextBlockTimestamp(Number(voucherRedeemableFrom));
            expect(await exchangeHandler.connect(buyer2).cancelVoucher(exchangeId))
              .to.emit(exchangeHandler, "VoucherCanceled")
              .withArgs(offerId, exchangeId, buyer2.address);
          });

          it("should not increment the next exchange id counter", async function () {
            const nextExchangeIdBefore = await exchangeHandler.connect(rando).getNextExchangeId();

            // Sequential commit to offer, creating a new exchange
            await sequentialCommitHandler
              .connect(buyer2)
              .sequentialCommitToOffer(buyer2.address, tokenId, priceDiscovery, { value: price2 });

            // Get the next exchange id and ensure it was incremented
            const nextExchangeIdAfter = await exchangeHandler.connect(rando).getNextExchangeId();
            expect(nextExchangeIdAfter).to.equal(nextExchangeIdBefore);
          });

          it("Should not decrement quantityAvailable", async function () {
            // Get quantityAvailable before
            const [, { quantityAvailable: quantityAvailableBefore }] = await offerHandler
              .connect(rando)
              .getOffer(offerId);

            // Sequential commit to offer, creating a new exchange
            await sequentialCommitHandler
              .connect(buyer2)
              .sequentialCommitToOffer(buyer2.address, tokenId, priceDiscovery, { value: price2 });

            // Get quantityAvailable after
            const [, { quantityAvailable: quantityAvailableAfter }] = await offerHandler
              .connect(rando)
              .getOffer(offerId);

            expect(quantityAvailableAfter).to.equal(quantityAvailableBefore, "Quantity available should be the same");
          });

          it("It is possible to commit on someone else's behalf", async function () {
            // Sequential commit to offer, retrieving the event
            await expect(
              sequentialCommitHandler
                .connect(rando)
                .sequentialCommitToOffer(buyer2.address, tokenId, priceDiscovery, { value: price2 })
            )
              .to.emit(sequentialCommitHandler, "BuyerCommitted")
              .withArgs(offerId, newBuyer.id, exchangeId, exchange.toStruct(), voucher.toStruct(), rando.address);

            // buyer2 is owner of voucher, not rando
            expect(await bosonVoucherClone.connect(buyer2).ownerOf(tokenId)).to.equal(buyer2.address);
          });

          it("It is possible to commit even if offer is voided", async function () {
            // Void the offer
            await offerHandler.connect(assistant).voidOffer(offerId);

            // Committing directly is not possible
            await expect(
              exchangeHandler.connect(buyer2).commitToOffer(buyer2.address, offerId, { value: price })
            ).to.revertedWithCustomError(bosonErrors, RevertReasons.OFFER_HAS_BEEN_VOIDED);

            // Sequential commit to offer, retrieving the event
            await expect(
              sequentialCommitHandler
                .connect(buyer2)
                .sequentialCommitToOffer(buyer2.address, tokenId, priceDiscovery, { value: price2 })
            )
              .to.emit(sequentialCommitHandler, "BuyerCommitted")
              .withArgs(offerId, newBuyer.id, exchangeId, exchange.toStruct(), voucher.toStruct(), buyer2.address);
          });

          it("It is possible to commit even if redemption period has not started yet", async function () {
            // Redemption not yet possible
            await expect(exchangeHandler.connect(buyer).redeemVoucher(exchangeId)).to.revertedWithCustomError(
              bosonErrors,
              RevertReasons.VOUCHER_NOT_REDEEMABLE
            );

            // Sequential commit to offer, retrieving the event
            await expect(
              sequentialCommitHandler
                .connect(buyer2)
                .sequentialCommitToOffer(buyer2.address, tokenId, priceDiscovery, { value: price2 })
            )
              .to.emit(sequentialCommitHandler, "BuyerCommitted")
              .withArgs(offerId, newBuyer.id, exchangeId, exchange.toStruct(), voucher.toStruct(), buyer2.address);
          });

          it("It is possible to commit even if offer has expired", async function () {
            // Advance time to after offer expiry
            await setNextBlockTimestamp(Number(offerDates.validUntil) + 1);

            // Committing directly is not possible
            await expect(
              exchangeHandler.connect(buyer2).commitToOffer(buyer2.address, offerId, { value: price })
            ).to.revertedWithCustomError(bosonErrors, RevertReasons.OFFER_HAS_EXPIRED);

            // Sequential commit to offer, retrieving the event
            await expect(
              sequentialCommitHandler
                .connect(buyer2)
                .sequentialCommitToOffer(buyer2.address, tokenId, priceDiscovery, { value: price2 })
            )
              .to.emit(sequentialCommitHandler, "BuyerCommitted")
              .withArgs(offerId, newBuyer.id, exchangeId, exchange.toStruct(), voucher.toStruct(), buyer2.address);
          });

          it("It is possible to commit even if is sold out", async function () {
            // Commit to all remaining quantity
            for (let i = 1; i < offer.quantityAvailable; i++) {
              await exchangeHandler.connect(buyer).commitToOffer(buyer.address, offerId, { value: price });
            }

            // Committing directly is not possible
            await expect(
              exchangeHandler.connect(buyer2).commitToOffer(buyer2.address, offerId, { value: price })
            ).to.revertedWithCustomError(bosonErrors, RevertReasons.OFFER_SOLD_OUT);

            // Sequential commit to offer, retrieving the event
            await expect(
              sequentialCommitHandler
                .connect(buyer2)
                .sequentialCommitToOffer(buyer2.address, tokenId, priceDiscovery, { value: price2 })
            )
              .to.emit(sequentialCommitHandler, "BuyerCommitted")
              .withArgs(offerId, newBuyer.id, exchangeId, exchange.toStruct(), voucher.toStruct(), buyer2.address);
          });

          context("💔 Revert Reasons", async function () {
            it("The exchanges region of protocol is paused", async function () {
              // Pause the exchanges region of the protocol
              await pauseHandler.connect(pauser).pause([PausableRegion.Exchanges]);

              // Attempt to sequentially commit, expecting revert
              await expect(
                sequentialCommitHandler
                  .connect(buyer2)
                  .sequentialCommitToOffer(buyer2.address, tokenId, priceDiscovery, { value: price2 })
              ).to.revertedWithCustomError(bosonErrors, RevertReasons.REGION_PAUSED);
            });

            it("The buyers region of protocol is paused", async function () {
              // Pause the buyers region of the protocol
              await pauseHandler.connect(pauser).pause([PausableRegion.Buyers]);

              // Attempt to sequentially commit, expecting revert
              await expect(
                sequentialCommitHandler
                  .connect(buyer2)
                  .sequentialCommitToOffer(buyer2.address, tokenId, priceDiscovery, { value: price2 })
              ).to.revertedWithCustomError(bosonErrors, RevertReasons.REGION_PAUSED);
            });

            it("buyer address is the zero address", async function () {
              // Attempt to sequentially commit, expecting revert
              await expect(
                sequentialCommitHandler
                  .connect(buyer2)
                  .sequentialCommitToOffer(ZeroAddress, exchangeId, priceDiscovery, { value: price2 })
              ).to.revertedWithCustomError(bosonErrors, RevertReasons.INVALID_ADDRESS);
            });

            it("exchange id is invalid", async function () {
              // An invalid exchange id
              exchangeId = "666";
              tokenId = deriveTokenId(offer.id, exchangeId);

              // Attempt to sequentially commit, expecting revert
              await expect(
                sequentialCommitHandler
                  .connect(buyer2)
                  .sequentialCommitToOffer(buyer2.address, tokenId, priceDiscovery, { value: price2 })
              ).to.revertedWithCustomError(bosonErrors, RevertReasons.NO_SUCH_EXCHANGE);
            });

            it("voucher not valid anymore", async function () {
              // Go past offer expiration date
              await setNextBlockTimestamp(Number(voucher.validUntilDate) + 1);

              // Attempt to sequentially commit to the expired voucher, expecting revert
              await expect(
                sequentialCommitHandler
                  .connect(buyer2)
                  .sequentialCommitToOffer(buyer2.address, tokenId, priceDiscovery, { value: price2 })
              ).to.revertedWithCustomError(bosonErrors, RevertReasons.VOUCHER_HAS_EXPIRED);
            });

            it("protocol fees to high", async function () {
              // Set protocol fees to 95%
              await configHandler.setProtocolFeePercentage(9500);
              // Set royalty fees to 6%
              await bosonVoucherClone.connect(assistant).setRoyaltyPercentage(600);

              // Attempt to sequentially commit, expecting revert
              await expect(
                sequentialCommitHandler
                  .connect(buyer2)
                  .sequentialCommitToOffer(buyer2.address, tokenId, priceDiscovery, { value: price2 })
              ).to.revertedWithCustomError(bosonErrors, RevertReasons.FEE_AMOUNT_TOO_HIGH);
            });

            it("insufficient values sent", async function () {
              // Attempt to sequentially commit, expecting revert
              await expect(
                sequentialCommitHandler
                  .connect(buyer2)
                  .sequentialCommitToOffer(buyer2.address, tokenId, priceDiscovery, { value: price })
              ).to.revertedWithCustomError(bosonErrors, RevertReasons.INSUFFICIENT_VALUE_RECEIVED);
            });

            it("price discovery does not send the voucher anywhere", async function () {
              // Deploy bad price discovery contract
              const PriceDiscoveryFactory = await getContractFactory("PriceDiscoveryNoTransfer");
              const priceDiscoveryContract = await PriceDiscoveryFactory.deploy();
              await priceDiscoveryContract.waitForDeployment();

              // Prepare calldata for PriceDiscovery contract
              tokenId = deriveTokenId(offer.id, exchangeId);
              let order = {
                seller: buyer.address,
                buyer: buyer2.address,
                voucherContract: expectedCloneAddress,
                tokenId: tokenId,
                exchangeToken: offer.exchangeToken,
                price: price2,
              };

              const priceDiscoveryData = priceDiscoveryContract.interface.encodeFunctionData("fulfilBuyOrder", [order]);
              const priceDiscoveryContractAddress = await priceDiscoveryContract.getAddress();
              priceDiscovery = new PriceDiscovery(
                price2,
                Side.Ask,
                priceDiscoveryContractAddress,
                priceDiscoveryContractAddress,
                priceDiscoveryData
              );

              // Attempt to sequentially commit, expecting revert
              await expect(
                sequentialCommitHandler
                  .connect(buyer2)
                  .sequentialCommitToOffer(buyer2.address, tokenId, priceDiscovery, { value: price2 })
              ).to.revertedWithCustomError(bosonErrors, RevertReasons.TOKEN_ID_MISMATCH);
            });

            it("price discovery does not send the voucher to the protocol", async function () {
              // Deploy bad price discovery contract
              const PriceDiscoveryFactory = await getContractFactory("PriceDiscoveryTransferElsewhere");
              const priceDiscoveryContract = await PriceDiscoveryFactory.deploy();
              await priceDiscoveryContract.waitForDeployment();
              await bosonVoucherClone.connect(buyer).setApprovalForAll(await priceDiscoveryContract.getAddress(), true);

              // Prepare calldata for PriceDiscovery contract
              tokenId = deriveTokenId(offer.id, exchangeId);
              let order = {
                seller: buyer.address,
                buyer: buyer2.address,
                voucherContract: expectedCloneAddress,
                tokenId: tokenId,
                exchangeToken: offer.exchangeToken,
                price: price2,
              };

              const priceDiscoveryData = priceDiscoveryContract.interface.encodeFunctionData(
                "fulfilBuyOrderElsewhere",
                [order]
              );
              const priceDiscoveryContractAddress = await priceDiscoveryContract.getAddress();
              priceDiscovery = new PriceDiscovery(
                price2,
                Side.Ask,
                priceDiscoveryContractAddress,
                priceDiscoveryContractAddress,
                priceDiscoveryData
              );

              // Attempt to sequentially commit, expecting revert
              await expect(
                sequentialCommitHandler
                  .connect(buyer2)
                  .sequentialCommitToOffer(buyer2.address, tokenId, priceDiscovery, { value: price2 })
              ).to.revertedWithCustomError(bosonErrors, RevertReasons.VOUCHER_NOT_RECEIVED);
            });
          });
        });

        context("Escrow amount", async function () {
          let scenarios = [
            { case: "Increasing price", multiplier: 11 },
            { case: "Constant price", multiplier: 10 },
            { case: "Decreasing price", multiplier: 9 },
          ];

          async function getBalances() {
            const [protocol, seller, sellerWeth, newBuyer, originalSeller] = await Promise.all([
              provider.getBalance(await exchangeHandler.getAddress()),
              provider.getBalance(buyer.address),
              weth.balanceOf(buyer.address),
              provider.getBalance(buyer2.address),
              provider.getBalance(treasury.address),
            ]);

            return { protocol, seller: seller + sellerWeth, newBuyer, originalSeller };
          }

          scenarios.forEach((scenario) => {
            context(scenario.case, async function () {
              beforeEach(async function () {
                // Price on secondary market
                price2 = (BigInt(price) * BigInt(scenario.multiplier)) / 10n;

                // Prepare calldata for PriceDiscovery contract
                tokenId = deriveTokenId(offer.id, exchangeId);
                let order = {
                  seller: buyer.address,
                  buyer: buyer2.address,
                  voucherContract: expectedCloneAddress,
                  tokenId: tokenId,
                  exchangeToken: offer.exchangeToken,
                  price: price2.toString(),
                };

                const priceDiscoveryData = priceDiscoveryContract.interface.encodeFunctionData("fulfilBuyOrder", [
                  order,
                ]);
                const priceDiscoveryContractAddress = await priceDiscoveryContract.getAddress();
                priceDiscovery = new PriceDiscovery(
                  price2,
                  Side.Ask,
                  priceDiscoveryContractAddress,
                  priceDiscoveryContractAddress,
                  priceDiscoveryData
                );

                // Seller needs to deposit weth in order to fill the escrow at the last step
                // Price2 is theoretically the highest amount needed, in practice it will be less (around price2-price)
                await weth.connect(buyer).deposit({ value: price2 }); // you don't need to approve whole amount, just what goes in escrow
                await weth.connect(buyer).approve(protocolDiamondAddress, price2);

                // Approve transfers
                // Buyer does not approve, since its in ETH.
                // Seller approves price discovery to transfer the voucher
                bosonVoucherClone = await getContractAt("IBosonVoucher", expectedCloneAddress);
                await bosonVoucherClone
                  .connect(buyer)
                  .setApprovalForAll(await priceDiscoveryContract.getAddress(), true);

                mockBuyer(buyer.address); // call only to increment account id counter
                newBuyer = mockBuyer(buyer2.address);
                exchange.buyerId = newBuyer.id;
              });

              const fees = [
                {
                  protocol: 0,
                  royalties: 0,
                },
                {
                  protocol: 500,
                  royalties: 0,
                },
                {
                  protocol: 0,
                  royalties: 600,
                },
                {
                  protocol: 300,
                  royalties: 400, // less than profit
                },
                {
                  protocol: 500,
                  royalties: 700, // more than profit
                },
              ];

              fees.forEach((fee) => {
                it(`protocol fee: ${fee.protocol / 100}%; royalties: ${fee.royalties / 100}%`, async function () {
                  await configHandler.setProtocolFeePercentage(fee.protocol);
                  await bosonVoucherClone.connect(assistant).setRoyaltyPercentage(fee.royalties);

                  const balancesBefore = await getBalances();

                  // Sequential commit to offer
                  await sequentialCommitHandler
                    .connect(buyer2)
                    .sequentialCommitToOffer(buyer2.address, tokenId, priceDiscovery, {
                      value: price2,
                      gasPrice: 0,
                    });

                  const balancesAfter = await getBalances();

                  // Expected changes
                  const expectedBuyerChange = price2;
                  const reducedSecondaryPrice =
                    (BigInt(price2) * BigInt(10000 - fee.protocol - fee.royalties)) / 10000n;
                  const expectedSellerChange = reducedSecondaryPrice <= price ? reducedSecondaryPrice : price;
                  const expectedProtocolChange = price2 - expectedSellerChange;
                  const expectedOriginalSellerChange = 0n;

                  // Contract's balance should increase for minimal escrow amount
                  expect(balancesAfter.protocol).to.equal(balancesBefore.protocol + expectedProtocolChange);
                  expect(balancesAfter.seller).to.equal(balancesBefore.seller + expectedSellerChange);
                  expect(balancesAfter.newBuyer).to.equal(balancesBefore.newBuyer - expectedBuyerChange);
                  expect(balancesAfter.originalSeller).to.equal(
                    balancesBefore.originalSeller + expectedOriginalSellerChange
                  );
                });

                it(`protocol fee: ${fee.protocol / 100}%; royalties: ${
                  fee.royalties / 100
                }% - overpaid`, async function () {
                  await configHandler.setProtocolFeePercentage(fee.protocol);
                  await bosonVoucherClone.connect(assistant).setRoyaltyPercentage(fee.royalties);

                  const balancesBefore = await getBalances();

                  // Sequential commit to offer. Buyer pays more than needed
                  priceDiscovery.price = price2 * 3n;

                  await sequentialCommitHandler
                    .connect(buyer2)
                    .sequentialCommitToOffer(buyer2.address, tokenId, priceDiscovery, {
                      value: priceDiscovery.price,
                      gasPrice: 0,
                    });

                  const balancesAfter = await getBalances();

                  // Expected changes
                  const expectedBuyerChange = price2;
                  const reducedSecondaryPrice = (price2 * BigInt(10000 - fee.protocol - fee.royalties)) / 10000n;
                  const expectedSellerChange = reducedSecondaryPrice <= price ? reducedSecondaryPrice : price;
                  const expectedProtocolChange = price2 - expectedSellerChange;
                  const expectedOriginalSellerChange = 0n;

                  // Contract's balance should increase for minimal escrow amount
                  expect(balancesAfter.protocol).to.equal(balancesBefore.protocol + expectedProtocolChange);
                  expect(balancesAfter.seller).to.equal(balancesBefore.seller + expectedSellerChange);
                  expect(balancesAfter.newBuyer).to.equal(balancesBefore.newBuyer - expectedBuyerChange);
                  expect(balancesAfter.originalSeller).to.equal(
                    balancesBefore.originalSeller + expectedOriginalSellerChange
                  );
                });
              });
            });
          });
        });
      });

      context("Bid order", async function () {
        context("General actions", async function () {
          beforeEach(async function () {
            // Price on secondary market
            price2 = (price * 11n) / 10n; // 10% above the original price

            // Prepare calldata for PriceDiscovery contract
            tokenId = deriveTokenId(offer.id, exchangeId);
            let order = {
              seller: await exchangeHandler.getAddress(), // since protocol owns the voucher, it acts as seller from price discovery mechanism
              buyer: buyer2.address,
              voucherContract: expectedCloneAddress,
              tokenId: tokenId,
              exchangeToken: await weth.getAddress(), // buyer pays in ETH, but they cannot approve ETH, so we use WETH
              price: price2.toString(),
            };

            const priceDiscoveryData = priceDiscoveryContract.interface.encodeFunctionData("fulfilSellOrder", [order]);
            const priceDiscoveryContractAddress = await priceDiscoveryContract.getAddress();

            priceDiscovery = new PriceDiscovery(
              price2,
              Side.Bid,
              priceDiscoveryContractAddress,
              priceDiscoveryContractAddress,
              priceDiscoveryData
            );

            // Approve transfers
            // Buyer2 needs to approve price discovery to transfer the ETH
            await weth.connect(buyer2).deposit({ value: price2 });
            await weth.connect(buyer2).approve(await priceDiscoveryContract.getAddress(), price2);

            // Seller approves protocol to transfer the voucher
            bosonVoucherClone = await getContractAt("IBosonVoucher", expectedCloneAddress);
            await bosonVoucherClone.connect(reseller).setApprovalForAll(await exchangeHandler.getAddress(), true);

            mockBuyer(reseller.address); // call only to increment account id counter
            newBuyer = mockBuyer(buyer2.address);
            exchange.buyerId = newBuyer.id;
          });

          it("should emit FundsEncumbered, FundsReleased, FundsWithdrawn and BuyerCommitted events", async function () {
            // Sequential commit to offer, retrieving the event
            const tx = sequentialCommitHandler
              .connect(reseller)
              .sequentialCommitToOffer(buyer2.address, tokenId, priceDiscovery);

            await expect(tx)
              .to.emit(sequentialCommitHandler, "FundsEncumbered")
              .withArgs(newBuyer.id, ZeroAddress, price2, reseller.address);

            const immediatePayout = BigInt(price);
            await expect(tx)
              .to.emit(sequentialCommitHandler, "FundsReleased")
              .withArgs(exchangeId, buyerId, ZeroAddress, immediatePayout, reseller.address);

            await expect(tx)
              .to.emit(sequentialCommitHandler, "FundsWithdrawn")
              .withArgs(resellerId, reseller.address, ZeroAddress, immediatePayout, reseller.address);

            await expect(tx)
              .to.emit(sequentialCommitHandler, "BuyerCommitted")
              .withArgs(offerId, newBuyer.id, exchangeId, exchange.toStruct(), voucher.toStruct(), reseller.address);
          });

          it("should update state", async function () {
            // Escrow amount before
            const escrowBefore = await provider.getBalance(await exchangeHandler.getAddress());

            // Sequential commit to offer
            await sequentialCommitHandler
              .connect(reseller)
              .sequentialCommitToOffer(buyer2.address, tokenId, priceDiscovery);

            // buyer2 is exchange.buyerId
            // Get the exchange as a struct
            const [, exchangeStruct] = await exchangeHandler.connect(rando).getExchange(exchangeId);

            // Parse into entity
            let returnedExchange = Exchange.fromStruct(exchangeStruct);
            expect(returnedExchange.buyerId).to.equal(newBuyer.id);

            // Contract's balance should increase for minimal escrow amount
            const escrowAfter = await provider.getBalance(await exchangeHandler.getAddress());
            expect(escrowAfter).to.equal(escrowBefore + price2 - price);
          });

          it("should transfer the voucher", async function () {
            // reseller is owner of voucher
            const tokenId = deriveTokenId(offer.id, exchangeId);
            expect(await bosonVoucherClone.connect(reseller).ownerOf(tokenId)).to.equal(reseller.address);

            // Sequential commit to offer
            await sequentialCommitHandler
              .connect(reseller)
              .sequentialCommitToOffer(buyer2.address, tokenId, priceDiscovery);

            // buyer2 is owner of voucher
            expect(await bosonVoucherClone.connect(buyer2).ownerOf(tokenId)).to.equal(buyer2.address);
          });

          it("voucher should remain unchanged", async function () {
            // Voucher before
            let [, , voucherStruct] = await exchangeHandler.connect(rando).getExchange(exchangeId);
            let returnedVoucher = Voucher.fromStruct(voucherStruct);
            expect(returnedVoucher).to.deep.equal(voucher);

            // Sequential commit to offer, creating a new exchange
            await sequentialCommitHandler
              .connect(reseller)
              .sequentialCommitToOffer(buyer2.address, tokenId, priceDiscovery);

            // Voucher after
            [, , voucherStruct] = await exchangeHandler.connect(rando).getExchange(exchangeId);
            returnedVoucher = Voucher.fromStruct(voucherStruct);
            expect(returnedVoucher).to.deep.equal(voucher);
          });

          it("only new buyer can redeem voucher", async function () {
            // Sequential commit to offer, creating a new exchange
            await sequentialCommitHandler
              .connect(reseller)
              .sequentialCommitToOffer(buyer2.address, tokenId, priceDiscovery);

            // Old buyer cannot redeem
            await expect(exchangeHandler.connect(buyer).redeemVoucher(exchangeId)).to.be.revertedWithCustomError(
              bosonErrors,
              RevertReasons.NOT_VOUCHER_HOLDER
            );

            // Redeem voucher, test for event
            await setNextBlockTimestamp(Number(voucherRedeemableFrom));
            expect(await exchangeHandler.connect(buyer2).redeemVoucher(exchangeId))
              .to.emit(exchangeHandler, "VoucherRedeemed")
              .withArgs(offerId, exchangeId, buyer2.address);
          });

          it("only new buyer can cancel voucher", async function () {
            // Sequential commit to offer, creating a new exchange
            await sequentialCommitHandler
              .connect(reseller)
              .sequentialCommitToOffer(buyer2.address, tokenId, priceDiscovery);

            // Old buyer cannot redeem
            await expect(exchangeHandler.connect(buyer).cancelVoucher(exchangeId)).to.be.revertedWithCustomError(
              bosonErrors,
              RevertReasons.NOT_VOUCHER_HOLDER
            );

            // Redeem voucher, test for event
            await setNextBlockTimestamp(Number(voucherRedeemableFrom));
            expect(await exchangeHandler.connect(buyer2).cancelVoucher(exchangeId))
              .to.emit(exchangeHandler, "VoucherCanceled")
              .withArgs(offerId, exchangeId, buyer2.address);
          });

          it("should not increment the next exchange id counter", async function () {
            const nextExchangeIdBefore = await exchangeHandler.connect(rando).getNextExchangeId();

            // Sequential commit to offer, creating a new exchange
            await sequentialCommitHandler
              .connect(reseller)
              .sequentialCommitToOffer(buyer2.address, tokenId, priceDiscovery);

            // Get the next exchange id and ensure it was incremented
            const nextExchangeIdAfter = await exchangeHandler.connect(rando).getNextExchangeId();
            expect(nextExchangeIdAfter).to.equal(nextExchangeIdBefore);
          });

          it("Should not decrement quantityAvailable", async function () {
            // Get quantityAvailable before
            const [, { quantityAvailable: quantityAvailableBefore }] = await offerHandler
              .connect(rando)
              .getOffer(offerId);

            // Sequential commit to offer, creating a new exchange
            await sequentialCommitHandler
              .connect(reseller)
              .sequentialCommitToOffer(buyer2.address, tokenId, priceDiscovery);

            // Get quantityAvailable after
            const [, { quantityAvailable: quantityAvailableAfter }] = await offerHandler
              .connect(rando)
              .getOffer(offerId);

            expect(quantityAvailableAfter).to.equal(quantityAvailableBefore, "Quantity available should be the same");
          });

          it("It is possible to commit even if offer is voided", async function () {
            // Void the offer
            await offerHandler.connect(assistant).voidOffer(offerId);

            // Committing directly is not possible
            await expect(
              exchangeHandler.connect(buyer2).commitToOffer(buyer2.address, offerId)
            ).to.revertedWithCustomError(bosonErrors, RevertReasons.OFFER_HAS_BEEN_VOIDED);

            // Sequential commit to offer, retrieving the event
            await expect(
              sequentialCommitHandler.connect(reseller).sequentialCommitToOffer(buyer2.address, tokenId, priceDiscovery)
            )
              .to.emit(exchangeHandler, "BuyerCommitted")
              .withArgs(offerId, newBuyer.id, exchangeId, exchange.toStruct(), voucher.toStruct(), reseller.address);
          });

          it("It is possible to commit even if redemption period has not started yet", async function () {
            // Redemption not yet possible
            await expect(exchangeHandler.connect(buyer).redeemVoucher(exchangeId)).to.revertedWithCustomError(
              bosonErrors,
              RevertReasons.VOUCHER_NOT_REDEEMABLE
            );

            // Sequential commit to offer, retrieving the event
            await expect(
              sequentialCommitHandler.connect(reseller).sequentialCommitToOffer(buyer2.address, tokenId, priceDiscovery)
            )
              .to.emit(sequentialCommitHandler, "BuyerCommitted")
              .withArgs(offerId, newBuyer.id, exchangeId, exchange.toStruct(), voucher.toStruct(), reseller.address);
          });

          it("It is possible to commit even if offer has expired", async function () {
            // Advance time to after offer expiry
            await setNextBlockTimestamp(Number(offerDates.validUntil) + 1);

            // Committing directly is not possible
            await expect(
              exchangeHandler.connect(buyer2).commitToOffer(buyer2.address, offerId)
            ).to.revertedWithCustomError(bosonErrors, RevertReasons.OFFER_HAS_EXPIRED);

            // Sequential commit to offer, retrieving the event
            await expect(
              sequentialCommitHandler.connect(reseller).sequentialCommitToOffer(buyer2.address, tokenId, priceDiscovery)
            )
              .to.emit(sequentialCommitHandler, "BuyerCommitted")
              .withArgs(offerId, newBuyer.id, exchangeId, exchange.toStruct(), voucher.toStruct(), reseller.address);
          });

          it("It is possible to commit even if is sold out", async function () {
            // Commit to all remaining quantity
            for (let i = 1; i < offer.quantityAvailable; i++) {
              await exchangeHandler.connect(buyer).commitToOffer(buyer.address, offerId, { value: price });
            }

            // Committing directly is not possible
            await expect(
              exchangeHandler.connect(buyer2).commitToOffer(buyer2.address, offerId, { value: price })
            ).to.revertedWithCustomError(bosonErrors, RevertReasons.OFFER_SOLD_OUT);

            // Sequential commit to offer, retrieving the event
            await expect(
              sequentialCommitHandler.connect(reseller).sequentialCommitToOffer(buyer2.address, tokenId, priceDiscovery)
            )
              .to.emit(sequentialCommitHandler, "BuyerCommitted")
              .withArgs(offerId, newBuyer.id, exchangeId, exchange.toStruct(), voucher.toStruct(), reseller.address);
          });

          context("💔 Revert Reasons", async function () {
            it("The exchanges region of protocol is paused", async function () {
              // Pause the exchanges region of the protocol
              await pauseHandler.connect(pauser).pause([PausableRegion.Exchanges]);

              // Attempt to sequentially commit, expecting revert
              await expect(
                sequentialCommitHandler
                  .connect(reseller)
                  .sequentialCommitToOffer(buyer2.address, tokenId, priceDiscovery)
              ).to.revertedWithCustomError(bosonErrors, RevertReasons.REGION_PAUSED);
            });

            it("The buyers region of protocol is paused", async function () {
              // Pause the buyers region of the protocol
              await pauseHandler.connect(pauser).pause([PausableRegion.Buyers]);

              // Attempt to sequentially commit, expecting revert
              await expect(
                sequentialCommitHandler
                  .connect(reseller)
                  .sequentialCommitToOffer(buyer2.address, tokenId, priceDiscovery)
              ).to.revertedWithCustomError(bosonErrors, RevertReasons.REGION_PAUSED);
            });

            it("buyer address is the zero address", async function () {
              // Attempt to sequentially commit, expecting revert
              await expect(
                sequentialCommitHandler
                  .connect(reseller)
                  .sequentialCommitToOffer(ZeroAddress, exchangeId, priceDiscovery)
              ).to.revertedWithCustomError(bosonErrors, RevertReasons.INVALID_ADDRESS);
            });

            it("exchange id is invalid", async function () {
              // An invalid exchange id
              exchangeId = "666";
              tokenId = deriveTokenId(offer.id, exchangeId);

              // Attempt to sequentially commit, expecting revert
              await expect(
                sequentialCommitHandler
                  .connect(reseller)
                  .sequentialCommitToOffer(buyer2.address, tokenId, priceDiscovery)
              ).to.revertedWithCustomError(bosonErrors, RevertReasons.NO_SUCH_EXCHANGE);
            });

            it("voucher not valid anymore", async function () {
              // Go past offer expiration date
              await setNextBlockTimestamp(Number(voucher.validUntilDate) + 1);

              // Attempt to sequentially commit to the expired voucher, expecting revert
              await expect(
                sequentialCommitHandler
                  .connect(reseller)
                  .sequentialCommitToOffer(buyer2.address, tokenId, priceDiscovery)
              ).to.revertedWithCustomError(bosonErrors, RevertReasons.VOUCHER_HAS_EXPIRED);
            });

            it("protocol fees to high", async function () {
              // Set protocol fees to 95%
              await configHandler.setProtocolFeePercentage(9500);
              // Set royalty fees to 6%
              await bosonVoucherClone.connect(assistant).setRoyaltyPercentage(600);

              // Attempt to sequentially commit, expecting revert
              await expect(
                sequentialCommitHandler
                  .connect(reseller)
                  .sequentialCommitToOffer(buyer2.address, tokenId, priceDiscovery)
              ).to.revertedWithCustomError(bosonErrors, RevertReasons.FEE_AMOUNT_TOO_HIGH);
            });

            it("voucher transfer not approved", async function () {
              // revoke approval
              await bosonVoucherClone.connect(reseller).setApprovalForAll(await exchangeHandler.getAddress(), false);

              // Attempt to sequentially commit to, expecting revert
              await expect(
                sequentialCommitHandler
                  .connect(reseller)
                  .sequentialCommitToOffer(buyer2.address, tokenId, priceDiscovery)
              ).to.revertedWith(RevertReasons.ERC721_CALLER_NOT_OWNER_OR_APPROVED);
            });

            it("price discovery sends less than expected", async function () {
              // Set higher price in price discovery
              priceDiscovery.price = BigInt(priceDiscovery.price) + 1n;

              // Attempt to sequentially commit to, expecting revert
              await expect(
                sequentialCommitHandler
                  .connect(reseller)
                  .sequentialCommitToOffer(buyer2.address, tokenId, priceDiscovery)
              ).to.revertedWithCustomError(bosonErrors, RevertReasons.INSUFFICIENT_VALUE_RECEIVED);
            });

            it("Only seller can call, if side is bid", async function () {
              // Sequential commit to offer, retrieving the event
              await expect(
                sequentialCommitHandler.connect(rando).sequentialCommitToOffer(buyer2.address, tokenId, priceDiscovery)
              ).to.revertedWithCustomError(bosonErrors, RevertReasons.NOT_VOUCHER_HOLDER);
            });
          });
        });

        context("Escrow amount", async function () {
          let scenarios = [
            { case: "Increasing price", multiplier: 11 },
            { case: "Constant price", multiplier: 10 },
            { case: "Decreasing price", multiplier: 9 },
          ];

          async function getBalances() {
            const [protocol, seller, sellerWeth, newBuyer, newBuyerWeth, originalSeller] = await Promise.all([
              provider.getBalance(await exchangeHandler.getAddress()),
              provider.getBalance(reseller.address),
              weth.balanceOf(reseller.address),
              provider.getBalance(buyer2.address),
              weth.balanceOf(buyer2.address),
              provider.getBalance(treasury.address),
            ]);

            return { protocol, seller: seller + sellerWeth, newBuyer: newBuyer + newBuyerWeth, originalSeller };
          }

          scenarios.forEach((scenario) => {
            context(scenario.case, async function () {
              beforeEach(async function () {
                // Price on secondary market
                price2 = (price * BigInt(scenario.multiplier)) / 10n;

                // Prepare calldata for PriceDiscovery contract
                tokenId = deriveTokenId(offer.id, exchangeId);
                let order = {
                  seller: await exchangeHandler.getAddress(), // since protocol owns the voucher, it acts as seller from price discovery mechanism
                  buyer: buyer2.address,
                  voucherContract: expectedCloneAddress,
                  tokenId: tokenId,
                  exchangeToken: await weth.getAddress(), // buyer pays in ETH, but they cannot approve ETH, so we use WETH
                  price: price2.toString(),
                };

                const priceDiscoveryData = priceDiscoveryContract.interface.encodeFunctionData("fulfilSellOrder", [
                  order,
                ]);
                const priceDiscoveryContractAddress = await priceDiscoveryContract.getAddress();

                priceDiscovery = new PriceDiscovery(
                  price2,
                  Side.Bid,
                  priceDiscoveryContractAddress,
                  priceDiscoveryContractAddress,
                  priceDiscoveryData
                );

                // Approve transfers
                // Buyer2 needs to approve price discovery to transfer the ETH
                await weth.connect(buyer2).deposit({ value: price2 });
                await weth.connect(buyer2).approve(await priceDiscoveryContract.getAddress(), price2);

                // Seller approves protocol to transfer the voucher
                bosonVoucherClone = await getContractAt("IBosonVoucher", expectedCloneAddress);
                await bosonVoucherClone.connect(reseller).setApprovalForAll(await exchangeHandler.getAddress(), true);

                mockBuyer(buyer.address); // call only to increment account id counter
                newBuyer = mockBuyer(buyer2.address);
                exchange.buyerId = newBuyer.id;
              });

              const fees = [
                {
                  protocol: 0,
                  royalties: 0,
                },
                {
                  protocol: 500,
                  royalties: 0,
                },
                {
                  protocol: 0,
                  royalties: 600,
                },
                {
                  protocol: 300,
                  royalties: 400, // less than profit
                },
                {
                  protocol: 500,
                  royalties: 700, // more than profit
                },
              ];

              fees.forEach((fee) => {
                it(`protocol fee: ${fee.protocol / 100}%; royalties: ${fee.royalties / 100}%`, async function () {
                  await configHandler.setProtocolFeePercentage(fee.protocol);
                  await bosonVoucherClone.connect(assistant).setRoyaltyPercentage(fee.royalties);

                  const balancesBefore = await getBalances();

                  // Sequential commit to offer
                  await sequentialCommitHandler
                    .connect(reseller)
                    .sequentialCommitToOffer(buyer2.address, tokenId, priceDiscovery, {
                      gasPrice: 0,
                    });

                  const balancesAfter = await getBalances();

                  // Expected changes
                  const expectedBuyerChange = price2;
                  const reducedSecondaryPrice = (price2 * BigInt(10000 - fee.protocol - fee.royalties)) / 10000n;
                  const expectedSellerChange = reducedSecondaryPrice <= price ? reducedSecondaryPrice : price;
                  const expectedProtocolChange = price2 - expectedSellerChange;
                  const expectedOriginalSellerChange = 0n;

                  // Contract's balance should increase for minimal escrow amount
                  expect(balancesAfter.protocol).to.equal(balancesBefore.protocol + expectedProtocolChange);
                  expect(balancesAfter.seller).to.equal(balancesBefore.seller + expectedSellerChange);
                  expect(balancesAfter.newBuyer).to.equal(balancesBefore.newBuyer - expectedBuyerChange);
                  expect(balancesAfter.originalSeller).to.equal(
                    balancesBefore.originalSeller + expectedOriginalSellerChange
                  );
                });

                it(`protocol fee: ${fee.protocol / 100}%; royalties: ${
                  fee.royalties / 100
                }% - underpriced`, async function () {
                  await configHandler.setProtocolFeePercentage(fee.protocol);
                  await bosonVoucherClone.connect(assistant).setRoyaltyPercentage(fee.royalties);

                  const balancesBefore = await getBalances();

                  // Sequential commit to offer. Buyer pays more than needed
                  priceDiscovery.price = price2 / 2n;

                  await sequentialCommitHandler
                    .connect(reseller)
                    .sequentialCommitToOffer(buyer2.address, tokenId, priceDiscovery, {
                      gasPrice: 0,
                    });

                  const balancesAfter = await getBalances();

                  // Expected changes
                  const expectedBuyerChange = price2;
                  const reducedSecondaryPrice = (price2 * BigInt(10000 - fee.protocol - fee.royalties)) / 10000n;
                  const expectedSellerChange = reducedSecondaryPrice <= price ? reducedSecondaryPrice : price;
                  const expectedProtocolChange = price2 - expectedSellerChange;
                  const expectedOriginalSellerChange = 0n;

                  // Contract's balance should increase for minimal escrow amount
                  expect(balancesAfter.protocol).to.equal(balancesBefore.protocol + expectedProtocolChange);
                  expect(balancesAfter.seller).to.equal(balancesBefore.seller + expectedSellerChange);
                  expect(balancesAfter.newBuyer).to.equal(balancesBefore.newBuyer - expectedBuyerChange);
                  expect(balancesAfter.originalSeller).to.equal(
                    balancesBefore.originalSeller + expectedOriginalSellerChange
                  );
                });

                it(`protocol fee: ${fee.protocol / 100}%; royalties: ${
                  fee.royalties / 100
                }% - non zero msg.value`, async function () {
                  await configHandler.setProtocolFeePercentage(fee.protocol);
                  await bosonVoucherClone.connect(assistant).setRoyaltyPercentage(fee.royalties);

                  const balancesBefore = await getBalances();

                  const sellerMsgValue = parseUnits("0.001", "ether");

                  // Sequential commit to offer
                  await sequentialCommitHandler
                    .connect(reseller)
                    .sequentialCommitToOffer(buyer2.address, tokenId, priceDiscovery, {
                      gasPrice: 0,
                      value: sellerMsgValue,
                    });

                  const balancesAfter = await getBalances();

                  // Expected changes
                  const expectedBuyerChange = price2;
                  const reducedSecondaryPrice = (price2 * BigInt(10000 - fee.protocol - fee.royalties)) / 10000n;
                  const expectedSellerChange = reducedSecondaryPrice <= price ? reducedSecondaryPrice : price;
                  const expectedProtocolChange = price2 - expectedSellerChange;
                  const expectedOriginalSellerChange = 0n;

                  // Contract's balance should increase for minimal escrow amount
                  expect(balancesAfter.protocol).to.equal(balancesBefore.protocol + expectedProtocolChange);
                  expect(balancesAfter.seller).to.equal(
                    balancesBefore.seller + expectedSellerChange - sellerMsgValue / 2n
                  ); // PriceDiscovery returns back half of the sent native value
                  expect(balancesAfter.newBuyer).to.equal(balancesBefore.newBuyer - expectedBuyerChange);
                  expect(balancesAfter.originalSeller).to.equal(
                    balancesBefore.originalSeller + expectedOriginalSellerChange
                  );
                });
              });
            });
          });
        });
      });
    });

    context("👉 onERC721Received()", async function () {
      let priceDiscoveryContract, priceDiscovery, price2;
      let reseller; // for clarity in tests

      beforeEach(async function () {
        // Commit to offer with first buyer
        await exchangeHandler.connect(buyer).commitToOffer(buyer.address, offerId, { value: price });

        reseller = buyer;

        // Price on secondary market
        price2 = (price * 11n) / 10n; // 10% above the original price

        // Seller needs to deposit weth in order to fill the escrow at the last step
        // Price2 is theoretically the highest amount needed, in practice it will be less (around price2-price)
        await weth.connect(buyer).deposit({ value: price2 });
        await weth.connect(buyer).approve(protocolDiamondAddress, price2);

        // Approve transfers
        // Buyer does not approve, since its in ETH.
        // Seller approves price discovery to transfer the voucher
        bosonVoucherClone = await getContractAt("IBosonVoucher", expectedCloneAddress);
      });

      it("should transfer the voucher during sequential commit", async function () {
        // Deploy PriceDiscovery contract
        const PriceDiscoveryFactory = await getContractFactory("PriceDiscovery");
        priceDiscoveryContract = await PriceDiscoveryFactory.deploy();
        await priceDiscoveryContract.waitForDeployment();

        // Prepare calldata for PriceDiscovery contract
        tokenId = deriveTokenId(offer.id, exchangeId);
        let order = {
          seller: reseller.address,
          buyer: buyer2.address,
          voucherContract: expectedCloneAddress,
          tokenId: tokenId,
          exchangeToken: offer.exchangeToken,
          price: price2,
        };

        const priceDiscoveryData = priceDiscoveryContract.interface.encodeFunctionData("fulfilBuyOrder", [order]);
        const priceDiscoveryContractAddress = await priceDiscoveryContract.getAddress();

        // Seller approves price discovery to transfer the voucher
        await bosonVoucherClone.connect(reseller).setApprovalForAll(await priceDiscoveryContract.getAddress(), true);

        priceDiscovery = new PriceDiscovery(
          price2,
          Side.Ask,
          priceDiscoveryContractAddress,
          priceDiscoveryContractAddress,
          priceDiscoveryData
        );

        // buyer is owner of voucher
        expect(await bosonVoucherClone.connect(buyer).ownerOf(tokenId)).to.equal(buyer.address);

        // Sequential commit to offer
        await sequentialCommitHandler
          .connect(buyer2)
          .sequentialCommitToOffer(buyer2.address, tokenId, priceDiscovery, { value: price2 });

        // buyer2 is owner of voucher
        expect(await bosonVoucherClone.connect(buyer2).ownerOf(tokenId)).to.equal(buyer2.address);
      });

      context("💔 Revert Reasons", async function () {
        it("Correct caller, wrong id", async function () {
          // Commit to offer with first buyer once more (so they have two vouchers)
          await exchangeHandler.connect(buyer).commitToOffer(buyer.address, offerId, { value: price });

          // Deploy Bad PriceDiscovery contract
          const PriceDiscoveryFactory = await getContractFactory("PriceDiscoveryModifyTokenId");
          priceDiscoveryContract = await PriceDiscoveryFactory.deploy();
          await priceDiscoveryContract.waitForDeployment();

          // Prepare calldata for PriceDiscovery contract
          tokenId = deriveTokenId(offer.id, exchangeId);
          let order = {
            seller: reseller.address,
            buyer: buyer2.address,
            voucherContract: expectedCloneAddress,
            tokenId: tokenId,
            exchangeToken: offer.exchangeToken,
            price: price2,
          };

          const priceDiscoveryData = priceDiscoveryContract.interface.encodeFunctionData("fulfilBuyOrder", [order]);
          const priceDiscoveryContractAddress = await priceDiscoveryContract.getAddress();

          // Seller approves price discovery to transfer the voucher
          await bosonVoucherClone.connect(reseller).setApprovalForAll(await priceDiscoveryContract.getAddress(), true);

          priceDiscovery = new PriceDiscovery(
            price2,
            Side.Ask,
            priceDiscoveryContractAddress,
            priceDiscoveryContractAddress,
            priceDiscoveryData
          );

          // Attempt to sequentially commit, expecting revert
          await expect(
            sequentialCommitHandler
              .connect(buyer2)
              .sequentialCommitToOffer(buyer2.address, tokenId, priceDiscovery, { value: price2 })
          ).to.revertedWithCustomError(bosonErrors, RevertReasons.TOKEN_ID_MISMATCH);
        });

        it("Correct token id, wrong caller", async function () {
          // Deploy mock erc721 contract
          const [foreign721] = await deployMockTokens(["Foreign721"]);

          // Deploy Bad PriceDiscovery contract
          const PriceDiscoveryFactory = await getContractFactory("PriceDiscoveryModifyVoucherContract");
          priceDiscoveryContract = await PriceDiscoveryFactory.deploy(await foreign721.getAddress());
          await priceDiscoveryContract.waitForDeployment();

          // Prepare calldata for PriceDiscovery contract
          tokenId = deriveTokenId(offer.id, exchangeId);
          let order = {
            seller: reseller.address,
            buyer: buyer2.address,
            voucherContract: expectedCloneAddress,
            tokenId: tokenId,
            exchangeToken: offer.exchangeToken,
            price: price2,
          };

          const priceDiscoveryData = priceDiscoveryContract.interface.encodeFunctionData("fulfilBuyOrder", [order]);
          const priceDiscoveryContractAddress = await priceDiscoveryContract.getAddress();

          // Seller approves price discovery to transfer the voucher
          await bosonVoucherClone.connect(reseller).setApprovalForAll(await priceDiscoveryContract.getAddress(), true);

          priceDiscovery = new PriceDiscovery(
            price2,
            Side.Ask,
            priceDiscoveryContractAddress,
            priceDiscoveryContractAddress,
            priceDiscoveryData
          );

          // Attempt to sequentially commit, expecting revert
          await expect(
            sequentialCommitHandler
              .connect(buyer2)
              .sequentialCommitToOffer(buyer2.address, tokenId, priceDiscovery, { value: price2 })
          ).to.revertedWithCustomError(bosonErrors, RevertReasons.UNEXPECTED_ERC721_RECEIVED);
        });

        it("Random erc721 transfer", async function () {
          // Deploy mock erc721 contract
          const [foreign721] = await deployMockTokens(["Foreign721"]);

          const tokenId = 123;
          await foreign721.mint(tokenId, 1);

          // Attempt to sequentially commit, expecting revert
          await expect(
            foreign721["safeTransferFrom(address,address,uint256)"](deployer.address, protocolDiamondAddress, tokenId)
          ).to.revertedWithCustomError(bosonErrors, RevertReasons.UNEXPECTED_ERC721_RECEIVED);
        });
      });
    });
  });
});<|MERGE_RESOLUTION|>--- conflicted
+++ resolved
@@ -73,11 +73,8 @@
   let snapshotId;
   let priceDiscoveryContract;
   let tokenId;
-<<<<<<< HEAD
   let offerFeeLimit;
-=======
   let bosonErrors;
->>>>>>> f685df37
 
   before(async function () {
     accountId.next(true);
