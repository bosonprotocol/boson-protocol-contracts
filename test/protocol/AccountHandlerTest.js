--- conflicted
+++ resolved
@@ -6,12 +6,9 @@
 const Seller = require("../../scripts/domain/Seller");
 const Buyer = require("../../scripts/domain/Buyer");
 const Offer = require("../../scripts/domain/Offer");
-<<<<<<< HEAD
 const OfferDates = require("../../scripts/domain/OfferDates");
 const OfferDurations = require("../../scripts/domain/OfferDurations");
-=======
 const DisputeResolver = require("../../scripts/domain/DisputeResolver");
->>>>>>> d4897a81
 const { getInterfaceIds } = require("../../scripts/config/supported-interfaces.js");
 const { RevertReasons } = require("../../scripts/config/revert-reasons.js");
 const { deployProtocolDiamond } = require("../../scripts/util/deploy-protocol-diamond.js");
@@ -43,7 +40,7 @@
     buyerCancelPenalty,
     quantityAvailable,
     exchangeToken,
-    disputeResolver,
+    disputeResolverAddress,
     metadataUri,
     offerChecksum,
     voided,
@@ -1028,6 +1025,14 @@
           [exists, sellerStruct] = await accountHandler.connect(rando).getSellerByAddress(operator.address);
           expect(exists).is.true;
 
+          // Create a valid dispute resolver
+          active = true;
+          disputeResolver = new DisputeResolver(id.toString(), other1.address, active);
+          expect(disputeResolver.isValid()).is.true;
+
+          // Register the dispute resolver
+          await accountHandler.connect(rando).createDisputeResolver(disputeResolver);
+
           // Create an offer to commit to
           oneWeek = 604800 * 1000; //  7 days in milliseconds
           oneMonth = 2678400 * 1000; // 31 days in milliseconds
@@ -1043,7 +1048,7 @@
           buyerCancelPenalty = ethers.utils.parseUnits("0.05", "ether").toString();
           quantityAvailable = "1";
           exchangeToken = ethers.constants.AddressZero.toString(); // Zero addy ~ chain base currency
-          disputeResolver = accounts[0].address;
+          disputeResolverAddress = disputeResolver.wallet;
           offerChecksum = "QmYXc12ov6F2MZVZwPs5XeCBbf61cW3wKRk8h3D5NTYj4T";
           metadataUri = `https://ipfs.io/ipfs/${offerChecksum}`;
           voided = false;
@@ -1058,7 +1063,7 @@
             buyerCancelPenalty,
             quantityAvailable,
             exchangeToken,
-            disputeResolver,
+            disputeResolverAddress,
             metadataUri,
             offerChecksum,
             voided
