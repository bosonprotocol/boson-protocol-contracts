const { ethers } = require("hardhat");
const { assert, expect } = require("chai");
const { ZeroAddress, getSigners, getContractAt, getContractFactory, provider, parseUnits, MaxUint256 } = ethers;

const { getInterfaceIds } = require("../../../scripts/config/supported-interfaces.js");
const Role = require("../../../scripts/domain/Role");
const { DisputeResolverFee } = require("../../../scripts/domain/DisputeResolverFee");
const Range = require("../../../scripts/domain/Range");
const VoucherInitValues = require("../../../scripts/domain/VoucherInitValues");
const { Funds, FundsList } = require("../../../scripts/domain/Funds");
const { RevertReasons } = require("../../../scripts/config/revert-reasons");
const {
  mockDisputeResolver,
  mockSeller,
  mockVoucherInitValues,
  mockAuthToken,
  mockBuyer,
  accountId,
  mockVoucher,
  mockExchange,
  mockOffer,
} = require("../../util/mock");
const {
  applyPercentage,
  calculateContractAddress,
  calculateVoucherExpiry,
  setNextBlockTimestamp,
  setupTestEnvironment,
  getSnapshot,
  revertToSnapshot,
  prepareDataSignatureParameters,
  getEvent,
  deriveTokenId,
} = require("../../util/utils.js");
const { deployMockTokens } = require("../../../scripts/util/deploy-mock-tokens");

describe("IBosonVoucher", function () {
  let interfaceIds;
  let accessController;
  let bosonVoucher, offerHandler, accountHandler, exchangeHandler, fundsHandler;
  let deployer,
    protocol,
    buyer,
    rando,
    rando2,
    assistant,
    admin,
    clerk,
    treasury,
    assistantDR,
    adminDR,
    clerkDR,
    treasuryDR,
    seller,
    foreign20;
  let disputeResolver, disputeResolverFees;
  let emptyAuthToken;
  let voucherInitValues, contractURI, royaltyPercentage, exchangeId, offerPrice;
  let forwarder;
  let snapshotId;

  before(async function () {
    accountId.next(true);

    // Get interface id
    const { IBosonVoucher, IERC721, IERC2981 } = await getInterfaceIds();
    interfaceIds = { IBosonVoucher, IERC721, IERC2981 };

    // Mock forwarder to test metatx
    const MockForwarder = await getContractFactory("MockForwarder");

    forwarder = await MockForwarder.deploy();

    // Specify contracts needed for this test
    const contracts = {
      accountHandler: "IBosonAccountHandler",
      offerHandler: "IBosonOfferHandler",
      exchangeHandler: "IBosonExchangeHandler",
      fundsHandler: "IBosonFundsHandler",
    };

    ({
      signers: [protocol, buyer, rando, rando2, admin, treasury, adminDR, treasuryDR],
      contractInstances: { accountHandler, offerHandler, exchangeHandler, fundsHandler },
      extraReturnValues: { bosonVoucher, accessController },
    } = await setupTestEnvironment(contracts, {
      forwarderAddress: [await forwarder.getAddress()],
    }));

    // make all account the same
    assistant = admin;
    assistantDR = adminDR;
    clerk = clerkDR = { address: ZeroAddress };
    [deployer] = await getSigners();

    // Grant protocol role to eoa so it's easier to test
    await accessController.grantRole(Role.PROTOCOL, await protocol.getAddress());

    // Initialize voucher contract
    const sellerId = 1;

    // prepare the VoucherInitValues
    voucherInitValues = mockVoucherInitValues();
    const bosonVoucherInit = await getContractAt("BosonVoucher", await bosonVoucher.getAddress());

    await bosonVoucherInit.initializeVoucher(sellerId, "1", await assistant.getAddress(), voucherInitValues);

    [foreign20] = await deployMockTokens(["Foreign20", "BosonToken"]);

    // Get snapshot id
    snapshotId = await getSnapshot();
  });

  afterEach(async function () {
    await revertToSnapshot(snapshotId);
    snapshotId = await getSnapshot();

    // Reset
    accountId.next(true);
  });

  // Interface support
  context("📋 Interfaces", async function () {
    context("👉 supportsInterface()", async function () {
      it("should indicate support for IBosonVoucher, IERC721 and IERC2981 interface", async function () {
        // IBosonVoucher interface
        let support = await bosonVoucher.supportsInterface(interfaceIds["IBosonVoucher"]);
        expect(support, "IBosonVoucher interface not supported").is.true;

        // IERC721 interface
        support = await bosonVoucher.supportsInterface(interfaceIds["IERC721"]);
        expect(support, "IERC721 interface not supported").is.true;

        // IERC2981 interface
        support = await bosonVoucher.supportsInterface(interfaceIds["IERC2981"]);
        expect(support, "IERC2981 interface not supported").is.true;
      });
    });
  });

  context("General", async function () {
    it("Contract can receive native token", async function () {
      const balanceBefore = await provider.getBalance(await bosonVoucher.getAddress());

      const amount = parseUnits("1", "ether");

      await admin.sendTransaction({ to: await bosonVoucher.getAddress(), value: amount });

      const balanceAfter = await provider.getBalance(await bosonVoucher.getAddress());
      expect(balanceAfter - balanceBefore).to.eq(amount);
    });

    it("Cannot initialize voucher twice", async function () {
      const initalizableClone = await ethers.getContractAt(
        "IInitializableVoucherClone",
        await bosonVoucher.getAddress()
      );
      await expect(
        initalizableClone.initializeVoucher(2, "1", await assistant.getAddress(), voucherInitValues)
      ).to.be.revertedWith(RevertReasons.INITIALIZABLE_ALREADY_INITIALIZED);
    });
  });

  context("Offer must exist", async function () {
    let offer, offerDates, offerDurations, disputeResolverId;

    before(async function () {
      const bosonVoucherCloneAddress = calculateContractAddress(await exchangeHandler.getAddress(), "1");
      bosonVoucher = await getContractAt("IBosonVoucher", bosonVoucherCloneAddress);

      seller = mockSeller(
        await assistant.getAddress(),
        await admin.getAddress(),
        clerk.address,
        await treasury.getAddress()
      );

      // Prepare the AuthToken and VoucherInitValues
      emptyAuthToken = mockAuthToken();
      voucherInitValues = mockVoucherInitValues();
      await accountHandler.connect(admin).createSeller(seller, emptyAuthToken, voucherInitValues);

      // Create a valid dispute resolver
      disputeResolver = mockDisputeResolver(
        await assistantDR.getAddress(),
        await adminDR.getAddress(),
        clerkDR.address,
        await treasuryDR.getAddress(),
        true
      );

      // Create DisputeResolverFee array so offer creation will succeed
      disputeResolverFees = [new DisputeResolverFee(ZeroAddress, "Native", "0")];
      const sellerAllowList = [];

      // Register the dispute resolver
      await accountHandler
        .connect(adminDR)
        .createDisputeResolver(disputeResolver, disputeResolverFees, sellerAllowList);

      ({ offer, offerDates, offerDurations, disputeResolverId } = await mockOffer());
      offer.quantityAvailable = "1000";

      await offerHandler.connect(assistant).createOffer(offer, offerDates, offerDurations, disputeResolverId, "0");

      const amount = BigInt(offer.sellerDeposit) * BigInt(offer.quantityAvailable);

      await fundsHandler.connect(admin).depositFunds(seller.id, ZeroAddress, amount, {
        value: amount,
      });

      // Get snapshot id
      snapshotId = await getSnapshot();
    });

    context("issueVoucher()", function () {
      let buyerStruct;
      let buyerWallet;

      before(async function () {
        buyerStruct = mockBuyer(await buyer.getAddress()).toStruct();
        buyerWallet = buyerStruct[1];
      });

      it("should issue a voucher with success", async function () {
        const balanceBefore = await bosonVoucher.balanceOf(await buyer.getAddress());
        await bosonVoucher.connect(protocol).issueVoucher(0, buyerWallet);

        const balanceAfter = await bosonVoucher.balanceOf(await buyer.getAddress());

        expect(balanceAfter - balanceBefore).eq(1);
      });

      it("should issue a voucher if it does not overlap with range", async function () {
        const offerId = "1";
        const start = "10";
        const length = "123";
        const tokenId = deriveTokenId(offerId, start); // token within reserved range

        // Reserve a range
        await bosonVoucher.connect(protocol).reserveRange(offerId, start, length, await assistant.getAddress());

        // Token id just below the range
        await expect(() =>
          bosonVoucher.connect(protocol).issueVoucher(tokenId - 1n, buyerWallet)
        ).to.changeTokenBalance(bosonVoucher, buyer, 1);

        // Token id just above the range
        await expect(() =>
          bosonVoucher.connect(protocol).issueVoucher(tokenId + BigInt(length), buyerWallet)
        ).to.changeTokenBalance(bosonVoucher, buyer, 1);
      });

      context("💔 Revert Reasons", async function () {
        it("should revert if caller does not have PROTOCOL role", async function () {
          // Expect revert if random user attempts to issue voucher
          await expect(bosonVoucher.connect(rando).issueVoucher(0, buyerWallet)).to.be.revertedWith(
            RevertReasons.ACCESS_DENIED
          );

          // Grant PROTOCOL role to random user address
          await accessController.grantRole(Role.PROTOCOL, await rando.getAddress());

          // Attempt to issue voucher again as a random user
          const balanceBefore = await bosonVoucher.balanceOf(await buyer.getAddress());
          await bosonVoucher.connect(rando).issueVoucher(0, buyerWallet);
          const balanceAfter = await bosonVoucher.balanceOf(await buyer.getAddress());

          expect(balanceAfter - balanceBefore).eq(1);
        });

        it("issueVoucher should revert if exchange id falls within a pre-minted offer's range", async function () {
          const offerId = "1";
          const start = "10";
          const length = "123";
          const tokenId = deriveTokenId(offerId, "15"); // token within reserved range

          // Reserve a range
          await bosonVoucher.connect(protocol).reserveRange(offerId, start, length, await assistant.getAddress());

          // Expect revert if random user attempts to issue voucher
          await expect(bosonVoucher.connect(protocol).issueVoucher(tokenId, buyerWallet)).to.be.revertedWith(
            RevertReasons.EXCHANGE_ID_IN_RESERVED_RANGE
          );
        });
      });
    });

    context("reserveRange()", function () {
      let offerId, start, length;
      let range;

      beforeEach(async function () {
        offerId = "1";
        start = "10";
        length = "123";

        const tokenStartId = deriveTokenId(offerId, start);
        range = new Range(tokenStartId.toString(), length, "0", "0", await assistant.getAddress());
      });

      it("Should emit event RangeReserved", async function () {
        // Reserve range, test for event
        await expect(bosonVoucher.connect(protocol).reserveRange(offerId, start, length, await assistant.getAddress()))
          .to.emit(bosonVoucher, "RangeReserved")
          .withArgs(offerId, range.toStruct());
      });

      it("Should update state", async function () {
        // Reserve range
        await bosonVoucher.connect(protocol).reserveRange(offerId, start, length, await assistant.getAddress());

        // Get range object from contract
        const returnedRange = Range.fromStruct(await bosonVoucher.getRangeByOfferId(offerId));
        assert.equal(returnedRange.toString(), range.toString(), "Range mismatch");

        // Get available premints from contract
        const availablePremints = await bosonVoucher.getAvailablePreMints(offerId);
        assert.equal(availablePremints.toString(), length, "Available Premints mismatch");
      });

      context("Owner range is contract", async function () {
        beforeEach(async function () {
          range.owner = await bosonVoucher.getAddress();
        });

        it("Should emit event RangeReserved", async function () {
          // Reserve range, test for event
          await expect(
            bosonVoucher.connect(protocol).reserveRange(offerId, start, length, await bosonVoucher.getAddress())
          )
            .to.emit(bosonVoucher, "RangeReserved")
            .withArgs(offerId, range.toStruct());
        });

        it("Should update state", async function () {
          // Reserve range
          await bosonVoucher.connect(protocol).reserveRange(offerId, start, length, await bosonVoucher.getAddress());

          // Get range object from contract
          const returnedRange = Range.fromStruct(await bosonVoucher.getRangeByOfferId(offerId));
          assert.equal(returnedRange.toString(), range.toString(), "Range mismatch");

          // Get available premints from contract
          const availablePremints = await bosonVoucher.getAvailablePreMints(offerId);
          assert.equal(availablePremints.toString(), length, "Available Premints mismatch");
        });
      });

      context("💔 Revert Reasons", async function () {
        it("caller does not have PROTOCOL role", async function () {
          await expect(
            bosonVoucher.connect(rando).reserveRange(offerId, start, length, await assistant.getAddress())
          ).to.be.revertedWith(RevertReasons.ACCESS_DENIED);
        });

        it("Start id is not greater than zero for the first range", async function () {
          // Set start id to 0
          start = 0;

          // Try to reserve range, it should fail
          await expect(
            bosonVoucher.connect(protocol).reserveRange(offerId, start, length, await assistant.getAddress())
          ).to.be.revertedWith(RevertReasons.INVALID_RANGE_START);
        });

        it("Range length is zero", async function () {
          // Set length to 0
          length = "0";

          // Try to reserve range, it should fail
          await expect(
            bosonVoucher.connect(protocol).reserveRange(offerId, start, length, await assistant.getAddress())
          ).to.be.revertedWith(RevertReasons.INVALID_RANGE_LENGTH);
        });

        it("Range length is too large, i.e., would cause an overflow", async function () {
          // Set such numbers that would cause an overflow
          start = MaxUint256 / 2n + 2n;
          length = MaxUint256 / 2n;

          // Try to reserve range, it should fail
          await expect(
            bosonVoucher.connect(protocol).reserveRange(offerId, start, length, await assistant.getAddress())
          ).to.be.revertedWith(RevertReasons.INVALID_RANGE_LENGTH);
        });

        it("Offer id is already associated with a range", async function () {
          // Reserve range for an offer
          await bosonVoucher.connect(protocol).reserveRange(offerId, start, length, await assistant.getAddress());

          start = Number(start) + Number(length) + 1;

          // Try to reserve range for the same offer, it should fail
          await expect(
            bosonVoucher.connect(protocol).reserveRange(offerId, start, length, await assistant.getAddress())
          ).to.be.revertedWith(RevertReasons.OFFER_RANGE_ALREADY_RESERVED);
        });

        it("_to address isn't contract address or contract owner address", async function () {
          // Try to reserve range for rando address, it should fail
          await expect(
            bosonVoucher.connect(protocol).reserveRange(offerId, start, length, await rando.getAddress())
          ).to.be.revertedWith(RevertReasons.INVALID_TO_ADDRESS);
        });
      });
    });

    context("preMint()", function () {
      let offerId, start, length, amount;

      beforeEach(async function () {
        // reserve a range
        offerId = "1";
        start = 10;
        length = "990";
        await bosonVoucher.connect(protocol).reserveRange(offerId, start, length, await assistant.getAddress());

        // amount to mint
        amount = "50";
      });

      it("Should emit Transfer events", async function () {
        // Premint tokens, test for event
        const tx = await bosonVoucher.connect(assistant).preMint(offerId, amount);

        // Expect an event for every mint
        start = deriveTokenId(offerId, start);
        for (let i = 0; i < Number(amount); i++) {
          await expect(tx)
            .to.emit(bosonVoucher, "Transfer")
            .withArgs(ZeroAddress, await assistant.getAddress(), start + BigInt(i));
        }
      });

      it("Should emit VouchersPreMinted event", async function () {
        // Premint tokens, test for event
        const tx = await bosonVoucher.connect(assistant).preMint(offerId, amount);

        start = deriveTokenId(offerId, start);

        await expect(tx)
          .to.emit(bosonVoucher, "VouchersPreMinted")
          .withArgs(offerId, start, start + BigInt(amount) - 1n);
      });

      context("Owner range is contract", async function () {
        beforeEach(async function () {
          offer.id = offerId = ++offerId;

          await offerHandler.connect(assistant).createOffer(offer, offerDates, offerDurations, disputeResolverId, "0");

          // reserve a range
          start = "1010";
          length = "1000";
          await bosonVoucher.connect(protocol).reserveRange(offerId, start, length, await bosonVoucher.getAddress());
        });

        it("Transfer event should emit contract address", async function () {
          // Premint tokens, test for event
          const tx = await bosonVoucher.connect(assistant).preMint(offerId, amount);

          // Expect an event for every mint
          start = deriveTokenId(offerId, start);
          for (let i = 0; i < Number(amount); i++) {
            await expect(tx)
              .to.emit(bosonVoucher, "Transfer")
              .withArgs(ZeroAddress, await bosonVoucher.getAddress(), start + BigInt(i));
          }
        });

        it("Should update state", async function () {
          let contractBalanceBefore = await bosonVoucher.balanceOf(await bosonVoucher.getAddress());

          // Premint tokens
          await bosonVoucher.connect(assistant).preMint(offerId, amount);

          // Expect a correct owner for all preminted tokens
          start = deriveTokenId(offerId, start);
          for (let i = 0; i < Number(amount); i++) {
            let tokenId = start + BigInt(i);
            let tokenOwner = await bosonVoucher.ownerOf(tokenId);
            assert.equal(tokenOwner, await bosonVoucher.getAddress(), `Wrong token owner for token ${tokenId}`);
          }

          // Token that is inside a range, but wasn't preminted yet should not have an owner
          await expect(bosonVoucher.ownerOf(start + amount + 1)).to.be.revertedWith(
            RevertReasons.ERC721_INVALID_TOKEN_ID
          );

          // Contract's balance should be updated for the total mint amount
          let contractBalanceAfter = await bosonVoucher.balanceOf(await bosonVoucher.getAddress());
          assert.equal(contractBalanceAfter, contractBalanceBefore + BigInt(amount), "Balance mismatch");

          // Get available premints from contract
          const availablePremints = await bosonVoucher.getAvailablePreMints(offerId);
          assert.equal(availablePremints, BigInt(length) - BigInt(amount), "Available Premints mismatch");
        });
      });

      it("Should update state", async function () {
        let sellerBalanceBefore = await bosonVoucher.balanceOf(await assistant.getAddress());

        // Premint tokens
        await bosonVoucher.connect(assistant).preMint(offerId, amount);

        // Expect a correct owner for all preminted tokens
        start = deriveTokenId(offerId, start);
        for (let i = 0; i < Number(amount); i++) {
          let tokenId = start + BigInt(i);
          let tokenOwner = await bosonVoucher.ownerOf(tokenId);
          assert.equal(tokenOwner, await assistant.getAddress(), `Wrong token owner for token ${tokenId}`);
        }

        // Token that is inside a range, but wasn't preminted yet should not have an owner
        await expect(bosonVoucher.ownerOf(start + BigInt(amount) + 1n)).to.be.revertedWith(
          RevertReasons.ERC721_INVALID_TOKEN_ID
        );

        // Seller's balance should be updated for the total mint amount
        let sellerBalanceAfter = await bosonVoucher.balanceOf(await assistant.getAddress());
        assert.equal(sellerBalanceAfter, sellerBalanceBefore + BigInt(amount), "Balance mismatch");

        // Get available premints from contract
        const availablePremints = await bosonVoucher.getAvailablePreMints(offerId);
        assert.equal(availablePremints, BigInt(length) - BigInt(amount), "Available Premints mismatch");
      });

      it("MetaTx: forwarder can execute preMint on behalf of seller", async function () {
        const nonce = Number(await forwarder.getNonce(await assistant.getAddress()));

        const types = {
          ForwardRequest: [
            { name: "from", type: "address" },
            { name: "to", type: "address" },
            { name: "nonce", type: "uint256" },
            { name: "data", type: "bytes" },
          ],
        };

        const functionSignature = bosonVoucher.interface.encodeFunctionData("preMint", [offerId, amount]);

        const message = {
          from: await assistant.getAddress(),
          to: await bosonVoucher.getAddress(),
          nonce: nonce,
          data: functionSignature,
        };

        const { signature } = await prepareDataSignatureParameters(
          assistant,
          types,
          "ForwardRequest",
          message,
          await forwarder.getAddress(),
          "MockForwarder",
          "0.0.1",
          "0Z"
        );

        const tx = await forwarder.execute(message, signature);

        // Expect an event for every mint
        start = deriveTokenId(offerId, start);
        for (let i = 0; i < Number(amount); i++) {
          await expect(tx)
            .to.emit(bosonVoucher, "Transfer")
            .withArgs(ZeroAddress, await assistant.getAddress(), start + BigInt(i));
        }
      });

      context("💔 Revert Reasons", async function () {
        it("Caller is not the owner", async function () {
          await expect(bosonVoucher.connect(rando).preMint(offerId, amount)).to.be.revertedWith(
            RevertReasons.OWNABLE_NOT_OWNER
          );
        });

        it("Offer id is not associated with a range", async function () {
          // Set invalid offer id
          offerId = 15;

          // Try to premint, it should fail
          await expect(bosonVoucher.connect(assistant).preMint(offerId, amount)).to.be.revertedWith(
            RevertReasons.NO_RESERVED_RANGE_FOR_OFFER
          );
        });

        it("Amount to mint is more than remaining un-minted in range", async function () {
          // Mint 50 tokens
          await bosonVoucher.connect(assistant).preMint(offerId, amount);

          // Set invalid amount
          amount = "990"; // length is 1000, already minted 50

          // Try to premint, it should fail
          await expect(bosonVoucher.connect(assistant).preMint(offerId, amount)).to.be.revertedWith(
            RevertReasons.INVALID_AMOUNT_TO_MINT
          );
        });

        it("Offer already expired", async function () {
          // Skip to after offer expiration
          await setNextBlockTimestamp(Number(BigInt(offerDates.validUntil) + 1n));

          // Try to premint, it should fail
          await expect(bosonVoucher.connect(assistant).preMint(offerId, amount)).to.be.revertedWith(
            RevertReasons.OFFER_EXPIRED_OR_VOIDED
          );
        });

        it("Offer is voided", async function () {
          await offerHandler.connect(assistant).voidOffer(offerId);

          // Try to premint, it should fail
          await expect(bosonVoucher.connect(assistant).preMint(offerId, amount)).to.be.revertedWith(
            RevertReasons.OFFER_EXPIRED_OR_VOIDED
          );
        });
      });
    });

    context("burnPremintedVouchers()", function () {
      let offerId, start, length, amount;

      beforeEach(async function () {
        offerId = "1";

        // reserve a range
        start = "1";
        length = "1000";

        await bosonVoucher.connect(protocol).reserveRange(offerId, start, length, await assistant.getAddress());

        // amount to mint
        amount = "5";
        await bosonVoucher.connect(assistant).preMint(offerId, amount);

        // Void offer
        await offerHandler.connect(assistant).voidOffer(offerId);
      });

      it("Should emit Transfer events", async function () {
        // Burn tokens, test for event
        const tx = await bosonVoucher.connect(assistant).burnPremintedVouchers(offerId, amount);

        // Expect an event for every burn
        start = deriveTokenId(offerId, start);
        for (let i = 0; i < Number(amount); i++) {
          await expect(tx)
            .to.emit(bosonVoucher, "Transfer")
            .withArgs(await assistant.getAddress(), ZeroAddress, start + BigInt(i));
        }
      });

      it("Should update state", async function () {
        let sellerBalanceBefore = await bosonVoucher.balanceOf(await assistant.getAddress());

        // Burn tokens
        await bosonVoucher.connect(assistant).burnPremintedVouchers(offerId, amount);

        // All burned tokens should not have an owner
        const startId = deriveTokenId(offerId, start);
        for (let i = 0; i < Number(amount); i++) {
          let tokenId = startId + BigInt(i);
          await expect(bosonVoucher.ownerOf(tokenId)).to.be.revertedWith(RevertReasons.ERC721_INVALID_TOKEN_ID);
        }

        // Seller's balance should be decreased for the total burn amount
        let sellerBalanceAfter = await bosonVoucher.balanceOf(await assistant.getAddress());
        assert.equal(sellerBalanceAfter, sellerBalanceBefore - BigInt(amount), "Balance mismatch");

        // Get available premints from contract
        const availablePremints = await bosonVoucher.getAvailablePreMints(offerId);
        assert.equal(availablePremints, 0n, "Available Premints mismatch");

        // Last burned id should be updated
        const tokenIdStart = deriveTokenId(offerId, start);
        const lastBurnedId = tokenIdStart + BigInt(amount) - 1n;
        const range = new Range(
          tokenIdStart.toString(),
          length,
          amount,
          lastBurnedId.toString(),
          await assistant.getAddress()
        );
        const returnedRange = Range.fromStruct(await bosonVoucher.getRangeByOfferId(offerId));
        assert.equal(returnedRange.toString(), range.toString(), "Range mismatch");
      });

      context("Contract owner is not owner of preminted vouchers", function () {
        it("Ownership is transferred", async function () {
          // Transfer ownership to rando
          await bosonVoucher.connect(protocol).transferOwnership(await rando.getAddress());

          // Burn tokens, test for event
          let tx;
          await expect(() => {
            tx = bosonVoucher.connect(rando).burnPremintedVouchers(offerId, amount);
            return tx;
          }).to.changeTokenBalance(bosonVoucher, assistant, BigInt(amount) * -1n);

          // Expect an event for every burn, where owner is the old owner (assistant)
          const tokenIdStart = deriveTokenId(offerId, start);
          for (let i = 0; i < Number(amount); i++) {
            await expect(tx)
              .to.emit(bosonVoucher, "Transfer")
              .withArgs(await assistant.getAddress(), ZeroAddress, tokenIdStart + BigInt(i));
          }
        });

        it("Contract itself is the owner", async function () {
          offer.id = offerId = ++offerId;
          offer.quantityAvailable = "2000";

          await offerHandler.connect(assistant).createOffer(offer, offerDates, offerDurations, disputeResolverId, "0");

          // reserve a range
          start = "2000";
          await bosonVoucher.connect(protocol).reserveRange(offerId, start, length, await bosonVoucher.getAddress());

          // amount to mint
          amount = "10";
          await bosonVoucher.connect(assistant).preMint(offerId, amount);

          await offerHandler.connect(assistant).voidOffer(offerId);

          // Burn tokens, test for event
          let tx;
          await expect(() => {
            tx = bosonVoucher.connect(assistant).burnPremintedVouchers(offerId, amount);
            return tx;
          }).to.changeTokenBalance(bosonVoucher, bosonVoucher, BigInt(amount) * -1n);

          // Expect an event for every burn
          const tokenIdStart = deriveTokenId(offerId, start);
          for (let i = 0; i < Number(amount); i++) {
            await expect(tx)
              .to.emit(bosonVoucher, "Transfer")
              .withArgs(await bosonVoucher.getAddress(), ZeroAddress, tokenIdStart + BigInt(i));
          }
        });
      });

      it("Should burn all vouchers if there is less than MaxPremintedVouchers to burn", async function () {
        // Burn tokens, test for event
        let tx = await bosonVoucher.connect(assistant).burnPremintedVouchers(offerId, amount);

        // Number of events emitted should be equal to amount
        assert.equal((await tx.wait()).logs.length, Number(amount), "Wrong number of events emitted");

        // Last burned id should be updated
        const tokenIdStart = deriveTokenId(offerId, start);
        const lastBurnedId = tokenIdStart + BigInt(amount) - 1n;
        const range = new Range(tokenIdStart.toString(), length, amount, lastBurnedId.toString(), assistant.address);
        const returnedRange = Range.fromStruct(await bosonVoucher.getRangeByOfferId(offerId));
        assert.equal(returnedRange.toString(), range.toString(), "Range mismatch");

        // Second call should revert since there's nothing to burn
        await expect(bosonVoucher.connect(assistant).burnPremintedVouchers(offerId, amount)).to.be.revertedWith(
          RevertReasons.AMOUNT_EXCEEDS_RANGE_OR_NOTHING_TO_BURN
        );
      });

      context("Test that require non-voided offer", function () {
        let assistantAddress;

        beforeEach(async function () {
          // make offer not voided so premint is possible
          offer.voided = false;
          // make offer not voided
          offer.id = offerId = ++offerId;
          length = amount = "10";
          start = "1";

          assistantAddress = await assistant.getAddress();
          await offerHandler.connect(assistant).createOffer(offer, offerDates, offerDurations, disputeResolverId, "0");
          await offerHandler.connect(assistant).reserveRange(offerId, length, assistantAddress);
          await bosonVoucher.connect(assistant).preMint(offerId, length);
        });

        it("Should skip all vouchers that were already committed", async function () {
          let committedVouchers = [2, 4].map((tokenId) => deriveTokenId(offerId, tokenId));

          // Transfer some preminted vouchers
          const buyerAddress = await buyer.getAddress();
          await Promise.all(
            committedVouchers.map((tokenId) =>
              bosonVoucher.connect(assistant).transferFrom(assistantAddress, buyerAddress, tokenId)
            )
          );

          await offerHandler.connect(assistant).voidOffer(offerId);

          // Burn tokens, test for event
          let tx = await bosonVoucher.connect(assistant).burnPremintedVouchers(offerId, amount);

          // All burned tokens should not have an owner, but committed ones should
          const startId = deriveTokenId(offerId, start);
          for (let i = 0; i < Number(length); i++) {
            let tokenId = startId + BigInt(i);
            if (committedVouchers.includes(tokenId)) {
              // Check that owner is buyer.
              expect(await bosonVoucher.ownerOf(tokenId)).to.equal(buyerAddress);
            } else {
              // Check that Transfer event was emitted and owner does not exist anymore
              await expect(tx)
                .to.emit(bosonVoucher, "Transfer")
                .withArgs(await assistant.getAddress(), ZeroAddress, tokenId);
              await expect(bosonVoucher.ownerOf(tokenId)).to.be.revertedWith(RevertReasons.ERC721_INVALID_TOKEN_ID);
            }
          }

          // Last burned id should be updated
          const tokenIdStart = deriveTokenId(offerId, start);
          const lastBurnedId = tokenIdStart + BigInt(amount) - 1n;
          const range = new Range(
            tokenIdStart.toString(),
            length,
            amount,
            lastBurnedId.toString(),
            await assistant.getAddress()
          );
          const returnedRange = Range.fromStruct(await bosonVoucher.getRangeByOfferId(offerId));
          assert.equal(returnedRange.toString(), range.toString(), "Range mismatch");
        });

        it("Burning is possible if offer not voided, but just expired", async function () {
          // skip to after offer expiration
          await setNextBlockTimestamp(Number(BigInt(offerDates.validUntil) + 1n));

          // Burn tokens, test for event
          const tx = await bosonVoucher.connect(assistant).burnPremintedVouchers(offerId, amount);

          // Expect an event for every burn
          start = deriveTokenId(offerId, start);
          for (let i = 0; i < Number(amount); i++) {
            await expect(tx)
              .to.emit(bosonVoucher, "Transfer")
              .withArgs(await assistant.getAddress(), ZeroAddress, start + BigInt(i));
          }
        });
      });

      context("💔 Revert Reasons", async function () {
        it("Caller is not the owner", async function () {
          await expect(bosonVoucher.connect(rando).burnPremintedVouchers(offerId, amount)).to.be.revertedWith(
            RevertReasons.OWNABLE_NOT_OWNER
          );
        });

        it("Offer id is not associated with a range", async function () {
          // Set invalid offer id
          offerId = 15;

          // Try to burn, it should fail
          await expect(bosonVoucher.connect(assistant).burnPremintedVouchers(offerId, amount)).to.be.revertedWith(
            RevertReasons.NO_RESERVED_RANGE_FOR_OFFER
          );
        });

        it("Offer is still valid", async function () {
          // make offer not voided
          offer.id = offerId = ++offerId;

          await offerHandler.connect(assistant).createOffer(offer, offerDates, offerDurations, disputeResolverId, "0");
          await bosonVoucher.connect(protocol).reserveRange(offerId, start, length, await assistant.getAddress());
          // Mint another 10 vouchers, so that there are 15 in total
          await bosonVoucher.connect(assistant).preMint(offerId, 10);

          // Try to burn, it should fail
          await expect(bosonVoucher.connect(assistant).burnPremintedVouchers(offerId, amount)).to.be.revertedWith(
            RevertReasons.OFFER_STILL_VALID
          );
        });

        it("Nothing to burn", async function () {
          // Burn tokens
          await bosonVoucher.connect(assistant).burnPremintedVouchers(offerId, amount);

          // Try to burn, it should fail
          await expect(bosonVoucher.connect(assistant).burnPremintedVouchers(offerId, amount)).to.be.revertedWith(
            RevertReasons.AMOUNT_EXCEEDS_RANGE_OR_NOTHING_TO_BURN
          );
        });
      });
    });

    context("getAvailablePreMints()", function () {
      let offerId, start, length, amount;

      beforeEach(async function () {
        // reserve a range
        offerId = "1";
        start = "10";
        length = "990";
        await bosonVoucher.connect(protocol).reserveRange(offerId, start, length, await assistant.getAddress());

        // amount to mint
        amount = 50;
      });

      it("If nothing was preminted, return full range", async function () {
        // Get available premints from contract
        const availablePremints = await bosonVoucher.getAvailablePreMints(offerId);
        assert.equal(availablePremints.toString(), length, "Available Premints mismatch");
      });

      it("Part of range is preminted", async function () {
        // Premint tokens
        await bosonVoucher.connect(assistant).preMint(offerId, amount);

        // Get available premints from contract
        let newAmount = BigInt(length) - BigInt(amount);
        let availablePremints = await bosonVoucher.getAvailablePreMints(offerId);
        assert.equal(availablePremints, newAmount, "Available Premints mismatch");

        // Premint again
        await bosonVoucher.connect(assistant).preMint(offerId, amount);
        newAmount -= BigInt(amount);
        availablePremints = await bosonVoucher.getAvailablePreMints(offerId);
        assert.equal(availablePremints, newAmount, "Available Premints mismatch");
      });

      it("Range is fully minted", async function () {
        // Premint tokens
        await bosonVoucher.connect(assistant).preMint(offerId, length);

        // Get available premints from contract
        let availablePremints = await bosonVoucher.getAvailablePreMints(offerId);
        assert.equal(availablePremints, 0, "Available Premints mismatch");
      });

      it("Range for offer does not exist", async function () {
        // Set invalid offer id
        offerId = "20";

        // Get available premints from contract
        let availablePremints = await bosonVoucher.getAvailablePreMints(offerId);
        assert.equal(availablePremints, 0, "Available Premints mismatch");
      });

      it("Should be 0 if offer is voided", async function () {
        await offerHandler.connect(assistant).voidOffer(offerId);

        // Get available premints from contract
        let availablePremints = await bosonVoucher.getAvailablePreMints(offerId);
        assert.equal(availablePremints, 0, "Available Premints mismatch");
      });

      it("Should be 0 if offer is expired", async function () {
        // Skip to after offer expiry
        await setNextBlockTimestamp(Number(offerDates.validUntil), true);

        // Get available premints from contract
        let availablePremints = await bosonVoucher.getAvailablePreMints(offerId);
        assert.equal(availablePremints, 0, "Available Premints mismatch");
      });
    });

    context("getRange()", function () {
      let offerId, start, length, amount;
      let range;

      beforeEach(async function () {
        // reserve a range
        offerId = "1";
        start = "10";
        length = "990";
        const tokenIdStart = deriveTokenId(offerId, start);

        range = new Range(tokenIdStart.toString(), length, "0", "0", await assistant.getAddress());

        await bosonVoucher.connect(protocol).reserveRange(offerId, start, length, await assistant.getAddress());

        // amount to premint
        amount = "50";
        range.minted = amount;
        await bosonVoucher.connect(assistant).preMint(offerId, amount);
      });

      it("Get range object for offer with reserved range", async function () {
        // Get range object from contract
        const returnedRange = Range.fromStruct(await bosonVoucher.getRangeByOfferId(offerId));
        assert.equal(returnedRange.toString(), range.toString(), "Range mismatch");
      });

      it("Get empty range if offer has no reserved ranges", async function () {
        // Set invalid offer and empty range
        offerId = "20";
        range = new Range("0", "0", "0", "0", ZeroAddress);

        // Get range object from contract
        const returnedRange = Range.fromStruct(await bosonVoucher.getRangeByOfferId(offerId));
        assert.equal(returnedRange.toString(), range.toString(), "Range mismatch");
      });
    });

    context("ownerOf()", function () {
      let offerId, start, length, amount;

      context("No preminted tokens", async function () {
        it("Returns true owner if token exists", async function () {
          let tokenId = "100000";
          // Issue ordinary voucher
          await bosonVoucher.connect(protocol).issueVoucher(tokenId, await buyer.getAddress());

          // Token owner should be the buyer
          let tokenOwner = await bosonVoucher.ownerOf(tokenId);
          assert.equal(tokenOwner, await buyer.getAddress(), "Token owner mismatch");
        });

        context("💔 Revert Reasons", async function () {
          it("Token does not exist", async function () {
            let tokenId = "10";
            await expect(bosonVoucher.connect(rando).ownerOf(tokenId)).to.be.revertedWith(
              RevertReasons.ERC721_INVALID_TOKEN_ID
            );
          });
        });
      });

      context("With preminted tokens", async function () {
        beforeEach(async function () {
          // reserve a range
          offerId = "1";
          start = "10";
          length = "150";
          await bosonVoucher.connect(protocol).reserveRange(offerId, start, length, await assistant.getAddress());

          // amount to premint
          amount = 50;
          await bosonVoucher.connect(assistant).preMint(offerId, amount);
        });

        it("Returns true owner if token exists - via issue voucher", async function () {
          let tokenId = "100000";

          // Issue ordinary voucher
          await bosonVoucher.connect(protocol).issueVoucher(tokenId, await buyer.getAddress());

          // Token owner should be the buyer
          let tokenOwner = await bosonVoucher.ownerOf(tokenId);
          assert.equal(tokenOwner, await buyer.getAddress(), "Token owner mismatch");
        });

        it("Returns true owner if token exists - via preminted voucher transfer.", async function () {
          let exchangeId = "25"; // tokens between 10 and 60 are preminted
          const tokenId = deriveTokenId(offerId, exchangeId);

          // Transfer preminted token
          await bosonVoucher
            .connect(assistant)
            .transferFrom(await assistant.getAddress(), await buyer.getAddress(), tokenId);

          // Token owner should be the buyer
          let tokenOwner = await bosonVoucher.ownerOf(tokenId);
          assert.equal(tokenOwner, await buyer.getAddress(), "Token owner mismatch");
        });

        it("Returns seller if token is preminted and not transferred yet", async function () {
          // Token owner should be the seller for all preminted tokens
          let startTokenId = deriveTokenId(offerId, start);
          let endTokenId = startTokenId + BigInt(amount);
          for (let i = startTokenId; i < endTokenId; i = i + 1n) {
            let tokenOwner = await bosonVoucher.ownerOf(i);
            assert.equal(tokenOwner, await assistant.getAddress(), `Token owner mismatch ${i.toString()}`);
          }
        });

        it("Multiple ranges", async function () {
          // Add five more ranges
          // This tests more getPreMintStatus than ownerOf
          // Might even be put into integration tests
          let previousOfferId = Number(offerId);
          let previousStartId = Number(start);
          let ranges = [new Range(Number(start), length, amount, "0")];
          length = Number(length);

          offerId = ++previousOfferId;

          while (offerId <= 6) {
            start = previousStartId + length + 100;

            await offerHandler
              .connect(assistant)
              .createOffer(offer, offerDates, offerDurations, disputeResolverId, "0");

            // reserve length
            await bosonVoucher.connect(protocol).reserveRange(offerId, start, length, await assistant.getAddress());

            // amount to premint
            amount = length - (offerId - 2) * 30;
            await bosonVoucher.connect(assistant).preMint(offerId, amount);
            ranges.push(new Range(start, length, amount, "0"));

            previousStartId = start;
            offerId++;
          }

          let endTokenId = previousStartId + length; // last range end
          let rangeIndex = 0;
          let currentRange = ranges[rangeIndex];
          let currentRangeMintEndId = currentRange.start + currentRange.minted - 1;
          let currentRangeEndId = currentRange.start + length - 1;
          offerId = 1;

          for (let i = 0; i < endTokenId; i++) {
            const tokenId = deriveTokenId(offerId, i);
            if (i < currentRange.start) {
              // tokenId not in range
              await expect(bosonVoucher.connect(rando).ownerOf(tokenId)).to.be.revertedWith(
                RevertReasons.ERC721_INVALID_TOKEN_ID
              );
            } else if (i <= currentRangeMintEndId) {
              // tokenId in range and minted. Seller should be the owner
              let tokenOwner = await bosonVoucher.ownerOf(tokenId);
              assert.equal(tokenOwner, await assistant.getAddress(), `Token owner mismatch ${tokenId.toString()}`);
            } else if (i <= currentRangeEndId) {
              // tokenId still in range, but not minted yet
              await expect(bosonVoucher.connect(rando).ownerOf(tokenId)).to.be.revertedWith(
                RevertReasons.ERC721_INVALID_TOKEN_ID
              );
            } else {
              // tokenId outside the current range
              // Change current range
              if (rangeIndex < ranges.length) {
                currentRange = ranges[++rangeIndex];
                currentRangeMintEndId = currentRange.start + currentRange.minted - 1;
                currentRangeEndId = currentRange.start + currentRange.length - 1;
                offerId++;
              }
              // Technically, next range could be consecutive and next call should return seller's address
              // But range construction in this test ensures gaps between ranges
              await expect(bosonVoucher.connect(rando).ownerOf(tokenId)).to.be.revertedWith(
                RevertReasons.ERC721_INVALID_TOKEN_ID
              );
            }
          }
        });

        it("Consecutive ranges", async function () {
          // Make two consecutive ranges
          let nextOfferId = Number(offerId) + 1;
          let nextStartId = Number(start) + Number(length);
          let nextLength = "10";
          let nextAmount = "5";

          await offerHandler.connect(assistant).createOffer(offer, offerDates, offerDurations, disputeResolverId, "0");

          // reserve length
          await bosonVoucher
            .connect(protocol)
            .reserveRange(nextOfferId, nextStartId, nextLength, await assistant.getAddress());

          // amount to premint
          await bosonVoucher.connect(assistant).preMint(nextOfferId, nextAmount);

          // First range - preminted tokens
          let startTokenId = deriveTokenId(offerId, start);
          let endTokenId = startTokenId + BigInt(amount);

          for (let i = startTokenId; i < endTokenId; i = i + 1n) {
            let tokenOwner = await bosonVoucher.ownerOf(i);
            assert.equal(tokenOwner, await assistant.getAddress(), `Token owner mismatch ${i.toString()}`);
          }

          // First range - not preminted tokens
          startTokenId = endTokenId;

          let endExchangeId = Number(start) + Number(length);
          endTokenId = deriveTokenId(offerId, endExchangeId);

          for (let i = startTokenId; i < endTokenId; i = i + 1n) {
            await expect(bosonVoucher.connect(rando).ownerOf(i)).to.be.revertedWith(
              RevertReasons.ERC721_INVALID_TOKEN_ID
            );
          }

          // Second range - preminted tokens
          startTokenId = deriveTokenId(nextOfferId, endExchangeId);

          endTokenId = startTokenId + BigInt(nextAmount);
          for (let i = startTokenId; i < endTokenId; i = i + 1n) {
            let tokenOwner = await bosonVoucher.ownerOf(i);
            assert.equal(tokenOwner, await assistant.getAddress(), `Token owner mismatch ${i.toString()}`);
          }

          // Second range - not preminted tokens
          startTokenId = endTokenId;

          endExchangeId += Number(nextLength);
          endTokenId = deriveTokenId(nextOfferId, endExchangeId);

          for (let i = startTokenId; i < endTokenId; i = i + 1n) {
            await expect(bosonVoucher.connect(rando).ownerOf(i)).to.be.revertedWith(
              RevertReasons.ERC721_INVALID_TOKEN_ID
            );
          }
        });

        context("💔 Revert Reasons", async function () {
          it("Token is outside any range and not minted", async function () {
            let tokenId = "200000";
            await expect(bosonVoucher.connect(rando).ownerOf(tokenId)).to.be.revertedWith(
              RevertReasons.ERC721_INVALID_TOKEN_ID
            );
          });

          it("Token is inside a range, but not minted yet", async function () {
            let startTokenId = deriveTokenId(offerId, Number(start) + Number(amount));
            let endTokenId = deriveTokenId(offerId, Number(start) + Number(length));

            // None of reserved but not preminted tokens should have an owner
            for (let i = startTokenId; i < endTokenId; i = i + 1n) {
              await expect(bosonVoucher.connect(rando).ownerOf(i)).to.be.revertedWith(
                RevertReasons.ERC721_INVALID_TOKEN_ID
              );
            }
          });

          it("Token was preminted, transferred and burned", async function () {
            let exchangeId = "26";
            const tokenId = deriveTokenId(offerId, exchangeId);

            // Token owner should be the seller
            let tokenOwner = await bosonVoucher.ownerOf(tokenId);
            assert.equal(tokenOwner, await assistant.getAddress(), "Token owner mismatch");

            // Transfer preminted token
            await bosonVoucher
              .connect(assistant)
              .transferFrom(await assistant.getAddress(), await buyer.getAddress(), tokenId);

            // Token owner should be the buyer
            tokenOwner = await bosonVoucher.ownerOf(tokenId);
            assert.equal(tokenOwner, await buyer.getAddress(), "Token owner mismatch");

            // Simulate burn
            await bosonVoucher.connect(protocol).burnVoucher(tokenId);

            // Token should have no owner
            await expect(bosonVoucher.connect(rando).ownerOf(tokenId)).to.be.revertedWith(
              RevertReasons.ERC721_INVALID_TOKEN_ID
            );
          });

          it("Token was preminted, not transferred and burned", async function () {
            let exchangeId = "26";
            const tokenId = deriveTokenId(offerId, exchangeId);

            // Token owner should be the seller
            let tokenOwner = await bosonVoucher.ownerOf(tokenId);
            assert.equal(tokenOwner, await assistant.getAddress(), "Token owner mismatch");

            await offerHandler.connect(assistant).voidOffer(offerId);

            // Burn preminted voucher
            await bosonVoucher.connect(assistant).burnPremintedVouchers(offerId, amount);

            // Token should have no owner
            await expect(bosonVoucher.connect(rando).ownerOf(tokenId)).to.be.revertedWith(
              RevertReasons.ERC721_INVALID_TOKEN_ID
            );
          });
        });
      });
    });

    context("Token transfers", function () {
      const transferFunctions = {
        "transferFrom()": {
          selector: "transferFrom(address,address,uint256)",
        },
        "safeTransferFrom()": {
          selector: "safeTransferFrom(address,address,uint256)",
        },
        "safeTransferFrom() with bytes": {
          selector: "safeTransferFrom(address,address,uint256,bytes)",
          additionalArgs: ["0x"],
        },
      };

      Object.keys(transferFunctions).forEach(function (transferFunction) {
        context(transferFunction, function () {
          let tokenId, offerId, buyerId;
          let selector = transferFunctions[transferFunction].selector;
          let additionalArgs = transferFunctions[transferFunction].additionalArgs ?? [];

          context("Transfer of an actual voucher", async function () {
            beforeEach(async function () {
              exchangeId = offerId = "1";
              tokenId = deriveTokenId(offerId, exchangeId);

              // commit and create buyer account
              await exchangeHandler.commitToOffer(await buyer.getAddress(), offerId, { value: offer.price });
            });

            it("Should emit a Transfer event", async function () {
              await expect(
                bosonVoucher
                  .connect(buyer)
                  [selector](await buyer.getAddress(), await rando.getAddress(), tokenId, ...additionalArgs)
              )
                .to.emit(bosonVoucher, "Transfer")
                .withArgs(await buyer.getAddress(), await rando.getAddress(), tokenId);
            });

            it("Should update state", async function () {
              // Before transfer, buyer should be the owner
              let tokenOwner = await bosonVoucher.ownerOf(tokenId);
              assert.equal(tokenOwner, await buyer.getAddress(), "Buyer is not the owner");

              await bosonVoucher
                .connect(buyer)
                [selector](await buyer.getAddress(), await rando.getAddress(), tokenId, ...additionalArgs);

              // After transfer, rando should be the owner
              tokenOwner = await bosonVoucher.ownerOf(tokenId);
              assert.equal(tokenOwner, await rando.getAddress(), "Rando is not the owner");
            });

            it("Should call onVoucherTransferred", async function () {
              buyerId = 4n;
              await expect(
                bosonVoucher
                  .connect(buyer)
                  [selector](await buyer.getAddress(), await rando.getAddress(), tokenId, ...additionalArgs)
              )
                .to.emit(exchangeHandler, "VoucherTransferred")
                .withArgs(offerId, exchangeId, buyerId, await bosonVoucher.getAddress());
            });

            it("Transfer on behalf of should work normally", async function () {
              // Approve another address to transfer the voucher
              await bosonVoucher.connect(buyer).setApprovalForAll(await rando2.getAddress(), true);

              await expect(
                bosonVoucher
                  .connect(rando2)
                  [selector](await buyer.getAddress(), await rando.getAddress(), tokenId, ...additionalArgs)
              )
                .to.emit(bosonVoucher, "Transfer")
                .withArgs(await buyer.getAddress(), await rando.getAddress(), tokenId);
            });

            it("If seller is the true owner of voucher, transfer should work same as for others", async function () {
              buyerId = 5n;
              await bosonVoucher
                .connect(buyer)
                [selector](await buyer.getAddress(), await assistant.getAddress(), tokenId, ...additionalArgs);

              const tx = await bosonVoucher
                .connect(assistant)
                [selector](await assistant.getAddress(), await rando.getAddress(), tokenId, ...additionalArgs);

              await expect(tx)
                .to.emit(bosonVoucher, "Transfer")
                .withArgs(await assistant.getAddress(), await rando.getAddress(), tokenId);

              await expect(tx)
                .to.emit(exchangeHandler, "VoucherTransferred")
                .withArgs(offerId, exchangeId, buyerId, await bosonVoucher.getAddress());
            });

            context("💔 Revert Reasons", async function () {
              it("From does not own the voucher", async function () {
                await expect(
                  bosonVoucher
                    .connect(rando)
                    [selector](await assistant.getAddress(), await rando.getAddress(), tokenId, ...additionalArgs)
                ).to.be.revertedWith(RevertReasons.ERC721_CALLER_NOT_OWNER_OR_APPROVED);
              });
            });
          });

          context("Transfer of a preminted voucher when owner is assistant", async function () {
            let voucherRedeemableFrom, voucherValid, offerValid;

            beforeEach(async function () {
              exchangeId = offerId = "1";
              const amount = "5";

              buyerId = 3n;

              await offerHandler.connect(assistant).reserveRange(offerId, amount, await assistant.getAddress());

              // amount to premint
              await bosonVoucher.connect(assistant).preMint(offerId, amount);
              tokenId = deriveTokenId(offerId, exchangeId);

              voucherRedeemableFrom = offerDates.voucherRedeemableFrom;
              voucherValid = offerDurations.voucherValid;
              offerValid = offerDates.validUntil;
            });

            it("Should emit a Transfer event", async function () {
              await expect(
                bosonVoucher
                  .connect(assistant)
                  [selector](await assistant.getAddress(), await rando.getAddress(), tokenId, ...additionalArgs)
              )
                .to.emit(bosonVoucher, "Transfer")
                .withArgs(await assistant.getAddress(), await rando.getAddress(), tokenId);
            });

            it("Should update state", async function () {
              // Before transfer, seller should be the owner
              let tokenOwner = await bosonVoucher.ownerOf(tokenId);
              assert.equal(tokenOwner, await assistant.getAddress(), "Seller is not the owner");

              await bosonVoucher
                .connect(assistant)
                [selector](await assistant.getAddress(), await rando.getAddress(), tokenId, ...additionalArgs);

              // After transfer, rando should be the owner
              tokenOwner = await bosonVoucher.ownerOf(tokenId);
              assert.equal(tokenOwner, await rando.getAddress(), "Rando is not the owner");
            });

            it("Should call commitToPreMintedOffer", async function () {
              const tx = await bosonVoucher
                .connect(assistant)
                [selector](await assistant.getAddress(), await rando.getAddress(), tokenId, ...additionalArgs);

              // Get the block timestamp of the confirmed tx
              const blockNumber = tx.blockNumber;
              const block = await provider.getBlock(blockNumber);

              // Prepare exchange and voucher for validation
              const exchange = mockExchange({ id: exchangeId, offerId, buyerId, finalizedDate: "0" });
              const voucher = mockVoucher({ redeemedDate: "0" });

              // Update the committed date in the expected exchange struct with the block timestamp of the tx
              voucher.committedDate = block.timestamp;

              // Update the validUntilDate date in the expected exchange struct
              voucher.validUntilDate = calculateVoucherExpiry(block, voucherRedeemableFrom, voucherValid);

              // First transfer should call commitToPreMintedOffer
              await expect(tx)
                .to.emit(exchangeHandler, "BuyerCommitted")
                .withArgs(
                  offerId,
                  buyerId,
                  exchangeId,
                  exchange.toStruct(),
                  voucher.toStruct(),
                  await bosonVoucher.getAddress()
                );
            });

            it("Second transfer should behave as normal voucher transfer", async function () {
              // First transfer should call commitToPreMintedOffer, and not onVoucherTransferred
              let tx = await bosonVoucher
                .connect(assistant)
                [selector](await assistant.getAddress(), await rando.getAddress(), tokenId, ...additionalArgs);
              await expect(tx).to.emit(exchangeHandler, "BuyerCommitted");
              await expect(tx).to.not.emit(exchangeHandler, "VoucherTransferred");

              // Second transfer should call onVoucherTransferred, and not commitToPreMintedOffer
              tx = await bosonVoucher
                .connect(rando)
                [selector](await rando.getAddress(), await assistant.getAddress(), tokenId, ...additionalArgs);
              await expect(tx).to.emit(exchangeHandler, "VoucherTransferred");
              await expect(tx).to.not.emit(exchangeHandler, "BuyerCommitted");

              // Next transfer should call onVoucherTransferred, and not commitToPreMintedOffer, even if seller is the owner
              tx = await bosonVoucher
                .connect(assistant)
                [selector](await assistant.getAddress(), await rando.getAddress(), tokenId, ...additionalArgs);
              await expect(tx).to.emit(exchangeHandler, "VoucherTransferred");
              await expect(tx).to.not.emit(exchangeHandler, "BuyerCommitted");
            });

            it("Transfer on behalf of should work normally", async function () {
              // Approve another address to transfer the voucher
              await bosonVoucher.connect(assistant).setApprovalForAll(await rando2.getAddress(), true);

              await expect(
                bosonVoucher
                  .connect(rando2)
                  [selector](await assistant.getAddress(), await rando.getAddress(), tokenId, ...additionalArgs)
              )
                .to.emit(bosonVoucher, "Transfer")
                .withArgs(await assistant.getAddress(), await rando.getAddress(), tokenId);
            });

            context("💔 Revert Reasons", async function () {
              it("Cannot transfer preminted voucher twice", async function () {
                // Make first transfer
                await bosonVoucher
                  .connect(assistant)
                  [selector](await assistant.getAddress(), await buyer.getAddress(), tokenId, ...additionalArgs);

                // Second transfer should fail, since voucher has an owner
                await expect(
                  bosonVoucher
                    .connect(assistant)
                    [selector](await assistant.getAddress(), await rando.getAddress(), tokenId, ...additionalArgs)
                ).to.be.revertedWith(RevertReasons.ERC721_CALLER_NOT_OWNER_OR_APPROVED);
              });

              it("Transfer preminted voucher, which was committed and burned already", async function () {
                await bosonVoucher
                  .connect(assistant)
                  [selector](await assistant.getAddress(), await buyer.getAddress(), tokenId, ...additionalArgs);

                // Redeem voucher, effectively burning it
                await setNextBlockTimestamp(Number(voucherRedeemableFrom));
                await exchangeHandler.connect(buyer).redeemVoucher(exchangeId);

                // Transfer should fail, since voucher has been burned
                await expect(
                  bosonVoucher
                    .connect(assistant)
                    [selector](await assistant.getAddress(), await rando.getAddress(), tokenId, ...additionalArgs)
                ).to.be.revertedWith(RevertReasons.ERC721_INVALID_TOKEN_ID);
              });

              it("Transfer preminted voucher, which was not committed but burned already", async function () {
                // Void offer
                await offerHandler.connect(assistant).voidOffer(offerId);

                // Burn preminted vouchers
                await bosonVoucher.connect(assistant).burnPremintedVouchers(offerId, "1");

                // None of reserved but not preminted tokens should have an owner
                await expect(
                  bosonVoucher
                    .connect(assistant)
                    [selector](await assistant.getAddress(), await rando.getAddress(), tokenId, ...additionalArgs)
                ).to.be.revertedWith(RevertReasons.ERC721_INVALID_TOKEN_ID);
              });

              it("Transfer preminted voucher, where offer was voided", async function () {
                // Void offer
                await offerHandler.connect(assistant).voidOffer(offerId);

                // Transfer should fail, since protocol reverts
                await expect(
                  bosonVoucher
                    .connect(assistant)
                    [selector](await assistant.getAddress(), await rando.getAddress(), tokenId, ...additionalArgs)
                ).to.be.revertedWith(RevertReasons.OFFER_HAS_BEEN_VOIDED);
              });

              it("Transfer preminted voucher, where offer has expired", async function () {
                // Skip past offer expiry
                await setNextBlockTimestamp(Number(offerValid));

                // Transfer should fail, since protocol reverts
                await expect(
                  bosonVoucher
                    .connect(assistant)
                    [selector](await assistant.getAddress(), await rando.getAddress(), tokenId, ...additionalArgs)
                ).to.be.revertedWith(RevertReasons.OFFER_HAS_EXPIRED);
              });

              it("Transfer preminted voucher, but from is not the voucher owner", async function () {
                await bosonVoucher
                  .connect(assistant)
                  [selector](await assistant.getAddress(), await rando.getAddress(), tokenId, ...additionalArgs);

                // next token id. Make sure that assistant is the owner
                tokenId = tokenId + 1n;
                let tokenOwner = await bosonVoucher.ownerOf(tokenId.toString());
                assert.equal(tokenOwner, await assistant.getAddress(), "Seller is not the owner");

                // Following call should fail, since rando is not the owner of preminted voucher
                await expect(
                  bosonVoucher
                    .connect(rando)
                    [selector](await rando.getAddress(), await rando.getAddress(), tokenId, ...additionalArgs)
                ).to.be.revertedWith(RevertReasons.NO_SILENT_MINT_ALLOWED);
              });
            });
          });

          context("Transfer of a preminted voucher when owner is contract", async function () {
            beforeEach(async function () {
              exchangeId = offerId = "1";

              tokenId = deriveTokenId(offerId, exchangeId);
              const amount = "5";

              buyerId = 3n;

              await offerHandler.connect(assistant).reserveRange(offerId, amount, await bosonVoucher.getAddress());

              // amount to premint
              await bosonVoucher.connect(assistant).preMint(offerId, amount);
            });

            it("If voucher contract is the owner of voucher, transfer on behalf of should work normally", async function () {
              // Approve another address to transfer the voucher
              await bosonVoucher.connect(assistant).setApprovalForAllToContract(await rando2.getAddress(), true);

              const tx = await bosonVoucher
                .connect(rando2)
                [selector](await bosonVoucher.getAddress(), await rando.getAddress(), tokenId, ...additionalArgs);

              await expect(tx)
                .to.emit(bosonVoucher, "Transfer")
                .withArgs(await bosonVoucher.getAddress(), await rando.getAddress(), tokenId);
            });
          });
        });
      });
    });

    context("tokenURI", function () {
      let metadataUri, offerId;

      beforeEach(async function () {
        offerId = "1";
        metadataUri = offer.metadataUri;
      });

      it("should return the correct tokenURI", async function () {
        const buyerAddress = await buyer.getAddress();

        await exchangeHandler.connect(buyer).commitToOffer(buyerAddress, offerId, { value: offer.price });

        const tokenId = deriveTokenId(offerId, 1);
        const tokenURI = await bosonVoucher.tokenURI(tokenId);
        expect(tokenURI).eq(metadataUri);
      });

      context("pre-minted", async function () {
        let start, tokenId;
        beforeEach(async function () {
          // reserve a range
          start = "10";
          const length = "1";
          await bosonVoucher.connect(protocol).reserveRange(offerId, start, length, await assistant.getAddress());

          // premint
          await bosonVoucher.connect(assistant).preMint(offerId, 1);

          tokenId = deriveTokenId(offerId, start);
        });

        it("should return the correct tokenURI", async function () {
          const tokenURI = await bosonVoucher.tokenURI(tokenId);
          expect(tokenURI).eq(metadataUri);
        });

        it("should return correct tokenURI when token is preminted and transferred", async function () {
          await bosonVoucher
            .connect(assistant)
            .transferFrom(await assistant.getAddress(), await buyer.getAddress(), tokenId);

          const tokenURI = await bosonVoucher.tokenURI(tokenId);
          expect(tokenURI).eq(metadataUri);
        });
      });

      context("💔 Revert Reasons", async function () {
        it("should revert if tokenId does not exist", async function () {
          await expect(bosonVoucher.tokenURI(10)).to.be.revertedWith(RevertReasons.ERC721_INVALID_TOKEN_ID);
        });
      });
    });

    context("EIP2981 NFT Royalty fee", function () {
      let offerId;
      beforeEach(async function () {
        offerId = "1";
        exchangeId = "1";
        offerPrice = offer.price;

        await exchangeHandler.connect(buyer).commitToOffer(await buyer.getAddress(), offerId, { value: offer.price });
      });

      context("setRoyaltyPercentage()", function () {
        beforeEach(async function () {
          // give ownership to assistant
          await bosonVoucher.connect(protocol).transferOwnership(await assistant.getAddress());
        });

        it("should emit RoyaltyPercentageChanged event", async function () {
          royaltyPercentage = "0"; //0%
          await expect(bosonVoucher.connect(assistant).setRoyaltyPercentage(royaltyPercentage))
            .to.emit(bosonVoucher, "RoyaltyPercentageChanged")
            .withArgs(royaltyPercentage);
        });

        it("should set a royalty fee percentage", async function () {
          // First, set royalty fee as 0
          royaltyPercentage = "0"; //0%
          await bosonVoucher.connect(assistant).setRoyaltyPercentage(royaltyPercentage);

          let receiver, royaltyAmount;
          [receiver, royaltyAmount] = await bosonVoucher.connect(rando).royaltyInfo(exchangeId, offerPrice);

          // Expectations
          let expectedRecipient = seller.treasury;
          let expectedRoyaltyAmount = "0";

          assert.equal(receiver, expectedRecipient, "Recipient address is incorrect");
          assert.equal(royaltyAmount.toString(), expectedRoyaltyAmount, "Royalty amount is incorrect");

          // Now, set royalty fee as 10%
          royaltyPercentage = "1000"; //10%
          await bosonVoucher.connect(assistant).setRoyaltyPercentage(royaltyPercentage);

          [receiver, royaltyAmount] = await bosonVoucher.connect(rando).royaltyInfo(exchangeId, offerPrice);

          // Expectations
          expectedRecipient = seller.treasury;
          expectedRoyaltyAmount = applyPercentage(offerPrice, royaltyPercentage);

          assert.equal(receiver, expectedRecipient, "Recipient address is incorrect");
          assert.equal(royaltyAmount.toString(), expectedRoyaltyAmount, "Royalty amount is incorrect");
        });

        context("💔 Revert Reasons", async function () {
          it("should revert if caller is not the owner", async function () {
            // random caller
            await expect(bosonVoucher.connect(rando).setRoyaltyPercentage(royaltyPercentage)).to.be.revertedWith(
              RevertReasons.OWNABLE_NOT_OWNER
            );

            // protocol as the caller
            await expect(bosonVoucher.connect(protocol).setRoyaltyPercentage(royaltyPercentage)).to.be.revertedWith(
              RevertReasons.OWNABLE_NOT_OWNER
            );
          });

          it("should revert if royaltyPercentage is greater than max royalty percentage defined in the protocol", async function () {
            // Set royalty fee as 15% (protocol limit is 10%)
            royaltyPercentage = "1500"; //15%

            // royalty percentage too high, expectig revert
            await expect(bosonVoucher.connect(assistant).setRoyaltyPercentage(royaltyPercentage)).to.be.revertedWith(
              RevertReasons.ROYALTY_FEE_INVALID
            );
          });
        });
      });

      context("getRoyaltyPercentage()", function () {
        it("should return the royalty fee percentage", async function () {
          // give ownership to assistant
          await bosonVoucher.connect(protocol).transferOwnership(await assistant.getAddress());

          royaltyPercentage = "1000"; //10%
          await bosonVoucher.connect(assistant).setRoyaltyPercentage(royaltyPercentage);

          expect(await bosonVoucher.connect(rando).getRoyaltyPercentage()).to.equal(
            royaltyPercentage,
            "Invalid royalty percentage"
          );
        });
      });

      context("royaltyInfo()", function () {
        beforeEach(async function () {
          // give ownership to assistant
          await bosonVoucher.connect(protocol).transferOwnership(await assistant.getAddress());
        });

        it("should return a recipient and royalty fee", async function () {
          // First, set royalty fee as 0
          royaltyPercentage = "0"; //0%
          await bosonVoucher.connect(assistant).setRoyaltyPercentage(royaltyPercentage);

          let receiver, royaltyAmount;
          [receiver, royaltyAmount] = await bosonVoucher.connect(assistant).royaltyInfo(exchangeId, offerPrice);

          // Expectations
          let expectedRecipient = seller.treasury;
          let expectedRoyaltyAmount = "0";

          assert.equal(receiver, expectedRecipient, "Recipient address is incorrect");
          assert.equal(royaltyAmount.toString(), expectedRoyaltyAmount, "Royalty amount is incorrect");

          // Now, set royalty fee as 10%
          royaltyPercentage = "1000"; //10%
          await bosonVoucher.connect(assistant).setRoyaltyPercentage(royaltyPercentage);

          [receiver, royaltyAmount] = await bosonVoucher.connect(assistant).royaltyInfo(exchangeId, offerPrice);

          // Expectations
          expectedRecipient = seller.treasury;
          expectedRoyaltyAmount = applyPercentage(offerPrice, royaltyPercentage);

          assert.equal(receiver, expectedRecipient, "Recipient address is incorrect");
          assert.equal(royaltyAmount.toString(), expectedRoyaltyAmount, "Royalty amount is incorrect");

          // Any random address can check the royalty info
          // Now, set royalty fee as 8%
          royaltyPercentage = "800"; //8%
          await bosonVoucher.connect(assistant).setRoyaltyPercentage(royaltyPercentage);

          [receiver, royaltyAmount] = await bosonVoucher.connect(rando).royaltyInfo(exchangeId, offerPrice);

          // Expectations
          expectedRecipient = seller.treasury;
          expectedRoyaltyAmount = applyPercentage(offerPrice, royaltyPercentage);

          assert.equal(receiver, expectedRecipient, "Recipient address is incorrect");
          assert.equal(royaltyAmount.toString(), expectedRoyaltyAmount, "Royalty amount is incorrect");
        });

        it("if exchange doesn't exist it should return 0 values", async function () {
          // Set royalty fee as 10%
          royaltyPercentage = "1000"; //10%
          await bosonVoucher.connect(assistant).setRoyaltyPercentage(royaltyPercentage);

          // Set inexistent exchangeId
          exchangeId = "100000";
          const [receiver, royaltyAmount] = await bosonVoucher.connect(assistant).royaltyInfo(exchangeId, offerPrice);

          // Receiver and amount should be 0
          assert.equal(receiver, ZeroAddress, "Recipient address is incorrect");
          assert.equal(royaltyAmount, 0n, "Royalty amount is incorrect");
        });
      });

      context("💔 Revert Reasons", async function () {
        it("should revert during create seller if royaltyPercentage is greater than max royalty percentage defined in the protocol", async function () {
          // create invalid voucherInitValues
          royaltyPercentage = "2000"; // 20%
          voucherInitValues = new VoucherInitValues("ContractURI", royaltyPercentage);

          // create another seller
          seller = mockSeller(
            await rando.getAddress(),
            await rando.getAddress(),
            ZeroAddress,
            await rando.getAddress()
          );

          // royalty percentage too high, expectig revert
          await expect(
            accountHandler.connect(rando).createSeller(seller, emptyAuthToken, voucherInitValues)
          ).to.be.revertedWith(RevertReasons.ROYALTY_FEE_INVALID);
        });
      });
    });

    context("withdrawToProtocol", function () {
      let availableFundsAddresses;

      beforeEach(async function () {
        availableFundsAddresses = [ZeroAddress];
      });
      it("Can withdraw native token", async function () {
<<<<<<< HEAD
        const sellersFundsBefore = FundsList.fromStruct(await fundsHandler.getAllAvailableFunds(seller.id));
=======
        const sellersFundsBefore = FundsList.fromStruct(
          await fundsHandler.getAvailableFunds(seller.id, availableFundsAddresses)
        );
>>>>>>> 7cf35c4f

        const amount = parseUnits("1", "ether");
        await admin.sendTransaction({ to: await bosonVoucher.getAddress(), value: amount });

        await expect(() => bosonVoucher.connect(rando).withdrawToProtocol([ZeroAddress])).to.changeEtherBalances(
          [bosonVoucher, fundsHandler],
          [amount * -1n, amount]
        );

        const { availableAmount } = sellersFundsBefore.funds.find((fund) => fund.tokenAddress == ZeroAddress);

        // Seller's available balance should increase
        const expectedAvailableFunds = new FundsList([
          new Funds(ZeroAddress, "Native currency", (BigInt(availableAmount) + BigInt(amount)).toString()),
        ]);

<<<<<<< HEAD
        const sellerFundsAfter = FundsList.fromStruct(await fundsHandler.getAllAvailableFunds(seller.id));
=======
        const sellerFundsAfter = FundsList.fromStruct(
          await fundsHandler.getAvailableFunds(seller.id, availableFundsAddresses)
        );
>>>>>>> 7cf35c4f

        expect(sellerFundsAfter).to.eql(expectedAvailableFunds);
      });

      it("Can withdraw ERC20", async function () {
        const amount = parseUnits("1", "ether");
        await foreign20.connect(deployer).mint(await deployer.getAddress(), amount);

        await foreign20.connect(deployer).transfer(await bosonVoucher.getAddress(), amount);

        const foreign20Address = await foreign20.getAddress();
        await expect(() => bosonVoucher.connect(rando).withdrawToProtocol([foreign20Address])).to.changeTokenBalances(
          foreign20,
          [bosonVoucher, fundsHandler],
          [amount * -1n, amount]
        );

        // Seller's available balance should increase
        const expectedAvailableFunds = new Funds(await foreign20.getAddress(), "Foreign20", amount.toString());

        // first item is AddressZero
<<<<<<< HEAD
        const [, sellerFundsAfter] = FundsList.fromStruct(await fundsHandler.getAllAvailableFunds(seller.id)).funds;
=======
        availableFundsAddresses.push(await foreign20.getAddress());
        const [, sellerFundsAfter] = FundsList.fromStruct(
          await fundsHandler.getAvailableFunds(seller.id, availableFundsAddresses)
        ).funds;
>>>>>>> 7cf35c4f
        expect(sellerFundsAfter).to.eql(expectedAvailableFunds);
      });

      it("Should withdraw all tokens when list length > 1", async function () {
<<<<<<< HEAD
        const { funds: sellerFundsBefore } = FundsList.fromStruct(await fundsHandler.getAllAvailableFunds(seller.id));
=======
        availableFundsAddresses.push(await foreign20.getAddress());
        const { funds: sellerFundsBefore } = FundsList.fromStruct(
          await fundsHandler.getAvailableFunds(seller.id, availableFundsAddresses)
        );
>>>>>>> 7cf35c4f

        sellerFundsBefore[1] = new Funds(await foreign20.getAddress(), "Foreign20", "0");

        const amount = parseUnits("1", "ether");
        await admin.sendTransaction({ to: await bosonVoucher.getAddress(), value: amount });
        await foreign20.connect(deployer).mint(await deployer.getAddress(), amount);
        await foreign20.connect(deployer).transfer(await bosonVoucher.getAddress(), amount);

        const foreign20Address = await foreign20.getAddress();
        let tx;
        await expect(() => {
          tx = bosonVoucher.connect(rando).withdrawToProtocol([ZeroAddress, foreign20Address]);
          return tx;
        }).to.changeTokenBalances(foreign20, [bosonVoucher, fundsHandler], [amount * -1n, amount]);
        await expect(() => tx).to.changeEtherBalances([bosonVoucher, fundsHandler], [amount * -1n, amount]);

<<<<<<< HEAD
        const { funds: sellerFundsAfter } = FundsList.fromStruct(await fundsHandler.getAllAvailableFunds(seller.id));
=======
        const { funds: sellerFundsAfter } = FundsList.fromStruct(
          await fundsHandler.getAvailableFunds(seller.id, availableFundsAddresses)
        );
>>>>>>> 7cf35c4f

        expect(
          sellerFundsBefore.map((f) => {
            return { ...f, availableAmount: (BigInt(f.availableAmount) + amount).toString() };
          })
        ).to.eql(sellerFundsAfter);
      });
    });

    context("getSellerId()", function () {
      it("should return the seller id", async function () {
        await bosonVoucher.connect(protocol).transferOwnership(await assistant.getAddress());

        expect(await bosonVoucher.connect(rando).getSellerId()).to.equal(seller.id, "Invalid seller id returned");

        // Reset the accountId iterator
        accountId.next(true);
      });

      it("should return 0 if the seller doesn't exist", async function () {
        await bosonVoucher.connect(protocol).transferOwnership(await rando.getAddress());
        expect(await bosonVoucher.getSellerId()).to.equal(0, "Invalid seller id returned");
      });
    });
  });

  context("burnVoucher()", function () {
    it("should burn a voucher with success", async function () {
      const buyerStruct = mockBuyer(await buyer.getAddress()).toStruct();
      const buyerWallet = buyerStruct[1];

      await bosonVoucher.connect(protocol).issueVoucher(0, buyerWallet);

      const balanceBefore = await bosonVoucher.balanceOf(await buyer.getAddress());

      await bosonVoucher.connect(protocol).burnVoucher(0);

      const balanceAfter = await bosonVoucher.balanceOf(await buyer.getAddress());

      expect(balanceBefore - balanceAfter).eq(1);
    });

    it("should revert if caller does not have PROTOCOL role", async function () {
      // Expect revert if random user attempts to burn voucher
      await expect(bosonVoucher.connect(rando).burnVoucher(0)).to.be.revertedWith(RevertReasons.ACCESS_DENIED);

      // Grant PROTOCOL role to random user address
      await accessController.grantRole(Role.PROTOCOL, await rando.getAddress());

      // Prepare to burn voucher as a random user
      const buyerStruct = mockBuyer(await buyer.getAddress()).toStruct();
      const buyerWallet = buyerStruct[1];
      await bosonVoucher.connect(protocol).issueVoucher(0, buyerWallet);
      const balanceBefore = await bosonVoucher.balanceOf(await buyer.getAddress());

      //Attempt to burn voucher as a random user
      await bosonVoucher.connect(protocol).burnVoucher(0);
      const balanceAfter = await bosonVoucher.balanceOf(await buyer.getAddress());

      expect(balanceBefore - balanceAfter).eq(1);
    });
  });

  context("transferOwnership()", function () {
    it("should emit OwnershipTransferred", async function () {
      const ownable = await getContractAt("OwnableUpgradeable", await bosonVoucher.getAddress());
      await expect(bosonVoucher.connect(protocol).transferOwnership(await rando.getAddress()))
        .to.emit(ownable, "OwnershipTransferred")
        .withArgs(await assistant.getAddress(), await rando.getAddress());
    });

    it("should transfer ownership with success", async function () {
      await bosonVoucher.connect(protocol).transferOwnership(await assistant.getAddress());

      const ownable = await getContractAt("OwnableUpgradeable", await bosonVoucher.getAddress());
      const owner = await ownable.owner();

      expect(owner).eq(await assistant.getAddress(), "Wrong owner");
    });

    context("💔 Revert Reasons", async function () {
      it("should revert if caller does not have PROTOCOL role", async function () {
        await expect(bosonVoucher.connect(rando).transferOwnership(await assistant.getAddress())).to.be.revertedWith(
          RevertReasons.ACCESS_DENIED
        );
      });

      it("Even the current owner cannot transfer the ownership", async function () {
        // successfully transfer to assistant
        await bosonVoucher.connect(protocol).transferOwnership(await assistant.getAddress());

        // owner tries to transfer, it should fail
        await expect(bosonVoucher.connect(assistant).transferOwnership(await rando.getAddress())).to.be.revertedWith(
          RevertReasons.ACCESS_DENIED
        );
      });

      it("Current owner cannot renounce the ownership", async function () {
        // successfully transfer to assistant
        await bosonVoucher.connect(protocol).transferOwnership(await assistant.getAddress());

        const ownable = await getContractAt("OwnableUpgradeable", await bosonVoucher.getAddress());

        // owner tries to renounce ownership, it should fail
        await expect(ownable.connect(assistant).renounceOwnership()).to.be.revertedWith(RevertReasons.ACCESS_DENIED);
      });

      it("Transferring ownership to 0 is not allowed", async function () {
        // try to transfer ownership to address 0, should fail
        await expect(bosonVoucher.connect(protocol).transferOwnership(ZeroAddress)).to.be.revertedWith(
          RevertReasons.OWNABLE_ZERO_ADDRESS
        );
      });
    });
  });

  context("setContractURI()", function () {
    beforeEach(async function () {
      // give ownership to assistant
      await bosonVoucher.connect(protocol).transferOwnership(await assistant.getAddress());

      contractURI = "newContractURI";
    });

    it("should emit ContractURIChanged event", async function () {
      await expect(bosonVoucher.connect(assistant).setContractURI(contractURI))
        .to.emit(bosonVoucher, "ContractURIChanged")
        .withArgs(contractURI);
    });

    it("should set new contract with success", async function () {
      await bosonVoucher.connect(assistant).setContractURI(contractURI);

      const returnedContractURI = await bosonVoucher.contractURI();

      expect(returnedContractURI).eq(contractURI, "Wrong contractURI");
    });

    it("should revert if caller is not the owner", async function () {
      // random caller
      await expect(bosonVoucher.connect(rando).setContractURI(contractURI)).to.be.revertedWith(
        RevertReasons.OWNABLE_NOT_OWNER
      );

      // protocol as the caller
      await expect(bosonVoucher.connect(protocol).setContractURI(contractURI)).to.be.revertedWith(
        RevertReasons.OWNABLE_NOT_OWNER
      );
    });
  });

  context("callExternalContract()", function () {
    let mockSimpleContract, calldata;

    beforeEach(async function () {
      // Deploy a random contract
      const MockSimpleContract = await getContractFactory("MockSimpleContract");
      mockSimpleContract = await MockSimpleContract.deploy();
      await mockSimpleContract.waitForDeployment();

      // Generate calldata
      calldata = mockSimpleContract.interface.encodeFunctionData("testEvent");
    });

    it("Should call external contract and emit its events", async function () {
      const tx = await bosonVoucher
        .connect(assistant)
        .callExternalContract(await mockSimpleContract.getAddress(), calldata);

      const receipt = await tx.wait();
      const event = getEvent(receipt, mockSimpleContract, "TestEvent");

      assert.equal(event._value.toString(), "1");
    });

    it("Should return the external contract return value", async function () {
      const calldata = mockSimpleContract.interface.encodeFunctionData("testReturn");
      const returnedValueRaw = await bosonVoucher
        .connect(assistant)
        .callExternalContract.staticCall(await mockSimpleContract.getAddress(), calldata);
      const abiCoder = new ethers.AbiCoder();
      const [returnedValue] = abiCoder.decode(["string"], returnedValueRaw);
      expect(returnedValue).to.equal("TestValue");
    });

    context("💔 Revert Reasons", async function () {
      it("_to is the zero address", async function () {
        await expect(bosonVoucher.connect(assistant).callExternalContract(ZeroAddress, calldata)).to.be.revertedWith(
          RevertReasons.INVALID_ADDRESS
        );
      });

      it("Caller is not the contract owner", async function () {
        await expect(
          bosonVoucher.connect(rando).callExternalContract(await mockSimpleContract.getAddress(), calldata)
        ).to.be.revertedWith(RevertReasons.OWNABLE_NOT_OWNER);
      });

      it("External call reverts", async function () {
        calldata = mockSimpleContract.interface.encodeFunctionData("testRevert");

        await expect(
          bosonVoucher.connect(assistant).callExternalContract(await mockSimpleContract.getAddress(), calldata)
        ).to.be.revertedWith("Reverted");
      });

      it("To address is not a contract", async function () {
        await expect(
          bosonVoucher.connect(assistant).callExternalContract(await rando.getAddress(), calldata)
        ).to.be.reverted;
      });

      it("Owner tries to invoke method to transfer funds", async function () {
        const erc20 = await getContractFactory("Foreign20");

        // transfer
        calldata = erc20.interface.encodeFunctionData("transfer", [await assistant.getAddress(), 20]);
        await expect(
          bosonVoucher.connect(assistant).callExternalContract(await rando.getAddress(), calldata)
        ).to.be.revertedWith(RevertReasons.FUNCTION_NOT_ALLOWLISTED);

        // transferFrom
        calldata = erc20.interface.encodeFunctionData("transferFrom", [
          await bosonVoucher.getAddress(),
          await assistant.getAddress(),
          20,
        ]);
        await expect(
          bosonVoucher.connect(assistant).callExternalContract(await rando.getAddress(), calldata)
        ).to.be.revertedWith(RevertReasons.FUNCTION_NOT_ALLOWLISTED);

        // approve
        calldata = erc20.interface.encodeFunctionData("approve", [await assistant.getAddress(), 20]);
        await expect(
          bosonVoucher.connect(assistant).callExternalContract(await rando.getAddress(), calldata)
        ).to.be.revertedWith(RevertReasons.FUNCTION_NOT_ALLOWLISTED);

        // DAI
        const dai = await getContractAt("DAIAliases", ZeroAddress);

        // push
        calldata = dai.interface.encodeFunctionData("push", [await assistant.getAddress(), 20]);
        await expect(
          bosonVoucher.connect(assistant).callExternalContract(await rando.getAddress(), calldata)
        ).to.be.revertedWith(RevertReasons.FUNCTION_NOT_ALLOWLISTED);

        // move
        calldata = dai.interface.encodeFunctionData("move", [
          await bosonVoucher.getAddress(),
          await assistant.getAddress(),
          20,
        ]);
        await expect(
          bosonVoucher.connect(assistant).callExternalContract(await rando.getAddress(), calldata)
        ).to.be.revertedWith(RevertReasons.FUNCTION_NOT_ALLOWLISTED);
      });
    });
  });

  context("setApprovalForAllToContract", function () {
    it("Should emit ApprovalForAll event", async function () {
      await expect(bosonVoucher.connect(assistant).setApprovalForAllToContract(await rando.getAddress(), true))
        .to.emit(bosonVoucher, "ApprovalForAll")
        .withArgs(await bosonVoucher.getAddress(), await rando.getAddress(), true);
    });

    context("💔 Revert Reasons", async function () {
      it("should revert if caller is not the owner", async function () {
        // Expect revert if random user attempts to set approval
        await expect(
          bosonVoucher.connect(rando).setApprovalForAllToContract(await rando.getAddress(), true)
        ).to.revertedWith(RevertReasons.OWNABLE_NOT_OWNER);
      });

      it("should revert if operator is zero address", async function () {
        // Expect revert if random user attempts to set approval
        await expect(bosonVoucher.connect(assistant).setApprovalForAllToContract(ZeroAddress, true)).to.revertedWith(
          RevertReasons.INVALID_ADDRESS
        );
      });
    });
  });

  context("onERC721Received", function () {
    it("Should return correct selector value", async function () {
      const expectedSelector = bosonVoucher.interface.fragments.find((f) => f.name == "onERC721Received").selector;
      const returnedSelector = await bosonVoucher.onERC721Received.staticCall(
        await assistant.getAddress(),
        await rando.getAddress(),
        "1",
        "0x"
      );
      expect(returnedSelector).to.equal(expectedSelector);
    });
  });
});<|MERGE_RESOLUTION|>--- conflicted
+++ resolved
@@ -1847,14 +1847,11 @@
       beforeEach(async function () {
         availableFundsAddresses = [ZeroAddress];
       });
+
       it("Can withdraw native token", async function () {
-<<<<<<< HEAD
-        const sellersFundsBefore = FundsList.fromStruct(await fundsHandler.getAllAvailableFunds(seller.id));
-=======
         const sellersFundsBefore = FundsList.fromStruct(
           await fundsHandler.getAvailableFunds(seller.id, availableFundsAddresses)
         );
->>>>>>> 7cf35c4f
 
         const amount = parseUnits("1", "ether");
         await admin.sendTransaction({ to: await bosonVoucher.getAddress(), value: amount });
@@ -1871,13 +1868,9 @@
           new Funds(ZeroAddress, "Native currency", (BigInt(availableAmount) + BigInt(amount)).toString()),
         ]);
 
-<<<<<<< HEAD
-        const sellerFundsAfter = FundsList.fromStruct(await fundsHandler.getAllAvailableFunds(seller.id));
-=======
         const sellerFundsAfter = FundsList.fromStruct(
           await fundsHandler.getAvailableFunds(seller.id, availableFundsAddresses)
         );
->>>>>>> 7cf35c4f
 
         expect(sellerFundsAfter).to.eql(expectedAvailableFunds);
       });
@@ -1899,26 +1892,18 @@
         const expectedAvailableFunds = new Funds(await foreign20.getAddress(), "Foreign20", amount.toString());
 
         // first item is AddressZero
-<<<<<<< HEAD
-        const [, sellerFundsAfter] = FundsList.fromStruct(await fundsHandler.getAllAvailableFunds(seller.id)).funds;
-=======
         availableFundsAddresses.push(await foreign20.getAddress());
         const [, sellerFundsAfter] = FundsList.fromStruct(
           await fundsHandler.getAvailableFunds(seller.id, availableFundsAddresses)
         ).funds;
->>>>>>> 7cf35c4f
         expect(sellerFundsAfter).to.eql(expectedAvailableFunds);
       });
 
       it("Should withdraw all tokens when list length > 1", async function () {
-<<<<<<< HEAD
-        const { funds: sellerFundsBefore } = FundsList.fromStruct(await fundsHandler.getAllAvailableFunds(seller.id));
-=======
         availableFundsAddresses.push(await foreign20.getAddress());
         const { funds: sellerFundsBefore } = FundsList.fromStruct(
           await fundsHandler.getAvailableFunds(seller.id, availableFundsAddresses)
         );
->>>>>>> 7cf35c4f
 
         sellerFundsBefore[1] = new Funds(await foreign20.getAddress(), "Foreign20", "0");
 
@@ -1935,13 +1920,9 @@
         }).to.changeTokenBalances(foreign20, [bosonVoucher, fundsHandler], [amount * -1n, amount]);
         await expect(() => tx).to.changeEtherBalances([bosonVoucher, fundsHandler], [amount * -1n, amount]);
 
-<<<<<<< HEAD
-        const { funds: sellerFundsAfter } = FundsList.fromStruct(await fundsHandler.getAllAvailableFunds(seller.id));
-=======
         const { funds: sellerFundsAfter } = FundsList.fromStruct(
           await fundsHandler.getAvailableFunds(seller.id, availableFundsAddresses)
         );
->>>>>>> 7cf35c4f
 
         expect(
           sellerFundsBefore.map((f) => {
