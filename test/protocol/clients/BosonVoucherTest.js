--- conflicted
+++ resolved
@@ -1773,227 +1773,6 @@
 
             await expect(tx).to.emit(bosonVoucher, "Transfer").withArgs(bosonVoucher.address, rando.address, tokenId);
           });
-<<<<<<< HEAD
-
-          it("If voucher contract is the owner of voucher, transferPremintedFrom should work normally", async function () {
-            // Approve another address to transfer the voucher
-            await bosonVoucher.connect(assistant).setApprovalForAllToContract(rando2.address, true);
-
-            await expect(
-              bosonVoucher
-                .connect(rando2)
-                .transferPremintedFrom(bosonVoucher.address, rando.address, offerId, tokenId, "0x")
-            )
-              .to.emit(bosonVoucher, "Transfer")
-              .withArgs(bosonVoucher.address, rando.address, tokenId);
-          });
-        });
-      });
-    });
-
-    context("transferPremintedFrom()", async function () {
-      let voucherRedeemableFrom, voucherValid, offerValid;
-      let tokenId, offerId;
-      beforeEach(async function () {
-        // Create preminted offer
-        const { offer, offerDates, offerDurations, disputeResolverId } = await mockOffer();
-        offer.quantityAvailable = "2";
-
-        await offerHandler
-          .connect(assistant)
-          .createOffer(offer.toStruct(), offerDates.toStruct(), offerDurations.toStruct(), disputeResolverId, agentId);
-
-        // Reserve range to assistant
-        await offerHandler.connect(assistant).reserveRange(offer.id, offer.quantityAvailable, assistant.address);
-
-        // Pool needs to cover both seller deposit and price
-        const pool = ethers.BigNumber.from(offer.sellerDeposit).add(offer.price);
-        await fundsHandler.connect(admin).depositFunds(seller.id, ethers.constants.AddressZero, pool, {
-          value: pool,
-        });
-
-        // Store correct values
-        voucherRedeemableFrom = offerDates.voucherRedeemableFrom;
-        voucherValid = offerDurations.voucherValid;
-        offerValid = offerDates.validUntil;
-        exchangeId = offerId = "1";
-        tokenId = deriveTokenId(offerId, exchangeId);
-
-        // Update boson voucher address to actual seller's voucher
-        const voucherAddress = calculateContractAddress(accountHandler.address, "1");
-        bosonVoucher = await ethers.getContractAt("BosonVoucher", voucherAddress);
-
-        // amount to premint
-        await bosonVoucher.connect(assistant).preMint(offerId, offer.quantityAvailable);
-      });
-
-      it("Should emit a Transfer event", async function () {
-        await expect(
-          bosonVoucher
-            .connect(assistant)
-            .transferPremintedFrom(assistant.address, rando.address, offerId, tokenId, "0x")
-        )
-          .to.emit(bosonVoucher, "Transfer")
-          .withArgs(assistant.address, rando.address, tokenId);
-      });
-
-      it("Should update state", async function () {
-        // Before transfer, seller should be the owner
-        let tokenOwner = await bosonVoucher.ownerOf(tokenId);
-        assert.equal(tokenOwner, assistant.address, "Seller is not the owner");
-
-        await bosonVoucher
-          .connect(assistant)
-          .transferPremintedFrom(assistant.address, rando.address, offerId, tokenId, "0x");
-
-        // After transfer, rando should be the owner
-        tokenOwner = await bosonVoucher.ownerOf(tokenId);
-        assert.equal(tokenOwner, rando.address, "Rando is not the owner");
-      });
-
-      it("Should call commitToPreMintedOffer", async function () {
-        const randoBuyer = mockBuyer();
-        const tx = await bosonVoucher
-          .connect(assistant)
-          .transferPremintedFrom(assistant.address, rando.address, offerId, tokenId, "0x");
-
-        // Get the block timestamp of the confirmed tx
-        const blockNumber = tx.blockNumber;
-        const block = await ethers.provider.getBlock(blockNumber);
-
-        // Prepare exchange and voucher for validation
-        const exchange = mockExchange({ id: exchangeId, offerId, buyerId: randoBuyer.id, finalizedDate: "0" });
-        const voucher = mockVoucher({ redeemedDate: "0" });
-
-        // Update the committed date in the expected exchange struct with the block timestamp of the tx
-        voucher.committedDate = block.timestamp.toString();
-        // Update the validUntilDate date in the expected exchange struct
-        voucher.validUntilDate = calculateVoucherExpiry(block, voucherRedeemableFrom, voucherValid);
-        // First transfer should call commitToPreMintedOffer
-        await expect(tx)
-          .to.emit(exchangeHandler, "BuyerCommitted")
-          .withArgs(offerId, randoBuyer.id, exchangeId, exchange.toStruct(), voucher.toStruct(), bosonVoucher.address);
-      });
-
-      it("Second transfer should behave as normal voucher transfer", async function () {
-        // First transfer should call commitToPreMintedOffer, and not onVoucherTransferred
-        let tx = await bosonVoucher
-          .connect(assistant)
-          .transferPremintedFrom(assistant.address, rando.address, offerId, tokenId, "0x");
-        await expect(tx).to.emit(exchangeHandler, "BuyerCommitted");
-        await expect(tx).to.not.emit(exchangeHandler, "VoucherTransferred");
-
-        // Second transfer should call onVoucherTransferred, and not commitToPreMintedOffer
-        tx = await bosonVoucher
-          .connect(rando)
-          ["safeTransferFrom(address,address,uint256,bytes)"](rando.address, assistant.address, tokenId, "0x");
-        await expect(tx).to.emit(exchangeHandler, "VoucherTransferred");
-        await expect(tx).to.not.emit(exchangeHandler, "BuyerCommitted");
-      });
-
-      it("Transfer on behalf of should work normally", async function () {
-        // Approve another address to transfer the voucher
-        await bosonVoucher.connect(assistant).setApprovalForAll(rando2.address, true);
-
-        await expect(
-          bosonVoucher.connect(rando2).transferPremintedFrom(assistant.address, rando.address, offerId, tokenId, "0x")
-        )
-          .to.emit(bosonVoucher, "Transfer")
-          .withArgs(assistant.address, rando.address, tokenId);
-      });
-
-      context("💔 Revert Reasons", async function () {
-        it("Cannot transfer preminted voucher twice", async function () {
-          // Make first transfer
-          await bosonVoucher
-            .connect(assistant)
-            .transferPremintedFrom(assistant.address, buyer.address, offerId, tokenId, "0x");
-
-          // Second transfer should fail, since voucher has an owner
-          await expect(
-            bosonVoucher
-              .connect(assistant)
-              .transferPremintedFrom(assistant.address, rando.address, offerId, tokenId, "0x")
-          ).to.be.revertedWith(RevertReasons.NOT_COMMITTABLE);
-
-          // It should also fail if transfer done with standard safeTransferFrom
-          await expect(
-            bosonVoucher
-              .connect(assistant)
-              ["safeTransferFrom(address,address,uint256,bytes)"](assistant.address, rando.address, tokenId, "0x")
-          ).to.be.revertedWith(RevertReasons.ERC721_CALLER_NOT_OWNER_OR_APPROVED);
-        });
-
-        it("Transfer preminted voucher, which was committed and burned already", async function () {
-          await bosonVoucher
-            .connect(assistant)
-            .transferPremintedFrom(assistant.address, buyer.address, offerId, tokenId, "0x");
-
-          // Redeem voucher, effectively burning it
-          await setNextBlockTimestamp(ethers.BigNumber.from(voucherRedeemableFrom).toHexString());
-          await exchangeHandler.connect(buyer).redeemVoucher(tokenId);
-
-          // Transfer should fail, since voucher has been burned
-          await expect(
-            bosonVoucher
-              .connect(assistant)
-              .transferPremintedFrom(assistant.address, rando.address, offerId, tokenId, "0x")
-          ).to.be.revertedWith(RevertReasons.NOT_COMMITTABLE);
-        });
-
-        it("Transfer preminted voucher, which was not committed but burned already", async function () {
-          // Void offer
-          await offerHandler.connect(assistant).voidOffer(offerId);
-
-          // Burn preminted vouchers
-          await bosonVoucher.connect(assistant).burnPremintedVouchers(offerId);
-
-          // None of reserved but not preminted tokens should have an owner
-          await expect(
-            bosonVoucher
-              .connect(assistant)
-              .transferPremintedFrom(assistant.address, rando.address, offerId, tokenId, "0x")
-          ).to.be.revertedWith(RevertReasons.NOT_COMMITTABLE);
-        });
-
-        it("Transfer preminted voucher, where offer was voided", async function () {
-          // Void offer
-          await offerHandler.connect(assistant).voidOffer(offerId);
-
-          // Transfer should fail, since protocol reverts
-          await expect(
-            bosonVoucher
-              .connect(assistant)
-              .transferPremintedFrom(assistant.address, rando.address, offerId, tokenId, "0x")
-          ).to.be.revertedWith(RevertReasons.OFFER_HAS_BEEN_VOIDED);
-        });
-
-        it("Transfer preminted voucher, where offer has expired", async function () {
-          // Skip past offer expiry
-          await setNextBlockTimestamp(ethers.BigNumber.from(offerValid).toHexString());
-
-          // Transfer should fail, since protocol reverts
-          await expect(
-            bosonVoucher
-              .connect(assistant)
-              .transferPremintedFrom(assistant.address, rando.address, offerId, tokenId, "0x")
-          ).to.be.revertedWith(RevertReasons.OFFER_HAS_EXPIRED);
-        });
-
-        it("Transfer preminted voucher, but from is not the voucher owner", async function () {
-          await bosonVoucher.connect(assistant).transferFrom(assistant.address, rando.address, tokenId);
-
-          // next token id. Make sure that assistant is the owner
-          tokenId = tokenId.add(1);
-          let tokenOwner = await bosonVoucher.ownerOf(tokenId.toString());
-          assert.equal(tokenOwner, assistant.address, "Seller is not the owner");
-
-          // Following call should fail, since rando is not the owner of preminted voucher
-          await expect(
-            bosonVoucher.connect(rando).transferPremintedFrom(rando.address, rando.address, offerId, tokenId, "0x")
-          ).to.be.revertedWith(RevertReasons.NO_SILENT_MINT_ALLOWED);
-=======
->>>>>>> 7b4f38c8
         });
       });
     });
