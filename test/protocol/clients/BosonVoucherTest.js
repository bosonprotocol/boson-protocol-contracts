const { ethers } = require("hardhat");
const { assert, expect } = require("chai");
const { ZeroAddress, getSigners, getContractAt, getContractFactory, provider, parseUnits, MaxUint256 } = ethers;

const { getInterfaceIds } = require("../../../scripts/config/supported-interfaces.js");
const Role = require("../../../scripts/domain/Role");
const { DisputeResolverFee } = require("../../../scripts/domain/DisputeResolverFee");
const Range = require("../../../scripts/domain/Range");
const VoucherInitValues = require("../../../scripts/domain/VoucherInitValues");
const { Funds, FundsList } = require("../../../scripts/domain/Funds");
const { RevertReasons } = require("../../../scripts/config/revert-reasons");
const {
  mockDisputeResolver,
  mockSeller,
  mockVoucherInitValues,
  mockAuthToken,
  mockBuyer,
  accountId,
  mockVoucher,
  mockExchange,
  mockOffer,
} = require("../../util/mock");
const {
  applyPercentage,
  calculateContractAddress,
  calculateVoucherExpiry,
  setNextBlockTimestamp,
  setupTestEnvironment,
  getSnapshot,
  revertToSnapshot,
  prepareDataSignatureParameters,
  getEvent,
  deriveTokenId,
} = require("../../util/utils.js");
const { deployMockTokens } = require("../../../scripts/util/deploy-mock-tokens");

describe("IBosonVoucher", function () {
  let interfaceIds;
  let accessController;
  let bosonVoucher, offerHandler, accountHandler, exchangeHandler, fundsHandler;
  let deployer,
    protocol,
    buyer,
    rando,
    rando2,
    assistant,
    admin,
    clerk,
    treasury,
    assistantDR,
    adminDR,
    clerkDR,
    treasuryDR,
    seller,
    foreign20;
  let disputeResolver, disputeResolverFees;
  let emptyAuthToken;
  let voucherInitValues, contractURI, royaltyPercentage, exchangeId, offerPrice;
  let forwarder;
  let snapshotId;

  before(async function () {
    accountId.next(true);

    // Get interface id
    const { IBosonVoucher, IERC721, IERC2981 } = await getInterfaceIds();
    interfaceIds = { IBosonVoucher, IERC721, IERC2981 };

    // Mock forwarder to test metatx
    const MockForwarder = await getContractFactory("MockForwarder");

    forwarder = await MockForwarder.deploy();

    // Specify contracts needed for this test
    const contracts = {
      accountHandler: "IBosonAccountHandler",
      offerHandler: "IBosonOfferHandler",
      exchangeHandler: "IBosonExchangeHandler",
      fundsHandler: "IBosonFundsHandler",
    };

    ({
      signers: [protocol, buyer, rando, rando2, admin, treasury, adminDR, treasuryDR],
      contractInstances: { accountHandler, offerHandler, exchangeHandler, fundsHandler },
      extraReturnValues: { bosonVoucher, accessController },
    } = await setupTestEnvironment(contracts, {
      forwarderAddress: [await forwarder.getAddress()],
    }));

    // make all account the same
    assistant = admin;
    assistantDR = adminDR;
    clerk = clerkDR = { address: ZeroAddress };
    [deployer] = await getSigners();

    // Grant protocol role to eoa so it's easier to test
    await accessController.grantRole(Role.PROTOCOL, await protocol.getAddress());

    // Initialize voucher contract
    const sellerId = 1;

    // prepare the VoucherInitValues
    voucherInitValues = mockVoucherInitValues();
    const bosonVoucherInit = await getContractAt("BosonVoucher", await bosonVoucher.getAddress());

    await bosonVoucherInit.initializeVoucher(sellerId, "1", await assistant.getAddress(), voucherInitValues);

    [foreign20] = await deployMockTokens(["Foreign20", "BosonToken"]);

    // Get snapshot id
    snapshotId = await getSnapshot();
  });

  afterEach(async function () {
    await revertToSnapshot(snapshotId);
    snapshotId = await getSnapshot();

    // Reset
    accountId.next(true);
  });

  // Interface support
  context("📋 Interfaces", async function () {
    context("👉 supportsInterface()", async function () {
      it("should indicate support for IBosonVoucher, IERC721 and IERC2981 interface", async function () {
        // IBosonVoucher interface
        let support = await bosonVoucher.supportsInterface(interfaceIds["IBosonVoucher"]);
        expect(support, "IBosonVoucher interface not supported").is.true;

        // IERC721 interface
        support = await bosonVoucher.supportsInterface(interfaceIds["IERC721"]);
        expect(support, "IERC721 interface not supported").is.true;

        // IERC2981 interface
        support = await bosonVoucher.supportsInterface(interfaceIds["IERC2981"]);
        expect(support, "IERC2981 interface not supported").is.true;
      });
    });
  });

  context("General", async function () {
    it("Contract can receive native token", async function () {
      const balanceBefore = await provider.getBalance(await bosonVoucher.getAddress());

      const amount = parseUnits("1", "ether");

      await admin.sendTransaction({ to: await bosonVoucher.getAddress(), value: amount });

      const balanceAfter = await provider.getBalance(await bosonVoucher.getAddress());
      expect(balanceAfter - balanceBefore).to.eq(amount);
    });

    it("Cannot initialize voucher twice", async function () {
      const initalizableClone = await ethers.getContractAt(
        "IInitializableVoucherClone",
        await bosonVoucher.getAddress()
      );
      await expect(
        initalizableClone.initializeVoucher(2, "1", await assistant.getAddress(), voucherInitValues)
      ).to.be.revertedWith(RevertReasons.INITIALIZABLE_ALREADY_INITIALIZED);
    });
  });

  context("Offer must exist", async function () {
    let offer, offerDates, offerDurations, disputeResolverId;

    before(async function () {
      const bosonVoucherCloneAddress = calculateContractAddress(await exchangeHandler.getAddress(), "1");
      bosonVoucher = await getContractAt("IBosonVoucher", bosonVoucherCloneAddress);

      seller = mockSeller(
        await assistant.getAddress(),
        await admin.getAddress(),
        clerk.address,
        await treasury.getAddress()
      );

      // Prepare the AuthToken and VoucherInitValues
      emptyAuthToken = mockAuthToken();
      voucherInitValues = mockVoucherInitValues();
      await accountHandler.connect(admin).createSeller(seller, emptyAuthToken, voucherInitValues);

      // Create a valid dispute resolver
      disputeResolver = mockDisputeResolver(
        await assistantDR.getAddress(),
        await adminDR.getAddress(),
        clerkDR.address,
        await treasuryDR.getAddress(),
        true
      );

      // Create DisputeResolverFee array so offer creation will succeed
      disputeResolverFees = [new DisputeResolverFee(ZeroAddress, "Native", "0")];
      const sellerAllowList = [];

      // Register the dispute resolver
      await accountHandler
        .connect(adminDR)
        .createDisputeResolver(disputeResolver, disputeResolverFees, sellerAllowList);

      ({ offer, offerDates, offerDurations, disputeResolverId } = await mockOffer());
      offer.quantityAvailable = "1000";

      await offerHandler.connect(assistant).createOffer(offer, offerDates, offerDurations, disputeResolverId, "0");

      const amount = BigInt(offer.sellerDeposit) * BigInt(offer.quantityAvailable);

      await fundsHandler.connect(admin).depositFunds(seller.id, ZeroAddress, amount, {
        value: amount,
      });

      // Get snapshot id
      snapshotId = await getSnapshot();
    });

    context("issueVoucher()", function () {
      let buyerStruct;
      let buyerWallet;

      before(async function () {
        buyerStruct = mockBuyer(await buyer.getAddress()).toStruct();
        buyerWallet = buyerStruct[1];
      });

      it("should issue a voucher with success", async function () {
        const balanceBefore = await bosonVoucher.balanceOf(await buyer.getAddress());
        await bosonVoucher.connect(protocol).issueVoucher(0, buyerWallet);

        const balanceAfter = await bosonVoucher.balanceOf(await buyer.getAddress());

        expect(balanceAfter - balanceBefore).eq(1);
      });

      it("should issue a voucher if it does not overlap with range", async function () {
        const offerId = "1";
        const start = "10";
        const length = "123";
        const tokenId = deriveTokenId(offerId, start); // token within reserved range

        // Reserve a range
        await bosonVoucher.connect(protocol).reserveRange(offerId, start, length, await assistant.getAddress());

        // Token id just below the range
        await expect(() =>
          bosonVoucher.connect(protocol).issueVoucher(tokenId - 1n, buyerWallet)
        ).to.changeTokenBalance(bosonVoucher, buyer, 1);

        // Token id just above the range
        await expect(() =>
          bosonVoucher.connect(protocol).issueVoucher(tokenId + BigInt(length), buyerWallet)
        ).to.changeTokenBalance(bosonVoucher, buyer, 1);
      });

      context("💔 Revert Reasons", async function () {
        it("should revert if caller does not have PROTOCOL role", async function () {
          // Expect revert if random user attempts to issue voucher
          await expect(bosonVoucher.connect(rando).issueVoucher(0, buyerWallet)).to.be.revertedWith(
            RevertReasons.ACCESS_DENIED
          );

          // Grant PROTOCOL role to random user address
          await accessController.grantRole(Role.PROTOCOL, await rando.getAddress());

          // Attempt to issue voucher again as a random user
          const balanceBefore = await bosonVoucher.balanceOf(await buyer.getAddress());
          await bosonVoucher.connect(rando).issueVoucher(0, buyerWallet);
          const balanceAfter = await bosonVoucher.balanceOf(await buyer.getAddress());

          expect(balanceAfter - balanceBefore).eq(1);
        });

        it("issueVoucher should revert if exchange id falls within a pre-minted offer's range", async function () {
          const offerId = "1";
          const start = "10";
          const length = "123";
          const tokenId = deriveTokenId(offerId, "15"); // token within reserved range

          // Reserve a range
          await bosonVoucher.connect(protocol).reserveRange(offerId, start, length, await assistant.getAddress());

          // Expect revert if random user attempts to issue voucher
          await expect(bosonVoucher.connect(protocol).issueVoucher(tokenId, buyerWallet)).to.be.revertedWith(
            RevertReasons.EXCHANGE_ID_IN_RESERVED_RANGE
          );
        });
      });
    });

    context("reserveRange()", function () {
      let offerId, start, length;
      let range;

      beforeEach(async function () {
        offerId = "1";
        start = "10";
        length = "123";

        const tokenStartId = deriveTokenId(offerId, start);
        range = new Range(tokenStartId.toString(), length, "0", "0", await assistant.getAddress());
      });

      it("Should emit event RangeReserved", async function () {
        // Reserve range, test for event
        await expect(bosonVoucher.connect(protocol).reserveRange(offerId, start, length, await assistant.getAddress()))
          .to.emit(bosonVoucher, "RangeReserved")
          .withArgs(offerId, range.toStruct());
      });

      it("Should update state", async function () {
        // Reserve range
        await bosonVoucher.connect(protocol).reserveRange(offerId, start, length, await assistant.getAddress());

        // Get range object from contract
        const returnedRange = Range.fromStruct(await bosonVoucher.getRangeByOfferId(offerId));
        assert.equal(returnedRange.toString(), range.toString(), "Range mismatch");

        // Get available premints from contract
        const availablePremints = await bosonVoucher.getAvailablePreMints(offerId);
        assert.equal(availablePremints.toString(), length, "Available Premints mismatch");
      });

      context("Owner range is contract", async function () {
        beforeEach(async function () {
          range.owner = await bosonVoucher.getAddress();
        });

        it("Should emit event RangeReserved", async function () {
          // Reserve range, test for event
          await expect(
            bosonVoucher.connect(protocol).reserveRange(offerId, start, length, await bosonVoucher.getAddress())
          )
            .to.emit(bosonVoucher, "RangeReserved")
            .withArgs(offerId, range.toStruct());
        });

        it("Should update state", async function () {
          // Reserve range
          await bosonVoucher.connect(protocol).reserveRange(offerId, start, length, await bosonVoucher.getAddress());

          // Get range object from contract
          const returnedRange = Range.fromStruct(await bosonVoucher.getRangeByOfferId(offerId));
          assert.equal(returnedRange.toString(), range.toString(), "Range mismatch");

          // Get available premints from contract
          const availablePremints = await bosonVoucher.getAvailablePreMints(offerId);
          assert.equal(availablePremints.toString(), length, "Available Premints mismatch");
        });
      });

      context("💔 Revert Reasons", async function () {
        it("caller does not have PROTOCOL role", async function () {
          await expect(
            bosonVoucher.connect(rando).reserveRange(offerId, start, length, await assistant.getAddress())
          ).to.be.revertedWith(RevertReasons.ACCESS_DENIED);
        });

        it("Start id is not greater than zero for the first range", async function () {
          // Set start id to 0
          start = 0;

          // Try to reserve range, it should fail
          await expect(
            bosonVoucher.connect(protocol).reserveRange(offerId, start, length, await assistant.getAddress())
          ).to.be.revertedWith(RevertReasons.INVALID_RANGE_START);
        });

        it("Range length is zero", async function () {
          // Set length to 0
          length = "0";

          // Try to reserve range, it should fail
          await expect(
            bosonVoucher.connect(protocol).reserveRange(offerId, start, length, await assistant.getAddress())
          ).to.be.revertedWith(RevertReasons.INVALID_RANGE_LENGTH);
        });

        it("Range length is too large, i.e., would cause an overflow", async function () {
          // Set such numbers that would cause an overflow
          start = MaxUint256 / 2n + 2n;
          length = MaxUint256 / 2n;

          // Try to reserve range, it should fail
          await expect(
            bosonVoucher.connect(protocol).reserveRange(offerId, start, length, await assistant.getAddress())
          ).to.be.revertedWith(RevertReasons.INVALID_RANGE_LENGTH);
        });

        it("Offer id is already associated with a range", async function () {
          // Reserve range for an offer
          await bosonVoucher.connect(protocol).reserveRange(offerId, start, length, await assistant.getAddress());

          start = Number(start) + Number(length) + 1;

          // Try to reserve range for the same offer, it should fail
          await expect(
            bosonVoucher.connect(protocol).reserveRange(offerId, start, length, await assistant.getAddress())
          ).to.be.revertedWith(RevertReasons.OFFER_RANGE_ALREADY_RESERVED);
        });

        it("_to address isn't contract address or contract owner address", async function () {
          // Try to reserve range for rando address, it should fail
          await expect(
            bosonVoucher.connect(protocol).reserveRange(offerId, start, length, await rando.getAddress())
          ).to.be.revertedWith(RevertReasons.INVALID_TO_ADDRESS);
        });
      });
    });

    context("preMint()", function () {
      let offerId, start, length, amount;

      beforeEach(async function () {
        // reserve a range
        offerId = "1";
        start = 10;
        length = "990";
        await bosonVoucher.connect(protocol).reserveRange(offerId, start, length, await assistant.getAddress());

        // amount to mint
        amount = "50";
      });

      it("Should emit Transfer events", async function () {
        // Premint tokens, test for event
        const tx = await bosonVoucher.connect(assistant).preMint(offerId, amount);

        // Expect an event for every mint
        start = deriveTokenId(offerId, start);
        for (let i = 0; i < Number(amount); i++) {
          await expect(tx)
            .to.emit(bosonVoucher, "Transfer")
            .withArgs(ZeroAddress, await assistant.getAddress(), start + BigInt(i));
        }
      });

      it("Should emit VouchersPreMinted event", async function () {
        // Premint tokens, test for event
        const tx = await bosonVoucher.connect(assistant).preMint(offerId, amount);

        start = deriveTokenId(offerId, start);

        await expect(tx)
          .to.emit(bosonVoucher, "VouchersPreMinted")
          .withArgs(offerId, start, start + BigInt(amount) - 1n);
      });

      context("Owner range is contract", async function () {
        beforeEach(async function () {
          offer.id = offerId = ++offerId;

          await offerHandler.connect(assistant).createOffer(offer, offerDates, offerDurations, disputeResolverId, "0");

          // reserve a range
          start = "1010";
          length = "1000";
          await bosonVoucher.connect(protocol).reserveRange(offerId, start, length, await bosonVoucher.getAddress());
        });

        it("Transfer event should emit contract address", async function () {
          // Premint tokens, test for event
          const tx = await bosonVoucher.connect(assistant).preMint(offerId, amount);

          // Expect an event for every mint
          start = deriveTokenId(offerId, start);
          for (let i = 0; i < Number(amount); i++) {
            await expect(tx)
              .to.emit(bosonVoucher, "Transfer")
              .withArgs(ZeroAddress, await bosonVoucher.getAddress(), start + BigInt(i));
          }
        });

        it("Should update state", async function () {
          let contractBalanceBefore = await bosonVoucher.balanceOf(await bosonVoucher.getAddress());

          // Premint tokens
          await bosonVoucher.connect(assistant).preMint(offerId, amount);

          // Expect a correct owner for all preminted tokens
          start = deriveTokenId(offerId, start);
          for (let i = 0; i < Number(amount); i++) {
            let tokenId = start + BigInt(i);
            let tokenOwner = await bosonVoucher.ownerOf(tokenId);
            assert.equal(tokenOwner, await bosonVoucher.getAddress(), `Wrong token owner for token ${tokenId}`);
          }

          // Token that is inside a range, but wasn't preminted yet should not have an owner
          await expect(bosonVoucher.ownerOf(start + amount + 1)).to.be.revertedWith(
            RevertReasons.ERC721_INVALID_TOKEN_ID
          );

          // Contract's balance should be updated for the total mint amount
          let contractBalanceAfter = await bosonVoucher.balanceOf(await bosonVoucher.getAddress());
          assert.equal(contractBalanceAfter, contractBalanceBefore + BigInt(amount), "Balance mismatch");

          // Get available premints from contract
          const availablePremints = await bosonVoucher.getAvailablePreMints(offerId);
          assert.equal(availablePremints, BigInt(length) - BigInt(amount), "Available Premints mismatch");
        });
      });

      it("Should update state", async function () {
        let sellerBalanceBefore = await bosonVoucher.balanceOf(await assistant.getAddress());

        // Premint tokens
        await bosonVoucher.connect(assistant).preMint(offerId, amount);

        // Expect a correct owner for all preminted tokens
        start = deriveTokenId(offerId, start);
        for (let i = 0; i < Number(amount); i++) {
          let tokenId = start + BigInt(i);
          let tokenOwner = await bosonVoucher.ownerOf(tokenId);
          assert.equal(tokenOwner, await assistant.getAddress(), `Wrong token owner for token ${tokenId}`);
        }

        // Token that is inside a range, but wasn't preminted yet should not have an owner
        await expect(bosonVoucher.ownerOf(start + BigInt(amount) + 1n)).to.be.revertedWith(
          RevertReasons.ERC721_INVALID_TOKEN_ID
        );

        // Seller's balance should be updated for the total mint amount
        let sellerBalanceAfter = await bosonVoucher.balanceOf(await assistant.getAddress());
        assert.equal(sellerBalanceAfter, sellerBalanceBefore + BigInt(amount), "Balance mismatch");

        // Get available premints from contract
        const availablePremints = await bosonVoucher.getAvailablePreMints(offerId);
        assert.equal(availablePremints, BigInt(length) - BigInt(amount), "Available Premints mismatch");
      });

      it("MetaTx: forwarder can execute preMint on behalf of seller", async function () {
        const nonce = Number(await forwarder.getNonce(await assistant.getAddress()));

        const types = {
          ForwardRequest: [
            { name: "from", type: "address" },
            { name: "to", type: "address" },
            { name: "nonce", type: "uint256" },
            { name: "data", type: "bytes" },
          ],
        };

        const functionSignature = bosonVoucher.interface.encodeFunctionData("preMint", [offerId, amount]);

        const message = {
          from: await assistant.getAddress(),
          to: await bosonVoucher.getAddress(),
          nonce: nonce,
          data: functionSignature,
        };

        const { signature } = await prepareDataSignatureParameters(
          assistant,
          types,
          "ForwardRequest",
          message,
          await forwarder.getAddress(),
          "MockForwarder",
          "0.0.1",
          "0Z"
        );

        const tx = await forwarder.execute(message, signature);

        // Expect an event for every mint
        start = deriveTokenId(offerId, start);
        for (let i = 0; i < Number(amount); i++) {
          await expect(tx)
            .to.emit(bosonVoucher, "Transfer")
            .withArgs(ZeroAddress, await assistant.getAddress(), start + BigInt(i));
        }
      });

      context("💔 Revert Reasons", async function () {
        it("Caller is not the owner", async function () {
          await expect(bosonVoucher.connect(rando).preMint(offerId, amount)).to.be.revertedWith(
            RevertReasons.OWNABLE_NOT_OWNER
          );
        });

        it("Offer id is not associated with a range", async function () {
          // Set invalid offer id
          offerId = 15;

          // Try to premint, it should fail
          await expect(bosonVoucher.connect(assistant).preMint(offerId, amount)).to.be.revertedWith(
            RevertReasons.NO_RESERVED_RANGE_FOR_OFFER
          );
        });

        it("Amount to mint is more than remaining un-minted in range", async function () {
          // Mint 50 tokens
          await bosonVoucher.connect(assistant).preMint(offerId, amount);

          // Set invalid amount
          amount = "990"; // length is 1000, already minted 50

          // Try to premint, it should fail
          await expect(bosonVoucher.connect(assistant).preMint(offerId, amount)).to.be.revertedWith(
            RevertReasons.INVALID_AMOUNT_TO_MINT
          );
        });

        it("Offer already expired", async function () {
          // Skip to after offer expiration
          await setNextBlockTimestamp(Number(BigInt(offerDates.validUntil) + 1n));

          // Try to premint, it should fail
          await expect(bosonVoucher.connect(assistant).preMint(offerId, amount)).to.be.revertedWith(
            RevertReasons.OFFER_EXPIRED_OR_VOIDED
          );
        });

        it("Offer is voided", async function () {
          await offerHandler.connect(assistant).voidOffer(offerId);

          // Try to premint, it should fail
          await expect(bosonVoucher.connect(assistant).preMint(offerId, amount)).to.be.revertedWith(
            RevertReasons.OFFER_EXPIRED_OR_VOIDED
          );
        });
      });
    });

    context("burnPremintedVouchers()", function () {
      let offerId, start, length, amount;

      beforeEach(async function () {
        offerId = "1";

        // reserve a range
        start = "1";
        length = "1000";

        await bosonVoucher.connect(protocol).reserveRange(offerId, start, length, await assistant.getAddress());

        // amount to mint
        amount = "5";
        await bosonVoucher.connect(assistant).preMint(offerId, amount);

        // Void offer
        await offerHandler.connect(assistant).voidOffer(offerId);
      });

      it("Should emit Transfer events", async function () {
        // Burn tokens, test for event
        const tx = await bosonVoucher.connect(assistant).burnPremintedVouchers(offerId, amount);

        // Expect an event for every burn
        start = deriveTokenId(offerId, start);
        for (let i = 0; i < Number(amount); i++) {
          await expect(tx)
            .to.emit(bosonVoucher, "Transfer")
            .withArgs(await assistant.getAddress(), ZeroAddress, start + BigInt(i));
        }
      });

      it("Should update state", async function () {
        let sellerBalanceBefore = await bosonVoucher.balanceOf(await assistant.getAddress());

        // Burn tokens
        await bosonVoucher.connect(assistant).burnPremintedVouchers(offerId, amount);

        // All burned tokens should not have an owner
        const startId = deriveTokenId(offerId, start);
        for (let i = 0; i < Number(amount); i++) {
          let tokenId = startId + BigInt(i);
          await expect(bosonVoucher.ownerOf(tokenId)).to.be.revertedWith(RevertReasons.ERC721_INVALID_TOKEN_ID);
        }

        // Seller's balance should be decreased for the total burn amount
        let sellerBalanceAfter = await bosonVoucher.balanceOf(await assistant.getAddress());
        assert.equal(sellerBalanceAfter, sellerBalanceBefore - BigInt(amount), "Balance mismatch");

        // Get available premints from contract
        const availablePremints = await bosonVoucher.getAvailablePreMints(offerId);
        assert.equal(availablePremints, 0n, "Available Premints mismatch");

        // Last burned id should be updated
        const tokenIdStart = deriveTokenId(offerId, start);
        const lastBurnedId = tokenIdStart + BigInt(amount) - 1n;
        const range = new Range(
          tokenIdStart.toString(),
          length,
          amount,
          lastBurnedId.toString(),
          await assistant.getAddress()
        );
        const returnedRange = Range.fromStruct(await bosonVoucher.getRangeByOfferId(offerId));
        assert.equal(returnedRange.toString(), range.toString(), "Range mismatch");
      });

      context("Contract owner is not owner of preminted vouchers", function () {
        it("Ownership is transferred", async function () {
          // Transfer ownership to rando
          await bosonVoucher.connect(protocol).transferOwnership(await rando.getAddress());

          // Burn tokens, test for event
          let tx;
          await expect(() => {
            tx = bosonVoucher.connect(rando).burnPremintedVouchers(offerId, amount);
            return tx;
          }).to.changeTokenBalance(bosonVoucher, assistant, BigInt(amount) * -1n);

          // Expect an event for every burn, where owner is the old owner (assistant)
          const tokenIdStart = deriveTokenId(offerId, start);
          for (let i = 0; i < Number(amount); i++) {
            await expect(tx)
              .to.emit(bosonVoucher, "Transfer")
              .withArgs(await assistant.getAddress(), ZeroAddress, tokenIdStart + BigInt(i));
          }
        });

        it("Contract itself is the owner", async function () {
          offer.id = offerId = ++offerId;
          offer.quantityAvailable = "2000";

          await offerHandler.connect(assistant).createOffer(offer, offerDates, offerDurations, disputeResolverId, "0");

          // reserve a range
          start = "2000";
          await bosonVoucher.connect(protocol).reserveRange(offerId, start, length, await bosonVoucher.getAddress());

          // amount to mint
          amount = "10";
          await bosonVoucher.connect(assistant).preMint(offerId, amount);

          await offerHandler.connect(assistant).voidOffer(offerId);

          // Burn tokens, test for event
          let tx;
          await expect(() => {
            tx = bosonVoucher.connect(assistant).burnPremintedVouchers(offerId, amount);
            return tx;
          }).to.changeTokenBalance(bosonVoucher, bosonVoucher, BigInt(amount) * -1n);

          // Expect an event for every burn
          const tokenIdStart = deriveTokenId(offerId, start);
          for (let i = 0; i < Number(amount); i++) {
            await expect(tx)
              .to.emit(bosonVoucher, "Transfer")
              .withArgs(await bosonVoucher.getAddress(), ZeroAddress, tokenIdStart + BigInt(i));
          }
        });
      });

      it("Should burn all vouchers if there is less than MaxPremintedVouchers to burn", async function () {
        // Burn tokens, test for event
        let tx = await bosonVoucher.connect(assistant).burnPremintedVouchers(offerId, amount);

        // Number of events emitted should be equal to amount
        assert.equal((await tx.wait()).logs.length, Number(amount), "Wrong number of events emitted");

        // Last burned id should be updated
        const tokenIdStart = deriveTokenId(offerId, start);
        const lastBurnedId = tokenIdStart + BigInt(amount) - 1n;
        const range = new Range(tokenIdStart.toString(), length, amount, lastBurnedId.toString(), assistant.address);
        const returnedRange = Range.fromStruct(await bosonVoucher.getRangeByOfferId(offerId));
        assert.equal(returnedRange.toString(), range.toString(), "Range mismatch");

        // Second call should revert since there's nothing to burn
        await expect(bosonVoucher.connect(assistant).burnPremintedVouchers(offerId, amount)).to.be.revertedWith(
          RevertReasons.AMOUNT_EXCEEDS_RANGE_OR_NOTHING_TO_BURN
        );
      });

      context("Test that require non-voided offer", function () {
        let assistantAddress;

        beforeEach(async function () {
          // make offer not voided so premint is possible
          offer.voided = false;
          // make offer not voided
          offer.id = offerId = ++offerId;
          length = amount = "10";
          start = "1";

          assistantAddress = await assistant.getAddress();
          await offerHandler.connect(assistant).createOffer(offer, offerDates, offerDurations, disputeResolverId, "0");
          await offerHandler.connect(assistant).reserveRange(offerId, length, assistantAddress);
          await bosonVoucher.connect(assistant).preMint(offerId, length);
        });

        it("Should skip all vouchers that were already committed", async function () {
          let committedVouchers = [2, 4].map((tokenId) => deriveTokenId(offerId, tokenId));

          // Transfer some preminted vouchers
          const buyerAddress = await buyer.getAddress();
          await Promise.all(
            committedVouchers.map((tokenId) =>
              bosonVoucher.connect(assistant).transferFrom(assistantAddress, buyerAddress, tokenId)
            )
          );

          await offerHandler.connect(assistant).voidOffer(offerId);

          // Burn tokens, test for event
          let tx = await bosonVoucher.connect(assistant).burnPremintedVouchers(offerId, amount);

          // All burned tokens should not have an owner, but committed ones should
          const startId = deriveTokenId(offerId, start);
          for (let i = 0; i < Number(length); i++) {
            let tokenId = startId + BigInt(i);
            if (committedVouchers.includes(tokenId)) {
              // Check that owner is buyer.
              expect(await bosonVoucher.ownerOf(tokenId)).to.equal(buyerAddress);
            } else {
              // Check that Transfer event was emitted and owner does not exist anymore
              await expect(tx)
                .to.emit(bosonVoucher, "Transfer")
                .withArgs(await assistant.getAddress(), ZeroAddress, tokenId);
              await expect(bosonVoucher.ownerOf(tokenId)).to.be.revertedWith(RevertReasons.ERC721_INVALID_TOKEN_ID);
            }
          }

          // Last burned id should be updated
          const tokenIdStart = deriveTokenId(offerId, start);
          const lastBurnedId = tokenIdStart + BigInt(amount) - 1n;
          const range = new Range(
            tokenIdStart.toString(),
            length,
            amount,
            lastBurnedId.toString(),
            await assistant.getAddress()
          );
          const returnedRange = Range.fromStruct(await bosonVoucher.getRangeByOfferId(offerId));
          assert.equal(returnedRange.toString(), range.toString(), "Range mismatch");
        });

        it("Burning is possible if offer not voided, but just expired", async function () {
          // skip to after offer expiration
          await setNextBlockTimestamp(Number(BigInt(offerDates.validUntil) + 1n));

          // Burn tokens, test for event
          const tx = await bosonVoucher.connect(assistant).burnPremintedVouchers(offerId, amount);

          // Expect an event for every burn
          start = deriveTokenId(offerId, start);
          for (let i = 0; i < Number(amount); i++) {
            await expect(tx)
              .to.emit(bosonVoucher, "Transfer")
              .withArgs(await assistant.getAddress(), ZeroAddress, start + BigInt(i));
          }
        });
      });

      context("💔 Revert Reasons", async function () {
        it("Caller is not the owner", async function () {
          await expect(bosonVoucher.connect(rando).burnPremintedVouchers(offerId, amount)).to.be.revertedWith(
            RevertReasons.OWNABLE_NOT_OWNER
          );
        });

        it("Offer id is not associated with a range", async function () {
          // Set invalid offer id
          offerId = 15;

          // Try to burn, it should fail
          await expect(bosonVoucher.connect(assistant).burnPremintedVouchers(offerId, amount)).to.be.revertedWith(
            RevertReasons.NO_RESERVED_RANGE_FOR_OFFER
          );
        });

        it("Offer is still valid", async function () {
          // make offer not voided
          offer.id = offerId = ++offerId;

          await offerHandler.connect(assistant).createOffer(offer, offerDates, offerDurations, disputeResolverId, "0");
          await bosonVoucher.connect(protocol).reserveRange(offerId, start, length, await assistant.getAddress());
          // Mint another 10 vouchers, so that there are 15 in total
          await bosonVoucher.connect(assistant).preMint(offerId, 10);

          // Try to burn, it should fail
          await expect(bosonVoucher.connect(assistant).burnPremintedVouchers(offerId, amount)).to.be.revertedWith(
            RevertReasons.OFFER_STILL_VALID
          );
        });

        it("Nothing to burn", async function () {
          // Burn tokens
          await bosonVoucher.connect(assistant).burnPremintedVouchers(offerId, amount);

          // Try to burn, it should fail
          await expect(bosonVoucher.connect(assistant).burnPremintedVouchers(offerId, amount)).to.be.revertedWith(
            RevertReasons.AMOUNT_EXCEEDS_RANGE_OR_NOTHING_TO_BURN
          );
        });
      });
    });

    context("getAvailablePreMints()", function () {
      let offerId, start, length, amount;

      beforeEach(async function () {
        // reserve a range
        offerId = "1";
        start = "10";
        length = "990";
        await bosonVoucher.connect(protocol).reserveRange(offerId, start, length, await assistant.getAddress());

        // amount to mint
        amount = 50;
      });

      it("If nothing was preminted, return full range", async function () {
        // Get available premints from contract
        const availablePremints = await bosonVoucher.getAvailablePreMints(offerId);
        assert.equal(availablePremints.toString(), length, "Available Premints mismatch");
      });

      it("Part of range is preminted", async function () {
        // Premint tokens
        await bosonVoucher.connect(assistant).preMint(offerId, amount);

        // Get available premints from contract
        let newAmount = BigInt(length) - BigInt(amount);
        let availablePremints = await bosonVoucher.getAvailablePreMints(offerId);
        assert.equal(availablePremints, newAmount, "Available Premints mismatch");

        // Premint again
        await bosonVoucher.connect(assistant).preMint(offerId, amount);
        newAmount -= BigInt(amount);
        availablePremints = await bosonVoucher.getAvailablePreMints(offerId);
        assert.equal(availablePremints, newAmount, "Available Premints mismatch");
      });

      it("Range is fully minted", async function () {
        // Premint tokens
        await bosonVoucher.connect(assistant).preMint(offerId, length);

        // Get available premints from contract
        let availablePremints = await bosonVoucher.getAvailablePreMints(offerId);
        assert.equal(availablePremints, 0, "Available Premints mismatch");
      });

      it("Range for offer does not exist", async function () {
        // Set invalid offer id
        offerId = "20";

        // Get available premints from contract
        let availablePremints = await bosonVoucher.getAvailablePreMints(offerId);
        assert.equal(availablePremints, 0, "Available Premints mismatch");
      });

      it("Should be 0 if offer is voided", async function () {
        await offerHandler.connect(assistant).voidOffer(offerId);

        // Get available premints from contract
        let availablePremints = await bosonVoucher.getAvailablePreMints(offerId);
        assert.equal(availablePremints, 0, "Available Premints mismatch");
      });

      it("Should be 0 if offer is expired", async function () {
        // Skip to after offer expiry
<<<<<<< HEAD
        await setNextBlockTimestamp(Number(BigInt(offerDates.validUntil) + 1n), true);
=======
        await setNextBlockTimestamp(Number(offerDates.validUntil), true);
>>>>>>> 7cf35c4f

        // Get available premints from contract
        let availablePremints = await bosonVoucher.getAvailablePreMints(offerId);
        assert.equal(availablePremints, 0, "Available Premints mismatch");
      });
    });

    context("getRange()", function () {
      let offerId, start, length, amount;
      let range;

      beforeEach(async function () {
        // reserve a range
        offerId = "1";
        start = "10";
        length = "990";
        const tokenIdStart = deriveTokenId(offerId, start);

        range = new Range(tokenIdStart.toString(), length, "0", "0", await assistant.getAddress());

        await bosonVoucher.connect(protocol).reserveRange(offerId, start, length, await assistant.getAddress());

        // amount to premint
        amount = "50";
        range.minted = amount;
        await bosonVoucher.connect(assistant).preMint(offerId, amount);
      });

      it("Get range object for offer with reserved range", async function () {
        // Get range object from contract
        const returnedRange = Range.fromStruct(await bosonVoucher.getRangeByOfferId(offerId));
        assert.equal(returnedRange.toString(), range.toString(), "Range mismatch");
      });

      it("Get empty range if offer has no reserved ranges", async function () {
        // Set invalid offer and empty range
        offerId = "20";
        range = new Range("0", "0", "0", "0", ZeroAddress);

        // Get range object from contract
        const returnedRange = Range.fromStruct(await bosonVoucher.getRangeByOfferId(offerId));
        assert.equal(returnedRange.toString(), range.toString(), "Range mismatch");
      });
    });

    context("ownerOf()", function () {
      let offerId, start, length, amount;

      context("No preminted tokens", async function () {
        it("Returns true owner if token exists", async function () {
          let tokenId = "100000";
          // Issue ordinary voucher
          await bosonVoucher.connect(protocol).issueVoucher(tokenId, await buyer.getAddress());

          // Token owner should be the buyer
          let tokenOwner = await bosonVoucher.ownerOf(tokenId);
          assert.equal(tokenOwner, await buyer.getAddress(), "Token owner mismatch");
        });

        context("💔 Revert Reasons", async function () {
          it("Token does not exist", async function () {
            let tokenId = "10";
            await expect(bosonVoucher.connect(rando).ownerOf(tokenId)).to.be.revertedWith(
              RevertReasons.ERC721_INVALID_TOKEN_ID
            );
          });
        });
      });

      context("With preminted tokens", async function () {
        beforeEach(async function () {
          // reserve a range
          offerId = "1";
          start = "10";
          length = "150";
          await bosonVoucher.connect(protocol).reserveRange(offerId, start, length, await assistant.getAddress());

          // amount to premint
          amount = 50;
          await bosonVoucher.connect(assistant).preMint(offerId, amount);
        });

        it("Returns true owner if token exists - via issue voucher", async function () {
          let tokenId = "100000";

          // Issue ordinary voucher
          await bosonVoucher.connect(protocol).issueVoucher(tokenId, await buyer.getAddress());

          // Token owner should be the buyer
          let tokenOwner = await bosonVoucher.ownerOf(tokenId);
          assert.equal(tokenOwner, await buyer.getAddress(), "Token owner mismatch");
        });

        it("Returns true owner if token exists - via preminted voucher transfer.", async function () {
          let exchangeId = "25"; // tokens between 10 and 60 are preminted
          const tokenId = deriveTokenId(offerId, exchangeId);

          // Transfer preminted token
          await bosonVoucher
            .connect(assistant)
            .transferFrom(await assistant.getAddress(), await buyer.getAddress(), tokenId);

          // Token owner should be the buyer
          let tokenOwner = await bosonVoucher.ownerOf(tokenId);
          assert.equal(tokenOwner, await buyer.getAddress(), "Token owner mismatch");
        });

        it("Returns seller if token is preminted and not transferred yet", async function () {
          // Token owner should be the seller for all preminted tokens
          let startTokenId = deriveTokenId(offerId, start);
          let endTokenId = startTokenId + BigInt(amount);
          for (let i = startTokenId; i < endTokenId; i = i + 1n) {
            let tokenOwner = await bosonVoucher.ownerOf(i);
            assert.equal(tokenOwner, await assistant.getAddress(), `Token owner mismatch ${i.toString()}`);
          }
        });

        it("Multiple ranges", async function () {
          // Add five more ranges
          // This tests more getPreMintStatus than ownerOf
          // Might even be put into integration tests
          let previousOfferId = Number(offerId);
          let previousStartId = Number(start);
          let ranges = [new Range(Number(start), length, amount, "0")];
          length = Number(length);

          offerId = ++previousOfferId;

          while (offerId <= 6) {
            start = previousStartId + length + 100;

            await offerHandler
              .connect(assistant)
              .createOffer(offer, offerDates, offerDurations, disputeResolverId, "0");

            // reserve length
            await bosonVoucher.connect(protocol).reserveRange(offerId, start, length, await assistant.getAddress());

            // amount to premint
            amount = length - (offerId - 2) * 30;
            await bosonVoucher.connect(assistant).preMint(offerId, amount);
            ranges.push(new Range(start, length, amount, "0"));

            previousStartId = start;
            offerId++;
          }

          let endTokenId = previousStartId + length; // last range end
          let rangeIndex = 0;
          let currentRange = ranges[rangeIndex];
          let currentRangeMintEndId = currentRange.start + currentRange.minted - 1;
          let currentRangeEndId = currentRange.start + length - 1;
          offerId = 1;

          for (let i = 0; i < endTokenId; i++) {
            const tokenId = deriveTokenId(offerId, i);
            if (i < currentRange.start) {
              // tokenId not in range
              await expect(bosonVoucher.connect(rando).ownerOf(tokenId)).to.be.revertedWith(
                RevertReasons.ERC721_INVALID_TOKEN_ID
              );
            } else if (i <= currentRangeMintEndId) {
              // tokenId in range and minted. Seller should be the owner
              let tokenOwner = await bosonVoucher.ownerOf(tokenId);
              assert.equal(tokenOwner, await assistant.getAddress(), `Token owner mismatch ${tokenId.toString()}`);
            } else if (i <= currentRangeEndId) {
              // tokenId still in range, but not minted yet
              await expect(bosonVoucher.connect(rando).ownerOf(tokenId)).to.be.revertedWith(
                RevertReasons.ERC721_INVALID_TOKEN_ID
              );
            } else {
              // tokenId outside the current range
              // Change current range
              if (rangeIndex < ranges.length) {
                currentRange = ranges[++rangeIndex];
                currentRangeMintEndId = currentRange.start + currentRange.minted - 1;
                currentRangeEndId = currentRange.start + currentRange.length - 1;
                offerId++;
              }
              // Technically, next range could be consecutive and next call should return seller's address
              // But range construction in this test ensures gaps between ranges
              await expect(bosonVoucher.connect(rando).ownerOf(tokenId)).to.be.revertedWith(
                RevertReasons.ERC721_INVALID_TOKEN_ID
              );
            }
          }
        });

        it("Consecutive ranges", async function () {
          // Make two consecutive ranges
          let nextOfferId = Number(offerId) + 1;
          let nextStartId = Number(start) + Number(length);
          let nextLength = "10";
          let nextAmount = "5";

          await offerHandler.connect(assistant).createOffer(offer, offerDates, offerDurations, disputeResolverId, "0");

          // reserve length
          await bosonVoucher
            .connect(protocol)
            .reserveRange(nextOfferId, nextStartId, nextLength, await assistant.getAddress());

          // amount to premint
          await bosonVoucher.connect(assistant).preMint(nextOfferId, nextAmount);

          // First range - preminted tokens
          let startTokenId = deriveTokenId(offerId, start);
          let endTokenId = startTokenId + BigInt(amount);

          for (let i = startTokenId; i < endTokenId; i = i + 1n) {
            let tokenOwner = await bosonVoucher.ownerOf(i);
            assert.equal(tokenOwner, await assistant.getAddress(), `Token owner mismatch ${i.toString()}`);
          }

          // First range - not preminted tokens
          startTokenId = endTokenId;

          let endExchangeId = Number(start) + Number(length);
          endTokenId = deriveTokenId(offerId, endExchangeId);

          for (let i = startTokenId; i < endTokenId; i = i + 1n) {
            await expect(bosonVoucher.connect(rando).ownerOf(i)).to.be.revertedWith(
              RevertReasons.ERC721_INVALID_TOKEN_ID
            );
          }

          // Second range - preminted tokens
          startTokenId = deriveTokenId(nextOfferId, endExchangeId);

          endTokenId = startTokenId + BigInt(nextAmount);
          for (let i = startTokenId; i < endTokenId; i = i + 1n) {
            let tokenOwner = await bosonVoucher.ownerOf(i);
            assert.equal(tokenOwner, await assistant.getAddress(), `Token owner mismatch ${i.toString()}`);
          }

          // Second range - not preminted tokens
          startTokenId = endTokenId;

          endExchangeId += Number(nextLength);
          endTokenId = deriveTokenId(nextOfferId, endExchangeId);

          for (let i = startTokenId; i < endTokenId; i = i + 1n) {
            await expect(bosonVoucher.connect(rando).ownerOf(i)).to.be.revertedWith(
              RevertReasons.ERC721_INVALID_TOKEN_ID
            );
          }
        });

        context("💔 Revert Reasons", async function () {
          it("Token is outside any range and not minted", async function () {
            let tokenId = "200000";
            await expect(bosonVoucher.connect(rando).ownerOf(tokenId)).to.be.revertedWith(
              RevertReasons.ERC721_INVALID_TOKEN_ID
            );
          });

          it("Token is inside a range, but not minted yet", async function () {
            let startTokenId = deriveTokenId(offerId, Number(start) + Number(amount));
            let endTokenId = deriveTokenId(offerId, Number(start) + Number(length));

            // None of reserved but not preminted tokens should have an owner
            for (let i = startTokenId; i < endTokenId; i = i + 1n) {
              await expect(bosonVoucher.connect(rando).ownerOf(i)).to.be.revertedWith(
                RevertReasons.ERC721_INVALID_TOKEN_ID
              );
            }
          });

          it("Token was preminted, transferred and burned", async function () {
            let exchangeId = "26";
            const tokenId = deriveTokenId(offerId, exchangeId);

            // Token owner should be the seller
            let tokenOwner = await bosonVoucher.ownerOf(tokenId);
            assert.equal(tokenOwner, await assistant.getAddress(), "Token owner mismatch");

            // Transfer preminted token
            await bosonVoucher
              .connect(assistant)
              .transferFrom(await assistant.getAddress(), await buyer.getAddress(), tokenId);

            // Token owner should be the buyer
            tokenOwner = await bosonVoucher.ownerOf(tokenId);
            assert.equal(tokenOwner, await buyer.getAddress(), "Token owner mismatch");

            // Simulate burn
            await bosonVoucher.connect(protocol).burnVoucher(tokenId);

            // Token should have no owner
            await expect(bosonVoucher.connect(rando).ownerOf(tokenId)).to.be.revertedWith(
              RevertReasons.ERC721_INVALID_TOKEN_ID
            );
          });

          it("Token was preminted, not transferred and burned", async function () {
            let exchangeId = "26";
            const tokenId = deriveTokenId(offerId, exchangeId);

            // Token owner should be the seller
            let tokenOwner = await bosonVoucher.ownerOf(tokenId);
            assert.equal(tokenOwner, await assistant.getAddress(), "Token owner mismatch");

            await offerHandler.connect(assistant).voidOffer(offerId);

            // Burn preminted voucher
            await bosonVoucher.connect(assistant).burnPremintedVouchers(offerId, amount);

            // Token should have no owner
            await expect(bosonVoucher.connect(rando).ownerOf(tokenId)).to.be.revertedWith(
              RevertReasons.ERC721_INVALID_TOKEN_ID
            );
          });
        });
      });
    });

    context("Token transfers", function () {
      const transferFunctions = {
        "transferFrom()": {
          selector: "transferFrom(address,address,uint256)",
        },
        "safeTransferFrom()": {
          selector: "safeTransferFrom(address,address,uint256)",
        },
        "safeTransferFrom() with bytes": {
          selector: "safeTransferFrom(address,address,uint256,bytes)",
          additionalArgs: ["0x"],
        },
      };

      Object.keys(transferFunctions).forEach(function (transferFunction) {
        context(transferFunction, function () {
          let tokenId, offerId, buyerId;
          let selector = transferFunctions[transferFunction].selector;
          let additionalArgs = transferFunctions[transferFunction].additionalArgs ?? [];

          context("Transfer of an actual voucher", async function () {
            beforeEach(async function () {
              exchangeId = offerId = "1";
              tokenId = deriveTokenId(offerId, exchangeId);

              // commit and create buyer account
              await exchangeHandler.commitToOffer(await buyer.getAddress(), offerId, { value: offer.price });
            });

            it("Should emit a Transfer event", async function () {
              await expect(
                bosonVoucher
                  .connect(buyer)
                  [selector](await buyer.getAddress(), await rando.getAddress(), tokenId, ...additionalArgs)
              )
                .to.emit(bosonVoucher, "Transfer")
                .withArgs(await buyer.getAddress(), await rando.getAddress(), tokenId);
            });

            it("Should update state", async function () {
              // Before transfer, buyer should be the owner
              let tokenOwner = await bosonVoucher.ownerOf(tokenId);
              assert.equal(tokenOwner, await buyer.getAddress(), "Buyer is not the owner");

              await bosonVoucher
                .connect(buyer)
                [selector](await buyer.getAddress(), await rando.getAddress(), tokenId, ...additionalArgs);

              // After transfer, rando should be the owner
              tokenOwner = await bosonVoucher.ownerOf(tokenId);
              assert.equal(tokenOwner, await rando.getAddress(), "Rando is not the owner");
            });

            it("Should call onVoucherTransferred", async function () {
              buyerId = 4n;
              await expect(
                bosonVoucher
                  .connect(buyer)
                  [selector](await buyer.getAddress(), await rando.getAddress(), tokenId, ...additionalArgs)
              )
                .to.emit(exchangeHandler, "VoucherTransferred")
                .withArgs(offerId, exchangeId, buyerId, await bosonVoucher.getAddress());
            });

            it("Transfer on behalf of should work normally", async function () {
              // Approve another address to transfer the voucher
              await bosonVoucher.connect(buyer).setApprovalForAll(await rando2.getAddress(), true);

              await expect(
                bosonVoucher
                  .connect(rando2)
                  [selector](await buyer.getAddress(), await rando.getAddress(), tokenId, ...additionalArgs)
              )
                .to.emit(bosonVoucher, "Transfer")
                .withArgs(await buyer.getAddress(), await rando.getAddress(), tokenId);
            });

            it("If seller is the true owner of voucher, transfer should work same as for others", async function () {
              buyerId = 5n;
              await bosonVoucher
                .connect(buyer)
                [selector](await buyer.getAddress(), await assistant.getAddress(), tokenId, ...additionalArgs);

              const tx = await bosonVoucher
                .connect(assistant)
                [selector](await assistant.getAddress(), await rando.getAddress(), tokenId, ...additionalArgs);

              await expect(tx)
                .to.emit(bosonVoucher, "Transfer")
                .withArgs(await assistant.getAddress(), await rando.getAddress(), tokenId);

              await expect(tx)
                .to.emit(exchangeHandler, "VoucherTransferred")
                .withArgs(offerId, exchangeId, buyerId, await bosonVoucher.getAddress());
            });

            context("💔 Revert Reasons", async function () {
              it("From does not own the voucher", async function () {
                await expect(
                  bosonVoucher
                    .connect(rando)
                    [selector](await assistant.getAddress(), await rando.getAddress(), tokenId, ...additionalArgs)
                ).to.be.revertedWith(RevertReasons.ERC721_CALLER_NOT_OWNER_OR_APPROVED);
              });
            });
          });

          context("Transfer of a preminted voucher when owner is assistant", async function () {
            let voucherRedeemableFrom, voucherValid;

            beforeEach(async function () {
              exchangeId = offerId = "1";
              const amount = "5";

              buyerId = 3n;

              await offerHandler.connect(assistant).reserveRange(offerId, amount, await assistant.getAddress());

              // amount to premint
              await bosonVoucher.connect(assistant).preMint(offerId, amount);
              tokenId = deriveTokenId(offerId, exchangeId);

              voucherRedeemableFrom = offerDates.voucherRedeemableFrom;
              voucherValid = offerDurations.voucherValid;
            });

            it("Should emit a Transfer event", async function () {
              await expect(
                bosonVoucher
                  .connect(assistant)
                  [selector](await assistant.getAddress(), await rando.getAddress(), tokenId, ...additionalArgs)
              )
                .to.emit(bosonVoucher, "Transfer")
                .withArgs(await assistant.getAddress(), await rando.getAddress(), tokenId);
            });

            it("Should update state", async function () {
              // Before transfer, seller should be the owner
              let tokenOwner = await bosonVoucher.ownerOf(tokenId);
              assert.equal(tokenOwner, await assistant.getAddress(), "Seller is not the owner");

              await bosonVoucher
                .connect(assistant)
                [selector](await assistant.getAddress(), await rando.getAddress(), tokenId, ...additionalArgs);

              // After transfer, rando should be the owner
              tokenOwner = await bosonVoucher.ownerOf(tokenId);
              assert.equal(tokenOwner, await rando.getAddress(), "Rando is not the owner");
            });

            it("Should call commitToPreMintedOffer", async function () {
              const tx = await bosonVoucher
                .connect(assistant)
                [selector](await assistant.getAddress(), await rando.getAddress(), tokenId, ...additionalArgs);

              // Get the block timestamp of the confirmed tx
              const blockNumber = tx.blockNumber;
              const block = await provider.getBlock(blockNumber);

              // Prepare exchange and voucher for validation
              const exchange = mockExchange({ id: exchangeId, offerId, buyerId, finalizedDate: "0" });
              const voucher = mockVoucher({ redeemedDate: "0" });

              // Update the committed date in the expected exchange struct with the block timestamp of the tx
              voucher.committedDate = block.timestamp;

              // Update the validUntilDate date in the expected exchange struct
              voucher.validUntilDate = calculateVoucherExpiry(block, voucherRedeemableFrom, voucherValid);

              // First transfer should call commitToPreMintedOffer
              await expect(tx)
                .to.emit(exchangeHandler, "BuyerCommitted")
                .withArgs(
                  offerId,
                  buyerId,
                  exchangeId,
                  exchange.toStruct(),
                  voucher.toStruct(),
                  await bosonVoucher.getAddress()
                );
            });

            it("Second transfer should behave as normal voucher transfer", async function () {
              // First transfer should call commitToPreMintedOffer, and not onVoucherTransferred
              let tx = await bosonVoucher
                .connect(assistant)
                [selector](await assistant.getAddress(), await rando.getAddress(), tokenId, ...additionalArgs);
              await expect(tx).to.emit(exchangeHandler, "BuyerCommitted");
              await expect(tx).to.not.emit(exchangeHandler, "VoucherTransferred");

              // Second transfer should call onVoucherTransferred, and not commitToPreMintedOffer
              tx = await bosonVoucher
                .connect(rando)
                [selector](await rando.getAddress(), await assistant.getAddress(), tokenId, ...additionalArgs);
              await expect(tx).to.emit(exchangeHandler, "VoucherTransferred");
              await expect(tx).to.not.emit(exchangeHandler, "BuyerCommitted");

              // Next transfer should call onVoucherTransferred, and not commitToPreMintedOffer, even if seller is the owner
              tx = await bosonVoucher
                .connect(assistant)
                [selector](await assistant.getAddress(), await rando.getAddress(), tokenId, ...additionalArgs);
              await expect(tx).to.emit(exchangeHandler, "VoucherTransferred");
              await expect(tx).to.not.emit(exchangeHandler, "BuyerCommitted");
            });

            it("Transfer on behalf of should work normally", async function () {
              // Approve another address to transfer the voucher
              await bosonVoucher.connect(assistant).setApprovalForAll(await rando2.getAddress(), true);

              await expect(
                bosonVoucher
                  .connect(rando2)
                  [selector](await assistant.getAddress(), await rando.getAddress(), tokenId, ...additionalArgs)
              )
                .to.emit(bosonVoucher, "Transfer")
                .withArgs(await assistant.getAddress(), await rando.getAddress(), tokenId);
            });

            context("💔 Revert Reasons", async function () {
              it("Cannot transfer preminted voucher twice", async function () {
                // Make first transfer
                await bosonVoucher
                  .connect(assistant)
                  [selector](await assistant.getAddress(), await buyer.getAddress(), tokenId, ...additionalArgs);

                // Second transfer should fail, since voucher has an owner
                await expect(
                  bosonVoucher
                    .connect(assistant)
                    [selector](await assistant.getAddress(), await rando.getAddress(), tokenId, ...additionalArgs)
                ).to.be.revertedWith(RevertReasons.ERC721_CALLER_NOT_OWNER_OR_APPROVED);
              });

              it("Transfer preminted voucher, which was committed and burned already", async function () {
                await bosonVoucher
                  .connect(assistant)
                  [selector](await assistant.getAddress(), await buyer.getAddress(), tokenId, ...additionalArgs);

                // Redeem voucher, effectively burning it
                await setNextBlockTimestamp(Number(voucherRedeemableFrom));
                await exchangeHandler.connect(buyer).redeemVoucher(exchangeId);

                // Transfer should fail, since voucher has been burned
                await expect(
                  bosonVoucher
                    .connect(assistant)
                    [selector](await assistant.getAddress(), await rando.getAddress(), tokenId, ...additionalArgs)
                ).to.be.revertedWith(RevertReasons.ERC721_INVALID_TOKEN_ID);
              });

              it("Transfer preminted voucher, which was not committed but burned already", async function () {
                // Void offer
                await offerHandler.connect(assistant).voidOffer(offerId);

                // Burn preminted vouchers
                await bosonVoucher.connect(assistant).burnPremintedVouchers(offerId, "1");

                // None of reserved but not preminted tokens should have an owner
                await expect(
                  bosonVoucher
                    .connect(assistant)
                    [selector](await assistant.getAddress(), await rando.getAddress(), tokenId, ...additionalArgs)
                ).to.be.revertedWith(RevertReasons.ERC721_INVALID_TOKEN_ID);
              });

              it("Transfer preminted voucher, where offer was voided", async function () {
                // Void offer
                await offerHandler.connect(assistant).voidOffer(offerId);

                // Transfer should fail, since protocol reverts
                await expect(
                  bosonVoucher
                    .connect(assistant)
                    [selector](await assistant.getAddress(), await rando.getAddress(), tokenId, ...additionalArgs)
                ).to.be.revertedWith(RevertReasons.OFFER_HAS_BEEN_VOIDED);
              });

              it("Transfer preminted voucher, where offer has expired", async function () {
                // Skip past offer expiry
                await setNextBlockTimestamp(Number(BigInt(offerDates.validUntil) + 1n));

                // Transfer should fail, since protocol reverts
                await expect(
                  bosonVoucher
                    .connect(assistant)
                    [selector](await assistant.getAddress(), await rando.getAddress(), tokenId, ...additionalArgs)
                ).to.be.revertedWith(RevertReasons.OFFER_HAS_EXPIRED);
              });

              it("Transfer preminted voucher, but from is not the voucher owner", async function () {
                await bosonVoucher
                  .connect(assistant)
                  [selector](await assistant.getAddress(), await rando.getAddress(), tokenId, ...additionalArgs);

                // next token id. Make sure that assistant is the owner
                tokenId = tokenId + 1n;
                let tokenOwner = await bosonVoucher.ownerOf(tokenId.toString());
                assert.equal(tokenOwner, await assistant.getAddress(), "Seller is not the owner");

                // Following call should fail, since rando is not the owner of preminted voucher
                await expect(
                  bosonVoucher
                    .connect(rando)
                    [selector](await rando.getAddress(), await rando.getAddress(), tokenId, ...additionalArgs)
                ).to.be.revertedWith(RevertReasons.NO_SILENT_MINT_ALLOWED);
              });
            });
          });

          context("Transfer of a preminted voucher when owner is contract", async function () {
            beforeEach(async function () {
              exchangeId = offerId = "1";

              tokenId = deriveTokenId(offerId, exchangeId);
              const amount = "5";

              buyerId = 3n;

              await offerHandler.connect(assistant).reserveRange(offerId, amount, await bosonVoucher.getAddress());

              // amount to premint
              await bosonVoucher.connect(assistant).preMint(offerId, amount);
            });

            it("If voucher contract is the owner of voucher, transfer on behalf of should work normally", async function () {
              // Approve another address to transfer the voucher
              await bosonVoucher.connect(assistant).setApprovalForAllToContract(await rando2.getAddress(), true);

              const tx = await bosonVoucher
                .connect(rando2)
                [selector](await bosonVoucher.getAddress(), await rando.getAddress(), tokenId, ...additionalArgs);

              await expect(tx)
                .to.emit(bosonVoucher, "Transfer")
                .withArgs(await bosonVoucher.getAddress(), await rando.getAddress(), tokenId);
            });
          });
        });
      });
    });

    context("tokenURI", function () {
      let metadataUri, offerId;

      beforeEach(async function () {
        offerId = "1";
        metadataUri = offer.metadataUri;
      });

      it("should return the correct tokenURI", async function () {
        const buyerAddress = await buyer.getAddress();

        await exchangeHandler.connect(buyer).commitToOffer(buyerAddress, offerId, { value: offer.price });

        const tokenId = deriveTokenId(offerId, 1);
        const tokenURI = await bosonVoucher.tokenURI(tokenId);
        expect(tokenURI).eq(metadataUri);
      });

      context("pre-minted", async function () {
        let start, tokenId;
        beforeEach(async function () {
          // reserve a range
          start = "10";
          const length = "1";
          await bosonVoucher.connect(protocol).reserveRange(offerId, start, length, await assistant.getAddress());

          // premint
          await bosonVoucher.connect(assistant).preMint(offerId, 1);

          tokenId = deriveTokenId(offerId, start);
        });

        it("should return the correct tokenURI", async function () {
          const tokenURI = await bosonVoucher.tokenURI(tokenId);
          expect(tokenURI).eq(metadataUri);
        });

        it("should return correct tokenURI when token is preminted and transferred", async function () {
          await bosonVoucher
            .connect(assistant)
            .transferFrom(await assistant.getAddress(), await buyer.getAddress(), tokenId);

          const tokenURI = await bosonVoucher.tokenURI(tokenId);
          expect(tokenURI).eq(metadataUri);
        });
      });

      context("💔 Revert Reasons", async function () {
        it("should revert if tokenId does not exist", async function () {
          await expect(bosonVoucher.tokenURI(10)).to.be.revertedWith(RevertReasons.ERC721_INVALID_TOKEN_ID);
        });
      });
    });

    context("EIP2981 NFT Royalty fee", function () {
      let offerId;
      beforeEach(async function () {
        offerId = "1";
        exchangeId = "1";
        offerPrice = offer.price;

        await exchangeHandler.connect(buyer).commitToOffer(await buyer.getAddress(), offerId, { value: offer.price });
      });

      context("setRoyaltyPercentage()", function () {
        beforeEach(async function () {
          // give ownership to assistant
          await bosonVoucher.connect(protocol).transferOwnership(await assistant.getAddress());
        });

        it("should emit RoyaltyPercentageChanged event", async function () {
          royaltyPercentage = "0"; //0%
          await expect(bosonVoucher.connect(assistant).setRoyaltyPercentage(royaltyPercentage))
            .to.emit(bosonVoucher, "RoyaltyPercentageChanged")
            .withArgs(royaltyPercentage);
        });

        it("should set a royalty fee percentage", async function () {
          // First, set royalty fee as 0
          royaltyPercentage = "0"; //0%
          await bosonVoucher.connect(assistant).setRoyaltyPercentage(royaltyPercentage);

          let receiver, royaltyAmount;
          [receiver, royaltyAmount] = await bosonVoucher.connect(rando).royaltyInfo(exchangeId, offerPrice);

          // Expectations
          let expectedRecipient = seller.treasury;
          let expectedRoyaltyAmount = "0";

          assert.equal(receiver, expectedRecipient, "Recipient address is incorrect");
          assert.equal(royaltyAmount.toString(), expectedRoyaltyAmount, "Royalty amount is incorrect");

          // Now, set royalty fee as 10%
          royaltyPercentage = "1000"; //10%
          await bosonVoucher.connect(assistant).setRoyaltyPercentage(royaltyPercentage);

          [receiver, royaltyAmount] = await bosonVoucher.connect(rando).royaltyInfo(exchangeId, offerPrice);

          // Expectations
          expectedRecipient = seller.treasury;
          expectedRoyaltyAmount = applyPercentage(offerPrice, royaltyPercentage);

          assert.equal(receiver, expectedRecipient, "Recipient address is incorrect");
          assert.equal(royaltyAmount.toString(), expectedRoyaltyAmount, "Royalty amount is incorrect");
        });

        context("💔 Revert Reasons", async function () {
          it("should revert if caller is not the owner", async function () {
            // random caller
            await expect(bosonVoucher.connect(rando).setRoyaltyPercentage(royaltyPercentage)).to.be.revertedWith(
              RevertReasons.OWNABLE_NOT_OWNER
            );

            // protocol as the caller
            await expect(bosonVoucher.connect(protocol).setRoyaltyPercentage(royaltyPercentage)).to.be.revertedWith(
              RevertReasons.OWNABLE_NOT_OWNER
            );
          });

          it("should revert if royaltyPercentage is greater than max royalty percentage defined in the protocol", async function () {
            // Set royalty fee as 15% (protocol limit is 10%)
            royaltyPercentage = "1500"; //15%

            // royalty percentage too high, expectig revert
            await expect(bosonVoucher.connect(assistant).setRoyaltyPercentage(royaltyPercentage)).to.be.revertedWith(
              RevertReasons.ROYALTY_FEE_INVALID
            );
          });
        });
      });

      context("getRoyaltyPercentage()", function () {
        it("should return the royalty fee percentage", async function () {
          // give ownership to assistant
          await bosonVoucher.connect(protocol).transferOwnership(await assistant.getAddress());

          royaltyPercentage = "1000"; //10%
          await bosonVoucher.connect(assistant).setRoyaltyPercentage(royaltyPercentage);

          expect(await bosonVoucher.connect(rando).getRoyaltyPercentage()).to.equal(
            royaltyPercentage,
            "Invalid royalty percentage"
          );
        });
      });

      context("royaltyInfo()", function () {
        beforeEach(async function () {
          // give ownership to assistant
          await bosonVoucher.connect(protocol).transferOwnership(await assistant.getAddress());
        });

        it("should return a recipient and royalty fee", async function () {
          // First, set royalty fee as 0
          royaltyPercentage = "0"; //0%
          await bosonVoucher.connect(assistant).setRoyaltyPercentage(royaltyPercentage);

          let receiver, royaltyAmount;
          [receiver, royaltyAmount] = await bosonVoucher.connect(assistant).royaltyInfo(exchangeId, offerPrice);

          // Expectations
          let expectedRecipient = seller.treasury;
          let expectedRoyaltyAmount = "0";

          assert.equal(receiver, expectedRecipient, "Recipient address is incorrect");
          assert.equal(royaltyAmount.toString(), expectedRoyaltyAmount, "Royalty amount is incorrect");

          // Now, set royalty fee as 10%
          royaltyPercentage = "1000"; //10%
          await bosonVoucher.connect(assistant).setRoyaltyPercentage(royaltyPercentage);

          [receiver, royaltyAmount] = await bosonVoucher.connect(assistant).royaltyInfo(exchangeId, offerPrice);

          // Expectations
          expectedRecipient = seller.treasury;
          expectedRoyaltyAmount = applyPercentage(offerPrice, royaltyPercentage);

          assert.equal(receiver, expectedRecipient, "Recipient address is incorrect");
          assert.equal(royaltyAmount.toString(), expectedRoyaltyAmount, "Royalty amount is incorrect");

          // Any random address can check the royalty info
          // Now, set royalty fee as 8%
          royaltyPercentage = "800"; //8%
          await bosonVoucher.connect(assistant).setRoyaltyPercentage(royaltyPercentage);

          [receiver, royaltyAmount] = await bosonVoucher.connect(rando).royaltyInfo(exchangeId, offerPrice);

          // Expectations
          expectedRecipient = seller.treasury;
          expectedRoyaltyAmount = applyPercentage(offerPrice, royaltyPercentage);

          assert.equal(receiver, expectedRecipient, "Recipient address is incorrect");
          assert.equal(royaltyAmount.toString(), expectedRoyaltyAmount, "Royalty amount is incorrect");
        });

        it("if exchange doesn't exist it should return 0 values", async function () {
          // Set royalty fee as 10%
          royaltyPercentage = "1000"; //10%
          await bosonVoucher.connect(assistant).setRoyaltyPercentage(royaltyPercentage);

          // Set inexistent exchangeId
          exchangeId = "100000";
          const [receiver, royaltyAmount] = await bosonVoucher.connect(assistant).royaltyInfo(exchangeId, offerPrice);

          // Receiver and amount should be 0
          assert.equal(receiver, ZeroAddress, "Recipient address is incorrect");
          assert.equal(royaltyAmount, 0n, "Royalty amount is incorrect");
        });
      });

      context("💔 Revert Reasons", async function () {
        it("should revert during create seller if royaltyPercentage is greater than max royalty percentage defined in the protocol", async function () {
          // create invalid voucherInitValues
          royaltyPercentage = "2000"; // 20%
          voucherInitValues = new VoucherInitValues("ContractURI", royaltyPercentage);

          // create another seller
          seller = mockSeller(
            await rando.getAddress(),
            await rando.getAddress(),
            ZeroAddress,
            await rando.getAddress()
          );

          // royalty percentage too high, expectig revert
          await expect(
            accountHandler.connect(rando).createSeller(seller, emptyAuthToken, voucherInitValues)
          ).to.be.revertedWith(RevertReasons.ROYALTY_FEE_INVALID);
        });
      });
    });

    context("withdrawToProtocol", function () {
      let availableFundsAddresses;

      beforeEach(async function () {
        availableFundsAddresses = [ZeroAddress];
      });
      it("Can withdraw native token", async function () {
        const sellersFundsBefore = FundsList.fromStruct(
          await fundsHandler.getAvailableFunds(seller.id, availableFundsAddresses)
        );

        const amount = parseUnits("1", "ether");
        await admin.sendTransaction({ to: await bosonVoucher.getAddress(), value: amount });

        await expect(() => bosonVoucher.connect(rando).withdrawToProtocol([ZeroAddress])).to.changeEtherBalances(
          [bosonVoucher, fundsHandler],
          [amount * -1n, amount]
        );

        const { availableAmount } = sellersFundsBefore.funds.find((fund) => fund.tokenAddress == ZeroAddress);

        // Seller's available balance should increase
        const expectedAvailableFunds = new FundsList([
          new Funds(ZeroAddress, "Native currency", (BigInt(availableAmount) + BigInt(amount)).toString()),
        ]);

        const sellerFundsAfter = FundsList.fromStruct(
          await fundsHandler.getAvailableFunds(seller.id, availableFundsAddresses)
        );

        expect(sellerFundsAfter).to.eql(expectedAvailableFunds);
      });

      it("Can withdraw ERC20", async function () {
        const amount = parseUnits("1", "ether");
        await foreign20.connect(deployer).mint(await deployer.getAddress(), amount);

        await foreign20.connect(deployer).transfer(await bosonVoucher.getAddress(), amount);

        const foreign20Address = await foreign20.getAddress();
        await expect(() => bosonVoucher.connect(rando).withdrawToProtocol([foreign20Address])).to.changeTokenBalances(
          foreign20,
          [bosonVoucher, fundsHandler],
          [amount * -1n, amount]
        );

        // Seller's available balance should increase
        const expectedAvailableFunds = new Funds(await foreign20.getAddress(), "Foreign20", amount.toString());

        // first item is AddressZero
        availableFundsAddresses.push(await foreign20.getAddress());
        const [, sellerFundsAfter] = FundsList.fromStruct(
          await fundsHandler.getAvailableFunds(seller.id, availableFundsAddresses)
        ).funds;
        expect(sellerFundsAfter).to.eql(expectedAvailableFunds);
      });

      it("Should withdraw all tokens when list length > 1", async function () {
        availableFundsAddresses.push(await foreign20.getAddress());
        const { funds: sellerFundsBefore } = FundsList.fromStruct(
          await fundsHandler.getAvailableFunds(seller.id, availableFundsAddresses)
        );

        sellerFundsBefore[1] = new Funds(await foreign20.getAddress(), "Foreign20", "0");

        const amount = parseUnits("1", "ether");
        await admin.sendTransaction({ to: await bosonVoucher.getAddress(), value: amount });
        await foreign20.connect(deployer).mint(await deployer.getAddress(), amount);
        await foreign20.connect(deployer).transfer(await bosonVoucher.getAddress(), amount);

        const foreign20Address = await foreign20.getAddress();
        let tx;
        await expect(() => {
          tx = bosonVoucher.connect(rando).withdrawToProtocol([ZeroAddress, foreign20Address]);
          return tx;
        }).to.changeTokenBalances(foreign20, [bosonVoucher, fundsHandler], [amount * -1n, amount]);
        await expect(() => tx).to.changeEtherBalances([bosonVoucher, fundsHandler], [amount * -1n, amount]);

        const { funds: sellerFundsAfter } = FundsList.fromStruct(
          await fundsHandler.getAvailableFunds(seller.id, availableFundsAddresses)
        );

        expect(
          sellerFundsBefore.map((f) => {
            return { ...f, availableAmount: (BigInt(f.availableAmount) + amount).toString() };
          })
        ).to.eql(sellerFundsAfter);
      });
    });

    context("getSellerId()", function () {
      it("should return the seller id", async function () {
        await bosonVoucher.connect(protocol).transferOwnership(await assistant.getAddress());

        expect(await bosonVoucher.connect(rando).getSellerId()).to.equal(seller.id, "Invalid seller id returned");

        // Reset the accountId iterator
        accountId.next(true);
      });

      it("should return 0 if the seller doesn't exist", async function () {
        await bosonVoucher.connect(protocol).transferOwnership(await rando.getAddress());
        expect(await bosonVoucher.getSellerId()).to.equal(0, "Invalid seller id returned");
      });
    });
  });

  context("burnVoucher()", function () {
    it("should burn a voucher with success", async function () {
      const buyerStruct = mockBuyer(await buyer.getAddress()).toStruct();
      const buyerWallet = buyerStruct[1];

      await bosonVoucher.connect(protocol).issueVoucher(0, buyerWallet);

      const balanceBefore = await bosonVoucher.balanceOf(await buyer.getAddress());

      await bosonVoucher.connect(protocol).burnVoucher(0);

      const balanceAfter = await bosonVoucher.balanceOf(await buyer.getAddress());

      expect(balanceBefore - balanceAfter).eq(1);
    });

    it("should revert if caller does not have PROTOCOL role", async function () {
      // Expect revert if random user attempts to burn voucher
      await expect(bosonVoucher.connect(rando).burnVoucher(0)).to.be.revertedWith(RevertReasons.ACCESS_DENIED);

      // Grant PROTOCOL role to random user address
      await accessController.grantRole(Role.PROTOCOL, await rando.getAddress());

      // Prepare to burn voucher as a random user
      const buyerStruct = mockBuyer(await buyer.getAddress()).toStruct();
      const buyerWallet = buyerStruct[1];
      await bosonVoucher.connect(protocol).issueVoucher(0, buyerWallet);
      const balanceBefore = await bosonVoucher.balanceOf(await buyer.getAddress());

      //Attempt to burn voucher as a random user
      await bosonVoucher.connect(protocol).burnVoucher(0);
      const balanceAfter = await bosonVoucher.balanceOf(await buyer.getAddress());

      expect(balanceBefore - balanceAfter).eq(1);
    });
  });

  context("transferOwnership()", function () {
    it("should emit OwnershipTransferred", async function () {
      const ownable = await getContractAt("OwnableUpgradeable", await bosonVoucher.getAddress());
      await expect(bosonVoucher.connect(protocol).transferOwnership(await rando.getAddress()))
        .to.emit(ownable, "OwnershipTransferred")
        .withArgs(await assistant.getAddress(), await rando.getAddress());
    });

    it("should transfer ownership with success", async function () {
      await bosonVoucher.connect(protocol).transferOwnership(await assistant.getAddress());

      const ownable = await getContractAt("OwnableUpgradeable", await bosonVoucher.getAddress());
      const owner = await ownable.owner();

      expect(owner).eq(await assistant.getAddress(), "Wrong owner");
    });

    context("💔 Revert Reasons", async function () {
      it("should revert if caller does not have PROTOCOL role", async function () {
        await expect(bosonVoucher.connect(rando).transferOwnership(await assistant.getAddress())).to.be.revertedWith(
          RevertReasons.ACCESS_DENIED
        );
      });

      it("Even the current owner cannot transfer the ownership", async function () {
        // successfully transfer to assistant
        await bosonVoucher.connect(protocol).transferOwnership(await assistant.getAddress());

        // owner tries to transfer, it should fail
        await expect(bosonVoucher.connect(assistant).transferOwnership(await rando.getAddress())).to.be.revertedWith(
          RevertReasons.ACCESS_DENIED
        );
      });

      it("Current owner cannot renounce the ownership", async function () {
        // successfully transfer to assistant
        await bosonVoucher.connect(protocol).transferOwnership(await assistant.getAddress());

        const ownable = await getContractAt("OwnableUpgradeable", await bosonVoucher.getAddress());

        // owner tries to renounce ownership, it should fail
        await expect(ownable.connect(assistant).renounceOwnership()).to.be.revertedWith(RevertReasons.ACCESS_DENIED);
      });

      it("Transferring ownership to 0 is not allowed", async function () {
        // try to transfer ownership to address 0, should fail
        await expect(bosonVoucher.connect(protocol).transferOwnership(ZeroAddress)).to.be.revertedWith(
          RevertReasons.OWNABLE_ZERO_ADDRESS
        );
      });
    });
  });

  context("setContractURI()", function () {
    beforeEach(async function () {
      // give ownership to assistant
      await bosonVoucher.connect(protocol).transferOwnership(await assistant.getAddress());

      contractURI = "newContractURI";
    });

    it("should emit ContractURIChanged event", async function () {
      await expect(bosonVoucher.connect(assistant).setContractURI(contractURI))
        .to.emit(bosonVoucher, "ContractURIChanged")
        .withArgs(contractURI);
    });

    it("should set new contract with success", async function () {
      await bosonVoucher.connect(assistant).setContractURI(contractURI);

      const returnedContractURI = await bosonVoucher.contractURI();

      expect(returnedContractURI).eq(contractURI, "Wrong contractURI");
    });

    it("should revert if caller is not the owner", async function () {
      // random caller
      await expect(bosonVoucher.connect(rando).setContractURI(contractURI)).to.be.revertedWith(
        RevertReasons.OWNABLE_NOT_OWNER
      );

      // protocol as the caller
      await expect(bosonVoucher.connect(protocol).setContractURI(contractURI)).to.be.revertedWith(
        RevertReasons.OWNABLE_NOT_OWNER
      );
    });
  });

  context("callExternalContract()", function () {
    let mockSimpleContract, calldata;

    beforeEach(async function () {
      // Deploy a random contract
      const MockSimpleContract = await getContractFactory("MockSimpleContract");
      mockSimpleContract = await MockSimpleContract.deploy();
      await mockSimpleContract.waitForDeployment();

      // Generate calldata
      calldata = mockSimpleContract.interface.encodeFunctionData("testEvent");
    });

    it("Should call external contract and emit its events", async function () {
      const tx = await bosonVoucher
        .connect(assistant)
        .callExternalContract(await mockSimpleContract.getAddress(), calldata);

      const receipt = await tx.wait();
      const event = getEvent(receipt, mockSimpleContract, "TestEvent");

      assert.equal(event._value.toString(), "1");
    });

    it("Should return the external contract return value", async function () {
      const calldata = mockSimpleContract.interface.encodeFunctionData("testReturn");
      const returnedValueRaw = await bosonVoucher
        .connect(assistant)
        .callExternalContract.staticCall(await mockSimpleContract.getAddress(), calldata);
      const abiCoder = new ethers.AbiCoder();
      const [returnedValue] = abiCoder.decode(["string"], returnedValueRaw);
      expect(returnedValue).to.equal("TestValue");
    });

    context("💔 Revert Reasons", async function () {
      it("_to is the zero address", async function () {
        await expect(bosonVoucher.connect(assistant).callExternalContract(ZeroAddress, calldata)).to.be.revertedWith(
          RevertReasons.INVALID_ADDRESS
        );
      });

      it("Caller is not the contract owner", async function () {
        await expect(
          bosonVoucher.connect(rando).callExternalContract(await mockSimpleContract.getAddress(), calldata)
        ).to.be.revertedWith(RevertReasons.OWNABLE_NOT_OWNER);
      });

      it("External call reverts", async function () {
        calldata = mockSimpleContract.interface.encodeFunctionData("testRevert");

        await expect(
          bosonVoucher.connect(assistant).callExternalContract(await mockSimpleContract.getAddress(), calldata)
        ).to.be.revertedWith("Reverted");
      });

      it("To address is not a contract", async function () {
        await expect(
          bosonVoucher.connect(assistant).callExternalContract(await rando.getAddress(), calldata)
        ).to.be.reverted;
      });

      it("Owner tries to invoke method to transfer funds", async function () {
        const erc20 = await getContractFactory("Foreign20");

        // transfer
        calldata = erc20.interface.encodeFunctionData("transfer", [await assistant.getAddress(), 20]);
        await expect(
          bosonVoucher.connect(assistant).callExternalContract(await rando.getAddress(), calldata)
        ).to.be.revertedWith(RevertReasons.FUNCTION_NOT_ALLOWLISTED);

        // transferFrom
        calldata = erc20.interface.encodeFunctionData("transferFrom", [
          await bosonVoucher.getAddress(),
          await assistant.getAddress(),
          20,
        ]);
        await expect(
          bosonVoucher.connect(assistant).callExternalContract(await rando.getAddress(), calldata)
        ).to.be.revertedWith(RevertReasons.FUNCTION_NOT_ALLOWLISTED);

        // approve
        calldata = erc20.interface.encodeFunctionData("approve", [await assistant.getAddress(), 20]);
        await expect(
          bosonVoucher.connect(assistant).callExternalContract(await rando.getAddress(), calldata)
        ).to.be.revertedWith(RevertReasons.FUNCTION_NOT_ALLOWLISTED);

        // DAI
        const dai = await getContractAt("DAIAliases", ZeroAddress);

        // push
        calldata = dai.interface.encodeFunctionData("push", [await assistant.getAddress(), 20]);
        await expect(
          bosonVoucher.connect(assistant).callExternalContract(await rando.getAddress(), calldata)
        ).to.be.revertedWith(RevertReasons.FUNCTION_NOT_ALLOWLISTED);

        // move
        calldata = dai.interface.encodeFunctionData("move", [
          await bosonVoucher.getAddress(),
          await assistant.getAddress(),
          20,
        ]);
        await expect(
          bosonVoucher.connect(assistant).callExternalContract(await rando.getAddress(), calldata)
        ).to.be.revertedWith(RevertReasons.FUNCTION_NOT_ALLOWLISTED);
      });
    });
  });

  context("setApprovalForAllToContract", function () {
    it("Should emit ApprovalForAll event", async function () {
      await expect(bosonVoucher.connect(assistant).setApprovalForAllToContract(await rando.getAddress(), true))
        .to.emit(bosonVoucher, "ApprovalForAll")
        .withArgs(await bosonVoucher.getAddress(), await rando.getAddress(), true);
    });

    context("💔 Revert Reasons", async function () {
      it("should revert if caller is not the owner", async function () {
        // Expect revert if random user attempts to set approval
        await expect(
          bosonVoucher.connect(rando).setApprovalForAllToContract(await rando.getAddress(), true)
        ).to.revertedWith(RevertReasons.OWNABLE_NOT_OWNER);
      });

      it("should revert if operator is zero address", async function () {
        // Expect revert if random user attempts to set approval
        await expect(bosonVoucher.connect(assistant).setApprovalForAllToContract(ZeroAddress, true)).to.revertedWith(
          RevertReasons.INVALID_ADDRESS
        );
      });
    });
  });

  context("onERC721Received", function () {
    it("Should return correct selector value", async function () {
      const expectedSelector = bosonVoucher.interface.fragments.find((f) => f.name == "onERC721Received").selector;
      const returnedSelector = await bosonVoucher.onERC721Received.staticCall(
        await assistant.getAddress(),
        await rando.getAddress(),
        "1",
        "0x"
      );
      expect(returnedSelector).to.equal(expectedSelector);
    });
  });
});<|MERGE_RESOLUTION|>--- conflicted
+++ resolved
@@ -950,11 +950,7 @@
 
       it("Should be 0 if offer is expired", async function () {
         // Skip to after offer expiry
-<<<<<<< HEAD
         await setNextBlockTimestamp(Number(BigInt(offerDates.validUntil) + 1n), true);
-=======
-        await setNextBlockTimestamp(Number(offerDates.validUntil), true);
->>>>>>> 7cf35c4f
 
         // Get available premints from contract
         let availablePremints = await bosonVoucher.getAvailablePreMints(offerId);
