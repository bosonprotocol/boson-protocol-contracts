const { ethers } = require("hardhat");
const { assert, expect } = require("chai");
const { ZeroAddress, getSigners, getContractAt, getContractFactory, provider, parseUnits, MaxUint256 } = ethers;

const { getInterfaceIds } = require("../../../scripts/config/supported-interfaces.js");
const Role = require("../../../scripts/domain/Role");
const { DisputeResolverFee } = require("../../../scripts/domain/DisputeResolverFee");
const Range = require("../../../scripts/domain/Range");
const VoucherInitValues = require("../../../scripts/domain/VoucherInitValues");
const RoyaltyInfo = require("../../../scripts/domain/RoyaltyInfo");
const { RoyaltyRecipient, RoyaltyRecipientList } = require("../../../scripts/domain/RoyaltyRecipient.js");
const { Funds, FundsList } = require("../../../scripts/domain/Funds");
const { RevertReasons } = require("../../../scripts/config/revert-reasons");
const {
  mockDisputeResolver,
  mockSeller,
  mockVoucherInitValues,
  mockAuthToken,
  mockBuyer,
  accountId,
  mockVoucher,
  mockExchange,
  mockOffer,
} = require("../../util/mock");
const {
  applyPercentage,
  calculateCloneAddress,
  calculateBosonProxyAddress,
  calculateVoucherExpiry,
  setNextBlockTimestamp,
  setupTestEnvironment,
  getSnapshot,
  revertToSnapshot,
  prepareDataSignatureParameters,
  getEvent,
  deriveTokenId,
} = require("../../util/utils.js");
const { deployMockTokens } = require("../../../scripts/util/deploy-mock-tokens");
<<<<<<< HEAD
const { deployMockContract } = require("@ethereum-waffle/mock-contract");
const FormatTypes = ethers.utils.FormatTypes;
=======
const { ZeroHash } = require("ethers");
>>>>>>> 9cc931b7

describe("IBosonVoucher", function () {
  let interfaceIds;
  let accessController;
  let bosonVoucher, offerHandler, accountHandler, exchangeHandler, fundsHandler;
  let deployer,
    protocol,
    buyer,
    rando,
    rando2,
    assistant,
    admin,
    treasury,
    assistantDR,
    adminDR,
    treasuryDR,
    seller,
    foreign20;
  let disputeResolver, disputeResolverFees;
  let emptyAuthToken;
  let voucherInitValues, contractURI, royaltyPercentage, exchangeId, offerPrice;
  let forwarder;
  let snapshotId;
  let beaconProxyAddress;

  before(async function () {
    accountId.next(true);

    // Get interface id
    const { IBosonVoucher, IERC721, IERC2981 } = await getInterfaceIds();
    interfaceIds = { IBosonVoucher, IERC721, IERC2981 };

    // Mock forwarder to test metatx
    const MockForwarder = await getContractFactory("MockForwarder");

    forwarder = await MockForwarder.deploy();

    // Specify contracts needed for this test
    const contracts = {
      accountHandler: "IBosonAccountHandler",
      offerHandler: "IBosonOfferHandler",
      exchangeHandler: "IBosonExchangeHandler",
      fundsHandler: "IBosonFundsHandler",
    };

    let bosonClientBeacon;
    ({
      signers: [protocol, buyer, rando, rando2, admin, treasury, adminDR, treasuryDR],
      contractInstances: { accountHandler, offerHandler, exchangeHandler, fundsHandler },
      extraReturnValues: { accessController, beacon: bosonClientBeacon },
    } = await setupTestEnvironment(contracts, {
      forwarderAddress: [await forwarder.getAddress()],
    }));

    // make all account the same
    assistant = admin;
    assistantDR = adminDR;
    [deployer] = await getSigners();

    // Grant protocol role to eoa so it's easier to test
    await accessController.grantRole(Role.PROTOCOL, await protocol.getAddress());

    // Initialize voucher contract
    const bosonVoucherProxyAddress = await calculateBosonProxyAddress(await accountHandler.getAddress());
    bosonVoucher = await getContractAt("IBosonVoucher", bosonVoucherProxyAddress);

    const clientProxy = await getContractAt("BeaconClientProxy", bosonVoucherProxyAddress);
    await clientProxy.initialize(await bosonClientBeacon.getAddress());

    // prepare the VoucherInitValues
    const sellerId = 1;
    voucherInitValues = mockVoucherInitValues();
    const bosonVoucherInit = await getContractAt("BosonVoucher", bosonVoucherProxyAddress);
    await bosonVoucherInit.initializeVoucher(sellerId, "1", await assistant.getAddress(), voucherInitValues);

    [foreign20] = await deployMockTokens(["Foreign20", "BosonToken"]);

    // Get the beacon proxy address
    beaconProxyAddress = await calculateBosonProxyAddress(await accountHandler.getAddress());

    // Get snapshot id
    snapshotId = await getSnapshot();
  });

  afterEach(async function () {
    await revertToSnapshot(snapshotId);
    snapshotId = await getSnapshot();

    // Reset
    accountId.next(true);
  });

  // Interface support
  context("📋 Interfaces", async function () {
    context("👉 supportsInterface()", async function () {
      it("should indicate support for IBosonVoucher, IERC721 and IERC2981 interface", async function () {
        // IBosonVoucher interface
        let support = await bosonVoucher.supportsInterface(interfaceIds["IBosonVoucher"]);
        expect(support, "IBosonVoucher interface not supported").is.true;

        // IERC721 interface
        support = await bosonVoucher.supportsInterface(interfaceIds["IERC721"]);
        expect(support, "IERC721 interface not supported").is.true;

        // IERC2981 interface
        support = await bosonVoucher.supportsInterface(interfaceIds["IERC2981"]);
        expect(support, "IERC2981 interface not supported").is.true;
      });
    });
  });

  context("General", async function () {
    it("Contract can receive native token", async function () {
      const balanceBefore = await provider.getBalance(await bosonVoucher.getAddress());

      const amount = parseUnits("1", "ether");

      await admin.sendTransaction({ to: await bosonVoucher.getAddress(), value: amount });

      const balanceAfter = await provider.getBalance(await bosonVoucher.getAddress());
      expect(balanceAfter - balanceBefore).to.eq(amount);
    });

    it("Cannot initialize voucher twice", async function () {
      const initalizableClone = await ethers.getContractAt(
        "IInitializableVoucherClone",
        await bosonVoucher.getAddress()
      );
      await expect(
        initalizableClone.initializeVoucher(2, "1", await assistant.getAddress(), voucherInitValues)
      ).to.be.revertedWith(RevertReasons.INITIALIZABLE_ALREADY_INITIALIZED);
    });
  });

  context("Offer must exist", async function () {
    let offer, offerDates, offerDurations, disputeResolverId;

    before(async function () {
      const bosonVoucherCloneAddress = calculateCloneAddress(
        await accountHandler.getAddress(),
        beaconProxyAddress,
        admin.address
      );
      bosonVoucher = await getContractAt("IBosonVoucher", bosonVoucherCloneAddress);

      seller = mockSeller(
        await assistant.getAddress(),
        await admin.getAddress(),
        ZeroAddress,
        await treasury.getAddress()
      );

      // Prepare the AuthToken and VoucherInitValues
      emptyAuthToken = mockAuthToken();
      voucherInitValues = mockVoucherInitValues();
      await accountHandler.connect(admin).createSeller(seller, emptyAuthToken, voucherInitValues);

      // Create a valid dispute resolver
      disputeResolver = mockDisputeResolver(
        await assistantDR.getAddress(),
        await adminDR.getAddress(),
        ZeroAddress,
        await treasuryDR.getAddress(),
        true
      );

      // Create DisputeResolverFee array so offer creation will succeed
      disputeResolverFees = [new DisputeResolverFee(ZeroAddress, "Native", "0")];
      const sellerAllowList = [];

      // Register the dispute resolver
      await accountHandler
        .connect(adminDR)
        .createDisputeResolver(disputeResolver, disputeResolverFees, sellerAllowList);

      ({ offer, offerDates, offerDurations, disputeResolverId } = await mockOffer());
      offer.quantityAvailable = "1000";

      await offerHandler.connect(assistant).createOffer(offer, offerDates, offerDurations, disputeResolverId, "0");

      const amount = BigInt(offer.sellerDeposit) * BigInt(offer.quantityAvailable);

      await fundsHandler.connect(admin).depositFunds(seller.id, ZeroAddress, amount, {
        value: amount,
      });

      // Get snapshot id
      snapshotId = await getSnapshot();
    });

    context("issueVoucher()", function () {
      let buyerStruct;
      let buyerWallet;

      before(async function () {
        buyerStruct = mockBuyer(await buyer.getAddress()).toStruct();
        buyerWallet = buyerStruct[1];
      });

      it("should issue a voucher with success", async function () {
        const balanceBefore = await bosonVoucher.balanceOf(await buyer.getAddress());
        await bosonVoucher.connect(protocol).issueVoucher(0, buyerWallet);

        const balanceAfter = await bosonVoucher.balanceOf(await buyer.getAddress());

        expect(balanceAfter - balanceBefore).eq(1);
      });

      it("should issue a voucher if it does not overlap with range", async function () {
        const offerId = "1";
        const start = "10";
        const length = "123";
        const tokenId = deriveTokenId(offerId, start); // token within reserved range

        // Reserve a range
        await bosonVoucher.connect(protocol).reserveRange(offerId, start, length, await assistant.getAddress());

        // Token id just below the range
        await expect(() =>
          bosonVoucher.connect(protocol).issueVoucher(tokenId - 1n, buyerWallet)
        ).to.changeTokenBalance(bosonVoucher, buyer, 1);

        // Token id just above the range
        await expect(() =>
          bosonVoucher.connect(protocol).issueVoucher(tokenId + BigInt(length), buyerWallet)
        ).to.changeTokenBalance(bosonVoucher, buyer, 1);
      });

      context("💔 Revert Reasons", async function () {
        it("should revert if caller does not have PROTOCOL role", async function () {
          // Expect revert if random user attempts to issue voucher
          await expect(bosonVoucher.connect(rando).issueVoucher(0, buyerWallet)).to.be.revertedWith(
            RevertReasons.ACCESS_DENIED
          );

          // Grant PROTOCOL role to random user address
          await accessController.grantRole(Role.PROTOCOL, await rando.getAddress());

          // Attempt to issue voucher again as a random user
          const balanceBefore = await bosonVoucher.balanceOf(await buyer.getAddress());
          await bosonVoucher.connect(rando).issueVoucher(0, buyerWallet);
          const balanceAfter = await bosonVoucher.balanceOf(await buyer.getAddress());

          expect(balanceAfter - balanceBefore).eq(1);
        });

        it("issueVoucher should revert if exchange id falls within a pre-minted offer's range", async function () {
          const offerId = "1";
          const start = "10";
          const length = "123";
          const tokenId = deriveTokenId(offerId, "15"); // token within reserved range

          // Reserve a range
          await bosonVoucher.connect(protocol).reserveRange(offerId, start, length, await assistant.getAddress());

          // Expect revert if random user attempts to issue voucher
          await expect(bosonVoucher.connect(protocol).issueVoucher(tokenId, buyerWallet)).to.be.revertedWith(
            RevertReasons.EXCHANGE_ID_IN_RESERVED_RANGE
          );
        });
      });
    });

    context("reserveRange()", function () {
      let offerId, start, length;
      let range;

      beforeEach(async function () {
        offerId = "1";
        start = "10";
        length = "123";

        const tokenStartId = deriveTokenId(offerId, start);
        range = new Range(tokenStartId.toString(), length, "0", "0", await assistant.getAddress());
      });

      it("Should emit event RangeReserved", async function () {
        // Reserve range, test for event
        await expect(bosonVoucher.connect(protocol).reserveRange(offerId, start, length, await assistant.getAddress()))
          .to.emit(bosonVoucher, "RangeReserved")
          .withArgs(offerId, range.toStruct());
      });

      it("Should update state", async function () {
        // Reserve range
        await bosonVoucher.connect(protocol).reserveRange(offerId, start, length, await assistant.getAddress());

        // Get range object from contract
        const returnedRange = Range.fromStruct(await bosonVoucher.getRangeByOfferId(offerId));
        assert.equal(returnedRange.toString(), range.toString(), "Range mismatch");

        // Get available premints from contract
        const availablePremints = await bosonVoucher.getAvailablePreMints(offerId);
        assert.equal(availablePremints.toString(), length, "Available Premints mismatch");
      });

      context("Owner range is contract", async function () {
        beforeEach(async function () {
          range.owner = await bosonVoucher.getAddress();
        });

        it("Should emit event RangeReserved", async function () {
          // Reserve range, test for event
          await expect(
            bosonVoucher.connect(protocol).reserveRange(offerId, start, length, await bosonVoucher.getAddress())
          )
            .to.emit(bosonVoucher, "RangeReserved")
            .withArgs(offerId, range.toStruct());
        });

        it("Should update state", async function () {
          // Reserve range
          await bosonVoucher.connect(protocol).reserveRange(offerId, start, length, await bosonVoucher.getAddress());

          // Get range object from contract
          const returnedRange = Range.fromStruct(await bosonVoucher.getRangeByOfferId(offerId));
          assert.equal(returnedRange.toString(), range.toString(), "Range mismatch");

          // Get available premints from contract
          const availablePremints = await bosonVoucher.getAvailablePreMints(offerId);
          assert.equal(availablePremints.toString(), length, "Available Premints mismatch");
        });
      });

      context("💔 Revert Reasons", async function () {
        it("caller does not have PROTOCOL role", async function () {
          await expect(
            bosonVoucher.connect(rando).reserveRange(offerId, start, length, await assistant.getAddress())
          ).to.be.revertedWith(RevertReasons.ACCESS_DENIED);
        });

        it("Start id is not greater than zero for the first range", async function () {
          // Set start id to 0
          start = 0;

          // Try to reserve range, it should fail
          await expect(
            bosonVoucher.connect(protocol).reserveRange(offerId, start, length, await assistant.getAddress())
          ).to.be.revertedWith(RevertReasons.INVALID_RANGE_START);
        });

        it("Range length is zero", async function () {
          // Set length to 0
          length = "0";

          // Try to reserve range, it should fail
          await expect(
            bosonVoucher.connect(protocol).reserveRange(offerId, start, length, await assistant.getAddress())
          ).to.be.revertedWith(RevertReasons.INVALID_RANGE_LENGTH);
        });

        it("Range length is too large, i.e., would cause an overflow", async function () {
          // Set such numbers that would cause an overflow
          start = MaxUint256 / 2n + 2n;
          length = MaxUint256 / 2n;

          // Try to reserve range, it should fail
          await expect(
            bosonVoucher.connect(protocol).reserveRange(offerId, start, length, await assistant.getAddress())
          ).to.be.revertedWith(RevertReasons.INVALID_RANGE_LENGTH);
        });

        it("Offer id is already associated with a range", async function () {
          // Reserve range for an offer
          await bosonVoucher.connect(protocol).reserveRange(offerId, start, length, await assistant.getAddress());

          start = Number(start) + Number(length) + 1;

          // Try to reserve range for the same offer, it should fail
          await expect(
            bosonVoucher.connect(protocol).reserveRange(offerId, start, length, await assistant.getAddress())
          ).to.be.revertedWith(RevertReasons.OFFER_RANGE_ALREADY_RESERVED);
        });

        it("_to address isn't contract address or contract owner address", async function () {
          // Try to reserve range for rando address, it should fail
          await expect(
            bosonVoucher.connect(protocol).reserveRange(offerId, start, length, await rando.getAddress())
          ).to.be.revertedWith(RevertReasons.INVALID_TO_ADDRESS);
        });
      });
    });

    context("preMint()", function () {
      let offerId, start, length, amount;

      beforeEach(async function () {
        // reserve a range
        offerId = "1";
        start = 10;
        length = "990";
        await bosonVoucher.connect(protocol).reserveRange(offerId, start, length, await assistant.getAddress());

        // amount to mint
        amount = "50";
      });

      it("Should emit Transfer events", async function () {
        // Premint tokens, test for event
        const tx = await bosonVoucher.connect(assistant).preMint(offerId, amount);

        // Expect an event for every mint
        start = deriveTokenId(offerId, start);
        for (let i = 0; i < Number(amount); i++) {
          await expect(tx)
            .to.emit(bosonVoucher, "Transfer")
            .withArgs(ZeroAddress, await assistant.getAddress(), start + BigInt(i));
        }
      });

      it("Should emit VouchersPreMinted event", async function () {
        // Premint tokens, test for event
        const tx = await bosonVoucher.connect(assistant).preMint(offerId, amount);

        start = deriveTokenId(offerId, start);

        await expect(tx)
          .to.emit(bosonVoucher, "VouchersPreMinted")
          .withArgs(offerId, start, start + BigInt(amount) - 1n);
      });

      context("Owner range is contract", async function () {
        beforeEach(async function () {
          offer.id = offerId = ++offerId;

          await offerHandler.connect(assistant).createOffer(offer, offerDates, offerDurations, disputeResolverId, "0");

          // reserve a range
          start = "1010";
          length = "1000";
          await bosonVoucher.connect(protocol).reserveRange(offerId, start, length, await bosonVoucher.getAddress());
        });

        it("Transfer event should emit contract address", async function () {
          // Premint tokens, test for event
          const tx = await bosonVoucher.connect(assistant).preMint(offerId, amount);

          // Expect an event for every mint
          start = deriveTokenId(offerId, start);
          for (let i = 0; i < Number(amount); i++) {
            await expect(tx)
              .to.emit(bosonVoucher, "Transfer")
              .withArgs(ZeroAddress, await bosonVoucher.getAddress(), start + BigInt(i));
          }
        });

        it("Should update state", async function () {
          let contractBalanceBefore = await bosonVoucher.balanceOf(await bosonVoucher.getAddress());

          // Premint tokens
          await bosonVoucher.connect(assistant).preMint(offerId, amount);

          // Expect a correct owner for all preminted tokens
          start = deriveTokenId(offerId, start);
          for (let i = 0; i < Number(amount); i++) {
            let tokenId = start + BigInt(i);
            let tokenOwner = await bosonVoucher.ownerOf(tokenId);
            assert.equal(tokenOwner, await bosonVoucher.getAddress(), `Wrong token owner for token ${tokenId}`);
          }

          // Token that is inside a range, but wasn't preminted yet should not have an owner
          await expect(bosonVoucher.ownerOf(start + amount + 1)).to.be.revertedWith(
            RevertReasons.ERC721_INVALID_TOKEN_ID
          );

          // Contract's balance should be updated for the total mint amount
          let contractBalanceAfter = await bosonVoucher.balanceOf(await bosonVoucher.getAddress());
          assert.equal(contractBalanceAfter, contractBalanceBefore + BigInt(amount), "Balance mismatch");

          // Get available premints from contract
          const availablePremints = await bosonVoucher.getAvailablePreMints(offerId);
          assert.equal(availablePremints, BigInt(length) - BigInt(amount), "Available Premints mismatch");
        });
      });

      it("Should update state", async function () {
        let sellerBalanceBefore = await bosonVoucher.balanceOf(await assistant.getAddress());

        // Premint tokens
        await bosonVoucher.connect(assistant).preMint(offerId, amount);

        // Expect a correct owner for all preminted tokens
        start = deriveTokenId(offerId, start);
        for (let i = 0; i < Number(amount); i++) {
          let tokenId = start + BigInt(i);
          let tokenOwner = await bosonVoucher.ownerOf(tokenId);
          assert.equal(tokenOwner, await assistant.getAddress(), `Wrong token owner for token ${tokenId}`);
        }

        // Token that is inside a range, but wasn't preminted yet should not have an owner
        await expect(bosonVoucher.ownerOf(start + BigInt(amount) + 1n)).to.be.revertedWith(
          RevertReasons.ERC721_INVALID_TOKEN_ID
        );

        // Seller's balance should be updated for the total mint amount
        let sellerBalanceAfter = await bosonVoucher.balanceOf(await assistant.getAddress());
        assert.equal(sellerBalanceAfter, sellerBalanceBefore + BigInt(amount), "Balance mismatch");

        // Get available premints from contract
        const availablePremints = await bosonVoucher.getAvailablePreMints(offerId);
        assert.equal(availablePremints, BigInt(length) - BigInt(amount), "Available Premints mismatch");
      });

      it("MetaTx: forwarder can execute preMint on behalf of seller", async function () {
        const nonce = Number(await forwarder.getNonce(await assistant.getAddress()));

        const types = {
          ForwardRequest: [
            { name: "from", type: "address" },
            { name: "to", type: "address" },
            { name: "nonce", type: "uint256" },
            { name: "data", type: "bytes" },
          ],
        };

        const functionSignature = bosonVoucher.interface.encodeFunctionData("preMint", [offerId, amount]);

        const message = {
          from: await assistant.getAddress(),
          to: await bosonVoucher.getAddress(),
          nonce: nonce,
          data: functionSignature,
        };

        const { signature } = await prepareDataSignatureParameters(
          assistant,
          types,
          "ForwardRequest",
          message,
          await forwarder.getAddress(),
          "MockForwarder",
          "0.0.1",
          "0Z"
        );

        const tx = await forwarder.execute(message, signature);

        // Expect an event for every mint
        start = deriveTokenId(offerId, start);
        for (let i = 0; i < Number(amount); i++) {
          await expect(tx)
            .to.emit(bosonVoucher, "Transfer")
            .withArgs(ZeroAddress, await assistant.getAddress(), start + BigInt(i));
        }
      });

      context("💔 Revert Reasons", async function () {
        it("Caller is not the owner", async function () {
          await expect(bosonVoucher.connect(rando).preMint(offerId, amount)).to.be.revertedWith(
            RevertReasons.OWNABLE_NOT_OWNER
          );
        });

        it("Offer id is not associated with a range", async function () {
          // Set invalid offer id
          offerId = 15;

          // Try to premint, it should fail
          await expect(bosonVoucher.connect(assistant).preMint(offerId, amount)).to.be.revertedWith(
            RevertReasons.NO_RESERVED_RANGE_FOR_OFFER
          );
        });

        it("Amount to mint is more than remaining un-minted in range", async function () {
          // Mint 50 tokens
          await bosonVoucher.connect(assistant).preMint(offerId, amount);

          // Set invalid amount
          amount = "990"; // length is 1000, already minted 50

          // Try to premint, it should fail
          await expect(bosonVoucher.connect(assistant).preMint(offerId, amount)).to.be.revertedWith(
            RevertReasons.INVALID_AMOUNT_TO_MINT
          );
        });

        it("Offer already expired", async function () {
          // Skip to after offer expiration
          await setNextBlockTimestamp(Number(BigInt(offerDates.validUntil) + 1n));

          // Try to premint, it should fail
          await expect(bosonVoucher.connect(assistant).preMint(offerId, amount)).to.be.revertedWith(
            RevertReasons.OFFER_EXPIRED_OR_VOIDED
          );
        });

        it("Offer is voided", async function () {
          await offerHandler.connect(assistant).voidOffer(offerId);

          // Try to premint, it should fail
          await expect(bosonVoucher.connect(assistant).preMint(offerId, amount)).to.be.revertedWith(
            RevertReasons.OFFER_EXPIRED_OR_VOIDED
          );
        });
      });
    });

    context("burnPremintedVouchers()", function () {
      let offerId, start, length, amount;

      beforeEach(async function () {
        offerId = "1";

        // reserve a range
        start = "1";
        length = "1000";

        await bosonVoucher.connect(protocol).reserveRange(offerId, start, length, await assistant.getAddress());

        // amount to mint
        amount = "5";
        await bosonVoucher.connect(assistant).preMint(offerId, amount);

        // Void offer
        await offerHandler.connect(assistant).voidOffer(offerId);
      });

      it("Should emit Transfer events", async function () {
        // Burn tokens, test for event
        const tx = await bosonVoucher.connect(assistant).burnPremintedVouchers(offerId, amount);

        // Expect an event for every burn
        start = deriveTokenId(offerId, start);
        for (let i = 0; i < Number(amount); i++) {
          await expect(tx)
            .to.emit(bosonVoucher, "Transfer")
            .withArgs(await assistant.getAddress(), ZeroAddress, start + BigInt(i));
        }
      });

      it("Should update state", async function () {
        let sellerBalanceBefore = await bosonVoucher.balanceOf(await assistant.getAddress());

        // Burn tokens
        await bosonVoucher.connect(assistant).burnPremintedVouchers(offerId, amount);

        // All burned tokens should not have an owner
        const startId = deriveTokenId(offerId, start);
        for (let i = 0; i < Number(amount); i++) {
          let tokenId = startId + BigInt(i);
          await expect(bosonVoucher.ownerOf(tokenId)).to.be.revertedWith(RevertReasons.ERC721_INVALID_TOKEN_ID);
        }

        // Seller's balance should be decreased for the total burn amount
        let sellerBalanceAfter = await bosonVoucher.balanceOf(await assistant.getAddress());
        assert.equal(sellerBalanceAfter, sellerBalanceBefore - BigInt(amount), "Balance mismatch");

        // Get available premints from contract
        const availablePremints = await bosonVoucher.getAvailablePreMints(offerId);
        assert.equal(availablePremints, 0n, "Available Premints mismatch");

        // Last burned id should be updated
        const tokenIdStart = deriveTokenId(offerId, start);
        const lastBurnedId = tokenIdStart + BigInt(amount) - 1n;
        const range = new Range(
          tokenIdStart.toString(),
          length,
          amount,
          lastBurnedId.toString(),
          await assistant.getAddress()
        );
        const returnedRange = Range.fromStruct(await bosonVoucher.getRangeByOfferId(offerId));
        assert.equal(returnedRange.toString(), range.toString(), "Range mismatch");
      });

      context("Contract owner is not owner of preminted vouchers", function () {
        it("Ownership is transferred", async function () {
          // Transfer ownership to rando
          await bosonVoucher.connect(protocol).transferOwnership(await rando.getAddress());

          // Burn tokens, test for event
          let tx;
          await expect(() => {
            tx = bosonVoucher.connect(rando).burnPremintedVouchers(offerId, amount);
            return tx;
          }).to.changeTokenBalance(bosonVoucher, assistant, BigInt(amount) * -1n);

          // Expect an event for every burn, where owner is the old owner (assistant)
          const tokenIdStart = deriveTokenId(offerId, start);
          for (let i = 0; i < Number(amount); i++) {
            await expect(tx)
              .to.emit(bosonVoucher, "Transfer")
              .withArgs(await assistant.getAddress(), ZeroAddress, tokenIdStart + BigInt(i));
          }
        });

        it("Contract itself is the owner", async function () {
          offer.id = offerId = ++offerId;
          offer.quantityAvailable = "2000";

          await offerHandler.connect(assistant).createOffer(offer, offerDates, offerDurations, disputeResolverId, "0");

          // reserve a range
          start = "2000";
          await bosonVoucher.connect(protocol).reserveRange(offerId, start, length, await bosonVoucher.getAddress());

          // amount to mint
          amount = "10";
          await bosonVoucher.connect(assistant).preMint(offerId, amount);

          await offerHandler.connect(assistant).voidOffer(offerId);

          // Burn tokens, test for event
          let tx;
          await expect(() => {
            tx = bosonVoucher.connect(assistant).burnPremintedVouchers(offerId, amount);
            return tx;
          }).to.changeTokenBalance(bosonVoucher, bosonVoucher, BigInt(amount) * -1n);

          // Expect an event for every burn
          const tokenIdStart = deriveTokenId(offerId, start);
          for (let i = 0; i < Number(amount); i++) {
            await expect(tx)
              .to.emit(bosonVoucher, "Transfer")
              .withArgs(await bosonVoucher.getAddress(), ZeroAddress, tokenIdStart + BigInt(i));
          }
        });
      });

      it("Should burn all vouchers if there is less than MaxPremintedVouchers to burn", async function () {
        // Burn tokens, test for event
        let tx = await bosonVoucher.connect(assistant).burnPremintedVouchers(offerId, amount);

        // Number of events emitted should be equal to amount
        assert.equal((await tx.wait()).logs.length, Number(amount), "Wrong number of events emitted");

        // Last burned id should be updated
        const tokenIdStart = deriveTokenId(offerId, start);
        const lastBurnedId = tokenIdStart + BigInt(amount) - 1n;
        const range = new Range(tokenIdStart.toString(), length, amount, lastBurnedId.toString(), assistant.address);
        const returnedRange = Range.fromStruct(await bosonVoucher.getRangeByOfferId(offerId));
        assert.equal(returnedRange.toString(), range.toString(), "Range mismatch");

        // Second call should revert since there's nothing to burn
        await expect(bosonVoucher.connect(assistant).burnPremintedVouchers(offerId, amount)).to.be.revertedWith(
          RevertReasons.AMOUNT_EXCEEDS_RANGE_OR_NOTHING_TO_BURN
        );
      });

      context("Test that require non-voided offer", function () {
        let assistantAddress;

        beforeEach(async function () {
          // make offer not voided so premint is possible
          offer.voided = false;
          // make offer not voided
          offer.id = offerId = ++offerId;
          length = amount = "10";
          start = "1";

          assistantAddress = await assistant.getAddress();
          await offerHandler.connect(assistant).createOffer(offer, offerDates, offerDurations, disputeResolverId, "0");
          await offerHandler.connect(assistant).reserveRange(offerId, length, assistantAddress);
          await bosonVoucher.connect(assistant).preMint(offerId, length);
        });

        it("Should skip all vouchers that were already committed", async function () {
          let committedVouchers = [2, 4].map((tokenId) => deriveTokenId(offerId, tokenId));

          // Transfer some preminted vouchers
          const buyerAddress = await buyer.getAddress();
          await Promise.all(
            committedVouchers.map((tokenId) =>
              bosonVoucher.connect(assistant).transferFrom(assistantAddress, buyerAddress, tokenId)
            )
          );

          await offerHandler.connect(assistant).voidOffer(offerId);

          // Burn tokens, test for event
          let tx = await bosonVoucher.connect(assistant).burnPremintedVouchers(offerId, amount);

          // All burned tokens should not have an owner, but committed ones should
          const startId = deriveTokenId(offerId, start);
          for (let i = 0; i < Number(length); i++) {
            let tokenId = startId + BigInt(i);
            if (committedVouchers.includes(tokenId)) {
              // Check that owner is buyer.
              expect(await bosonVoucher.ownerOf(tokenId)).to.equal(buyerAddress);
            } else {
              // Check that Transfer event was emitted and owner does not exist anymore
              await expect(tx)
                .to.emit(bosonVoucher, "Transfer")
                .withArgs(await assistant.getAddress(), ZeroAddress, tokenId);
              await expect(bosonVoucher.ownerOf(tokenId)).to.be.revertedWith(RevertReasons.ERC721_INVALID_TOKEN_ID);
            }
          }

          // Last burned id should be updated
          const tokenIdStart = deriveTokenId(offerId, start);
          const lastBurnedId = tokenIdStart + BigInt(amount) - 1n;
          const range = new Range(
            tokenIdStart.toString(),
            length,
            amount,
            lastBurnedId.toString(),
            await assistant.getAddress()
          );
          const returnedRange = Range.fromStruct(await bosonVoucher.getRangeByOfferId(offerId));
          assert.equal(returnedRange.toString(), range.toString(), "Range mismatch");
        });

        it("Burning is possible if offer not voided, but just expired", async function () {
          // skip to after offer expiration
          await setNextBlockTimestamp(Number(BigInt(offerDates.validUntil) + 1n));

          // Burn tokens, test for event
          const tx = await bosonVoucher.connect(assistant).burnPremintedVouchers(offerId, amount);

          // Expect an event for every burn
          start = deriveTokenId(offerId, start);
          for (let i = 0; i < Number(amount); i++) {
            await expect(tx)
              .to.emit(bosonVoucher, "Transfer")
              .withArgs(await assistant.getAddress(), ZeroAddress, start + BigInt(i));
          }
        });
      });

      context("💔 Revert Reasons", async function () {
        it("Caller is not the owner", async function () {
          await expect(bosonVoucher.connect(rando).burnPremintedVouchers(offerId, amount)).to.be.revertedWith(
            RevertReasons.OWNABLE_NOT_OWNER
          );
        });

        it("Offer id is not associated with a range", async function () {
          // Set invalid offer id
          offerId = 15;

          // Try to burn, it should fail
          await expect(bosonVoucher.connect(assistant).burnPremintedVouchers(offerId, amount)).to.be.revertedWith(
            RevertReasons.NO_RESERVED_RANGE_FOR_OFFER
          );
        });

        it("Offer is still valid", async function () {
          // make offer not voided
          offer.id = offerId = ++offerId;

          await offerHandler.connect(assistant).createOffer(offer, offerDates, offerDurations, disputeResolverId, "0");
          await bosonVoucher.connect(protocol).reserveRange(offerId, start, length, await assistant.getAddress());
          // Mint another 10 vouchers, so that there are 15 in total
          await bosonVoucher.connect(assistant).preMint(offerId, 10);

          // Try to burn, it should fail
          await expect(bosonVoucher.connect(assistant).burnPremintedVouchers(offerId, amount)).to.be.revertedWith(
            RevertReasons.OFFER_STILL_VALID
          );
        });

        it("Nothing to burn", async function () {
          // Burn tokens
          await bosonVoucher.connect(assistant).burnPremintedVouchers(offerId, amount);

          // Try to burn, it should fail
          await expect(bosonVoucher.connect(assistant).burnPremintedVouchers(offerId, amount)).to.be.revertedWith(
            RevertReasons.AMOUNT_EXCEEDS_RANGE_OR_NOTHING_TO_BURN
          );
        });
      });
    });

    context("getAvailablePreMints()", function () {
      let offerId, start, length, amount;

      beforeEach(async function () {
        // reserve a range
        offerId = "1";
        start = "10";
        length = "990";
        await bosonVoucher.connect(protocol).reserveRange(offerId, start, length, await assistant.getAddress());

        // amount to mint
        amount = 50;
      });

      it("If nothing was preminted, return full range", async function () {
        // Get available premints from contract
        const availablePremints = await bosonVoucher.getAvailablePreMints(offerId);
        assert.equal(availablePremints.toString(), length, "Available Premints mismatch");
      });

      it("Part of range is preminted", async function () {
        // Premint tokens
        await bosonVoucher.connect(assistant).preMint(offerId, amount);

        // Get available premints from contract
        let newAmount = BigInt(length) - BigInt(amount);
        let availablePremints = await bosonVoucher.getAvailablePreMints(offerId);
        assert.equal(availablePremints, newAmount, "Available Premints mismatch");

        // Premint again
        await bosonVoucher.connect(assistant).preMint(offerId, amount);
        newAmount -= BigInt(amount);
        availablePremints = await bosonVoucher.getAvailablePreMints(offerId);
        assert.equal(availablePremints, newAmount, "Available Premints mismatch");
      });

      it("Range is fully minted", async function () {
        // Premint tokens
        await bosonVoucher.connect(assistant).preMint(offerId, length);

        // Get available premints from contract
        let availablePremints = await bosonVoucher.getAvailablePreMints(offerId);
        assert.equal(availablePremints, 0, "Available Premints mismatch");
      });

      it("Range for offer does not exist", async function () {
        // Set invalid offer id
        offerId = "20";

        // Get available premints from contract
        let availablePremints = await bosonVoucher.getAvailablePreMints(offerId);
        assert.equal(availablePremints, 0, "Available Premints mismatch");
      });

      it("Should be 0 if offer is voided", async function () {
        await offerHandler.connect(assistant).voidOffer(offerId);

        // Get available premints from contract
        let availablePremints = await bosonVoucher.getAvailablePreMints(offerId);
        assert.equal(availablePremints, 0, "Available Premints mismatch");
      });

      it("Should be 0 if offer is expired", async function () {
        // Skip to after offer expiry
        await setNextBlockTimestamp(Number(BigInt(offerDates.validUntil) + 1n), true);

        // Get available premints from contract
        let availablePremints = await bosonVoucher.getAvailablePreMints(offerId);
        assert.equal(availablePremints, 0, "Available Premints mismatch");
      });
    });

    context("getRange()", function () {
      let offerId, start, length, amount;
      let range;

      beforeEach(async function () {
        // reserve a range
        offerId = "1";
        start = "10";
        length = "990";
        const tokenIdStart = deriveTokenId(offerId, start);

        range = new Range(tokenIdStart.toString(), length, "0", "0", await assistant.getAddress());

        await bosonVoucher.connect(protocol).reserveRange(offerId, start, length, await assistant.getAddress());

        // amount to premint
        amount = "50";
        range.minted = amount;
        await bosonVoucher.connect(assistant).preMint(offerId, amount);
      });

      it("Get range object for offer with reserved range", async function () {
        // Get range object from contract
        const returnedRange = Range.fromStruct(await bosonVoucher.getRangeByOfferId(offerId));
        assert.equal(returnedRange.toString(), range.toString(), "Range mismatch");
      });

      it("Get empty range if offer has no reserved ranges", async function () {
        // Set invalid offer and empty range
        offerId = "20";
        range = new Range("0", "0", "0", "0", ZeroAddress);

        // Get range object from contract
        const returnedRange = Range.fromStruct(await bosonVoucher.getRangeByOfferId(offerId));
        assert.equal(returnedRange.toString(), range.toString(), "Range mismatch");
      });
    });

    context("ownerOf()", function () {
      let offerId, start, length, amount;

      context("No preminted tokens", async function () {
        it("Returns true owner if token exists", async function () {
          let tokenId = "100000";
          // Issue ordinary voucher
          await bosonVoucher.connect(protocol).issueVoucher(tokenId, await buyer.getAddress());

          // Token owner should be the buyer
          let tokenOwner = await bosonVoucher.ownerOf(tokenId);
          assert.equal(tokenOwner, await buyer.getAddress(), "Token owner mismatch");
        });

        context("💔 Revert Reasons", async function () {
          it("Token does not exist", async function () {
            let tokenId = "10";
            await expect(bosonVoucher.connect(rando).ownerOf(tokenId)).to.be.revertedWith(
              RevertReasons.ERC721_INVALID_TOKEN_ID
            );
          });
        });
      });

      context("With preminted tokens", async function () {
        beforeEach(async function () {
          // reserve a range
          offerId = "1";
          start = "10";
          length = "150";
          await bosonVoucher.connect(protocol).reserveRange(offerId, start, length, await assistant.getAddress());

          // amount to premint
          amount = 50;
          await bosonVoucher.connect(assistant).preMint(offerId, amount);
        });

        it("Returns true owner if token exists - via issue voucher", async function () {
          let tokenId = "100000";

          // Issue ordinary voucher
          await bosonVoucher.connect(protocol).issueVoucher(tokenId, await buyer.getAddress());

          // Token owner should be the buyer
          let tokenOwner = await bosonVoucher.ownerOf(tokenId);
          assert.equal(tokenOwner, await buyer.getAddress(), "Token owner mismatch");
        });

        it("Returns true owner if token exists - via preminted voucher transfer.", async function () {
          let exchangeId = "25"; // tokens between 10 and 60 are preminted
          const tokenId = deriveTokenId(offerId, exchangeId);

          // Transfer preminted token
          await bosonVoucher
            .connect(assistant)
            .transferFrom(await assistant.getAddress(), await buyer.getAddress(), tokenId);

          // Token owner should be the buyer
          let tokenOwner = await bosonVoucher.ownerOf(tokenId);
          assert.equal(tokenOwner, await buyer.getAddress(), "Token owner mismatch");
        });

        it("Returns seller if token is preminted and not transferred yet", async function () {
          // Token owner should be the seller for all preminted tokens
          let startTokenId = deriveTokenId(offerId, start);
          let endTokenId = startTokenId + BigInt(amount);
          for (let i = startTokenId; i < endTokenId; i = i + 1n) {
            let tokenOwner = await bosonVoucher.ownerOf(i);
            assert.equal(tokenOwner, await assistant.getAddress(), `Token owner mismatch ${i.toString()}`);
          }
        });

        it("Multiple ranges", async function () {
          // Add five more ranges
          // This tests more getPreMintStatus than ownerOf
          // Might even be put into integration tests
          let previousOfferId = Number(offerId);
          let previousStartId = Number(start);
          let ranges = [new Range(Number(start), length, amount, "0")];
          length = Number(length);

          offerId = ++previousOfferId;

          while (offerId <= 6) {
            start = previousStartId + length + 100;

            await offerHandler
              .connect(assistant)
              .createOffer(offer, offerDates, offerDurations, disputeResolverId, "0");

            // reserve length
            await bosonVoucher.connect(protocol).reserveRange(offerId, start, length, await assistant.getAddress());

            // amount to premint
            amount = length - (offerId - 2) * 30;
            await bosonVoucher.connect(assistant).preMint(offerId, amount);
            ranges.push(new Range(start, length, amount, "0"));

            previousStartId = start;
            offerId++;
          }

          let endTokenId = previousStartId + length; // last range end
          let rangeIndex = 0;
          let currentRange = ranges[rangeIndex];
          let currentRangeMintEndId = currentRange.start + currentRange.minted - 1;
          let currentRangeEndId = currentRange.start + length - 1;
          offerId = 1;

          for (let i = 0; i < endTokenId; i++) {
            const tokenId = deriveTokenId(offerId, i);
            if (i < currentRange.start) {
              // tokenId not in range
              await expect(bosonVoucher.connect(rando).ownerOf(tokenId)).to.be.revertedWith(
                RevertReasons.ERC721_INVALID_TOKEN_ID
              );
            } else if (i <= currentRangeMintEndId) {
              // tokenId in range and minted. Seller should be the owner
              let tokenOwner = await bosonVoucher.ownerOf(tokenId);
              assert.equal(tokenOwner, await assistant.getAddress(), `Token owner mismatch ${tokenId.toString()}`);
            } else if (i <= currentRangeEndId) {
              // tokenId still in range, but not minted yet
              await expect(bosonVoucher.connect(rando).ownerOf(tokenId)).to.be.revertedWith(
                RevertReasons.ERC721_INVALID_TOKEN_ID
              );
            } else {
              // tokenId outside the current range
              // Change current range
              if (rangeIndex < ranges.length) {
                currentRange = ranges[++rangeIndex];
                currentRangeMintEndId = currentRange.start + currentRange.minted - 1;
                currentRangeEndId = currentRange.start + currentRange.length - 1;
                offerId++;
              }
              // Technically, next range could be consecutive and next call should return seller's address
              // But range construction in this test ensures gaps between ranges
              await expect(bosonVoucher.connect(rando).ownerOf(tokenId)).to.be.revertedWith(
                RevertReasons.ERC721_INVALID_TOKEN_ID
              );
            }
          }
        });

        it("Consecutive ranges", async function () {
          // Make two consecutive ranges
          let nextOfferId = Number(offerId) + 1;
          let nextStartId = Number(start) + Number(length);
          let nextLength = "10";
          let nextAmount = "5";

          await offerHandler.connect(assistant).createOffer(offer, offerDates, offerDurations, disputeResolverId, "0");

          // reserve length
          await bosonVoucher
            .connect(protocol)
            .reserveRange(nextOfferId, nextStartId, nextLength, await assistant.getAddress());

          // amount to premint
          await bosonVoucher.connect(assistant).preMint(nextOfferId, nextAmount);

          // First range - preminted tokens
          let startTokenId = deriveTokenId(offerId, start);
          let endTokenId = startTokenId + BigInt(amount);

          for (let i = startTokenId; i < endTokenId; i = i + 1n) {
            let tokenOwner = await bosonVoucher.ownerOf(i);
            assert.equal(tokenOwner, await assistant.getAddress(), `Token owner mismatch ${i.toString()}`);
          }

          // First range - not preminted tokens
          startTokenId = endTokenId;

          let endExchangeId = Number(start) + Number(length);
          endTokenId = deriveTokenId(offerId, endExchangeId);

          for (let i = startTokenId; i < endTokenId; i = i + 1n) {
            await expect(bosonVoucher.connect(rando).ownerOf(i)).to.be.revertedWith(
              RevertReasons.ERC721_INVALID_TOKEN_ID
            );
          }

          // Second range - preminted tokens
          startTokenId = deriveTokenId(nextOfferId, endExchangeId);

          endTokenId = startTokenId + BigInt(nextAmount);
          for (let i = startTokenId; i < endTokenId; i = i + 1n) {
            let tokenOwner = await bosonVoucher.ownerOf(i);
            assert.equal(tokenOwner, await assistant.getAddress(), `Token owner mismatch ${i.toString()}`);
          }

          // Second range - not preminted tokens
          startTokenId = endTokenId;

          endExchangeId += Number(nextLength);
          endTokenId = deriveTokenId(nextOfferId, endExchangeId);

          for (let i = startTokenId; i < endTokenId; i = i + 1n) {
            await expect(bosonVoucher.connect(rando).ownerOf(i)).to.be.revertedWith(
              RevertReasons.ERC721_INVALID_TOKEN_ID
            );
          }
        });

        context("💔 Revert Reasons", async function () {
          it("Token is outside any range and not minted", async function () {
            let tokenId = "200000";
            await expect(bosonVoucher.connect(rando).ownerOf(tokenId)).to.be.revertedWith(
              RevertReasons.ERC721_INVALID_TOKEN_ID
            );
          });

          it("Token is inside a range, but not minted yet", async function () {
            let startTokenId = deriveTokenId(offerId, Number(start) + Number(amount));
            let endTokenId = deriveTokenId(offerId, Number(start) + Number(length));

            // None of reserved but not preminted tokens should have an owner
            for (let i = startTokenId; i < endTokenId; i = i + 1n) {
              await expect(bosonVoucher.connect(rando).ownerOf(i)).to.be.revertedWith(
                RevertReasons.ERC721_INVALID_TOKEN_ID
              );
            }
          });

          it("Token was preminted, transferred and burned", async function () {
            let exchangeId = "26";
            const tokenId = deriveTokenId(offerId, exchangeId);

            // Token owner should be the seller
            let tokenOwner = await bosonVoucher.ownerOf(tokenId);
            assert.equal(tokenOwner, await assistant.getAddress(), "Token owner mismatch");

            // Transfer preminted token
            await bosonVoucher
              .connect(assistant)
              .transferFrom(await assistant.getAddress(), await buyer.getAddress(), tokenId);

            // Token owner should be the buyer
            tokenOwner = await bosonVoucher.ownerOf(tokenId);
            assert.equal(tokenOwner, await buyer.getAddress(), "Token owner mismatch");

            // Simulate burn
            await bosonVoucher.connect(protocol).burnVoucher(tokenId);

            // Token should have no owner
            await expect(bosonVoucher.connect(rando).ownerOf(tokenId)).to.be.revertedWith(
              RevertReasons.ERC721_INVALID_TOKEN_ID
            );
          });

          it("Token was preminted, not transferred and burned", async function () {
            let exchangeId = "26";
            const tokenId = deriveTokenId(offerId, exchangeId);

            // Token owner should be the seller
            let tokenOwner = await bosonVoucher.ownerOf(tokenId);
            assert.equal(tokenOwner, await assistant.getAddress(), "Token owner mismatch");

            await offerHandler.connect(assistant).voidOffer(offerId);

            // Burn preminted voucher
            await bosonVoucher.connect(assistant).burnPremintedVouchers(offerId, amount);

            // Token should have no owner
            await expect(bosonVoucher.connect(rando).ownerOf(tokenId)).to.be.revertedWith(
              RevertReasons.ERC721_INVALID_TOKEN_ID
            );
          });
        });
      });
    });

    context("Token transfers", function () {
      const transferFunctions = {
        "transferFrom()": {
          selector: "transferFrom(address,address,uint256)",
        },
        "safeTransferFrom()": {
          selector: "safeTransferFrom(address,address,uint256)",
        },
        "safeTransferFrom() with bytes": {
          selector: "safeTransferFrom(address,address,uint256,bytes)",
          additionalArgs: ["0x"],
        },
      };

      Object.keys(transferFunctions).forEach(function (transferFunction) {
        context(transferFunction, function () {
          let tokenId, offerId, buyerId;
          let selector = transferFunctions[transferFunction].selector;
          let additionalArgs = transferFunctions[transferFunction].additionalArgs ?? [];

          context("Transfer of an actual voucher", async function () {
            beforeEach(async function () {
              exchangeId = offerId = "1";
              tokenId = deriveTokenId(offerId, exchangeId);

              // commit and create buyer account
              await exchangeHandler.commitToOffer(await buyer.getAddress(), offerId, { value: offer.price });
            });

            it("Should emit a Transfer event", async function () {
              await expect(
                bosonVoucher
                  .connect(buyer)
                  [selector](await buyer.getAddress(), await rando.getAddress(), tokenId, ...additionalArgs)
              )
                .to.emit(bosonVoucher, "Transfer")
                .withArgs(await buyer.getAddress(), await rando.getAddress(), tokenId);
            });

            it("Should update state", async function () {
              // Before transfer, buyer should be the owner
              let tokenOwner = await bosonVoucher.ownerOf(tokenId);
              assert.equal(tokenOwner, await buyer.getAddress(), "Buyer is not the owner");

              await bosonVoucher
                .connect(buyer)
                [selector](await buyer.getAddress(), await rando.getAddress(), tokenId, ...additionalArgs);

              // After transfer, rando should be the owner
              tokenOwner = await bosonVoucher.ownerOf(tokenId);
              assert.equal(tokenOwner, await rando.getAddress(), "Rando is not the owner");
            });

            it("Should call onVoucherTransferred", async function () {
              buyerId = 4n;
              await expect(
                bosonVoucher
                  .connect(buyer)
                  [selector](await buyer.getAddress(), await rando.getAddress(), tokenId, ...additionalArgs)
              )
                .to.emit(exchangeHandler, "VoucherTransferred")
                .withArgs(offerId, exchangeId, buyerId, await bosonVoucher.getAddress());
            });

            it("Transfer on behalf of should work normally", async function () {
              // Approve another address to transfer the voucher
              await bosonVoucher.connect(buyer).setApprovalForAll(await rando2.getAddress(), true);

              await expect(
                bosonVoucher
                  .connect(rando2)
                  [selector](await buyer.getAddress(), await rando.getAddress(), tokenId, ...additionalArgs)
              )
                .to.emit(bosonVoucher, "Transfer")
                .withArgs(await buyer.getAddress(), await rando.getAddress(), tokenId);
            });

            it("If seller is the true owner of voucher, transfer should work same as for others", async function () {
              buyerId = 5n;
              await bosonVoucher
                .connect(buyer)
                [selector](await buyer.getAddress(), await assistant.getAddress(), tokenId, ...additionalArgs);

              const tx = await bosonVoucher
                .connect(assistant)
                [selector](await assistant.getAddress(), await rando.getAddress(), tokenId, ...additionalArgs);

              await expect(tx)
                .to.emit(bosonVoucher, "Transfer")
                .withArgs(await assistant.getAddress(), await rando.getAddress(), tokenId);

              await expect(tx)
                .to.emit(exchangeHandler, "VoucherTransferred")
                .withArgs(offerId, exchangeId, buyerId, await bosonVoucher.getAddress());
            });

            context("💔 Revert Reasons", async function () {
              it("From does not own the voucher", async function () {
                await expect(
                  bosonVoucher
                    .connect(rando)
                    [selector](await assistant.getAddress(), await rando.getAddress(), tokenId, ...additionalArgs)
                ).to.be.revertedWith(RevertReasons.ERC721_CALLER_NOT_OWNER_OR_APPROVED);
              });
            });
          });

          context("Transfer of a preminted voucher when owner is assistant", async function () {
            let voucherRedeemableFrom, voucherValid;

            beforeEach(async function () {
              exchangeId = offerId = "1";
              const amount = "5";

              buyerId = 3n;

              await offerHandler.connect(assistant).reserveRange(offerId, amount, await assistant.getAddress());

              // amount to premint
              await bosonVoucher.connect(assistant).preMint(offerId, amount);
              tokenId = deriveTokenId(offerId, exchangeId);

              voucherRedeemableFrom = offerDates.voucherRedeemableFrom;
              voucherValid = offerDurations.voucherValid;
            });

            it("Should emit a Transfer event", async function () {
              await expect(
                bosonVoucher
                  .connect(assistant)
                  [selector](await assistant.getAddress(), await rando.getAddress(), tokenId, ...additionalArgs)
              )
                .to.emit(bosonVoucher, "Transfer")
                .withArgs(await assistant.getAddress(), await rando.getAddress(), tokenId);
            });

            it("Should update state", async function () {
              // Before transfer, seller should be the owner
              let tokenOwner = await bosonVoucher.ownerOf(tokenId);
              assert.equal(tokenOwner, await assistant.getAddress(), "Seller is not the owner");

              await bosonVoucher
                .connect(assistant)
                [selector](await assistant.getAddress(), await rando.getAddress(), tokenId, ...additionalArgs);

              // After transfer, rando should be the owner
              tokenOwner = await bosonVoucher.ownerOf(tokenId);
              assert.equal(tokenOwner, await rando.getAddress(), "Rando is not the owner");
            });

            it("Should call commitToPreMintedOffer", async function () {
              const tx = await bosonVoucher
                .connect(assistant)
                [selector](await assistant.getAddress(), await rando.getAddress(), tokenId, ...additionalArgs);

              // Get the block timestamp of the confirmed tx
              const blockNumber = tx.blockNumber;
              const block = await provider.getBlock(blockNumber);

              // Prepare exchange and voucher for validation
              const exchange = mockExchange({ id: exchangeId, offerId, buyerId, finalizedDate: "0" });
              const voucher = mockVoucher({ redeemedDate: "0" });

              // Update the committed date in the expected exchange struct with the block timestamp of the tx
              voucher.committedDate = block.timestamp;

              // Update the validUntilDate date in the expected exchange struct
              voucher.validUntilDate = calculateVoucherExpiry(block, voucherRedeemableFrom, voucherValid);

              // First transfer should call commitToPreMintedOffer
              await expect(tx)
                .to.emit(exchangeHandler, "BuyerCommitted")
                .withArgs(
                  offerId,
                  buyerId,
                  exchangeId,
                  exchange.toStruct(),
                  voucher.toStruct(),
                  await bosonVoucher.getAddress()
                );
            });

            it("Second transfer should behave as normal voucher transfer", async function () {
              // First transfer should call commitToPreMintedOffer, and not onVoucherTransferred
              let tx = await bosonVoucher
                .connect(assistant)
                [selector](await assistant.getAddress(), await rando.getAddress(), tokenId, ...additionalArgs);
              await expect(tx).to.emit(exchangeHandler, "BuyerCommitted");
              await expect(tx).to.not.emit(exchangeHandler, "VoucherTransferred");

              // Second transfer should call onVoucherTransferred, and not commitToPreMintedOffer
              tx = await bosonVoucher
                .connect(rando)
                [selector](await rando.getAddress(), await assistant.getAddress(), tokenId, ...additionalArgs);
              await expect(tx).to.emit(exchangeHandler, "VoucherTransferred");
              await expect(tx).to.not.emit(exchangeHandler, "BuyerCommitted");

              // Next transfer should call onVoucherTransferred, and not commitToPreMintedOffer, even if seller is the owner
              tx = await bosonVoucher
                .connect(assistant)
                [selector](await assistant.getAddress(), await rando.getAddress(), tokenId, ...additionalArgs);
              await expect(tx).to.emit(exchangeHandler, "VoucherTransferred");
              await expect(tx).to.not.emit(exchangeHandler, "BuyerCommitted");
            });

            it("Transfer on behalf of should work normally", async function () {
              // Approve another address to transfer the voucher
              await bosonVoucher.connect(assistant).setApprovalForAll(await rando2.getAddress(), true);

              await expect(
                bosonVoucher
                  .connect(rando2)
                  [selector](await assistant.getAddress(), await rando.getAddress(), tokenId, ...additionalArgs)
              )
                .to.emit(bosonVoucher, "Transfer")
                .withArgs(await assistant.getAddress(), await rando.getAddress(), tokenId);
            });

            context("💔 Revert Reasons", async function () {
              it("Cannot transfer preminted voucher twice", async function () {
                // Make first transfer
                await bosonVoucher
                  .connect(assistant)
                  [selector](await assistant.getAddress(), await buyer.getAddress(), tokenId, ...additionalArgs);

                // Second transfer should fail, since voucher has an owner
                await expect(
                  bosonVoucher
                    .connect(assistant)
                    [selector](await assistant.getAddress(), await rando.getAddress(), tokenId, ...additionalArgs)
                ).to.be.revertedWith(RevertReasons.ERC721_CALLER_NOT_OWNER_OR_APPROVED);
              });

              it("Transfer preminted voucher, which was committed and burned already", async function () {
                await bosonVoucher
                  .connect(assistant)
                  [selector](await assistant.getAddress(), await buyer.getAddress(), tokenId, ...additionalArgs);

                // Redeem voucher, effectively burning it
                await setNextBlockTimestamp(Number(voucherRedeemableFrom));
                await exchangeHandler.connect(buyer).redeemVoucher(exchangeId);

                // Transfer should fail, since voucher has been burned
                await expect(
                  bosonVoucher
                    .connect(assistant)
                    [selector](await assistant.getAddress(), await rando.getAddress(), tokenId, ...additionalArgs)
                ).to.be.revertedWith(RevertReasons.ERC721_INVALID_TOKEN_ID);
              });

              it("Transfer preminted voucher, which was not committed but burned already", async function () {
                // Void offer
                await offerHandler.connect(assistant).voidOffer(offerId);

                // Burn preminted vouchers
                await bosonVoucher.connect(assistant).burnPremintedVouchers(offerId, "1");

                // None of reserved but not preminted tokens should have an owner
                await expect(
                  bosonVoucher
                    .connect(assistant)
                    [selector](await assistant.getAddress(), await rando.getAddress(), tokenId, ...additionalArgs)
                ).to.be.revertedWith(RevertReasons.ERC721_INVALID_TOKEN_ID);
              });

              it("Transfer preminted voucher, where offer was voided", async function () {
                // Void offer
                await offerHandler.connect(assistant).voidOffer(offerId);

                // Transfer should fail, since protocol reverts
                await expect(
                  bosonVoucher
                    .connect(assistant)
                    [selector](await assistant.getAddress(), await rando.getAddress(), tokenId, ...additionalArgs)
                ).to.be.revertedWith(RevertReasons.OFFER_HAS_BEEN_VOIDED);
              });

              it("Transfer preminted voucher, where offer has expired", async function () {
                // Skip past offer expiry
                await setNextBlockTimestamp(Number(BigInt(offerDates.validUntil) + 1n));

                // Transfer should fail, since protocol reverts
                await expect(
                  bosonVoucher
                    .connect(assistant)
                    [selector](await assistant.getAddress(), await rando.getAddress(), tokenId, ...additionalArgs)
                ).to.be.revertedWith(RevertReasons.OFFER_HAS_EXPIRED);
              });

              it("Transfer preminted voucher, but from is not the voucher owner", async function () {
                await bosonVoucher
                  .connect(assistant)
                  [selector](await assistant.getAddress(), await rando.getAddress(), tokenId, ...additionalArgs);

                // next token id. Make sure that assistant is the owner
                tokenId = tokenId + 1n;
                let tokenOwner = await bosonVoucher.ownerOf(tokenId.toString());
                assert.equal(tokenOwner, await assistant.getAddress(), "Seller is not the owner");

                // Following call should fail, since rando is not the owner of preminted voucher
                await expect(
                  bosonVoucher
                    .connect(rando)
                    [selector](await rando.getAddress(), await rando.getAddress(), tokenId, ...additionalArgs)
                ).to.be.revertedWith(RevertReasons.NO_SILENT_MINT_ALLOWED);
              });
            });
          });

          context("Transfer of a preminted voucher when owner is contract", async function () {
            beforeEach(async function () {
              exchangeId = offerId = "1";

              tokenId = deriveTokenId(offerId, exchangeId);
              const amount = "5";

              buyerId = 3n;

              await offerHandler.connect(assistant).reserveRange(offerId, amount, await bosonVoucher.getAddress());

              // amount to premint
              await bosonVoucher.connect(assistant).preMint(offerId, amount);
            });

            it("If voucher contract is the owner of voucher, transfer on behalf of should work normally", async function () {
              // Approve another address to transfer the voucher
              await bosonVoucher.connect(assistant).setApprovalForAllToContract(await rando2.getAddress(), true);

              const tx = await bosonVoucher
                .connect(rando2)
                [selector](await bosonVoucher.getAddress(), await rando.getAddress(), tokenId, ...additionalArgs);

              await expect(tx)
                .to.emit(bosonVoucher, "Transfer")
                .withArgs(await bosonVoucher.getAddress(), await rando.getAddress(), tokenId);
            });
          });
        });
      });
    });

    context("tokenURI", function () {
      let metadataUri, offerId;

      beforeEach(async function () {
        offerId = "1";
        metadataUri = offer.metadataUri;
      });

      it("should return the correct tokenURI", async function () {
        const buyerAddress = await buyer.getAddress();

        await exchangeHandler.connect(buyer).commitToOffer(buyerAddress, offerId, { value: offer.price });

        const tokenId = deriveTokenId(offerId, 1);
        const tokenURI = await bosonVoucher.tokenURI(tokenId);
        expect(tokenURI).eq(metadataUri);
      });

      context("pre-minted", async function () {
        let start, tokenId;
        beforeEach(async function () {
          // reserve a range
          start = "10";
          const length = "1";
          await bosonVoucher.connect(protocol).reserveRange(offerId, start, length, await assistant.getAddress());

          // premint
          await bosonVoucher.connect(assistant).preMint(offerId, 1);

          tokenId = deriveTokenId(offerId, start);
        });

        it("should return the correct tokenURI", async function () {
          const tokenURI = await bosonVoucher.tokenURI(tokenId);
          expect(tokenURI).eq(metadataUri);
        });

        it("should return correct tokenURI when token is preminted and transferred", async function () {
          await bosonVoucher
            .connect(assistant)
            .transferFrom(await assistant.getAddress(), await buyer.getAddress(), tokenId);

          const tokenURI = await bosonVoucher.tokenURI(tokenId);
          expect(tokenURI).eq(metadataUri);
        });
      });

      context("💔 Revert Reasons", async function () {
        it("should revert if tokenId does not exist", async function () {
          await expect(bosonVoucher.tokenURI(10)).to.be.revertedWith(RevertReasons.ERC721_INVALID_TOKEN_ID);
        });
      });
    });

    context("EIP2981 NFT Royalty fee", function () {
      let offerId;
      beforeEach(async function () {
        offerId = "1";
        exchangeId = "1";
        offerPrice = offer.price;

        await exchangeHandler.connect(buyer).commitToOffer(await buyer.getAddress(), offerId, { value: offer.price });
      });

      context("setRoyaltyPercentage()", function () {
        beforeEach(async function () {
          // give ownership to assistant
          await bosonVoucher.connect(protocol).transferOwnership(await assistant.getAddress());
        });

        it("should emit RoyaltyPercentageChanged event", async function () {
          royaltyPercentage = "0"; //0%
          await expect(bosonVoucher.connect(assistant).setRoyaltyPercentage(royaltyPercentage))
            .to.emit(bosonVoucher, "RoyaltyPercentageChanged")
            .withArgs(royaltyPercentage);
        });

        it("should set a royalty fee percentage", async function () {
          // First, set royalty fee as 0
          royaltyPercentage = "0"; //0%
          await bosonVoucher.connect(assistant).setRoyaltyPercentage(royaltyPercentage);

          let receiver, royaltyAmount;
          [receiver, royaltyAmount] = await bosonVoucher.connect(rando).royaltyInfo(exchangeId, offerPrice);

          // Expectations
          let expectedRecipient = seller.treasury;
          let expectedRoyaltyAmount = "0";

          assert.equal(receiver, expectedRecipient, "Recipient address is incorrect");
          assert.equal(royaltyAmount.toString(), expectedRoyaltyAmount, "Royalty amount is incorrect");

          // Now, set royalty fee as 10%
          royaltyPercentage = "1000"; //10%
          await bosonVoucher.connect(assistant).setRoyaltyPercentage(royaltyPercentage);

          [receiver, royaltyAmount] = await bosonVoucher.connect(rando).royaltyInfo(exchangeId, offerPrice);

          // Expectations
          expectedRecipient = seller.treasury;
          expectedRoyaltyAmount = applyPercentage(offerPrice, royaltyPercentage);

          assert.equal(receiver, expectedRecipient, "Recipient address is incorrect");
          assert.equal(royaltyAmount.toString(), expectedRoyaltyAmount, "Royalty amount is incorrect");
        });

        context("💔 Revert Reasons", async function () {
          it("should revert if caller is not the owner", async function () {
            // random caller
            await expect(bosonVoucher.connect(rando).setRoyaltyPercentage(royaltyPercentage)).to.be.revertedWith(
              RevertReasons.OWNABLE_NOT_OWNER
            );

            // protocol as the caller
            await expect(bosonVoucher.connect(protocol).setRoyaltyPercentage(royaltyPercentage)).to.be.revertedWith(
              RevertReasons.OWNABLE_NOT_OWNER
            );
          });

          it("should revert if royaltyPercentage is greater than max royalty percentage defined in the protocol", async function () {
            // Set royalty fee as 15% (protocol limit is 10%)
            royaltyPercentage = "1500"; //15%

            // royalty percentage too high, expecting revert
            await expect(bosonVoucher.connect(assistant).setRoyaltyPercentage(royaltyPercentage)).to.be.revertedWith(
              RevertReasons.ROYALTY_FEE_INVALID
            );
          });
        });
      });

      context("getRoyaltyPercentage()", function () {
        it("should return the royalty fee percentage", async function () {
          // give ownership to assistant
          await bosonVoucher.connect(protocol).transferOwnership(await assistant.getAddress());

          royaltyPercentage = "1000"; //10%
          await bosonVoucher.connect(assistant).setRoyaltyPercentage(royaltyPercentage);

          expect(await bosonVoucher.connect(rando).getRoyaltyPercentage()).to.equal(
            royaltyPercentage,
            "Invalid royalty percentage"
          );
        });
      });

      context("royaltyInfo()", function () {
        beforeEach(async function () {
          // give ownership to assistant
          await bosonVoucher.connect(protocol).transferOwnership(await assistant.getAddress());
        });

        it("should return a recipient and royalty fee", async function () {
          // First, set royalty fee as 0
          royaltyPercentage = "0"; //0%
          await bosonVoucher.connect(assistant).setRoyaltyPercentage(royaltyPercentage);

          let receiver, royaltyAmount;
          [receiver, royaltyAmount] = await bosonVoucher.connect(assistant).royaltyInfo(exchangeId, offerPrice);

          // Expectations
          let expectedRecipient = seller.treasury;
          let expectedRoyaltyAmount = "0";

          assert.equal(receiver, expectedRecipient, "Recipient address is incorrect");
          assert.equal(royaltyAmount.toString(), expectedRoyaltyAmount, "Royalty amount is incorrect");

          // Now, set royalty fee as 10%
          royaltyPercentage = "1000"; //10%
          await bosonVoucher.connect(assistant).setRoyaltyPercentage(royaltyPercentage);

          [receiver, royaltyAmount] = await bosonVoucher.connect(assistant).royaltyInfo(exchangeId, offerPrice);

          // Expectations
          expectedRecipient = seller.treasury;
          expectedRoyaltyAmount = applyPercentage(offerPrice, royaltyPercentage);

          assert.equal(receiver, expectedRecipient, "Recipient address is incorrect");
          assert.equal(royaltyAmount.toString(), expectedRoyaltyAmount, "Royalty amount is incorrect");

          // Any random address can check the royalty info
          // Now, set royalty fee as 8%
          royaltyPercentage = "800"; //8%
          await bosonVoucher.connect(assistant).setRoyaltyPercentage(royaltyPercentage);

          [receiver, royaltyAmount] = await bosonVoucher.connect(rando).royaltyInfo(exchangeId, offerPrice);

          // Expectations
          expectedRecipient = seller.treasury;
          expectedRoyaltyAmount = applyPercentage(offerPrice, royaltyPercentage);

          assert.equal(receiver, expectedRecipient, "Recipient address is incorrect");
          assert.equal(royaltyAmount.toString(), expectedRoyaltyAmount, "Royalty amount is incorrect");
        });

        it("if exchange doesn't exist it should return 0 values", async function () {
          // Set royalty fee as 10%
          royaltyPercentage = "1000"; //10%
          await bosonVoucher.connect(assistant).setRoyaltyPercentage(royaltyPercentage);

          // Set inexistent exchangeId
          exchangeId = "100000";
          const [receiver, royaltyAmount] = await bosonVoucher.connect(assistant).royaltyInfo(exchangeId, offerPrice);

          // Receiver and amount should be 0
          assert.equal(receiver, ZeroAddress, "Recipient address is incorrect");
          assert.equal(royaltyAmount, 0n, "Royalty amount is incorrect");
        });
      });

      context("💔 Revert Reasons", async function () {
        it("should revert during create seller if royaltyPercentage is greater than max royalty percentage defined in the protocol", async function () {
          // create invalid voucherInitValues
          royaltyPercentage = "2000"; // 20%
          voucherInitValues = new VoucherInitValues("ContractURI", royaltyPercentage, ZeroHash);

          // create another seller
          seller = mockSeller(
            await rando.getAddress(),
            await rando.getAddress(),
            ZeroAddress,
            await rando.getAddress()
          );

          // royalty percentage too high, expecting revert
          await expect(
            accountHandler.connect(rando).createSeller(seller, emptyAuthToken, voucherInitValues)
          ).to.be.revertedWith(RevertReasons.ROYALTY_FEE_INVALID);
        });
      });
    });

    context("withdrawToProtocol", function () {
      let availableFundsAddresses;

      beforeEach(async function () {
        availableFundsAddresses = [ZeroAddress];
      });

      it("Can withdraw native token", async function () {
        const sellersFundsBefore = FundsList.fromStruct(
          await fundsHandler.getAvailableFunds(seller.id, availableFundsAddresses)
        );

        const amount = parseUnits("1", "ether");
        await admin.sendTransaction({ to: await bosonVoucher.getAddress(), value: amount });

        await expect(() => bosonVoucher.connect(rando).withdrawToProtocol([ZeroAddress])).to.changeEtherBalances(
          [bosonVoucher, fundsHandler],
          [amount * -1n, amount]
        );

        const { availableAmount } = sellersFundsBefore.funds.find((fund) => fund.tokenAddress == ZeroAddress);

        // Seller's available balance should increase
        const expectedAvailableFunds = new FundsList([
          new Funds(ZeroAddress, "Native currency", (BigInt(availableAmount) + BigInt(amount)).toString()),
        ]);

        const sellerFundsAfter = FundsList.fromStruct(
          await fundsHandler.getAvailableFunds(seller.id, availableFundsAddresses)
        );

        expect(sellerFundsAfter).to.eql(expectedAvailableFunds);
      });

      it("Can withdraw ERC20", async function () {
        const amount = parseUnits("1", "ether");
        await foreign20.connect(deployer).mint(await deployer.getAddress(), amount);

        await foreign20.connect(deployer).transfer(await bosonVoucher.getAddress(), amount);

        const foreign20Address = await foreign20.getAddress();
        await expect(() => bosonVoucher.connect(rando).withdrawToProtocol([foreign20Address])).to.changeTokenBalances(
          foreign20,
          [bosonVoucher, fundsHandler],
          [amount * -1n, amount]
        );

        // Seller's available balance should increase
        const expectedAvailableFunds = new Funds(foreign20Address, "Foreign20", amount.toString());

        // first item is AddressZero
        availableFundsAddresses.push(foreign20Address);
        const [, sellerFundsAfter] = FundsList.fromStruct(
          await fundsHandler.getAvailableFunds(seller.id, availableFundsAddresses)
        ).funds;
        expect(sellerFundsAfter).to.eql(expectedAvailableFunds);
      });

      it("Should withdraw all tokens when list length > 1", async function () {
        availableFundsAddresses.push(await foreign20.getAddress());
        const { funds: sellerFundsBefore } = FundsList.fromStruct(
          await fundsHandler.getAvailableFunds(seller.id, availableFundsAddresses)
        );

        sellerFundsBefore[1] = new Funds(await foreign20.getAddress(), "Foreign20", "0");

        const amount = parseUnits("1", "ether");
        await admin.sendTransaction({ to: await bosonVoucher.getAddress(), value: amount });
        await foreign20.connect(deployer).mint(await deployer.getAddress(), amount);
        await foreign20.connect(deployer).transfer(await bosonVoucher.getAddress(), amount);

        const foreign20Address = await foreign20.getAddress();
        let tx;
        await expect(() => {
          tx = bosonVoucher.connect(rando).withdrawToProtocol([ZeroAddress, foreign20Address]);
          return tx;
        }).to.changeTokenBalances(foreign20, [bosonVoucher, fundsHandler], [amount * -1n, amount]);
        await expect(() => tx).to.changeEtherBalances([bosonVoucher, fundsHandler], [amount * -1n, amount]);

        const { funds: sellerFundsAfter } = FundsList.fromStruct(
          await fundsHandler.getAvailableFunds(seller.id, availableFundsAddresses)
        );

        expect(
          sellerFundsBefore.map((f) => {
            return { ...f, availableAmount: (BigInt(f.availableAmount) + amount).toString() };
          })
        ).to.eql(sellerFundsAfter);
      });

      it("USDT withdraws correctly", async function () {
        // deploy USDT
        const usdtFactory = await getContractFactory("TetherToken");
        // @param _balance Initial supply of the contract
        // @param _name Token Name
        // @param _symbol Token symbol
        // @param _decimals Token decimals

        const amount = parseUnits("1", "ether");
        const usdtContract = await usdtFactory.connect(deployer).deploy(amount, "Tether USD", "USDT", 6);

        // mint USDT
        await usdtContract.connect(deployer).issue(amount);

        // transfer USDT to bosonVoucher
        await usdtContract.connect(deployer).transfer(await bosonVoucher.getAddress(), amount);

        const usdtContractAddress = await usdtContract.getAddress();
        await expect(() =>
          bosonVoucher.connect(rando).withdrawToProtocol([usdtContractAddress])
        ).to.changeTokenBalances(usdtContract, [bosonVoucher, fundsHandler], [amount * -1n, amount]);

        // Seller's available balance should increase
        const expectedAvailableFunds = new Funds(usdtContractAddress, "Tether USD", amount.toString());

        // first item is AddressZero
        availableFundsAddresses.push(usdtContractAddress);
        const [, sellerFundsAfter] = FundsList.fromStruct(
          await fundsHandler.getAvailableFunds(seller.id, availableFundsAddresses)
        ).funds;
        expect(sellerFundsAfter).to.eql(expectedAvailableFunds);
      });
    });

    context("getSellerId()", function () {
      it("should return the seller id", async function () {
        await bosonVoucher.connect(protocol).transferOwnership(await assistant.getAddress());

        expect(await bosonVoucher.connect(rando).getSellerId()).to.equal(seller.id, "Invalid seller id returned");

        // Reset the accountId iterator
        accountId.next(true);
      });

      it("should return 0 if the seller doesn't exist", async function () {
        await bosonVoucher.connect(protocol).transferOwnership(await rando.getAddress());
        expect(await bosonVoucher.getSellerId()).to.equal(0, "Invalid seller id returned");
      });
    });
  });

  context("burnVoucher()", function () {
    it("should burn a voucher with success", async function () {
      const buyerStruct = mockBuyer(await buyer.getAddress()).toStruct();
      const buyerWallet = buyerStruct[1];

      await bosonVoucher.connect(protocol).issueVoucher(0, buyerWallet);

      const balanceBefore = await bosonVoucher.balanceOf(await buyer.getAddress());

      await bosonVoucher.connect(protocol).burnVoucher(0);

      const balanceAfter = await bosonVoucher.balanceOf(await buyer.getAddress());

      expect(balanceBefore - balanceAfter).eq(1);
    });

    it("should revert if caller does not have PROTOCOL role", async function () {
      // Expect revert if random user attempts to burn voucher
      await expect(bosonVoucher.connect(rando).burnVoucher(0)).to.be.revertedWith(RevertReasons.ACCESS_DENIED);

      // Grant PROTOCOL role to random user address
      await accessController.grantRole(Role.PROTOCOL, await rando.getAddress());

      // Prepare to burn voucher as a random user
      const buyerStruct = mockBuyer(await buyer.getAddress()).toStruct();
      const buyerWallet = buyerStruct[1];
      await bosonVoucher.connect(protocol).issueVoucher(0, buyerWallet);
      const balanceBefore = await bosonVoucher.balanceOf(await buyer.getAddress());

      //Attempt to burn voucher as a random user
      await bosonVoucher.connect(protocol).burnVoucher(0);
      const balanceAfter = await bosonVoucher.balanceOf(await buyer.getAddress());

      expect(balanceBefore - balanceAfter).eq(1);
    });
  });

  context("transferOwnership()", function () {
    it("should emit OwnershipTransferred", async function () {
      const ownable = await getContractAt("OwnableUpgradeable", await bosonVoucher.getAddress());
      await expect(bosonVoucher.connect(protocol).transferOwnership(await rando.getAddress()))
        .to.emit(ownable, "OwnershipTransferred")
        .withArgs(await assistant.getAddress(), await rando.getAddress());
    });

    it("should transfer ownership with success", async function () {
      await bosonVoucher.connect(protocol).transferOwnership(await assistant.getAddress());

      const ownable = await getContractAt("OwnableUpgradeable", await bosonVoucher.getAddress());
      const owner = await ownable.owner();

      expect(owner).eq(await assistant.getAddress(), "Wrong owner");
    });

    context("💔 Revert Reasons", async function () {
      it("should revert if caller does not have PROTOCOL role", async function () {
        await expect(bosonVoucher.connect(rando).transferOwnership(await assistant.getAddress())).to.be.revertedWith(
          RevertReasons.ACCESS_DENIED
        );
      });

      it("Even the current owner cannot transfer the ownership", async function () {
        // successfully transfer to assistant
        await bosonVoucher.connect(protocol).transferOwnership(await assistant.getAddress());

        // owner tries to transfer, it should fail
        await expect(bosonVoucher.connect(assistant).transferOwnership(await rando.getAddress())).to.be.revertedWith(
          RevertReasons.ACCESS_DENIED
        );
      });

      it("Current owner cannot renounce the ownership", async function () {
        // successfully transfer to assistant
        await bosonVoucher.connect(protocol).transferOwnership(await assistant.getAddress());

        const ownable = await getContractAt("OwnableUpgradeable", await bosonVoucher.getAddress());

        // owner tries to renounce ownership, it should fail
        await expect(ownable.connect(assistant).renounceOwnership()).to.be.revertedWith(RevertReasons.ACCESS_DENIED);
      });

      it("Transferring ownership to 0 is not allowed", async function () {
        // try to transfer ownership to address 0, should fail
        await expect(bosonVoucher.connect(protocol).transferOwnership(ZeroAddress)).to.be.revertedWith(
          RevertReasons.OWNABLE_ZERO_ADDRESS
        );
      });
    });
  });

  context("setContractURI()", function () {
    beforeEach(async function () {
      // give ownership to assistant
      await bosonVoucher.connect(protocol).transferOwnership(await assistant.getAddress());

      contractURI = "newContractURI";
    });

    it("should emit ContractURIChanged event", async function () {
      await expect(bosonVoucher.connect(assistant).setContractURI(contractURI))
        .to.emit(bosonVoucher, "ContractURIChanged")
        .withArgs(contractURI);
    });

    it("should set new contract with success", async function () {
      await bosonVoucher.connect(assistant).setContractURI(contractURI);

      const returnedContractURI = await bosonVoucher.contractURI();

      expect(returnedContractURI).eq(contractURI, "Wrong contractURI");
    });

    it("should revert if caller is not the owner", async function () {
      // random caller
      await expect(bosonVoucher.connect(rando).setContractURI(contractURI)).to.be.revertedWith(
        RevertReasons.OWNABLE_NOT_OWNER
      );

      // protocol as the caller
      await expect(bosonVoucher.connect(protocol).setContractURI(contractURI)).to.be.revertedWith(
        RevertReasons.OWNABLE_NOT_OWNER
      );
    });
  });

<<<<<<< HEAD
  context("EIP2981 NFT Royalty fee", function () {
    let voucherRedeemableFrom, tokenId;

    beforeEach(async function () {
      seller = mockSeller(assistant.address, admin.address, clerk.address, treasury.address);

      // prepare the VoucherInitValues
      voucherInitValues = mockVoucherInitValues();
      voucherInitValues.royaltyPercentage = "1000"; // 10%
      expect(voucherInitValues.isValid()).is.true;

      // AuthToken
      emptyAuthToken = mockAuthToken();
      expect(emptyAuthToken.isValid()).is.true;

      await accountHandler.connect(admin).createSeller(seller, emptyAuthToken, voucherInitValues);

      agentId = "0"; // agent id is optional while creating an offer

      // Create a valid dispute resolver
      disputeResolver = mockDisputeResolver(
        assistantDR.address,
        adminDR.address,
        clerkDR.address,
        treasuryDR.address,
        true
      );
      expect(disputeResolver.isValid()).is.true;

      //Create DisputeResolverFee array so offer creation will succeed
      disputeResolverFees = [new DisputeResolverFee(ethers.constants.AddressZero, "Native", "0")];

      // Make empty seller list, so every seller is allowed
      const sellerAllowList = [];

      // Register the dispute resolver
      await accountHandler
        .connect(adminDR)
        .createDisputeResolver(disputeResolver, disputeResolverFees, sellerAllowList);

      const { offer, offerDates, offerDurations, disputeResolverId } = await mockOffer();
      offer.royaltyInfo = new RoyaltyInfo([seller.treasury], [voucherInitValues.royaltyPercentage]); // 10%
      voucherRedeemableFrom = offerDates.voucherRedeemableFrom;

      await offerHandler
        .connect(assistant)
        .createOffer(offer.toStruct(), offerDates.toStruct(), offerDurations.toStruct(), disputeResolverId, agentId);
      await fundsHandler
        .connect(admin)
        .depositFunds(seller.id, ethers.constants.AddressZero, offer.sellerDeposit, { value: offer.sellerDeposit });
      await exchangeHandler.connect(buyer).commitToOffer(buyer.address, offer.id, { value: offer.price });

      exchangeId = "1";
      tokenId = deriveTokenId(offer.id, exchangeId);

      offerPrice = offer.price;
    });

    afterEach(async function () {
      // Reset the accountId iterator
      accountId.next(true);
    });

    context("royaltyInfo()", function () {
      let bosonVoucher;

      beforeEach(async function () {
        const voucherAddress = calculateContractAddress(accountHandler.address, "1");
        bosonVoucher = await ethers.getContractAt("BosonVoucher", voucherAddress);
      });

      it("should return a recipient and royalty fee", async function () {
        let [receiver, royaltyAmount] = await bosonVoucher.connect(assistant).royaltyInfo(tokenId, offerPrice);

        // Expectations
        let expectedRecipient = seller.treasury;
        let expectedRoyaltyAmount = applyPercentage(offerPrice, voucherInitValues.royaltyPercentage);

        assert.equal(receiver, expectedRecipient, "Recipient address is incorrect");
        assert.equal(royaltyAmount.toString(), expectedRoyaltyAmount, "Royalty amount is incorrect");
      });

      it("changing fee does not affect existing offers/exchange", async function () {
        // Offer was created with 10% royalty fee
        // Now, set royalty fee to 5%
        royaltyPercentage = "500"; //5%
        const royaltyRecipientIds = [0];
        const royaltyRecipientListUpdates = new RoyaltyRecipientList([
          new RoyaltyRecipient(seller.treasury, royaltyPercentage, "treasury"),
        ]);
        await accountHandler
          .connect(admin)
          .updateRoyaltyRecipients(seller.id, royaltyRecipientIds, royaltyRecipientListUpdates.toStruct());

        let [receiver, royaltyAmount] = await bosonVoucher.connect(assistant).royaltyInfo(tokenId, offerPrice);

        // Expectations
        let expectedRecipient = seller.treasury;
        let expectedRoyaltyAmount = applyPercentage(offerPrice, voucherInitValues.royaltyPercentage);

        assert.equal(receiver, expectedRecipient, "Recipient address is incorrect");
        assert.equal(royaltyAmount.toString(), expectedRoyaltyAmount, "Royalty amount is incorrect");
      });

      it("eip2981 always returns only the first entry as the recipient", async function () {
        await configHandler.connect(deployer).setMaxRoyaltyPecentage("10000");

        // Add multiple royalty recipients
        const royaltyRecipientList = new RoyaltyRecipientList([
          new RoyaltyRecipient(rando.address, "100", "other1"),
          new RoyaltyRecipient(rando2.address, "200", "other2"),
        ]);
        await accountHandler.connect(admin).addRoyaltyRecipients(seller.id, royaltyRecipientList.toStruct());

        // Create an offer with multiple recipients
        const { offer, offerDates, offerDurations, disputeResolverId } = await mockOffer();
        offer.royaltyInfo = new RoyaltyInfo(
          [rando.address, seller.treasury, rando2.address],
          ["200", voucherInitValues.royaltyPercentage, "250"]
        );
        offer.id = 2;

        await offerHandler
          .connect(assistant)
          .createOffer(offer.toStruct(), offerDates.toStruct(), offerDurations.toStruct(), disputeResolverId, agentId);
        await fundsHandler
          .connect(admin)
          .depositFunds(seller.id, ethers.constants.AddressZero, offer.sellerDeposit, { value: offer.sellerDeposit });
        await exchangeHandler.connect(buyer).commitToOffer(buyer.address, offer.id, { value: offer.price });

        // Set inexistent exchangeId
        exchangeId = "2";
        const tokenId = deriveTokenId(offer.id, exchangeId);
        const [receiver, royaltyAmount] = await bosonVoucher.connect(assistant).royaltyInfo(tokenId, offerPrice);

        // Expectations
        let expectedRecipient = rando.address;
        let expectedRoyaltyAmount = applyPercentage(
          offerPrice,
          Number(voucherInitValues.royaltyPercentage) + 200 + 250
        );

        assert.equal(receiver, expectedRecipient, "Recipient address is incorrect");
        assert.equal(royaltyAmount.toString(), expectedRoyaltyAmount, "Royalty amount is incorrect");
      });

      it("for offer without royalty recipients, it returns 0 values", async function () {
        // Create an offer with multiple recipients
        const { offer, offerDates, offerDurations, disputeResolverId } = await mockOffer();
        offer.royaltyInfo = new RoyaltyInfo([], []);
        offer.id = 2;

        await offerHandler
          .connect(assistant)
          .createOffer(offer.toStruct(), offerDates.toStruct(), offerDurations.toStruct(), disputeResolverId, agentId);
        await fundsHandler
          .connect(admin)
          .depositFunds(seller.id, ethers.constants.AddressZero, offer.sellerDeposit, { value: offer.sellerDeposit });
        await exchangeHandler.connect(buyer).commitToOffer(buyer.address, offer.id, { value: offer.price });

        // Set exchangeId
        const exchangeId = "2";
        const tokenId = deriveTokenId(offer.id, exchangeId);
        const [receiver, royaltyAmount] = await bosonVoucher.connect(assistant).royaltyInfo(tokenId, offerPrice);

        // Expectations
        let expectedRecipient = ethers.constants.AddressZero;
        let expectedRoyaltyAmount = "0";

        assert.equal(receiver, expectedRecipient, "Recipient address is incorrect");
        assert.equal(royaltyAmount.toString(), expectedRoyaltyAmount, "Royalty amount is incorrect");
      });

      it("should return a recipient and royalty fee for preminted offers", async function () {
        // Create an offer with multiple recipients
        const { offer, offerDates, offerDurations, disputeResolverId } = await mockOffer();
        offer.royaltyInfo = new RoyaltyInfo([seller.treasury], [voucherInitValues.royaltyPercentage]);
        offer.id = 2;
        offer.quantityAvailable = 20;

        await offerHandler
          .connect(assistant)
          .createOffer(offer.toStruct(), offerDates.toStruct(), offerDurations.toStruct(), disputeResolverId, agentId);
        await fundsHandler
          .connect(admin)
          .depositFunds(seller.id, ethers.constants.AddressZero, offer.sellerDeposit, { value: offer.sellerDeposit });
        await offerHandler.connect(assistant).reserveRange(offer.id, 20, assistant.address);
        await bosonVoucher.connect(assistant).preMint(offer.id, 20);

        // Set exchangeId
        const exchangeId = "2";
        const tokenId = deriveTokenId(offer.id, exchangeId);
        const [receiver, royaltyAmount] = await bosonVoucher.connect(assistant).royaltyInfo(tokenId, offerPrice);

        // Expectations
        let expectedRecipient = seller.treasury;
        let expectedRoyaltyAmount = applyPercentage(offerPrice, voucherInitValues.royaltyPercentage);

        assert.equal(receiver, expectedRecipient, "Recipient address is incorrect");
        assert.equal(royaltyAmount.toString(), expectedRoyaltyAmount, "Royalty amount is incorrect");
      });

      it("should return 0 values if token does not exist", async function () {
        // set invalid exchangeId
        exchangeId = "1234";

        let [receiver, royaltyAmount] = await bosonVoucher.connect(assistant).royaltyInfo(exchangeId, offerPrice);

        // Expectations
        let expectedRecipient = ethers.constants.AddressZero;
        let expectedRoyaltyAmount = "0";

        assert.equal(receiver, expectedRecipient, "Recipient address is incorrect");
        assert.equal(royaltyAmount.toString(), expectedRoyaltyAmount, "Royalty amount is incorrect");
      });

      it("should return 0 values if voucher was redeemed", async function () {
        await setNextBlockTimestamp(ethers.BigNumber.from(voucherRedeemableFrom).toHexString());
        await exchangeHandler.connect(buyer).redeemVoucher(exchangeId);

        let [receiver, royaltyAmount] = await bosonVoucher.connect(assistant).royaltyInfo(exchangeId, offerPrice);
        // Expectations
        let expectedRecipient = ethers.constants.AddressZero;
        let expectedRoyaltyAmount = "0";

        assert.equal(receiver, expectedRecipient, "Recipient address is incorrect");
        assert.equal(royaltyAmount.toString(), expectedRoyaltyAmount, "Royalty amount is incorrect");
      });

      it("if exchange doesn't exist it should return 0 values", async function () {
        // Set inexistent exchangeId
        exchangeId = "100000";
        const [receiver, royaltyAmount] = await bosonVoucher.connect(assistant).royaltyInfo(exchangeId, offerPrice);

        // Expectations
        let expectedRecipient = ethers.constants.AddressZero;
        let expectedRoyaltyAmount = "0";

        assert.equal(receiver, expectedRecipient, "Recipient address is incorrect");
        assert.equal(royaltyAmount.toString(), expectedRoyaltyAmount, "Royalty amount is incorrect");
      });
    });

    context("💔 Revert Reasons", async function () {
      it("should revert during create seller if royaltyPercentage is greater than max royalty percentage defined in the protocol", async function () {
        // create invalid voucherInitValues
        royaltyPercentage = "2000"; // 20%
        voucherInitValues = new VoucherInitValues("ContractURI", royaltyPercentage);

        // create another seller
        seller = mockSeller(rando.address, rando.address, rando.address, rando.address);
        seller.id = "2";

        // royalty percentage too high, expecting revert
        await expect(
          accountHandler.connect(rando).createSeller(seller, emptyAuthToken, voucherInitValues)
        ).to.be.revertedWith(RevertReasons.INVALID_ROYALTY_PERCENTAGE);
      });
    });
  });

  context("getSellerId()", function () {
    it("should return the seller id", async function () {
      // prepare the VoucherInitValues
      voucherInitValues = mockVoucherInitValues();
      expect(voucherInitValues.isValid()).is.true;

      // AuthToken
      emptyAuthToken = mockAuthToken();
      expect(emptyAuthToken.isValid()).is.true;

      seller = mockSeller(assistant.address, admin.address, clerk.address, treasury.address);

      await accountHandler.connect(admin).createSeller(seller, emptyAuthToken, voucherInitValues);

      await bosonVoucher.connect(protocol).transferOwnership(assistant.address);

      expect(await bosonVoucher.connect(rando).getSellerId()).to.equal(seller.id, "Invalid seller id returned");

      // Reset the accountId iterator
      accountId.next(true);
    });
  });

=======
>>>>>>> 9cc931b7
  context("callExternalContract()", function () {
    let mockSimpleContract, calldata;

    beforeEach(async function () {
      // Deploy a random contract
      const MockSimpleContract = await getContractFactory("MockSimpleContract");
      mockSimpleContract = await MockSimpleContract.deploy();
      await mockSimpleContract.waitForDeployment();

      // Generate calldata
      calldata = mockSimpleContract.interface.encodeFunctionData("testEvent");
    });

    it("Should call external contract and emit its events", async function () {
      const tx = await bosonVoucher
        .connect(assistant)
        .callExternalContract(await mockSimpleContract.getAddress(), calldata);

      const receipt = await tx.wait();
      const event = getEvent(receipt, mockSimpleContract, "TestEvent");

      assert.equal(event._value.toString(), "1");
    });

    it("Should return the external contract return value", async function () {
      const calldata = mockSimpleContract.interface.encodeFunctionData("testReturn");
      const returnedValueRaw = await bosonVoucher
        .connect(assistant)
        .callExternalContract.staticCall(await mockSimpleContract.getAddress(), calldata);
      const abiCoder = new ethers.AbiCoder();
      const [returnedValue] = abiCoder.decode(["string"], returnedValueRaw);
      expect(returnedValue).to.equal("TestValue");
    });

    context("💔 Revert Reasons", async function () {
      it("_to is the zero address", async function () {
        await expect(bosonVoucher.connect(assistant).callExternalContract(ZeroAddress, calldata)).to.be.revertedWith(
          RevertReasons.INVALID_ADDRESS
        );
      });

      it("Caller is not the contract owner", async function () {
        await expect(
          bosonVoucher.connect(rando).callExternalContract(await mockSimpleContract.getAddress(), calldata)
        ).to.be.revertedWith(RevertReasons.OWNABLE_NOT_OWNER);
      });

      it("External call reverts", async function () {
        calldata = mockSimpleContract.interface.encodeFunctionData("testRevert");

        await expect(
          bosonVoucher.connect(assistant).callExternalContract(await mockSimpleContract.getAddress(), calldata)
        ).to.be.revertedWith("Reverted");
      });

      it("To address is not a contract", async function () {
        await expect(
          bosonVoucher.connect(assistant).callExternalContract(await rando.getAddress(), calldata)
        ).to.be.reverted;
      });

      it("Owner tries to interact with contract with assets", async function () {
        const [erc20, erc721] = await deployMockTokens(["Foreign20", "Foreign721"]);
        const erc20Address = await erc20.getAddress();

        // transfer
        calldata = erc20.interface.encodeFunctionData("transfer", [await assistant.getAddress(), 20]);
        await expect(bosonVoucher.connect(assistant).callExternalContract(erc20Address, calldata)).to.be.revertedWith(
          RevertReasons.INTERACTION_NOT_ALLOWED
        );

        // transferFrom
        calldata = erc20.interface.encodeFunctionData("transferFrom", [
          await bosonVoucher.getAddress(),
          await assistant.getAddress(),
          20,
        ]);
        await expect(bosonVoucher.connect(assistant).callExternalContract(erc20Address, calldata)).to.be.revertedWith(
          RevertReasons.INTERACTION_NOT_ALLOWED
        );

        // approve
        calldata = erc20.interface.encodeFunctionData("approve", [await assistant.getAddress(), 20]);
        await expect(bosonVoucher.connect(assistant).callExternalContract(erc20Address, calldata)).to.be.revertedWith(
          RevertReasons.INTERACTION_NOT_ALLOWED
        );

        // DAI
        const dai = await getContractAt("DAIAliases", ZeroAddress);

        // push
        calldata = dai.interface.encodeFunctionData("push", [await assistant.getAddress(), 20]);
        await expect(bosonVoucher.connect(assistant).callExternalContract(erc20Address, calldata)).to.be.revertedWith(
          RevertReasons.INTERACTION_NOT_ALLOWED
        );

        // move
        calldata = dai.interface.encodeFunctionData("move", [
          await bosonVoucher.getAddress(),
          await assistant.getAddress(),
          20,
        ]);
        await expect(bosonVoucher.connect(assistant).callExternalContract(erc20Address, calldata)).to.be.revertedWith(
          RevertReasons.INTERACTION_NOT_ALLOWED
        );

        // ERC721
        const erc721Address = await erc721.getAddress();
        // transferFrom
        calldata = erc721.interface.encodeFunctionData("transferFrom", [
          await bosonVoucher.getAddress(),
          await assistant.getAddress(),
          20,
        ]);
        await expect(bosonVoucher.connect(assistant).callExternalContract(erc721Address, calldata)).to.be.revertedWith(
          RevertReasons.INTERACTION_NOT_ALLOWED
        );

        // transferFrom
        calldata = erc721.interface.encodeFunctionData("safeTransferFrom(address,address,uint256)", [
          await bosonVoucher.getAddress(),
          await assistant.getAddress(),
          20,
        ]);
        await expect(bosonVoucher.connect(assistant).callExternalContract(erc721Address, calldata)).to.be.revertedWith(
          RevertReasons.INTERACTION_NOT_ALLOWED
        );

        // approve
        calldata = erc721.interface.encodeFunctionData("approve", [await assistant.getAddress(), 20]);
        await expect(bosonVoucher.connect(assistant).callExternalContract(erc721Address, calldata)).to.be.revertedWith(
          RevertReasons.INTERACTION_NOT_ALLOWED
        );

        // setApprovalForAll
        calldata = erc721.interface.encodeFunctionData("setApprovalForAll", [await assistant.getAddress(), true]);
        await expect(bosonVoucher.connect(assistant).callExternalContract(erc721Address, calldata)).to.be.revertedWith(
          RevertReasons.INTERACTION_NOT_ALLOWED
        );
      });
    });
  });

  context("setApprovalForAllToContract", function () {
    it("Should emit ApprovalForAll event", async function () {
      await expect(bosonVoucher.connect(assistant).setApprovalForAllToContract(await rando.getAddress(), true))
        .to.emit(bosonVoucher, "ApprovalForAll")
        .withArgs(await bosonVoucher.getAddress(), await rando.getAddress(), true);
    });

    context("💔 Revert Reasons", async function () {
      it("should revert if caller is not the owner", async function () {
        // Expect revert if random user attempts to set approval
        await expect(
          bosonVoucher.connect(rando).setApprovalForAllToContract(await rando.getAddress(), true)
        ).to.revertedWith(RevertReasons.OWNABLE_NOT_OWNER);
      });

      it("should revert if operator is zero address", async function () {
        // Expect revert if random user attempts to set approval
        await expect(bosonVoucher.connect(assistant).setApprovalForAllToContract(ZeroAddress, true)).to.revertedWith(
          RevertReasons.INVALID_ADDRESS
        );
      });
    });
  });

  context("onERC721Received", function () {
    it("Should return correct selector value", async function () {
      const expectedSelector = bosonVoucher.interface.fragments.find((f) => f.name == "onERC721Received").selector;
      const returnedSelector = await bosonVoucher.onERC721Received.staticCall(
        await assistant.getAddress(),
        await rando.getAddress(),
        "1",
        "0x"
      );
      expect(returnedSelector).to.equal(expectedSelector);
    });
  });
});<|MERGE_RESOLUTION|>--- conflicted
+++ resolved
@@ -1,6 +1,7 @@
 const { ethers } = require("hardhat");
 const { assert, expect } = require("chai");
-const { ZeroAddress, getSigners, getContractAt, getContractFactory, provider, parseUnits, MaxUint256 } = ethers;
+const { ZeroAddress, getSigners, getContractAt, getContractFactory, provider, parseUnits, MaxUint256, ZeroHash } =
+  ethers;
 
 const { getInterfaceIds } = require("../../../scripts/config/supported-interfaces.js");
 const Role = require("../../../scripts/domain/Role");
@@ -36,17 +37,11 @@
   deriveTokenId,
 } = require("../../util/utils.js");
 const { deployMockTokens } = require("../../../scripts/util/deploy-mock-tokens");
-<<<<<<< HEAD
-const { deployMockContract } = require("@ethereum-waffle/mock-contract");
-const FormatTypes = ethers.utils.FormatTypes;
-=======
-const { ZeroHash } = require("ethers");
->>>>>>> 9cc931b7
 
 describe("IBosonVoucher", function () {
   let interfaceIds;
   let accessController;
-  let bosonVoucher, offerHandler, accountHandler, exchangeHandler, fundsHandler;
+  let bosonVoucher, offerHandler, accountHandler, exchangeHandler, fundsHandler, configHandler;
   let deployer,
     protocol,
     buyer,
@@ -85,12 +80,13 @@
       offerHandler: "IBosonOfferHandler",
       exchangeHandler: "IBosonExchangeHandler",
       fundsHandler: "IBosonFundsHandler",
+      configHandler: "IBosonConfigHandler",
     };
 
     let bosonClientBeacon;
     ({
       signers: [protocol, buyer, rando, rando2, admin, treasury, adminDR, treasuryDR],
-      contractInstances: { accountHandler, offerHandler, exchangeHandler, fundsHandler },
+      contractInstances: { accountHandler, offerHandler, exchangeHandler, fundsHandler, configHandler },
       extraReturnValues: { accessController, beacon: bosonClientBeacon },
     } = await setupTestEnvironment(contracts, {
       forwarderAddress: [await forwarder.getAddress()],
@@ -2125,12 +2121,215 @@
     });
   });
 
-<<<<<<< HEAD
+  context("getSellerId()", function () {
+    it("should return the seller id", async function () {
+      // prepare the VoucherInitValues
+      voucherInitValues = mockVoucherInitValues();
+      expect(voucherInitValues.isValid()).is.true;
+
+      // AuthToken
+      emptyAuthToken = mockAuthToken();
+      expect(emptyAuthToken.isValid()).is.true;
+
+      seller = mockSeller(assistant.address, admin.address, ZeroAddress, treasury.address);
+
+      await accountHandler.connect(admin).createSeller(seller, emptyAuthToken, voucherInitValues);
+
+      await bosonVoucher.connect(protocol).transferOwnership(assistant.address);
+
+      expect(await bosonVoucher.connect(rando).getSellerId()).to.equal(seller.id, "Invalid seller id returned");
+
+      // Reset the accountId iterator
+      accountId.next(true);
+    });
+  });
+
+  context("callExternalContract()", function () {
+    let mockSimpleContract, calldata;
+
+    beforeEach(async function () {
+      // Deploy a random contract
+      const MockSimpleContract = await getContractFactory("MockSimpleContract");
+      mockSimpleContract = await MockSimpleContract.deploy();
+      await mockSimpleContract.waitForDeployment();
+
+      // Generate calldata
+      calldata = mockSimpleContract.interface.encodeFunctionData("testEvent");
+    });
+
+    it("Should call external contract and emit its events", async function () {
+      const tx = await bosonVoucher
+        .connect(assistant)
+        .callExternalContract(await mockSimpleContract.getAddress(), calldata);
+
+      const receipt = await tx.wait();
+      const event = getEvent(receipt, mockSimpleContract, "TestEvent");
+
+      assert.equal(event._value.toString(), "1");
+    });
+
+    it("Should return the external contract return value", async function () {
+      const calldata = mockSimpleContract.interface.encodeFunctionData("testReturn");
+      const returnedValueRaw = await bosonVoucher
+        .connect(assistant)
+        .callExternalContract.staticCall(await mockSimpleContract.getAddress(), calldata);
+      const abiCoder = new ethers.AbiCoder();
+      const [returnedValue] = abiCoder.decode(["string"], returnedValueRaw);
+      expect(returnedValue).to.equal("TestValue");
+    });
+
+    context("💔 Revert Reasons", async function () {
+      it("_to is the zero address", async function () {
+        await expect(bosonVoucher.connect(assistant).callExternalContract(ZeroAddress, calldata)).to.be.revertedWith(
+          RevertReasons.INVALID_ADDRESS
+        );
+      });
+
+      it("Caller is not the contract owner", async function () {
+        await expect(
+          bosonVoucher.connect(rando).callExternalContract(await mockSimpleContract.getAddress(), calldata)
+        ).to.be.revertedWith(RevertReasons.OWNABLE_NOT_OWNER);
+      });
+
+      it("External call reverts", async function () {
+        calldata = mockSimpleContract.interface.encodeFunctionData("testRevert");
+
+        await expect(
+          bosonVoucher.connect(assistant).callExternalContract(await mockSimpleContract.getAddress(), calldata)
+        ).to.be.revertedWith("Reverted");
+      });
+
+      it("To address is not a contract", async function () {
+        await expect(
+          bosonVoucher.connect(assistant).callExternalContract(await rando.getAddress(), calldata)
+        ).to.be.reverted;
+      });
+
+      it("Owner tries to interact with contract with assets", async function () {
+        const [erc20, erc721] = await deployMockTokens(["Foreign20", "Foreign721"]);
+        const erc20Address = await erc20.getAddress();
+
+        // transfer
+        calldata = erc20.interface.encodeFunctionData("transfer", [await assistant.getAddress(), 20]);
+        await expect(bosonVoucher.connect(assistant).callExternalContract(erc20Address, calldata)).to.be.revertedWith(
+          RevertReasons.INTERACTION_NOT_ALLOWED
+        );
+
+        // transferFrom
+        calldata = erc20.interface.encodeFunctionData("transferFrom", [
+          await bosonVoucher.getAddress(),
+          await assistant.getAddress(),
+          20,
+        ]);
+        await expect(bosonVoucher.connect(assistant).callExternalContract(erc20Address, calldata)).to.be.revertedWith(
+          RevertReasons.INTERACTION_NOT_ALLOWED
+        );
+
+        // approve
+        calldata = erc20.interface.encodeFunctionData("approve", [await assistant.getAddress(), 20]);
+        await expect(bosonVoucher.connect(assistant).callExternalContract(erc20Address, calldata)).to.be.revertedWith(
+          RevertReasons.INTERACTION_NOT_ALLOWED
+        );
+
+        // DAI
+        const dai = await getContractAt("DAIAliases", ZeroAddress);
+
+        // push
+        calldata = dai.interface.encodeFunctionData("push", [await assistant.getAddress(), 20]);
+        await expect(bosonVoucher.connect(assistant).callExternalContract(erc20Address, calldata)).to.be.revertedWith(
+          RevertReasons.INTERACTION_NOT_ALLOWED
+        );
+
+        // move
+        calldata = dai.interface.encodeFunctionData("move", [
+          await bosonVoucher.getAddress(),
+          await assistant.getAddress(),
+          20,
+        ]);
+        await expect(bosonVoucher.connect(assistant).callExternalContract(erc20Address, calldata)).to.be.revertedWith(
+          RevertReasons.INTERACTION_NOT_ALLOWED
+        );
+
+        // ERC721
+        const erc721Address = await erc721.getAddress();
+        // transferFrom
+        calldata = erc721.interface.encodeFunctionData("transferFrom", [
+          await bosonVoucher.getAddress(),
+          await assistant.getAddress(),
+          20,
+        ]);
+        await expect(bosonVoucher.connect(assistant).callExternalContract(erc721Address, calldata)).to.be.revertedWith(
+          RevertReasons.INTERACTION_NOT_ALLOWED
+        );
+
+        // transferFrom
+        calldata = erc721.interface.encodeFunctionData("safeTransferFrom(address,address,uint256)", [
+          await bosonVoucher.getAddress(),
+          await assistant.getAddress(),
+          20,
+        ]);
+        await expect(bosonVoucher.connect(assistant).callExternalContract(erc721Address, calldata)).to.be.revertedWith(
+          RevertReasons.INTERACTION_NOT_ALLOWED
+        );
+
+        // approve
+        calldata = erc721.interface.encodeFunctionData("approve", [await assistant.getAddress(), 20]);
+        await expect(bosonVoucher.connect(assistant).callExternalContract(erc721Address, calldata)).to.be.revertedWith(
+          RevertReasons.INTERACTION_NOT_ALLOWED
+        );
+
+        // setApprovalForAll
+        calldata = erc721.interface.encodeFunctionData("setApprovalForAll", [await assistant.getAddress(), true]);
+        await expect(bosonVoucher.connect(assistant).callExternalContract(erc721Address, calldata)).to.be.revertedWith(
+          RevertReasons.INTERACTION_NOT_ALLOWED
+        );
+      });
+    });
+  });
+
+  context("setApprovalForAllToContract", function () {
+    it("Should emit ApprovalForAll event", async function () {
+      await expect(bosonVoucher.connect(assistant).setApprovalForAllToContract(await rando.getAddress(), true))
+        .to.emit(bosonVoucher, "ApprovalForAll")
+        .withArgs(await bosonVoucher.getAddress(), await rando.getAddress(), true);
+    });
+
+    context("💔 Revert Reasons", async function () {
+      it("should revert if caller is not the owner", async function () {
+        // Expect revert if random user attempts to set approval
+        await expect(
+          bosonVoucher.connect(rando).setApprovalForAllToContract(await rando.getAddress(), true)
+        ).to.revertedWith(RevertReasons.OWNABLE_NOT_OWNER);
+      });
+
+      it("should revert if operator is zero address", async function () {
+        // Expect revert if random user attempts to set approval
+        await expect(bosonVoucher.connect(assistant).setApprovalForAllToContract(ZeroAddress, true)).to.revertedWith(
+          RevertReasons.INVALID_ADDRESS
+        );
+      });
+    });
+  });
+
+  context("onERC721Received", function () {
+    it("Should return correct selector value", async function () {
+      const expectedSelector = bosonVoucher.interface.fragments.find((f) => f.name == "onERC721Received").selector;
+      const returnedSelector = await bosonVoucher.onERC721Received.staticCall(
+        await assistant.getAddress(),
+        await rando.getAddress(),
+        "1",
+        "0x"
+      );
+      expect(returnedSelector).to.equal(expectedSelector);
+    });
+  });
+
   context("EIP2981 NFT Royalty fee", function () {
     let voucherRedeemableFrom, tokenId;
+    let agentId;
 
     beforeEach(async function () {
-      seller = mockSeller(assistant.address, admin.address, clerk.address, treasury.address);
+      seller = mockSeller(assistant.address, admin.address, ZeroAddress, treasury.address);
 
       // prepare the VoucherInitValues
       voucherInitValues = mockVoucherInitValues();
@@ -2149,7 +2348,7 @@
       disputeResolver = mockDisputeResolver(
         assistantDR.address,
         adminDR.address,
-        clerkDR.address,
+        ZeroAddress,
         treasuryDR.address,
         true
       );
@@ -2193,7 +2392,11 @@
       let bosonVoucher;
 
       beforeEach(async function () {
-        const voucherAddress = calculateContractAddress(accountHandler.address, "1");
+        const voucherAddress = calculateCloneAddress(
+          await accountHandler.getAddress(),
+          beaconProxyAddress,
+          admin.address
+        );
         bosonVoucher = await ethers.getContractAt("BosonVoucher", voucherAddress);
       });
 
@@ -2386,209 +2589,4 @@
       });
     });
   });
-
-  context("getSellerId()", function () {
-    it("should return the seller id", async function () {
-      // prepare the VoucherInitValues
-      voucherInitValues = mockVoucherInitValues();
-      expect(voucherInitValues.isValid()).is.true;
-
-      // AuthToken
-      emptyAuthToken = mockAuthToken();
-      expect(emptyAuthToken.isValid()).is.true;
-
-      seller = mockSeller(assistant.address, admin.address, clerk.address, treasury.address);
-
-      await accountHandler.connect(admin).createSeller(seller, emptyAuthToken, voucherInitValues);
-
-      await bosonVoucher.connect(protocol).transferOwnership(assistant.address);
-
-      expect(await bosonVoucher.connect(rando).getSellerId()).to.equal(seller.id, "Invalid seller id returned");
-
-      // Reset the accountId iterator
-      accountId.next(true);
-    });
-  });
-
-=======
->>>>>>> 9cc931b7
-  context("callExternalContract()", function () {
-    let mockSimpleContract, calldata;
-
-    beforeEach(async function () {
-      // Deploy a random contract
-      const MockSimpleContract = await getContractFactory("MockSimpleContract");
-      mockSimpleContract = await MockSimpleContract.deploy();
-      await mockSimpleContract.waitForDeployment();
-
-      // Generate calldata
-      calldata = mockSimpleContract.interface.encodeFunctionData("testEvent");
-    });
-
-    it("Should call external contract and emit its events", async function () {
-      const tx = await bosonVoucher
-        .connect(assistant)
-        .callExternalContract(await mockSimpleContract.getAddress(), calldata);
-
-      const receipt = await tx.wait();
-      const event = getEvent(receipt, mockSimpleContract, "TestEvent");
-
-      assert.equal(event._value.toString(), "1");
-    });
-
-    it("Should return the external contract return value", async function () {
-      const calldata = mockSimpleContract.interface.encodeFunctionData("testReturn");
-      const returnedValueRaw = await bosonVoucher
-        .connect(assistant)
-        .callExternalContract.staticCall(await mockSimpleContract.getAddress(), calldata);
-      const abiCoder = new ethers.AbiCoder();
-      const [returnedValue] = abiCoder.decode(["string"], returnedValueRaw);
-      expect(returnedValue).to.equal("TestValue");
-    });
-
-    context("💔 Revert Reasons", async function () {
-      it("_to is the zero address", async function () {
-        await expect(bosonVoucher.connect(assistant).callExternalContract(ZeroAddress, calldata)).to.be.revertedWith(
-          RevertReasons.INVALID_ADDRESS
-        );
-      });
-
-      it("Caller is not the contract owner", async function () {
-        await expect(
-          bosonVoucher.connect(rando).callExternalContract(await mockSimpleContract.getAddress(), calldata)
-        ).to.be.revertedWith(RevertReasons.OWNABLE_NOT_OWNER);
-      });
-
-      it("External call reverts", async function () {
-        calldata = mockSimpleContract.interface.encodeFunctionData("testRevert");
-
-        await expect(
-          bosonVoucher.connect(assistant).callExternalContract(await mockSimpleContract.getAddress(), calldata)
-        ).to.be.revertedWith("Reverted");
-      });
-
-      it("To address is not a contract", async function () {
-        await expect(
-          bosonVoucher.connect(assistant).callExternalContract(await rando.getAddress(), calldata)
-        ).to.be.reverted;
-      });
-
-      it("Owner tries to interact with contract with assets", async function () {
-        const [erc20, erc721] = await deployMockTokens(["Foreign20", "Foreign721"]);
-        const erc20Address = await erc20.getAddress();
-
-        // transfer
-        calldata = erc20.interface.encodeFunctionData("transfer", [await assistant.getAddress(), 20]);
-        await expect(bosonVoucher.connect(assistant).callExternalContract(erc20Address, calldata)).to.be.revertedWith(
-          RevertReasons.INTERACTION_NOT_ALLOWED
-        );
-
-        // transferFrom
-        calldata = erc20.interface.encodeFunctionData("transferFrom", [
-          await bosonVoucher.getAddress(),
-          await assistant.getAddress(),
-          20,
-        ]);
-        await expect(bosonVoucher.connect(assistant).callExternalContract(erc20Address, calldata)).to.be.revertedWith(
-          RevertReasons.INTERACTION_NOT_ALLOWED
-        );
-
-        // approve
-        calldata = erc20.interface.encodeFunctionData("approve", [await assistant.getAddress(), 20]);
-        await expect(bosonVoucher.connect(assistant).callExternalContract(erc20Address, calldata)).to.be.revertedWith(
-          RevertReasons.INTERACTION_NOT_ALLOWED
-        );
-
-        // DAI
-        const dai = await getContractAt("DAIAliases", ZeroAddress);
-
-        // push
-        calldata = dai.interface.encodeFunctionData("push", [await assistant.getAddress(), 20]);
-        await expect(bosonVoucher.connect(assistant).callExternalContract(erc20Address, calldata)).to.be.revertedWith(
-          RevertReasons.INTERACTION_NOT_ALLOWED
-        );
-
-        // move
-        calldata = dai.interface.encodeFunctionData("move", [
-          await bosonVoucher.getAddress(),
-          await assistant.getAddress(),
-          20,
-        ]);
-        await expect(bosonVoucher.connect(assistant).callExternalContract(erc20Address, calldata)).to.be.revertedWith(
-          RevertReasons.INTERACTION_NOT_ALLOWED
-        );
-
-        // ERC721
-        const erc721Address = await erc721.getAddress();
-        // transferFrom
-        calldata = erc721.interface.encodeFunctionData("transferFrom", [
-          await bosonVoucher.getAddress(),
-          await assistant.getAddress(),
-          20,
-        ]);
-        await expect(bosonVoucher.connect(assistant).callExternalContract(erc721Address, calldata)).to.be.revertedWith(
-          RevertReasons.INTERACTION_NOT_ALLOWED
-        );
-
-        // transferFrom
-        calldata = erc721.interface.encodeFunctionData("safeTransferFrom(address,address,uint256)", [
-          await bosonVoucher.getAddress(),
-          await assistant.getAddress(),
-          20,
-        ]);
-        await expect(bosonVoucher.connect(assistant).callExternalContract(erc721Address, calldata)).to.be.revertedWith(
-          RevertReasons.INTERACTION_NOT_ALLOWED
-        );
-
-        // approve
-        calldata = erc721.interface.encodeFunctionData("approve", [await assistant.getAddress(), 20]);
-        await expect(bosonVoucher.connect(assistant).callExternalContract(erc721Address, calldata)).to.be.revertedWith(
-          RevertReasons.INTERACTION_NOT_ALLOWED
-        );
-
-        // setApprovalForAll
-        calldata = erc721.interface.encodeFunctionData("setApprovalForAll", [await assistant.getAddress(), true]);
-        await expect(bosonVoucher.connect(assistant).callExternalContract(erc721Address, calldata)).to.be.revertedWith(
-          RevertReasons.INTERACTION_NOT_ALLOWED
-        );
-      });
-    });
-  });
-
-  context("setApprovalForAllToContract", function () {
-    it("Should emit ApprovalForAll event", async function () {
-      await expect(bosonVoucher.connect(assistant).setApprovalForAllToContract(await rando.getAddress(), true))
-        .to.emit(bosonVoucher, "ApprovalForAll")
-        .withArgs(await bosonVoucher.getAddress(), await rando.getAddress(), true);
-    });
-
-    context("💔 Revert Reasons", async function () {
-      it("should revert if caller is not the owner", async function () {
-        // Expect revert if random user attempts to set approval
-        await expect(
-          bosonVoucher.connect(rando).setApprovalForAllToContract(await rando.getAddress(), true)
-        ).to.revertedWith(RevertReasons.OWNABLE_NOT_OWNER);
-      });
-
-      it("should revert if operator is zero address", async function () {
-        // Expect revert if random user attempts to set approval
-        await expect(bosonVoucher.connect(assistant).setApprovalForAllToContract(ZeroAddress, true)).to.revertedWith(
-          RevertReasons.INVALID_ADDRESS
-        );
-      });
-    });
-  });
-
-  context("onERC721Received", function () {
-    it("Should return correct selector value", async function () {
-      const expectedSelector = bosonVoucher.interface.fragments.find((f) => f.name == "onERC721Received").selector;
-      const returnedSelector = await bosonVoucher.onERC721Received.staticCall(
-        await assistant.getAddress(),
-        await rando.getAddress(),
-        "1",
-        "0x"
-      );
-      expect(returnedSelector).to.equal(expectedSelector);
-    });
-  });
 });