--- conflicted
+++ resolved
@@ -59,12 +59,9 @@
   let forwarder;
   let snapshotId;
   let beaconProxyAddress;
-<<<<<<< HEAD
   let agentId;
   let offerFeeLimit;
-=======
   let bosonErrors;
->>>>>>> f685df37
 
   before(async function () {
     accountId.next(true);
