--- conflicted
+++ resolved
@@ -90,11 +90,6 @@
       extraReturnValues: { bosonVoucher, beacon, accessController },
     } = await setupTestEnvironment(contracts, {
       forwarderAddress: [forwarder.address],
-<<<<<<< HEAD
-      returnClient: true,
-      returnAccessController: true,
-=======
->>>>>>> b5a58d9f
     }));
 
     // make all account the same
@@ -2460,7 +2455,6 @@
         return tx;
       }).to.changeTokenBalances(foreign20, [bosonVoucher, fundsHandler], [amount.mul(-1), amount]);
       await expect(() => tx).to.changeEtherBalances([bosonVoucher, fundsHandler], [amount.mul(-1), amount]);
-<<<<<<< HEAD
     });
   });
 
@@ -2474,8 +2468,6 @@
         "0x"
       );
       expect(returnedSelector).to.equal(expectedSelector);
-=======
->>>>>>> b5a58d9f
     });
   });
 
