--- conflicted
+++ resolved
@@ -466,9 +466,9 @@
       // Premint tokens, test for event
       const tx = await bosonVoucher.connect(assistant).preMint(offerId, amount);
 
-      await expect(tx)
-        .to.emit(bosonVoucher, "VouchersPreMinted")
-        .withArgs(offerId, start, start + amount - 1);
+      start = deriveTokenId(offerId, start);
+
+      await expect(tx).to.emit(bosonVoucher, "VouchersPreMinted").withArgs(offerId, start, start.add(amount).sub(1));
     });
 
     context("Owner range is contract", async function () {
@@ -770,10 +770,11 @@
         assert.equal((await tx.wait()).events.length, Number(amount), "Wrong number of events emitted");
 
         // Expect an event for every burn, where owner is the old owner (assistant)
+        const tokenIdStart = deriveTokenId(offerId, start);
         for (let i = 0; i < Number(amount); i++) {
           await expect(tx)
             .to.emit(bosonVoucher, "Transfer")
-            .withArgs(assistant.address, ethers.constants.AddressZero, i + Number(start));
+            .withArgs(assistant.address, ethers.constants.AddressZero, tokenIdStart.add(i));
         }
       });
 
@@ -811,10 +812,11 @@
         assert.equal((await tx.wait()).events.length, Number(amount), "Wrong number of events emitted");
 
         // Expect an event for every burn
+        const tokenIdStart = deriveTokenId(offerId, start);
         for (let i = 0; i < Number(amount); i++) {
           await expect(tx)
             .to.emit(bosonVoucher, "Transfer")
-            .withArgs(bosonVoucher.address, ethers.constants.AddressZero, i + Number(start));
+            .withArgs(bosonVoucher.address, ethers.constants.AddressZero, tokenIdStart.add(i));
         }
       });
     });
@@ -898,11 +900,7 @@
     });
 
     it("Should skip all vouchers were already committed", async function () {
-<<<<<<< HEAD
       let committedVouchers = [11, 14].map((tokenId) => deriveTokenId(offerId, tokenId).toString());
-=======
-      let commitedVouchers = [11, 14];
->>>>>>> 43d0ce99
 
       // Transfer some preminted vouchers
       await mockProtocol.mock.commitToPreMintedOffer.returns();
@@ -1962,8 +1960,8 @@
 
     it("should return the correct tokenURI", async function () {
       await exchangeHandler.connect(buyer).commitToOffer(buyer.address, offerId, { value: offerPrice });
-      // tokenId = deriveTokenId(offerId, 1);
-      const tokenURI = await bosonVoucher.tokenURI(1);
+      const tokenId = deriveTokenId(offerId, 1);
+      const tokenURI = await bosonVoucher.tokenURI(tokenId);
       expect(tokenURI).eq(metadataUri);
     });
 
