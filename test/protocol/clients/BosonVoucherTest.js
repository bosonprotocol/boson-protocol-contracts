--- conflicted
+++ resolved
@@ -1932,13 +1932,8 @@
 
     it("should return the correct tokenURI", async function () {
       await exchangeHandler.connect(buyer).commitToOffer(buyer.address, offerId, { value: offerPrice });
-<<<<<<< HEAD
-      // tokenId = deriveTokenId(offerId, 1);
-      const tokenURI = await bosonVoucher.tokenURI(1);
-=======
       const tokenId = deriveTokenId(offerId, 1);
       const tokenURI = await bosonVoucher.tokenURI(tokenId);
->>>>>>> 8b051bfe
       expect(tokenURI).eq(metadataUri);
     });
 
