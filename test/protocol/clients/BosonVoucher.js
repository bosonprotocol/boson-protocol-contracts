--- conflicted
+++ resolved
@@ -76,12 +76,9 @@
         maxOffersPerBundle: 0,
         maxOffersPerBatch: 0,
         maxTokensPerWithdrawal: 0,
-<<<<<<< HEAD
-        maxDisputesPerBatch: 0,
-=======
         maxFeesPerDisputeResolver: 100,
         maxEscalationResponsePeriod: oneMonth,
->>>>>>> 71ccca96
+        maxDisputesPerBatch: 100,
       },
       //Protocol fees
       {
