--- conflicted
+++ resolved
@@ -24,11 +24,8 @@
   let bosonVoucher, offerHandler, accountHandler, exchangeHandler, fundsHandler;
   let deployer, protocol, buyer, rando, operator, admin, clerk, treasury, operatorDR, adminDR, clerkDR, treasuryDR;
   let disputeResolver, disputeResolverFees;
-<<<<<<< HEAD
   let emptyAuthToken;
-=======
   let agentId;
->>>>>>> 520445fa
 
   before(async function () {
     // Get interface id
@@ -164,16 +161,13 @@
     beforeEach(async function () {
       const seller = new Seller("1", operator.address, admin.address, clerk.address, treasury.address, true);
       const contractURI = `https://ipfs.io/ipfs/QmW2WQi7j6c7UgJTarActp7tDNikE4B2qXtFCfLPdsgaTQ`;
-<<<<<<< HEAD
 
       // AuthToken
       emptyAuthToken = new AuthToken("0", AuthTokenType.None);
       expect(emptyAuthToken.isValid()).is.true;
       await accountHandler.connect(admin).createSeller(seller, contractURI, emptyAuthToken);
-=======
-      await accountHandler.connect(admin).createSeller(seller, contractURI);
+
       agentId = "0"; // agent id is optional while creating an offer
->>>>>>> 520445fa
 
       // Create a valid dispute resolver
       disputeResolver = await mockDisputeResolver(
