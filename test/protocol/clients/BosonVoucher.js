--- conflicted
+++ resolved
@@ -22,12 +22,8 @@
 const { applyPercentage } = require("../../../scripts/util/test-utils.js");
 
 describe("IBosonVoucher", function () {
-<<<<<<< HEAD
   let interfaceIds;
-=======
-  let interfaceId;
   let protocolDiamond, accessController;
->>>>>>> 02d41c40
   let bosonVoucher, offerHandler, accountHandler, exchangeHandler, fundsHandler;
   let deployer,
     protocol,
