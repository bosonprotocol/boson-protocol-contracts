const { ethers } = require("hardhat");
const { ZeroAddress, getContractAt, getSigners } = ethers;
const { expect, assert } = require("chai");
const Seller = require("../../scripts/domain/Seller");
const AuthToken = require("../../scripts/domain/AuthToken");
const AuthTokenType = require("../../scripts/domain/AuthTokenType");
const SellerUpdateFields = require("../../scripts/domain/SellerUpdateFields");
const PausableRegion = require("../../scripts/domain/PausableRegion.js");
const { RevertReasons } = require("../../scripts/config/revert-reasons.js");
const {
  calculateCloneAddress,
  calculateBosonProxyAddress,
  setupTestEnvironment,
  getSnapshot,
  revertToSnapshot,
} = require("../util/utils.js");
const { VOUCHER_NAME, VOUCHER_SYMBOL } = require("../util/constants");
const { deployMockTokens } = require("../../scripts/util/deploy-mock-tokens");
const { mockSeller, mockAuthToken, mockVoucherInitValues, accountId } = require("../util/mock");
const { Collection, CollectionList } = require("../../scripts/domain/Collection");

/**
 *  Test the Boson Seller Handler
 */
describe("SellerHandler", function () {
  // Common vars
  let deployer,
    pauser,
    rando,
    assistant,
    admin,
    clerk,
    treasury,
    other1,
    other2,
    other3,
    other4,
    other5,
    other6,
    other7,
    authTokenOwner;
  let accountHandler, exchangeHandler, configHandler, pauseHandler;
  let seller,
    sellerStruct,
    seller2,
    seller3,
    seller4,
    expectedSeller,
    pendingSellerUpdate,
    pendingSellerUpdateStruct,
    pendingAuthToken,
    pendingAuthTokenStruct;
  let authToken, authTokenStruct, emptyAuthToken, emptyAuthTokenStruct, authToken2, authToken3;
  let key, value, exists;
  let bosonVoucher;
  let expectedCloneAddress;
  let voucherInitValues, contractURI;
  let mockAuthERC721Contract, mockAuthERC721Contract2;
  let snapshotId;
  let beaconProxyAddress;

  before(async function () {
    // Reset the accountId iterator
    accountId.next(true);

    // Specify contracts needed for this test
    const contracts = {
      accountHandler: "IBosonAccountHandler",
      exchangeHandler: "IBosonExchangeHandler",
      pauseHandler: "IBosonPauseHandler",
      configHandler: "IBosonConfigHandler",
    };

    ({
      signers: [pauser, admin, treasury, rando, other1, other2, other3, other4, other5, other6, other7],
      contractInstances: { accountHandler, exchangeHandler, pauseHandler, configHandler },
    } = await setupTestEnvironment(contracts));

    // make all account the same
    authTokenOwner = assistant = admin;
    clerk = { address: ZeroAddress };
    [deployer] = await getSigners();

    // Deploy mock ERC721 tokens
    [mockAuthERC721Contract, mockAuthERC721Contract2] = await deployMockTokens(["Foreign721", "Foreign721"]);

    await expect(
      configHandler
        .connect(deployer)
        .setAuthTokenContract(AuthTokenType.Lens, await mockAuthERC721Contract.getAddress())
    )
      .to.emit(configHandler, "AuthTokenContractChanged")
      .withArgs(AuthTokenType.Lens, await mockAuthERC721Contract.getAddress(), await deployer.getAddress());

    await expect(
      configHandler
        .connect(deployer)
        .setAuthTokenContract(AuthTokenType.ENS, await mockAuthERC721Contract2.getAddress())
    )
      .to.emit(configHandler, "AuthTokenContractChanged")
      .withArgs(AuthTokenType.ENS, await mockAuthERC721Contract2.getAddress(), await deployer.getAddress());

    await mockAuthERC721Contract.connect(authTokenOwner).mint(8400, 1);

    // Get the beacon proxy address
    beaconProxyAddress = await calculateBosonProxyAddress(await configHandler.getAddress());

    // Get snapshot id
    snapshotId = await getSnapshot();
  });

  afterEach(async function () {
    await revertToSnapshot(snapshotId);
    snapshotId = await getSnapshot();
  });

  // All supported Seller methods
  context("📋 Seller Methods", async function () {
    beforeEach(async function () {
      // Create a valid seller, then set fields in tests directly

      seller = mockSeller(
        await assistant.getAddress(),
        await admin.getAddress(),
        clerk.address,
        await treasury.getAddress(),
        true,
        "https://ipfs.io/ipfs/originalUri"
      );
      expect(seller.isValid()).is.true;

      // How that seller looks as a returned struct
      sellerStruct = seller.toStruct();

      // VoucherInitValues
      contractURI = `https://ipfs.io/ipfs/QmW2WQi7j6c7UgJTarActp7tDNikE4B2qXtFCfLPdsgaTQ`;
      voucherInitValues = mockVoucherInitValues();
      expect(voucherInitValues.isValid()).is.true;

      // expected address of the first clone
      expectedCloneAddress = calculateCloneAddress(
        await accountHandler.getAddress(),
        beaconProxyAddress,
        admin.address,
        ""
      );

      // AuthTokens
      emptyAuthToken = mockAuthToken();
      expect(emptyAuthToken.isValid()).is.true;
      emptyAuthTokenStruct = emptyAuthToken.toStruct();

      authToken = new AuthToken("8400", AuthTokenType.Lens);
      expect(authToken.isValid()).is.true;
      authTokenStruct = authToken.toStruct();
    });

    afterEach(async function () {
      // Reset the accountId iterator
      accountId.next(true);
    });

    context("👉 createSeller()", async function () {
      it("should emit a SellerCreated event when auth token is empty", async function () {
        // Create a seller, testing for the event
        const tx = await accountHandler.connect(admin).createSeller(seller, emptyAuthToken, voucherInitValues);

        await expect(tx)
          .to.emit(accountHandler, "SellerCreated")
          .withArgs(seller.id, sellerStruct, expectedCloneAddress, emptyAuthTokenStruct, await admin.getAddress());

        // Voucher clone contract
        bosonVoucher = await getContractAt("IBosonVoucher", expectedCloneAddress);

        await expect(tx).to.emit(bosonVoucher, "ContractURIChanged").withArgs(contractURI);

        await expect(tx)
          .to.emit(bosonVoucher, "RoyaltyPercentageChanged")
          .withArgs(voucherInitValues.royaltyPercentage);

        await expect(tx)
          .to.emit(bosonVoucher, "VoucherInitialized")
          .withArgs(seller.id, voucherInitValues.royaltyPercentage, contractURI);

        bosonVoucher = await getContractAt("OwnableUpgradeable", expectedCloneAddress);

        await expect(tx)
          .to.emit(bosonVoucher, "OwnershipTransferred")
          .withArgs(ZeroAddress, await assistant.getAddress());
      });

      it("should emit a SellerCreated event when auth token is not empty", async function () {
        // Create a seller, testing for the event
        seller.admin = ZeroAddress;
        sellerStruct = seller.toStruct();
        const tx = await accountHandler.connect(authTokenOwner).createSeller(seller, authToken, voucherInitValues);

        await expect(tx)
          .to.emit(accountHandler, "SellerCreated")
          .withArgs(seller.id, sellerStruct, expectedCloneAddress, authTokenStruct, await authTokenOwner.getAddress());

        // Voucher clone contract
        bosonVoucher = await getContractAt("IBosonVoucher", expectedCloneAddress);

        await expect(tx).to.emit(bosonVoucher, "ContractURIChanged").withArgs(contractURI);

        await expect(tx)
          .to.emit(bosonVoucher, "RoyaltyPercentageChanged")
          .withArgs(voucherInitValues.royaltyPercentage);

        await expect(tx)
          .to.emit(bosonVoucher, "VoucherInitialized")
          .withArgs(seller.id, voucherInitValues.royaltyPercentage, contractURI);

        bosonVoucher = await getContractAt("OwnableUpgradeable", expectedCloneAddress);

        await expect(tx)
          .to.emit(bosonVoucher, "OwnershipTransferred")
          .withArgs(ZeroAddress, await assistant.getAddress());
      });

      it("should update state when authToken is empty", async function () {
        // Create a seller
        await accountHandler.connect(admin).createSeller(seller, emptyAuthToken, voucherInitValues);

        // Get the seller as a struct
        [, sellerStruct, emptyAuthTokenStruct] = await accountHandler.connect(rando).getSeller(seller.id);

        // Parse into entity
        let returnedSeller = Seller.fromStruct(sellerStruct);
        let returnedAuthToken = AuthToken.fromStruct(emptyAuthTokenStruct);

        // Returned values should match the input in createSeller
        for ([key, value] of Object.entries(seller)) {
          expect(JSON.stringify(returnedSeller[key]) === JSON.stringify(value)).is.true;
        }

        // Returned auth token values should match the input in createSeller
        for ([key, value] of Object.entries(emptyAuthToken)) {
          expect(JSON.stringify(returnedAuthToken[key]) === JSON.stringify(value)).is.true;
        }

        // Get the collections information
        const [defaultVoucherAddress, additionalCollections] = await accountHandler
          .connect(rando)
          .getSellersCollections(seller.id);
        expect(defaultVoucherAddress).to.equal(expectedCloneAddress, "Wrong default voucher address");
        expect(additionalCollections.length).to.equal(0, "Wrong number of additional collections");

        // Voucher clone contract
        bosonVoucher = await getContractAt("OwnableUpgradeable", expectedCloneAddress);

        expect(await bosonVoucher.owner()).to.equal(await assistant.getAddress(), "Wrong voucher clone owner");

        bosonVoucher = await getContractAt("IBosonVoucher", expectedCloneAddress);
        expect(await bosonVoucher.contractURI()).to.equal(contractURI, "Wrong contract URI");
        expect(await bosonVoucher.name()).to.equal(VOUCHER_NAME + " " + seller.id + "_0", "Wrong voucher client name");
        expect(await bosonVoucher.symbol()).to.equal(
          VOUCHER_SYMBOL + "_" + seller.id + "_0",
          "Wrong voucher client symbol"
        );
      });

      it("should update state when voucherInitValues has zero royaltyPercentage and exchangeId does not exist", async function () {
        // ERC2981 Royalty fee is 0%
        voucherInitValues.royaltyPercentage = "0"; //0%
        expect(voucherInitValues.isValid()).is.true;

        // Create a seller
        await accountHandler.connect(admin).createSeller(seller, emptyAuthToken, voucherInitValues);

        bosonVoucher = await getContractAt("IBosonVoucher", expectedCloneAddress);
        expect(await bosonVoucher.contractURI()).to.equal(contractURI, "Wrong contract URI");
        expect(await bosonVoucher.name()).to.equal(VOUCHER_NAME + " " + seller.id + "_0", "Wrong voucher client name");
        expect(await bosonVoucher.symbol()).to.equal(
          VOUCHER_SYMBOL + "_" + seller.id + "_0",
          "Wrong voucher client symbol"
        );

        // Prepare random parameters
        let exchangeId = "1234"; // An exchange id that does not exist
        let offerPrice = "1234567"; // A random offer price

        //Exchange exists
        let exists;
        [exists] = await exchangeHandler.connect(rando).getExchangeState(exchangeId);
        expect(exists).to.be.false;

        // Get Royalty Information for Exchange id i.e. Voucher token id
        let receiver, royaltyAmount;
        [receiver, royaltyAmount] = await bosonVoucher.connect(assistant).royaltyInfo(exchangeId, offerPrice);

        // Expectations
        let expectedRecipient = ZeroAddress; //expect zero address when exchange id does not exist
        let expectedRoyaltyAmount = "0"; // Zero Fee when exchange id does not exist

        assert.equal(receiver, expectedRecipient, "Recipient address is incorrect");
        assert.equal(royaltyAmount.toString(), expectedRoyaltyAmount, "Royalty amount is incorrect");
      });

      it("should update state when voucherInitValues has non zero royaltyPercentage and exchangeId does not exist", async function () {
        // ERC2981 Royalty fee is 10%
        voucherInitValues.royaltyPercentage = "1000"; //10%
        expect(voucherInitValues.isValid()).is.true;

        // Create a seller
        await accountHandler.connect(admin).createSeller(seller, emptyAuthToken, voucherInitValues);

        bosonVoucher = await getContractAt("IBosonVoucher", expectedCloneAddress);
        expect(await bosonVoucher.contractURI()).to.equal(contractURI, "Wrong contract URI");
        expect(await bosonVoucher.name()).to.equal(VOUCHER_NAME + " " + seller.id + "_0", "Wrong voucher client name");
        expect(await bosonVoucher.symbol()).to.equal(
          VOUCHER_SYMBOL + "_" + seller.id + "_0",
          "Wrong voucher client symbol"
        );

        // Prepare random parameters
        let exchangeId = "1234"; // An exchange id that does not exist
        let offerPrice = "1234567"; // A random offer price

        //Exchange exists
        let exists;
        [exists] = await exchangeHandler.connect(rando).getExchangeState(exchangeId);
        expect(exists).to.be.false;

        // Get Royalty Information for Exchange id i.e. Voucher token id
        let receiver, royaltyAmount;
        [receiver, royaltyAmount] = await bosonVoucher.connect(assistant).royaltyInfo(exchangeId, offerPrice);

        // Expectations
        let expectedRecipient = ZeroAddress; //expect zero address when exchange id does not exist
        let expectedRoyaltyAmount = "0"; // Zero Fee when exchange id does not exist

        assert.equal(receiver, expectedRecipient, "Recipient address is incorrect");
        assert.equal(royaltyAmount.toString(), expectedRoyaltyAmount, "Royalty amount is incorrect");
      });

      it("should update state when authToken is not empty", async function () {
        seller.admin = ZeroAddress;

        // Create a seller
        await accountHandler.connect(authTokenOwner).createSeller(seller, authToken, voucherInitValues);

        // Get the seller as a struct
        [, sellerStruct, authTokenStruct] = await accountHandler.connect(rando).getSeller(seller.id);

        // Parse into entity
        let returnedSeller = Seller.fromStruct(sellerStruct);
        let returnedAuthToken = AuthToken.fromStruct(authTokenStruct);

        // Returned values should match the input in createSeller
        for ([key, value] of Object.entries(seller)) {
          expect(JSON.stringify(returnedSeller[key]) === JSON.stringify(value)).is.true;
        }

        // Returned auth token values should match the input in createSeller
        for ([key, value] of Object.entries(authToken)) {
          expect(JSON.stringify(returnedAuthToken[key]) === JSON.stringify(value)).is.true;
        }

        // Get the collections information
        const [defaultVoucherAddress, additionalCollections] = await accountHandler
          .connect(rando)
          .getSellersCollections(seller.id);
        expect(defaultVoucherAddress).to.equal(expectedCloneAddress, "Wrong default voucher address");
        expect(additionalCollections.length).to.equal(0, "Wrong number of additional collections");

        // Voucher clone contract
        bosonVoucher = await getContractAt("OwnableUpgradeable", expectedCloneAddress);

        expect(await bosonVoucher.owner()).to.equal(await assistant.getAddress(), "Wrong voucher clone owner");

        bosonVoucher = await getContractAt("IBosonVoucher", expectedCloneAddress);
        expect(await bosonVoucher.contractURI()).to.equal(contractURI, "Wrong contract URI");
        expect(await bosonVoucher.name()).to.equal(VOUCHER_NAME + " " + seller.id + "_0", "Wrong voucher client name");
        expect(await bosonVoucher.symbol()).to.equal(
          VOUCHER_SYMBOL + "_" + seller.id + "_0",
          "Wrong voucher client symbol"
        );
      });

      it("should ignore any provided id and assign the next available", async function () {
        const sellerId = seller.id;
        seller.id = "444";

        // Create a seller, testing for the event
        await expect(accountHandler.connect(admin).createSeller(seller, emptyAuthToken, voucherInitValues))
          .to.emit(accountHandler, "SellerCreated")
          .withArgs(sellerId, sellerStruct, expectedCloneAddress, emptyAuthTokenStruct, await admin.getAddress());

        // wrong seller id should not exist
        [exists] = await accountHandler.connect(rando).getSeller(seller.id);
        expect(exists).to.be.false;

        // next seller id should exist
        [exists] = await accountHandler.connect(rando).getSeller(sellerId);
        expect(exists).to.be.true;
      });

      it("should be possible to use the same address for assistant, admin and treasury", async function () {
        seller.assistant = await other1.getAddress();
        seller.admin = await other1.getAddress();
        seller.clerk = ZeroAddress;
        seller.treasury = await other1.getAddress();

        //Create struct again with new addresses
        sellerStruct = seller.toStruct();
        expectedCloneAddress = calculateCloneAddress(
          await accountHandler.getAddress(),
          beaconProxyAddress,
          other1.address,
          ""
        );

        // Create a seller, testing for the event
        await expect(accountHandler.connect(other1).createSeller(seller, emptyAuthToken, voucherInitValues))
          .to.emit(accountHandler, "SellerCreated")
          .withArgs(seller.id, sellerStruct, expectedCloneAddress, emptyAuthTokenStruct, await other1.getAddress());
      });

      it("should be possible to use non-unique treasury address", async function () {
        // Create a seller, testing for the event
        await expect(accountHandler.connect(admin).createSeller(seller, emptyAuthToken, voucherInitValues))
          .to.emit(accountHandler, "SellerCreated")
          .withArgs(seller.id, sellerStruct, expectedCloneAddress, emptyAuthTokenStruct, await admin.getAddress());

        seller.id = accountId.next().value;
        seller.assistant = await other1.getAddress();
        seller.admin = await other1.getAddress();

        //Create struct again with new addresses
        sellerStruct = seller.toStruct();

        // expected address of the first clone
        expectedCloneAddress = calculateCloneAddress(
          await accountHandler.getAddress(),
          beaconProxyAddress,
          seller.admin,
          ""
        );

        // Create a seller, testing for the event
        await expect(accountHandler.connect(other1).createSeller(seller, emptyAuthToken, voucherInitValues))
          .to.emit(accountHandler, "SellerCreated")
          .withArgs(seller.id, sellerStruct, expectedCloneAddress, emptyAuthTokenStruct, await other1.getAddress());
      });

      it("every seller should get a different clone address", async function () {
        // Create a seller, testing for the event
        await expect(accountHandler.connect(admin).createSeller(seller, emptyAuthToken, voucherInitValues))
          .to.emit(accountHandler, "SellerCreated")
          .withArgs(seller.id, sellerStruct, expectedCloneAddress, emptyAuthTokenStruct, await admin.getAddress());

        // second seller
        expectedCloneAddress = calculateCloneAddress(
          await accountHandler.getAddress(),
          beaconProxyAddress,
          other1.address,
          ""
        );
        seller = mockSeller(
          await other1.getAddress(),
          await other1.getAddress(),
          ZeroAddress,
          await other1.getAddress()
        );

        // Create a seller, testing for the event
        await expect(accountHandler.connect(other1).createSeller(seller, emptyAuthToken, voucherInitValues))
          .to.emit(accountHandler, "SellerCreated")
          .withArgs(
            seller.id,
            seller.toStruct(),
            expectedCloneAddress,
            emptyAuthTokenStruct,
            await other1.getAddress()
          );
      });

      it("should be possible to create a seller with same auth token id but different type", async function () {
        // Set admin == zero address because seller will be created with auth token
        seller.admin = ZeroAddress;

        //Create struct again with new address
        sellerStruct = seller.toStruct();

        // Create a seller, testing for the event
        await expect(accountHandler.connect(authTokenOwner).createSeller(seller, authToken, voucherInitValues))
          .to.emit(accountHandler, "SellerCreated")
          .withArgs(seller.id, sellerStruct, expectedCloneAddress, authTokenStruct, await authTokenOwner.getAddress());

        const newAuthTokenOwner = rando;
        seller.id = accountId.next().value;
        seller.assistant = newAuthTokenOwner.address;

        //Create struct again with new addresses
        sellerStruct = seller.toStruct();

        // Set different auth token type, keeping token Id the same
        authToken.tokenType = AuthTokenType.ENS;
        authTokenStruct = authToken.toStruct();

        // mint token on ens contract tokenId
        await mockAuthERC721Contract2.connect(newAuthTokenOwner).mint(authToken.tokenId, 1);

        // expected address of the first clone
        expectedCloneAddress = calculateCloneAddress(
          await accountHandler.getAddress(),
          beaconProxyAddress,
          newAuthTokenOwner.address,
          ""
        );

        // Create a seller, testing for the event
        await expect(accountHandler.connect(newAuthTokenOwner).createSeller(seller, authToken, voucherInitValues))
          .to.emit(accountHandler, "SellerCreated")
          .withArgs(seller.id, sellerStruct, expectedCloneAddress, authTokenStruct, newAuthTokenOwner.address);
      });

      it("should be possible to create a seller with same auth token type but different id", async function () {
        // Set admin == zero address because seller will be created with auth token
        seller.admin = ZeroAddress;

        //Create struct again with new address
        sellerStruct = seller.toStruct();

        // Create a seller, testing for the event
        await expect(accountHandler.connect(authTokenOwner).createSeller(seller, authToken, voucherInitValues))
          .to.emit(accountHandler, "SellerCreated")
          .withArgs(seller.id, sellerStruct, expectedCloneAddress, authTokenStruct, await authTokenOwner.getAddress());

        seller.assistant = await other1.getAddress();

        pendingSellerUpdate = seller.clone();
        pendingSellerUpdate.id = "0";
        pendingSellerUpdate.treasury = ZeroAddress;
        pendingSellerUpdate.metadataUri = "";
        pendingSellerUpdate.active = false;
        pendingSellerUpdateStruct = pendingSellerUpdate.toStruct();

        // No pending update auth token
        pendingAuthToken = authToken.clone();
        pendingAuthToken.tokenId = "0";
        pendingAuthToken.tokenType = 0;
        pendingAuthTokenStruct = pendingAuthToken.toStruct();

        // Update assistant address so we can create a seller with the same auth token id but different type
        const tx = await accountHandler.connect(authTokenOwner).updateSeller(seller, authToken);

        await expect(tx)
          .to.emit(accountHandler, "SellerUpdatePending")
          .withArgs(seller.id, pendingSellerUpdateStruct, pendingAuthTokenStruct, await authTokenOwner.getAddress());

        // Nothing pending left
        pendingSellerUpdate.assistant = ZeroAddress;
        pendingSellerUpdate.clerk = ZeroAddress;
        pendingSellerUpdateStruct = pendingSellerUpdate.toStruct();

        sellerStruct = seller.toStruct();

        // Assistant address owner must approve the update
        await expect(accountHandler.connect(other1).optInToSellerUpdate(seller.id, [SellerUpdateFields.Assistant]))
          .to.emit(accountHandler, "SellerUpdateApplied")
          .withArgs(
            seller.id,
            sellerStruct,
            pendingSellerUpdateStruct,
            authTokenStruct,
            pendingAuthTokenStruct,
            await other1.getAddress()
          );

        const newAuthTokenOwner = rando;
        seller.id = accountId.next().value;
        seller.assistant = await newAuthTokenOwner.getAddress();

        //Create struct again with new addresses
        sellerStruct = seller.toStruct();

        // Set different token Id, keeping auth token type the same
        authToken.tokenId = "0";
        authTokenStruct = authToken.toStruct();

        // mint the token
        await mockAuthERC721Contract.connect(rando).mint(authToken.tokenId, 1);

        // expected address of the first clone
        expectedCloneAddress = calculateCloneAddress(
          await accountHandler.getAddress(),
          beaconProxyAddress,
          newAuthTokenOwner.address,
          ""
        );

        // Create a seller, testing for the event
        await expect(accountHandler.connect(rando).createSeller(seller, authToken, voucherInitValues))
          .to.emit(accountHandler, "SellerCreated")
          .withArgs(
            seller.id,
            sellerStruct,
            expectedCloneAddress,
            authTokenStruct,
            await newAuthTokenOwner.getAddress()
          );
      });

      context("💔 Revert Reasons", async function () {
        it("The sellers region of protocol is paused", async function () {
          // Pause the sellers region of the protocol
          await pauseHandler.connect(pauser).pause([PausableRegion.Sellers]);

          // Attempt to create a seller expecting revert
          await expect(
            accountHandler.connect(rando).createSeller(seller, emptyAuthToken, voucherInitValues)
          ).to.revertedWith(RevertReasons.REGION_PAUSED);
        });

        it("active is false", async function () {
          seller.active = false;

          // Attempt to Create a seller, expecting revert
          await expect(
            accountHandler.connect(rando).createSeller(seller, emptyAuthToken, voucherInitValues)
          ).to.revertedWith(RevertReasons.MUST_BE_ACTIVE);
        });

        it("addresses are not unique to this seller Id when address used for same role", async function () {
          // Create a seller
          await accountHandler.connect(admin).createSeller(seller, emptyAuthToken, voucherInitValues);

          // Update seller assistant
          seller.assistant = await other1.getAddress();
          await accountHandler.connect(admin).updateSeller(seller, emptyAuthToken);

          // Approve the update
          await accountHandler.connect(other1).optInToSellerUpdate(seller.id, [SellerUpdateFields.Assistant]);

          seller.admin = await other1.getAddress();

          // Attempt to Create a seller with non-unique assistant, expecting revert
          await expect(
            accountHandler.connect(other1).createSeller(seller, emptyAuthToken, voucherInitValues)
          ).to.revertedWith(RevertReasons.SELLER_ADDRESS_MUST_BE_UNIQUE);

          seller.admin = await admin.getAddress();
          seller.assistant = await assistant.getAddress();

          // Attempt to Create a seller with non-unique admin, expecting revert
          await expect(
            accountHandler.connect(admin).createSeller(seller, emptyAuthToken, voucherInitValues)
          ).to.revertedWith(RevertReasons.SELLER_ADDRESS_MUST_BE_UNIQUE);
        });

        it("addresses are not unique to this seller Id when address used for different role", async function () {
          // Create a seller
          await accountHandler.connect(admin).createSeller(seller, emptyAuthToken, voucherInitValues);

          // Update seller assistant
          seller.assistant = await other1.getAddress();
          await accountHandler.connect(admin).updateSeller(seller, emptyAuthToken);

          // Approve the update
          await accountHandler.connect(other1).optInToSellerUpdate(seller.id, [SellerUpdateFields.Assistant]);

          seller.admin = await other1.getAddress();

          // Attempt to Create a seller with non-unique assistant, expecting revert
          await expect(
            accountHandler.connect(other1).createSeller(seller, emptyAuthToken, voucherInitValues)
          ).to.revertedWith(RevertReasons.SELLER_ADDRESS_MUST_BE_UNIQUE);

          // Update seller admin
          seller.admin = await other3.getAddress();
          seller.assistant = await assistant.getAddress();

          await accountHandler.connect(admin).updateSeller(seller, emptyAuthToken);

          // Approve the update
          await accountHandler.connect(other3).optInToSellerUpdate(seller.id, [SellerUpdateFields.Admin]);
          await accountHandler.connect(assistant).optInToSellerUpdate(seller.id, [SellerUpdateFields.Assistant]);

          seller.assistant = await other3.getAddress();

          // Attempt to Create a seller with non-unique admin, expecting revert
          await expect(
            accountHandler.connect(other3).createSeller(seller, emptyAuthToken, voucherInitValues)
          ).to.revertedWith(RevertReasons.SELLER_ADDRESS_MUST_BE_UNIQUE);
        });

        it("addresses are not unique to this seller Id when address used for same role and the seller is created with auth token", async function () {
          // Create a seller
          seller.admin = await rando.getAddress();
          seller.assistant = await rando.getAddress();

          seller2 = mockSeller(
            await authTokenOwner.getAddress(),
            ZeroAddress,
            ZeroAddress,
            await authTokenOwner.getAddress()
          );

          await accountHandler.connect(rando).createSeller(seller, emptyAuthToken, voucherInitValues);

          // Update the seller, so assistant matches authTokenOwner
          seller.assistant = await authTokenOwner.getAddress();
          await accountHandler.connect(rando).updateSeller(seller, emptyAuthToken);

          // Approve the update
          await accountHandler.connect(authTokenOwner).optInToSellerUpdate(seller.id, [SellerUpdateFields.Assistant]);

          // Attempt to Create a seller with non-unique assistant, expecting revert
          await expect(
            accountHandler.connect(authTokenOwner).createSeller(seller2, authToken, voucherInitValues)
          ).to.revertedWith(RevertReasons.SELLER_ADDRESS_MUST_BE_UNIQUE);
        });

        it("admin address is NOT zero address and AuthTokenType is NOT None", async function () {
          // Attempt to Create a seller, expecting revert
          await expect(
            accountHandler.connect(authTokenOwner).createSeller(seller, authToken, voucherInitValues)
          ).to.revertedWith(RevertReasons.ADMIN_OR_AUTH_TOKEN);
        });

        it("admin address is zero address and AuthTokenType is None", async function () {
          seller.admin = ZeroAddress;

          // Attempt to Create a seller, expecting revert
          await expect(
            accountHandler.connect(rando).createSeller(seller, emptyAuthToken, voucherInitValues)
          ).to.revertedWith(RevertReasons.ADMIN_OR_AUTH_TOKEN);
        });

        it("authToken is not unique to this seller", async function () {
          // Set admin == zero address because seller will be created with auth token
          seller.admin = ZeroAddress;
          seller.assistant = await authTokenOwner.getAddress();

          // Create a seller
          await accountHandler.connect(authTokenOwner).createSeller(seller, authToken, voucherInitValues);

          // Attempt to Create a seller with non-unique authToken
          await expect(
            accountHandler.connect(authTokenOwner).createSeller(seller, authToken, voucherInitValues)
          ).to.revertedWith(RevertReasons.AUTH_TOKEN_MUST_BE_UNIQUE);
        });

        it("authTokenType is Custom", async function () {
          // Set admin == zero address because seller will be created with auth token
          seller.admin = ZeroAddress;

          authToken.tokenType = AuthTokenType.Custom;

          // Attempt to Create a seller with AuthTokenType == Custom, expecting revert
          await expect(
            accountHandler.connect(authTokenOwner).createSeller(seller, authToken, voucherInitValues)
          ).to.revertedWith(RevertReasons.INVALID_AUTH_TOKEN_TYPE);
        });

        it("Caller is not the supplied admin", async function () {
          seller.assistant = await rando.getAddress();

          // Attempt to Create a seller with admin not the same to caller address
          await expect(
            accountHandler.connect(rando).createSeller(seller, emptyAuthToken, voucherInitValues)
          ).to.revertedWith(RevertReasons.NOT_ADMIN);
        });

        it("Caller does not own supplied auth token", async function () {
          // Set admin == zero address because seller will be created with auth token
          seller.admin = ZeroAddress;
          seller.assistant = await rando.getAddress();

          // Attempt to Create a seller without owning the auth token
          await expect(
            accountHandler.connect(rando).createSeller(seller, authToken, voucherInitValues)
          ).to.revertedWith(RevertReasons.NOT_ADMIN);
        });

        it("Caller is not the supplied assistant", async function () {
          seller.admin = await rando.getAddress();

          // Attempt to Create a seller with assistant not the same to caller address
          await expect(
            accountHandler.connect(rando).createSeller(seller, emptyAuthToken, voucherInitValues)
          ).to.revertedWith(RevertReasons.NOT_ASSISTANT);
        });

        it("Clerk is not a zero address", async function () {
          seller.admin = await rando.getAddress();
          seller.assistant = await rando.getAddress();
          seller.clerk = await rando.getAddress();

          // Attempt to Create a seller with clerk not the same to caller address
          await expect(
            accountHandler.connect(rando).createSeller(seller, emptyAuthToken, voucherInitValues)
          ).to.revertedWith(RevertReasons.CLERK_DEPRECATED);
        });

        it("addresses are the zero address", async function () {
          seller.assistant = ZeroAddress;
          seller.treasury = ZeroAddress;

          // Attempt to update a seller, expecting revert
          await expect(
            accountHandler.connect(rando).createSeller(seller, emptyAuthToken, voucherInitValues)
          ).to.revertedWith(RevertReasons.INVALID_ADDRESS);
        });

        it("Assistant address is zero address", async function () {
          seller.assistant = ZeroAddress;

          // Attempt to Create a seller with assistant == zero address
          await expect(
            accountHandler.connect(authTokenOwner).createSeller(seller, emptyAuthToken, voucherInitValues)
          ).to.revertedWith(RevertReasons.INVALID_ADDRESS);
        });

        it("Treasury address is zero address", async function () {
          seller.treasury = ZeroAddress;

          // Attempt to Create a seller with treasury == zero address
          await expect(
            accountHandler.connect(authTokenOwner).createSeller(seller, emptyAuthToken, voucherInitValues)
          ).to.revertedWith(RevertReasons.INVALID_ADDRESS);
        });
      });
    });

    context("👉 getSeller()", async function () {
      beforeEach(async function () {
        // AuthTokens
        emptyAuthToken = mockAuthToken();
        expect(emptyAuthToken.isValid()).is.true;

        authToken = new AuthToken("8400", AuthTokenType.Lens);
        expect(authToken.isValid()).is.true;

        // Seller can have either admin address or auth token
        seller.admin = ZeroAddress;

        // Create a seller
        await accountHandler.connect(authTokenOwner).createSeller(seller, authToken, voucherInitValues);

        // Create a another seller
        seller2 = mockSeller(
          await other1.getAddress(),
          await other1.getAddress(),
          ZeroAddress,
          await other1.getAddress()
        );
        expect(seller2.isValid()).is.true;

        await accountHandler.connect(other1).createSeller(seller2, emptyAuthToken, voucherInitValues);
      });

      it("should return true for exists if seller is found", async function () {
        // Get the exists flag
        [exists] = await accountHandler.connect(rando).getSeller(seller.id);

        // Validate
        expect(exists).to.be.true;
      });

      it("should return false for exists if seller is not found", async function () {
        // Get the exists flag
        [exists] = await accountHandler.connect(rando).getSeller("666");

        // Validate
        expect(exists).to.be.false;
      });

      it("should return the details of the correct seller as a struct if found", async function () {
        // Get the seller as a struct
        [, sellerStruct, authTokenStruct] = await accountHandler.connect(rando).getSeller("1");

        // Parse into entity
        let returnedSeller = Seller.fromStruct(sellerStruct);
        let returnedAuthToken = AuthToken.fromStruct(authTokenStruct);

        // Returned values should match the input in createSeller
        for ([key, value] of Object.entries(seller)) {
          expect(JSON.stringify(returnedSeller[key]) === JSON.stringify(value)).is.true;
        }

        // Returned auth token values should match the input in createSeller
        for ([key, value] of Object.entries(authToken)) {
          expect(JSON.stringify(returnedAuthToken[key]) === JSON.stringify(value)).is.true;
        }
      });

      it("should return the details of the correct seller if seller has empty authToken", async function () {
        // Get the seller as a struct
        [, sellerStruct, emptyAuthTokenStruct] = await accountHandler.connect(rando).getSeller("2");

        // Parse into entity
        let returnedSeller = Seller.fromStruct(sellerStruct);
        let returnedAuthToken = AuthToken.fromStruct(emptyAuthTokenStruct);

        // Returned values should match the input in createSeller
        for ([key, value] of Object.entries(seller2)) {
          expect(JSON.stringify(returnedSeller[key]) === JSON.stringify(value)).is.true;
        }

        // Returned auth token values should match the input in createSeller
        for ([key, value] of Object.entries(emptyAuthToken)) {
          expect(JSON.stringify(returnedAuthToken[key]) === JSON.stringify(value)).is.true;
        }
      });
    });

    context("👉 getSellerByAddress()", async function () {
      beforeEach(async function () {
        // AuthTokens
        emptyAuthToken = mockAuthToken();
        expect(emptyAuthToken.isValid()).is.true;

        authToken = new AuthToken("8400", AuthTokenType.Lens);
        expect(authToken.isValid()).is.true;

        // Seller can have either admin address or auth token
        seller.admin = ZeroAddress;

        // Create a seller
        await accountHandler.connect(authTokenOwner).createSeller(seller, authToken, voucherInitValues);

        // Create a another seller
        seller2 = mockSeller(
          await other1.getAddress(),
          await other1.getAddress(),
          ZeroAddress,
          await other1.getAddress()
        );
        expect(seller2.isValid()).is.true;

        contractURI = `https://ipfs.io/ipfs/QmW2WQi7j6c7UgJTarActp7tDNikE4B2qXtFCfLPdsgaTQ`;

        await accountHandler.connect(other1).createSeller(seller2, emptyAuthToken, voucherInitValues);
      });

      afterEach(async function () {
        // Reset the accountId iterator
        accountId.next(true);
      });

      it("should return the correct seller when searching on assistant address", async function () {
        [exists, sellerStruct, authTokenStruct] = await accountHandler
          .connect(rando)
          .getSellerByAddress(await assistant.getAddress());

        expect(exists).is.true;

        // Parse into entity
        let returnedSeller = Seller.fromStruct(sellerStruct);
        let returnedAuthToken = AuthToken.fromStruct(authTokenStruct);

        // Returned values should match the input in createSeller
        for ([key, value] of Object.entries(seller)) {
          expect(JSON.stringify(returnedSeller[key]) === JSON.stringify(value)).is.true;
        }

        // Returned auth token values should match the input in createSeller
        for ([key, value] of Object.entries(authToken)) {
          expect(JSON.stringify(returnedAuthToken[key]) === JSON.stringify(value)).is.true;
        }
      });

      it("should return the correct seller when searching on admin address", async function () {
        [exists, sellerStruct, emptyAuthTokenStruct] = await accountHandler
          .connect(rando)
          .getSellerByAddress(await other1.getAddress());

        expect(exists).is.true;

        // Parse into entity
        let returnedSeller = Seller.fromStruct(sellerStruct);
        let returnedAuthToken = AuthToken.fromStruct(emptyAuthTokenStruct);

        // Returned values should match the input in createSeller
        for ([key, value] of Object.entries(seller2)) {
          expect(JSON.stringify(returnedSeller[key]) === JSON.stringify(value)).is.true;
        }

        // Returned auth token values should match the input in createSeller
        for ([key, value] of Object.entries(emptyAuthToken)) {
          expect(JSON.stringify(returnedAuthToken[key]) === JSON.stringify(value)).is.true;
        }
      });

      it("should return exists false and default values when searching on treasury address", async function () {
        [exists, sellerStruct, emptyAuthTokenStruct] = await accountHandler
          .connect(rando)
          .getSellerByAddress(await treasury.getAddress());

        expect(exists).is.false;

        // Parse into entity
        let returnedSeller = Seller.fromStruct(sellerStruct);
        let returnedAuthToken = AuthToken.fromStruct(emptyAuthTokenStruct);

        // Returned values should be the default value for it's data type
        for ([key, value] of Object.entries(returnedSeller)) {
          if (key != "active") {
            expect(value == 0).is.true || expect(value === ZeroAddress).is.true;
          } else {
            expect(value).is.false;
          }
        }

        // Returned auth token values should be empty/default values
        for ([key, value] of Object.entries(emptyAuthToken)) {
          expect(JSON.stringify(returnedAuthToken[key]) === JSON.stringify(value)).is.true;
        }
      });

      it("should return exists false and default values when searching on unassociated address", async function () {
        [exists, sellerStruct, emptyAuthTokenStruct] = await accountHandler
          .connect(rando)
          .getSellerByAddress(await deployer.getAddress());

        expect(exists).is.false;

        // Parse into entity
        let returnedSeller = Seller.fromStruct(sellerStruct);
        let returnedAuthToken = AuthToken.fromStruct(emptyAuthTokenStruct);

        // Returned values should be the default value for it's data type
        for ([key, value] of Object.entries(returnedSeller)) {
          if (key != "active") {
            expect(value == 0).is.true || expect(value === ZeroAddress).is.true;
          } else {
            expect(value).is.false;
          }
        }

        // Returned auth token values should be empty/default values
        for ([key, value] of Object.entries(emptyAuthToken)) {
          expect(JSON.stringify(returnedAuthToken[key]) === JSON.stringify(value)).is.true;
        }
      });

      it("should return exists false and default values when searching on admin address that is zero address", async function () {
        [exists, sellerStruct, emptyAuthTokenStruct] = await accountHandler
          .connect(rando)
          .getSellerByAddress(seller.admin);

        expect(exists).is.false;

        // Parse into entity
        let returnedSeller = Seller.fromStruct(sellerStruct);
        let returnedAuthToken = AuthToken.fromStruct(emptyAuthTokenStruct);

        // Returned values should be the default value for it's data type
        for ([key, value] of Object.entries(returnedSeller)) {
          if (key != "active") {
            expect(value == 0).is.true || expect(value === ZeroAddress).is.true;
          } else {
            expect(value).is.false;
          }
        }

        // Returned auth token values should be empty/default values
        for ([key, value] of Object.entries(emptyAuthToken)) {
          expect(JSON.stringify(returnedAuthToken[key]) === JSON.stringify(value)).is.true;
        }
      });

      it("should return exists false and default values when searching on zero address", async function () {
        [exists, sellerStruct, emptyAuthTokenStruct] = await accountHandler
          .connect(rando)
          .getSellerByAddress(ZeroAddress);

        expect(exists).is.false;

        // Parse into entity
        let returnedSeller = Seller.fromStruct(sellerStruct);
        let returnedAuthToken = AuthToken.fromStruct(emptyAuthTokenStruct);

        // Returned values should be the default value for it's data type
        for ([key, value] of Object.entries(returnedSeller)) {
          if (key != "active") {
            expect(value == 0).is.true || expect(value === ZeroAddress).is.true;
          } else {
            expect(value).is.false;
          }
        }

        // Returned auth token values should be empty/default values
        for ([key, value] of Object.entries(emptyAuthToken)) {
          expect(JSON.stringify(returnedAuthToken[key]) === JSON.stringify(value)).is.true;
        }
      });
    });

    context("👉 getSellerByAuthToken()", async function () {
      beforeEach(async function () {
        // AuthTokens
        emptyAuthToken = mockAuthToken();
        expect(emptyAuthToken.isValid()).is.true;

        authToken = new AuthToken("8400", AuthTokenType.Lens);
        expect(authToken.isValid()).is.true;

        authToken2 = new AuthToken("0", AuthTokenType.ENS);
        expect(authToken2.isValid()).is.true;

        // Seller can have either admin address or auth token
        seller.admin = ZeroAddress;

        // Create a seller
        await accountHandler.connect(authTokenOwner).createSeller(seller, authToken, voucherInitValues);

        // Create seller 2
        seller2 = mockSeller(
          await other1.getAddress(),
          await other1.getAddress(),
          ZeroAddress,
          await other1.getAddress()
        );
        expect(seller2.isValid()).is.true;

        contractURI = `https://ipfs.io/ipfs/QmW2WQi7j6c7UgJTarActp7tDNikE4B2qXtFCfLPdsgaTQ`;

        await accountHandler.connect(other1).createSeller(seller2, emptyAuthToken, voucherInitValues);

        // Create seller 3
        seller3 = mockSeller(await other5.getAddress(), ZeroAddress, ZeroAddress, await treasury.getAddress());
        expect(seller3.isValid()).is.true;

        contractURI = `https://ipfs.io/ipfs/QmPChd2hVbrJ6bfo3WBcTW4iZnpHm8TEzWkLHmLpXhF68A`;

        await mockAuthERC721Contract2.connect(other5).mint(authToken2.tokenId, 1);
        await accountHandler.connect(other5).createSeller(seller3, authToken2, voucherInitValues);
      });

      afterEach(async function () {
        // Reset the accountId iterator
        accountId.next(true);
      });

      it("should return the correct seller when searching on valid auth token", async function () {
        //Search on authToken
        [exists, sellerStruct, authTokenStruct] = await accountHandler.connect(rando).getSellerByAuthToken(authToken);

        expect(exists).is.true;

        // Parse into entity
        let returnedSeller = Seller.fromStruct(sellerStruct);
        let returnedAuthToken = AuthToken.fromStruct(authTokenStruct);

        // Returned values should match the input in createSeller
        for ([key, value] of Object.entries(seller)) {
          expect(JSON.stringify(returnedSeller[key]) === JSON.stringify(value)).is.true;
        }

        // Returned auth token values should match the input in createSeller
        for ([key, value] of Object.entries(authToken)) {
          expect(JSON.stringify(returnedAuthToken[key]) === JSON.stringify(value)).is.true;
        }

        //Search on authToken2
        [exists, sellerStruct, authTokenStruct] = await accountHandler.connect(rando).getSellerByAuthToken(authToken2);

        expect(exists).is.true;

        // Parse into entity
        returnedSeller = Seller.fromStruct(sellerStruct);
        returnedAuthToken = AuthToken.fromStruct(authTokenStruct);

        // Returned values should match the input in createSeller
        for ([key, value] of Object.entries(seller3)) {
          expect(JSON.stringify(returnedSeller[key]) === JSON.stringify(value)).is.true;
        }

        // Returned auth token values should match the input in createSeller
        for ([key, value] of Object.entries(authToken2)) {
          expect(JSON.stringify(returnedAuthToken[key]) === JSON.stringify(value)).is.true;
        }
      });

      it("should return the correct seller when two sellers have same auth token Id but different auth token type", async function () {
        //create seller with same auth token Id but different auth token type from seller 1
        authToken3 = new AuthToken("8400", AuthTokenType.ENS);
        expect(authToken3.isValid()).is.true;

        // Create seller 4
        seller4 = mockSeller(await rando.getAddress(), ZeroAddress, ZeroAddress, await treasury.getAddress());
        expect(seller4.isValid()).is.true;

        await mockAuthERC721Contract2.connect(rando).mint(authToken3.tokenId, 1);
        await accountHandler.connect(rando).createSeller(seller4, authToken3, voucherInitValues);

        //Search on authToken
        [exists, sellerStruct, authTokenStruct] = await accountHandler.connect(rando).getSellerByAuthToken(authToken);

        expect(exists).is.true;

        // Parse into entity
        let returnedSeller = Seller.fromStruct(sellerStruct);
        let returnedAuthToken = AuthToken.fromStruct(authTokenStruct);

        // Returned values should match the input in createSeller
        for ([key, value] of Object.entries(seller)) {
          expect(JSON.stringify(returnedSeller[key]) === JSON.stringify(value)).is.true;
        }

        // Returned auth token values should match the input in createSeller
        for ([key, value] of Object.entries(authToken)) {
          expect(JSON.stringify(returnedAuthToken[key]) === JSON.stringify(value)).is.true;
        }

        //Search on authToken3
        [exists, sellerStruct, authTokenStruct] = await accountHandler.connect(rando).getSellerByAuthToken(authToken3);

        expect(exists).is.true;

        // Parse into entity
        returnedSeller = Seller.fromStruct(sellerStruct);
        returnedAuthToken = AuthToken.fromStruct(authTokenStruct);

        // Returned values should match the input in createSeller
        for ([key, value] of Object.entries(seller4)) {
          expect(JSON.stringify(returnedSeller[key]) === JSON.stringify(value)).is.true;
        }

        // Returned auth token values should match the input in createSeller
        for ([key, value] of Object.entries(authToken3)) {
          expect(JSON.stringify(returnedAuthToken[key]) === JSON.stringify(value)).is.true;
        }
      });

      it("should return the correct seller when two sellers have same auth token type but different auth token id", async function () {
        //create seller with same auth token Id but different auth token type from seller 1
        authToken3 = new AuthToken("0", AuthTokenType.Lens);
        expect(authToken3.isValid()).is.true;

        // Create seller 4
        seller4 = mockSeller(await rando.getAddress(), ZeroAddress, ZeroAddress, await treasury.getAddress());
        expect(seller4.isValid()).is.true;

        await mockAuthERC721Contract.connect(rando).mint(authToken3.tokenId, 1);
        await accountHandler.connect(rando).createSeller(seller4, authToken3, voucherInitValues);

        //Search on authToken
        [exists, sellerStruct, authTokenStruct] = await accountHandler.connect(rando).getSellerByAuthToken(authToken);

        expect(exists).is.true;

        // Parse into entity
        let returnedSeller = Seller.fromStruct(sellerStruct);
        let returnedAuthToken = AuthToken.fromStruct(authTokenStruct);

        // Returned values should match the input in createSeller
        for ([key, value] of Object.entries(seller)) {
          expect(JSON.stringify(returnedSeller[key]) === JSON.stringify(value)).is.true;
        }

        // Returned auth token values should match the input in createSeller
        for ([key, value] of Object.entries(authToken)) {
          expect(JSON.stringify(returnedAuthToken[key]) === JSON.stringify(value)).is.true;
        }

        //Search on authToken3
        [exists, sellerStruct, authTokenStruct] = await accountHandler.connect(rando).getSellerByAuthToken(authToken3);

        expect(exists).is.true;

        // Parse into entity
        returnedSeller = Seller.fromStruct(sellerStruct);
        returnedAuthToken = AuthToken.fromStruct(authTokenStruct);

        // Returned values should match the input in createSeller
        for ([key, value] of Object.entries(seller4)) {
          expect(JSON.stringify(returnedSeller[key]) === JSON.stringify(value)).is.true;
        }

        // Returned auth token values should match the input in createSeller
        for ([key, value] of Object.entries(authToken3)) {
          expect(JSON.stringify(returnedAuthToken[key]) === JSON.stringify(value)).is.true;
        }
      });

      it("should return exists false and default values when searching on empty auth token", async function () {
        [exists, sellerStruct, emptyAuthTokenStruct] = await accountHandler
          .connect(rando)
          .getSellerByAuthToken(emptyAuthToken);

        expect(exists).is.false;

        // Parse into entity
        let returnedSeller = Seller.fromStruct(sellerStruct);
        let returnedAuthToken = AuthToken.fromStruct(emptyAuthTokenStruct);

        // Returned values should be the default value for it's data type
        for ([key, value] of Object.entries(returnedSeller)) {
          if (key != "active") {
            expect(value == 0).is.true || expect(value === ZeroAddress).is.true;
          } else {
            expect(value).is.false;
          }
        }

        // Returned auth token values should be empty/default values
        for ([key, value] of Object.entries(emptyAuthToken)) {
          expect(JSON.stringify(returnedAuthToken[key]) === JSON.stringify(value)).is.true;
        }
      });
    });

    context("👉 updateSeller()", async function () {
      beforeEach(async function () {
        pendingSellerUpdate = seller.clone();
        pendingSellerUpdate.id = "0";
        pendingSellerUpdate.treasury = ZeroAddress;
        pendingSellerUpdate.clerk = ZeroAddress;
        pendingSellerUpdate.admin = ZeroAddress;
        pendingSellerUpdate.assistant = ZeroAddress;
        pendingSellerUpdate.active = false;
        pendingSellerUpdate.metadataUri = "";
        pendingSellerUpdateStruct = pendingSellerUpdate.toStruct();

        // Create a seller
        await accountHandler.connect(admin).createSeller(seller, emptyAuthToken, voucherInitValues);
      });

      it("should emit a SellerUpdateApplied and OwnershipTransferred event with correct values if values change", async function () {
        seller.treasury = await other4.getAddress();
        seller.metadataUri = "https://ipfs.io/ipfs/updatedUri";
        // Treasury and metadataURI are only values that can be update without address owner authorization
        sellerStruct = seller.toStruct();

        seller.admin = ZeroAddress;
        seller.assistant = await other1.getAddress();
        expect(seller.isValid()).is.true;

        pendingSellerUpdate = seller.clone();
        pendingSellerUpdate.id = "0";
        pendingSellerUpdate.treasury = ZeroAddress;
        pendingSellerUpdate.metadataUri = "";
        pendingSellerUpdate.active = false;
        expect(pendingSellerUpdate.isValid()).is.true;
        pendingSellerUpdateStruct = pendingSellerUpdate.toStruct();

        pendingAuthToken = authToken;
        pendingAuthTokenStruct = pendingAuthToken.toStruct();

        // Update seller
        let tx = await accountHandler.connect(admin).updateSeller(seller, authToken);

        // Testing for the SellerUpdateApplied event
        await expect(tx)
          .to.emit(accountHandler, "SellerUpdateApplied")
          .withArgs(
            seller.id,
            sellerStruct,
            pendingSellerUpdateStruct,
            emptyAuthTokenStruct,
            pendingAuthTokenStruct,
            await admin.getAddress()
          );

        // Testing for the SellerUpdatePending event
        await expect(tx)
          .to.emit(accountHandler, "SellerUpdatePending")
          .withArgs(seller.id, pendingSellerUpdateStruct, pendingAuthTokenStruct, await admin.getAddress());

        // Update seller assistant
        tx = await accountHandler.connect(other1).optInToSellerUpdate(seller.id, [SellerUpdateFields.Assistant]);

        // Voucher clone contract
        const bosonVoucherCloneAddress = calculateCloneAddress(
          await accountHandler.getAddress(),
          beaconProxyAddress,
          admin.address,
          ""
        );
        bosonVoucher = await getContractAt("OwnableUpgradeable", bosonVoucherCloneAddress);

        await expect(tx)
          .to.emit(bosonVoucher, "OwnershipTransferred")
          .withArgs(await assistant.getAddress(), await other1.getAddress());

        pendingSellerUpdate.assistant = ZeroAddress;
        pendingSellerUpdateStruct = pendingSellerUpdate.toStruct();
        seller.admin = await admin.getAddress();
        sellerStruct = seller.toStruct();

        // Check assistant update
        await expect(tx)
          .to.emit(accountHandler, "SellerUpdateApplied")
          .withArgs(
            seller.id,
            sellerStruct,
            pendingSellerUpdateStruct,
            emptyAuthTokenStruct,
            pendingAuthTokenStruct,
            await other1.getAddress()
          );

        // Update seller auth token
        tx = await accountHandler
          .connect(authTokenOwner)
          .optInToSellerUpdate(seller.id, [SellerUpdateFields.AuthToken]);

        pendingAuthToken = emptyAuthToken;
        pendingAuthTokenStruct = pendingAuthToken.toStruct();
        seller.admin = ZeroAddress;
        sellerStruct = seller.toStruct();

        // Check auth token update
        await expect(tx)
          .to.emit(accountHandler, "SellerUpdateApplied")
          .withArgs(
            seller.id,
            sellerStruct,
            pendingSellerUpdateStruct,
            authTokenStruct,
            pendingAuthTokenStruct,
            await authTokenOwner.getAddress()
          );
      });

      it("should only emit SellerUpdatePending event if no update has been immediately applied", async function () {
        seller.assistant = await other1.getAddress();
        const tx = await accountHandler.connect(admin).updateSeller(seller, emptyAuthToken);

        // SellerUpdateApplied should not be emit because no value has immediately updated
        await expect(tx).to.not.emit(accountHandler, "SellerUpdateApplied");

        // Voucher clone contract
        const bosonVoucherCloneAddress = calculateCloneAddress(
          await accountHandler.getAddress(),
          beaconProxyAddress,
          admin.address,
          ""
        );
        bosonVoucher = await getContractAt("OwnableUpgradeable", bosonVoucherCloneAddress);

        // Since assistant stayed the same yet, clone contract ownership should not be transferred immediately
        await expect(tx).to.not.emit(bosonVoucher, "OwnershipTransferred");

        // Only event emitted was SellerUpdatePending
        await expect(tx).to.emit(accountHandler, "SellerUpdatePending");
      });

      it("should update state of all fields except Id and active flag", async function () {
        seller.assistant = await other1.getAddress();
        seller.admin = ZeroAddress;
        seller.treasury = await other4.getAddress();
        seller.active = false;

        //Update should not change id or active flag
        expectedSeller = seller.clone();
        expectedSeller.active = true;
        expect(expectedSeller.isValid()).is.true;

        // Update a seller
        await accountHandler.connect(admin).updateSeller(seller, authToken);

        // Approve assistant update
        await accountHandler.connect(other1).optInToSellerUpdate(seller.id, [SellerUpdateFields.Assistant]);

        // Approve auth token update
        await accountHandler.connect(authTokenOwner).optInToSellerUpdate(seller.id, [SellerUpdateFields.AuthToken]);

        // Get the seller as a struct
        [, sellerStruct, authTokenStruct] = await accountHandler.connect(rando).getSeller(seller.id);

        // Parse into entity
        let returnedSeller = Seller.fromStruct(sellerStruct);
        let returnedAuthToken = AuthToken.fromStruct(authTokenStruct);

        // Returned values should match the expected values
        for ([key, value] of Object.entries(expectedSeller)) {
          expect(JSON.stringify(returnedSeller[key]) === JSON.stringify(value)).is.true;
        }

        // Returned auth token values should match the input in updateSeller
        for ([key, value] of Object.entries(authToken)) {
          expect(JSON.stringify(returnedAuthToken[key]) === JSON.stringify(value)).is.true;
        }

        //Check that old addresses are no longer mapped. We don't map the treasury address.
        [exists] = await accountHandler.connect(rando).getSellerByAddress(await assistant.getAddress());
        expect(exists).to.be.false;

        [exists] = await accountHandler.connect(rando).getSellerByAddress(await admin.getAddress());
        expect(exists).to.be.false;

        //Check that new addresses are mapped. We don't map the treasury address.
        [exists] = await accountHandler.connect(rando).getSellerByAddress(seller.assistant);
        expect(exists).to.be.true;

        //Zero address -- should return false
        [exists] = await accountHandler.connect(rando).getSellerByAddress(seller.admin);
        expect(exists).to.be.false;

        // Voucher clone contract
        const bosonVoucherCloneAddress = calculateCloneAddress(
          await accountHandler.getAddress(),
          beaconProxyAddress,
          admin.address,
          ""
        );
        bosonVoucher = await getContractAt("OwnableUpgradeable", bosonVoucherCloneAddress);

        expect(await bosonVoucher.owner()).to.equal(seller.assistant, "Wrong voucher clone owner");
      });

      it("should update state from auth token to empty auth token", async function () {
        seller2 = mockSeller(await other1.getAddress(), ZeroAddress, ZeroAddress, await other1.getAddress());
        expect(seller2.isValid()).is.true;

        // msg.sender must be equal to seller's assistant
        await mockAuthERC721Contract
          .connect(authTokenOwner)
          .transferFrom(await authTokenOwner.getAddress(), await other1.getAddress(), 8400);
        const newAuthTokenOwner = other1;

        // Create a seller with auth token
        await accountHandler.connect(newAuthTokenOwner).createSeller(seller2, authToken, voucherInitValues);

        seller2.assistant = await other5.getAddress();
        seller2.admin = await other6.getAddress();
        seller2.treasury = await other7.getAddress();
        seller2.active = false;

        //Update should not change id or active flag
        expectedSeller = seller2.clone();
        expectedSeller.active = true;
        expect(expectedSeller.isValid()).is.true;

        // Update seller
        await accountHandler.connect(newAuthTokenOwner).updateSeller(seller2, emptyAuthToken);

        // Approve assistant update
        await accountHandler.connect(other5).optInToSellerUpdate(seller2.id, [SellerUpdateFields.Assistant]);

        // Approve admin update
        await accountHandler.connect(other6).optInToSellerUpdate(seller2.id, [SellerUpdateFields.Admin]);

        // Get the seller as a struct
        [, sellerStruct, authTokenStruct] = await accountHandler.connect(rando).getSeller(seller2.id);

        // Parse into entity
        let returnedSeller = Seller.fromStruct(sellerStruct);
        let returnedAuthToken = AuthToken.fromStruct(authTokenStruct);

        // Returned values should match the expected values
        for ([key, value] of Object.entries(expectedSeller)) {
          expect(JSON.stringify(returnedSeller[key]) === JSON.stringify(value)).is.true;
        }

        // Returned auth token values should match the input in updateSeller
        for ([key, value] of Object.entries(emptyAuthToken)) {
          expect(JSON.stringify(returnedAuthToken[key]) === JSON.stringify(value)).is.true;
        }

        //Check that old addresses are no longer mapped. We don't map the treasury address.
        [exists] = await accountHandler.connect(rando).getSellerByAddress(await other1.getAddress());
        expect(exists).to.be.false;

        [exists] = await accountHandler.connect(rando).getSellerByAddress(ZeroAddress);
        expect(exists).to.be.false;

        [exists] = await accountHandler.connect(rando).getSellerByAddress(await other3.getAddress());
        expect(exists).to.be.false;

        //Check that new addresses are mapped. We don't map the treasury address.
        [exists] = await accountHandler.connect(rando).getSellerByAddress(seller2.assistant);
        expect(exists).to.be.true;

        [exists] = await accountHandler.connect(rando).getSellerByAddress(seller2.admin);
        expect(exists).to.be.true;

        // Voucher clone contract
        const bosonVoucherCloneAddress = calculateCloneAddress(
          await accountHandler.getAddress(),
          beaconProxyAddress,
          admin.address,
          ""
        );
        bosonVoucher = await getContractAt("OwnableUpgradeable", bosonVoucherCloneAddress);

        expect(await bosonVoucher.owner()).to.equal(seller.assistant, "Wrong voucher clone owner");
      });

      it("should update state from auth token to new auth token", async function () {
        seller2 = mockSeller(await other1.getAddress(), ZeroAddress, ZeroAddress, await other1.getAddress());
        expect(seller2.isValid()).is.true;

        // msg.sender must be equal to seller's assistant
        await mockAuthERC721Contract
          .connect(authTokenOwner)
          .transferFrom(await authTokenOwner.getAddress(), await other1.getAddress(), 8400);
        const newAuthTokenOwner = other1;

        // Create a seller with auth token
        await accountHandler.connect(newAuthTokenOwner).createSeller(seller2, authToken, voucherInitValues);

        seller2.assistant = await other5.getAddress();
        seller2.admin = ZeroAddress;
        seller2.treasury = await other7.getAddress();
        seller2.active = false;

        await mockAuthERC721Contract2.connect(newAuthTokenOwner).mint(0, 1);

        authToken2 = new AuthToken("0", AuthTokenType.ENS);
        expect(authToken2.isValid()).is.true;

        //Update should not change id or active flag
        expectedSeller = seller2.clone();
        expectedSeller.active = true;
        expect(expectedSeller.isValid()).is.true;

        // Update seller
        await accountHandler.connect(newAuthTokenOwner).updateSeller(seller2, authToken2);

        await accountHandler.connect(other5).optInToSellerUpdate(seller2.id, [SellerUpdateFields.Assistant]);
        await accountHandler.connect(newAuthTokenOwner).optInToSellerUpdate(seller2.id, [SellerUpdateFields.AuthToken]);

        // Get the seller as a struct
        [, sellerStruct, authTokenStruct] = await accountHandler.connect(rando).getSeller(seller2.id);

        // Parse into entity
        let returnedSeller = Seller.fromStruct(sellerStruct);
        let returnedAuthToken = AuthToken.fromStruct(authTokenStruct);

        // Returned values should match the expected values
        for ([key, value] of Object.entries(expectedSeller)) {
          expect(JSON.stringify(returnedSeller[key]) === JSON.stringify(value)).is.true;
        }

        // Returned auth token values should match the input in updateSeller
        for ([key, value] of Object.entries(authToken2)) {
          expect(JSON.stringify(returnedAuthToken[key]) === JSON.stringify(value)).is.true;
        }

        //Check that old addresses are no longer mapped. We don't map the treasury address.
        [exists] = await accountHandler.connect(rando).getSellerByAddress(await other1.getAddress());
        expect(exists).to.be.false;

        [exists] = await accountHandler.connect(rando).getSellerByAddress(ZeroAddress);
        expect(exists).to.be.false;

        [exists] = await accountHandler.connect(rando).getSellerByAddress(await other3.getAddress());
        expect(exists).to.be.false;

        //Check that new addresses are mapped. We don't map the treasury address.
        [exists] = await accountHandler.connect(rando).getSellerByAddress(seller2.assistant);
        expect(exists).to.be.true;

        [exists] = await accountHandler.connect(rando).getSellerByAddress(seller2.admin);
        expect(exists).to.be.false;

        // Voucher clone contract
        const bosonVoucherCloneAddress = calculateCloneAddress(
          await accountHandler.getAddress(),
          beaconProxyAddress,
          admin.address,
          ""
        );
        bosonVoucher = await getContractAt("OwnableUpgradeable", bosonVoucherCloneAddress);

        expect(await bosonVoucher.owner()).to.equal(seller.assistant, "Wrong voucher clone owner");
      });

      it("should update only one address", async function () {
        seller.assistant = await other1.getAddress();

        sellerStruct = seller.toStruct();

        // Update a seller
        await accountHandler.connect(admin).updateSeller(seller, emptyAuthToken);

        // Approve update
        await accountHandler.connect(other1).optInToSellerUpdate(seller.id, [SellerUpdateFields.Assistant]);

        // Get the seller as a struct
        [, sellerStruct, authTokenStruct] = await accountHandler.connect(rando).getSeller(seller.id);

        // Parse into entity
        let returnedSeller = Seller.fromStruct(sellerStruct);
        let returnedAuthToken = AuthToken.fromStruct(authTokenStruct);

        // Returned values should match the input in updateSeller
        for ([key, value] of Object.entries(seller)) {
          expect(JSON.stringify(returnedSeller[key]) === JSON.stringify(value)).is.true;
        }

        // Returned auth token values should match the input in updateSeller
        for ([key, value] of Object.entries(emptyAuthToken)) {
          expect(JSON.stringify(returnedAuthToken[key]) === JSON.stringify(value)).is.true;
        }
      });

      it("should update the correct seller", async function () {
        // Configure another seller
        seller2 = mockSeller(await other1.getAddress(), ZeroAddress, ZeroAddress, await other1.getAddress());
        expect(seller2.isValid()).is.true;

        contractURI = `https://ipfs.io/ipfs/QmW2WQi7j6c7UgJTarActp7tDNikE4B2qXtFCfLPdsgaTQ`;

        // msg.sender must be equal to seller's assistant
        let authTokenOwner = other1;
        await mockAuthERC721Contract.connect(authTokenOwner).mint(8500, 1);

        //Seller2  auth token
        authToken2 = new AuthToken("8500", AuthTokenType.Lens);

        //Create seller2
        await accountHandler.connect(authTokenOwner).createSeller(seller2, authToken2, voucherInitValues);

        //Update seller2
        seller2.assistant = await rando.getAddress();
        seller2.admin = ZeroAddress;
        seller2.treasury = await rando.getAddress();
        seller2.active = false;

        //Update should not change id or active flag
        expectedSeller = seller2.clone();
        expectedSeller.active = true;
        expect(expectedSeller.isValid()).is.true;

        //Seller2 specified wrong token Id in create. Update to correct one now
        authToken2.tokenId = "8400";

        // Update seller2
        await accountHandler.connect(authTokenOwner).updateSeller(seller2, authToken2);

        // Approve update
        await accountHandler.connect(rando).optInToSellerUpdate(seller2.id, [SellerUpdateFields.Assistant]);

        // Approve auth token update
        authTokenOwner = assistant;
        await accountHandler.connect(authTokenOwner).optInToSellerUpdate(seller2.id, [SellerUpdateFields.AuthToken]);

        // Check first seller hasn't changed
        [, sellerStruct, authTokenStruct] = await accountHandler.connect(rando).getSeller(seller.id);

        // Parse into entity
        let returnedSeller = Seller.fromStruct(sellerStruct);
        let returnedAuthToken = AuthToken.fromStruct(authTokenStruct);

        // returnedSeller should still contain original values
        for ([key, value] of Object.entries(seller)) {
          expect(JSON.stringify(returnedSeller[key]) === JSON.stringify(value)).is.true;
        }

        // returnedAuthToken should still contain original values
        for ([key, value] of Object.entries(emptyAuthToken)) {
          expect(JSON.stringify(returnedAuthToken[key]) === JSON.stringify(value)).is.true;
        }

        // Check seller2 HAS changed
        [, sellerStruct, authTokenStruct] = await accountHandler.connect(rando).getSeller(seller2.id);

        // Parse into entity
        let returnedSeller2 = Seller.fromStruct(sellerStruct);
        let returnedAuthToken2 = AuthToken.fromStruct(authTokenStruct);

        // returnedSeller2 should contain new values
        for ([key, value] of Object.entries(expectedSeller)) {
          expect(JSON.stringify(returnedSeller2[key]) === JSON.stringify(value)).is.true;
        }

        // returnedAuthToken2 should contain new values
        for ([key, value] of Object.entries(authToken2)) {
          expect(JSON.stringify(returnedAuthToken2[key]) === JSON.stringify(value)).is.true;
        }
      });

      it("should be able to only update with new admin address", async function () {
        seller.admin = await other2.getAddress();
        sellerStruct = seller.toStruct();
        pendingSellerUpdate.admin = await other2.getAddress();
        pendingSellerUpdateStruct = pendingSellerUpdate.toStruct();

        // Update seller
        let tx = await accountHandler.connect(admin).updateSeller(seller, emptyAuthToken);

        // Testing for the SellerUpdatePending event
        await expect(tx)
          .to.emit(accountHandler, "SellerUpdatePending")
          .withArgs(seller.id, pendingSellerUpdateStruct, emptyAuthTokenStruct, await admin.getAddress());

        pendingSellerUpdate.admin = ZeroAddress;
        pendingSellerUpdateStruct = pendingSellerUpdate.toStruct();

        // Approve update
        await expect(accountHandler.connect(other2).optInToSellerUpdate(seller.id, [SellerUpdateFields.Admin]))
          .to.emit(accountHandler, "SellerUpdateApplied")
          .withArgs(
            seller.id,
            sellerStruct,
            pendingSellerUpdateStruct,
            emptyAuthTokenStruct,
            emptyAuthTokenStruct,
            await other2.getAddress()
          );

        seller.admin = await other3.getAddress();
        sellerStruct = seller.toStruct();
        pendingSellerUpdate.admin = await other3.getAddress();
        pendingSellerUpdateStruct = pendingSellerUpdate.toStruct();

        // Update seller
        tx = await accountHandler.connect(other2).updateSeller(seller, emptyAuthToken);

        // Testing for the SellerUpdatePending event
        await expect(tx)
          .to.emit(accountHandler, "SellerUpdatePending")
          .withArgs(seller.id, pendingSellerUpdateStruct, emptyAuthTokenStruct, await other2.getAddress());

        pendingSellerUpdate.admin = ZeroAddress;
        pendingSellerUpdateStruct = pendingSellerUpdate.toStruct();

        // Approve update
        await expect(accountHandler.connect(other3).optInToSellerUpdate(seller.id, [SellerUpdateFields.Admin]))
          .to.emit(accountHandler, "SellerUpdateApplied")
          .withArgs(
            seller.id,
            sellerStruct,
            pendingSellerUpdateStruct,
            emptyAuthTokenStruct,
            emptyAuthTokenStruct,
            await other3.getAddress()
          );

        // Attempt to update the seller with original admin address, expecting revert
        await expect(accountHandler.connect(admin).updateSeller(seller, emptyAuthToken)).to.revertedWith(
          RevertReasons.NOT_ADMIN
        );
      });

      it("should be able to only update with new auth token", async function () {
        seller.admin = ZeroAddress;
        sellerStruct = seller.toStruct();

        // Update seller, testing for the event
        await expect(accountHandler.connect(admin).updateSeller(seller, authToken))
          .to.emit(accountHandler, "SellerUpdatePending")
          .withArgs(seller.id, pendingSellerUpdateStruct, authTokenStruct, await admin.getAddress());

        // Approve update
        await expect(
          accountHandler.connect(authTokenOwner).optInToSellerUpdate(seller.id, [SellerUpdateFields.AuthToken])
        )
          .to.emit(accountHandler, "SellerUpdateApplied")
          .withArgs(
            seller.id,
            sellerStruct,
            pendingSellerUpdateStruct,
            authTokenStruct,
            emptyAuthTokenStruct,
            await authTokenOwner.getAddress()
          );

        seller.assistant = await other3.getAddress();
        pendingSellerUpdate.assistant = await other3.getAddress();
        pendingSellerUpdateStruct = pendingSellerUpdate.toStruct();

        // Transfer ownership of auth token because owner must be different from old admin
        await mockAuthERC721Contract
          .connect(authTokenOwner)
          .transferFrom(await authTokenOwner.getAddress(), await other1.getAddress(), 8400);
        const newAuthTokenOwner = other1;

        // Update seller
        const tx = await accountHandler.connect(newAuthTokenOwner).updateSeller(seller, authToken);

        // Testing for the SellerUpdatePending event
        await expect(tx)
          .to.emit(accountHandler, "SellerUpdatePending")
          .withArgs(seller.id, pendingSellerUpdateStruct, emptyAuthTokenStruct, await newAuthTokenOwner.getAddress());

        sellerStruct = seller.toStruct();
        pendingSellerUpdate.assistant = ZeroAddress;
        pendingSellerUpdateStruct = pendingSellerUpdate.toStruct();

        // Approve update
        await expect(accountHandler.connect(other3).optInToSellerUpdate(seller.id, [SellerUpdateFields.Assistant]))
          .to.emit(accountHandler, "SellerUpdateApplied")
          .withArgs(
            seller.id,
            sellerStruct,
            pendingSellerUpdateStruct,
            authTokenStruct,
            emptyAuthTokenStruct,
            await other3.getAddress()
          );

        // Attempt to update the seller with original admin address, expecting revertStruct
        await expect(accountHandler.connect(admin).updateSeller(seller, authToken)).to.revertedWith(
          RevertReasons.NOT_ADMIN
        );
      });

      it("should be possible to use non-unique treasury address", async function () {
        seller2 = seller.clone();
        seller2.id = accountId.next().value;
        seller2.treasury = other2.address;
        seller2.assistant = other1.address;
        seller2.admin = other1.address;

        // Create seller 2
        await accountHandler.connect(other1).createSeller(seller2, emptyAuthToken, voucherInitValues);

        // Update seller 2 treasury
        seller2.treasury = await treasury.getAddress();
        await accountHandler.connect(other1).updateSeller(seller2, emptyAuthToken);

        // Check seller 2 treasury
        [, sellerStruct, authTokenStruct] = await accountHandler.connect(rando).getSeller(seller2.id);
        let returnedSeller2 = Seller.fromStruct(sellerStruct);
        expect(returnedSeller2.treasury).to.equal(await treasury.getAddress());
      });

      it("should be possible to use the same address for assistant, admin and treasury", async function () {
        // Only treasury doesn't need owner approval and will be updated immediately
        seller.treasury = await other1.getAddress();
        sellerStruct = seller.toStruct();

        seller.assistant = await other1.getAddress();
        seller.admin = await other1.getAddress();

        // Update seller
        const tx = await accountHandler.connect(admin).updateSeller(seller, emptyAuthToken);

        // Pending seller is filled with only admin and assistant addresses
        pendingSellerUpdate = seller.clone();
        pendingSellerUpdate.id = "0";
        pendingSellerUpdate.active = false;
        pendingSellerUpdate.treasury = ZeroAddress;
        pendingSellerUpdate.metadataUri = "";
        pendingSellerUpdateStruct = pendingSellerUpdate.toStruct();

        // Testing for the SellerUpdateApplied event
        await expect(tx)
          .to.emit(accountHandler, "SellerUpdateApplied")
          .withArgs(
            seller.id,
            sellerStruct,
            pendingSellerUpdateStruct,
            emptyAuthTokenStruct,
            emptyAuthTokenStruct,
            await admin.getAddress()
          );

        // Testing for the SellerUpdatePending event
        await expect(tx)
          .to.emit(accountHandler, "SellerUpdatePending")
          .withArgs(seller.id, pendingSellerUpdateStruct, emptyAuthTokenStruct, await admin.getAddress());

        sellerStruct = seller.toStruct();

        // Nothing pending left
        pendingSellerUpdate.admin = ZeroAddress;
        pendingSellerUpdate.clerk = ZeroAddress;
        pendingSellerUpdate.assistant = ZeroAddress;
        pendingSellerUpdateStruct = pendingSellerUpdate.toStruct();

        // Approve update
        await expect(
          await accountHandler
            .connect(other1)
            .optInToSellerUpdate(seller.id, [SellerUpdateFields.Assistant, SellerUpdateFields.Admin])
        )
          .to.emit(accountHandler, "SellerUpdateApplied")
          .withArgs(
            seller.id,
            sellerStruct,
            pendingSellerUpdateStruct,
            emptyAuthTokenStruct,
            emptyAuthTokenStruct,
            await other1.getAddress()
          );
      });

      it("should clean pending addresses update when calling updateSeller again", async function () {
        seller.admin = ZeroAddress;
        sellerStruct = seller.toStruct();

        // Update seller, testing for the event
        await expect(accountHandler.connect(admin).updateSeller(seller, authToken))
          .to.emit(accountHandler, "SellerUpdatePending")
          .withArgs(seller.id, pendingSellerUpdateStruct, authTokenStruct, admin.address);

        // Approve update
        await expect(
          accountHandler.connect(authTokenOwner).optInToSellerUpdate(seller.id, [SellerUpdateFields.AuthToken])
        )
          .to.emit(accountHandler, "SellerUpdateApplied")
          .withArgs(
            seller.id,
            sellerStruct,
            pendingSellerUpdateStruct,
            authTokenStruct,
            emptyAuthTokenStruct,
            authTokenOwner.address
          );

        seller.admin = pendingSellerUpdate.admin = admin.address;
        pendingSellerUpdateStruct = pendingSellerUpdate.toStruct();

        // Calling updateSeller request to replace auth token with admin
        await expect(accountHandler.connect(admin).updateSeller(seller, emptyAuthToken))
          .to.emit(accountHandler, "SellerUpdatePending")
          .withArgs(seller.id, pendingSellerUpdateStruct, emptyAuthTokenStruct, admin.address);

        seller.admin = pendingSellerUpdate.admin = ZeroAddress;
        pendingSellerUpdateStruct = pendingSellerUpdate.toStruct();

        authToken.tokenId = "123";
        authTokenStruct = authToken.toStruct();

        // Calling updateSeller again, request to replace admin with an auth token
        await expect(accountHandler.connect(admin).updateSeller(seller, authToken))
          .to.emit(accountHandler, "SellerUpdatePending")
          .withArgs(seller.id, pendingSellerUpdateStruct, authTokenStruct, admin.address);
      });

      it("should clean pending auth token update when calling updateSeller again", async function () {
        seller.admin = ZeroAddress;

        // Calling updateSeller for the first time, request to replace the admin with an auth token
        await expect(accountHandler.connect(admin).updateSeller(seller, authToken))
          .to.emit(accountHandler, "SellerUpdatePending")
          .withArgs(seller.id, pendingSellerUpdateStruct, authTokenStruct, admin.address);

        seller.admin = pendingSellerUpdate.admin = other1.address;
        pendingSellerUpdateStruct = pendingSellerUpdate.toStruct();

        // Calling updateSeller for the second time, request to replace auth token with admin
        await expect(accountHandler.connect(admin).updateSeller(seller, emptyAuthToken))
          .to.emit(accountHandler, "SellerUpdatePending")
          .withArgs(seller.id, pendingSellerUpdateStruct, emptyAuthTokenStruct, admin.address);
      });

      context("💔 Revert Reasons", async function () {
        it("The sellers region of protocol is paused", async function () {
          // Pause the sellers region of the protocol
          await pauseHandler.connect(pauser).pause([PausableRegion.Sellers]);

          // Attempt to update a seller expecting revert
          await expect(accountHandler.connect(admin).updateSeller(seller, emptyAuthToken)).to.revertedWith(
            RevertReasons.REGION_PAUSED
          );
        });

        it("Seller does not exist", async function () {
          // Set invalid id
          seller.id = "444";

          // Attempt to update the seller, expecting revert
          await expect(accountHandler.connect(admin).updateSeller(seller, emptyAuthToken)).to.revertedWith(
            RevertReasons.NO_SUCH_SELLER
          );

          // Set invalid id
          seller.id = "0";

          // Attempt to update the seller, expecting revert
          await expect(accountHandler.connect(admin).updateSeller(seller, emptyAuthToken)).to.revertedWith(
            RevertReasons.NO_SUCH_SELLER
          );
        });

        it("Caller is not seller admin", async function () {
          // Attempt to update the seller, expecting revert
          await expect(accountHandler.connect(rando).updateSeller(seller, emptyAuthToken)).to.revertedWith(
            RevertReasons.NOT_ADMIN
          );
        });

        it("addresses are the zero address", async function () {
          seller.assistant = ZeroAddress;
          seller.treasury = ZeroAddress;

          // Attempt to update a seller, expecting revert
          await expect(accountHandler.connect(authTokenOwner).updateSeller(seller, emptyAuthToken)).to.revertedWith(
            RevertReasons.INVALID_ADDRESS
          );
        });

        it("Assistant is the zero address", async function () {
          seller.assistant = ZeroAddress;

          // Attempt to update a seller, expecting revert
          await expect(accountHandler.connect(authTokenOwner).updateSeller(seller, emptyAuthToken)).to.revertedWith(
            RevertReasons.INVALID_ADDRESS
          );
        });

        it("Clerk is not a zero address", async function () {
          seller.clerk = await rando.getAddress();

          // Attempt to update a seller, expecting revert
          await expect(accountHandler.connect(authTokenOwner).updateSeller(seller, emptyAuthToken)).to.revertedWith(
            RevertReasons.CLERK_DEPRECATED
          );
        });

        it("Treasury is the zero address", async function () {
          seller.treasury = ZeroAddress;

          // Attempt to update a seller, expecting revert
          await expect(accountHandler.connect(authTokenOwner).updateSeller(seller, emptyAuthToken)).to.revertedWith(
            RevertReasons.INVALID_ADDRESS
          );
        });

        it("addresses are not unique to this seller Id when addresses used for same role", async function () {
          seller.id = accountId.next().value;
          seller.assistant = await other1.getAddress();
          seller.admin = await other1.getAddress();
          seller.treasury = await other1.getAddress();
          seller.active = true;
          sellerStruct = seller.toStruct();
          expectedCloneAddress = calculateCloneAddress(
            await accountHandler.getAddress(),
            beaconProxyAddress,
            other1.address,
            ""
          );

          //Create second seller
          await expect(accountHandler.connect(other1).createSeller(seller, emptyAuthToken, voucherInitValues))
            .to.emit(accountHandler, "SellerCreated")
            .withArgs(seller.id, sellerStruct, expectedCloneAddress, emptyAuthTokenStruct, await other1.getAddress());

          //Set assistant address value to be same as first seller created in Seller Methods beforeEach
          seller.assistant = await assistant.getAddress(); //already being used by seller 1

          // Attempt to update seller 2 with non-unique assistant, expecting revert
          await expect(accountHandler.connect(other1).updateSeller(seller, emptyAuthToken)).to.revertedWith(
            RevertReasons.SELLER_ADDRESS_MUST_BE_UNIQUE
          );

          seller.admin = await admin.getAddress(); //already being used by seller 1
          seller.assistant = await other1.getAddress();

          // Attempt to update a seller with non-unique admin, expecting revert
          await expect(accountHandler.connect(other1).updateSeller(seller, emptyAuthToken)).to.revertedWith(
            RevertReasons.SELLER_ADDRESS_MUST_BE_UNIQUE
          );
        });

        it("addresses are not unique to this seller Id when address used for different role", async function () {
          seller.id = accountId.next().value;
          seller.assistant = await other1.getAddress();
          seller.admin = await other1.getAddress();
          seller.treasury = await other1.getAddress();
          seller.active = true;
          sellerStruct = seller.toStruct();
          expectedCloneAddress = calculateCloneAddress(
            await accountHandler.getAddress(),
            beaconProxyAddress,
            other1.address,
            ""
          );

          //Create second seller
          await expect(accountHandler.connect(other1).createSeller(seller, emptyAuthToken, voucherInitValues))
            .to.emit(accountHandler, "SellerCreated")
            .withArgs(seller.id, sellerStruct, expectedCloneAddress, emptyAuthTokenStruct, await other1.getAddress());

          //Set seller 2's admin address to seller 1's assistant address
          seller.admin = await assistant.getAddress();

          // Attempt to update seller 2 with non-unique assistant, expecting revert
          await expect(accountHandler.connect(other1).updateSeller(seller, emptyAuthToken)).to.revertedWith(
            RevertReasons.SELLER_ADDRESS_MUST_BE_UNIQUE
          );

          //Set seller 2's assistant address to seller 1's admin address
          seller.admin = await other1.getAddress();
          seller.assistant = await admin.getAddress();

          // Attempt to update a seller with non-unique admin, expecting revert
          await expect(accountHandler.connect(other1).updateSeller(seller, emptyAuthToken)).to.revertedWith(
            RevertReasons.SELLER_ADDRESS_MUST_BE_UNIQUE
          );
        });

        it("admin address is NOT zero address and AuthTokenType is NOT None", async function () {
          // Attempt to update a seller, expecting revert
          await expect(accountHandler.connect(admin).updateSeller(seller, authToken)).to.revertedWith(
            RevertReasons.ADMIN_OR_AUTH_TOKEN
          );
        });

        it("admin address is zero address and AuthTokenType is None", async function () {
          seller.admin = ZeroAddress;

          // Attempt to Create a seller, expecting revert
          await expect(accountHandler.connect(admin).updateSeller(seller, emptyAuthToken)).to.revertedWith(
            RevertReasons.ADMIN_OR_AUTH_TOKEN
          );
        });

        it("authToken is not unique to this seller", async function () {
          // Set admin == zero address because seller will be updated with auth token
          seller.admin = ZeroAddress;

          // Update seller 1 to have auth token
          await accountHandler.connect(admin).updateSeller(seller, authToken);

          await accountHandler.connect(authTokenOwner).optInToSellerUpdate(seller.id, [SellerUpdateFields.AuthToken]);

          //Set seller 2's auth token to empty
          seller2 = mockSeller(
            await other1.getAddress(),
            await other1.getAddress(),
            ZeroAddress,
            await other1.getAddress()
          );
          expect(seller2.isValid()).is.true;

          // Create a seller with auth token
          await accountHandler.connect(other1).createSeller(seller2, emptyAuthToken, voucherInitValues);

          seller2.admin = ZeroAddress;

          // Attempt to update seller2 with non-unique authToken used by seller 1
          await expect(accountHandler.connect(other1).updateSeller(seller2, authToken)).to.revertedWith(
            RevertReasons.AUTH_TOKEN_MUST_BE_UNIQUE
          );
        });

        it("authTokenType is Custom", async function () {
          // Set admin == zero address because seller will be created with auth token
          seller.admin = ZeroAddress;

          authToken.tokenType = AuthTokenType.Custom;

          // Attempt to Update a seller with AuthTokenType == Custom, expecting revert
          await expect(accountHandler.connect(authTokenOwner).updateSeller(seller, authToken)).to.revertedWith(
            RevertReasons.INVALID_AUTH_TOKEN_TYPE
          );
        });

        it("seller is not owner of auth token currently stored for seller", async function () {
          const authTokenOwner = other1;
          //Create seller 2 with auth token
          seller2 = mockSeller(await other1.getAddress(), ZeroAddress, ZeroAddress, await other1.getAddress());
          expect(seller2.isValid()).is.true;

          //Create auth token for token Id that seller does not own
          authToken2 = new AuthToken("0", AuthTokenType.ENS);
          expect(authToken2.isValid()).is.true;

          // Create a seller with auth token
          await mockAuthERC721Contract2.connect(authTokenOwner).mint(0, 2);

          await accountHandler.connect(authTokenOwner).createSeller(seller2, authToken2, voucherInitValues);

          //Transfer the token to a different address
          await mockAuthERC721Contract2
            .connect(authTokenOwner)
            .transferFrom(await authTokenOwner.getAddress(), await other7.getAddress(), 0);

          // Attempt to update seller2 for token that seller doesn't own
          await expect(accountHandler.connect(authTokenOwner).updateSeller(seller2, authToken2)).to.revertedWith(
            RevertReasons.NOT_ADMIN
          );
        });

        it("auth token id does not exist", async function () {
          const authTokenOwner = other1;

          //Create seller 2 with auth token
          seller2 = mockSeller(await other1.getAddress(), ZeroAddress, ZeroAddress, await other1.getAddress());
          expect(seller2.isValid()).is.true;

          //Create auth token for token Id that seller does not own
          authToken2 = new AuthToken("0", AuthTokenType.ENS);
          expect(authToken2.isValid()).is.true;

          // Attempt to update seller2 for token Id that doesn't exist
          await expect(
            accountHandler.connect(authTokenOwner).createSeller(seller2, authToken2, voucherInitValues)
          ).to.revertedWith(RevertReasons.ERC721_INVALID_TOKEN_ID);
        });

        it("No updates applied or set to pending", async function () {
          await expect(accountHandler.connect(admin).updateSeller(seller, emptyAuthToken)).to.revertedWith(
            RevertReasons.NO_UPDATE_APPLIED
          );
        });
      });
    });

    context("👉 optInToSellerUpdate()", function () {
      beforeEach(async function () {
        pendingSellerUpdate = seller.clone();
        pendingSellerUpdate.id = "0";
        pendingSellerUpdate.treasury = ZeroAddress;
        pendingSellerUpdate.clerk = ZeroAddress;
        pendingSellerUpdate.admin = ZeroAddress;
        pendingSellerUpdate.assistant = ZeroAddress;
        pendingSellerUpdate.active = false;
        pendingSellerUpdate.metadataUri = "";
        pendingSellerUpdateStruct = pendingSellerUpdate.toStruct();

        await accountHandler.connect(admin).createSeller(seller, emptyAuthToken, voucherInitValues);
      });

      it("New assistant should opt-in to update seller", async function () {
        seller.assistant = await other1.getAddress();
        sellerStruct = seller.toStruct();

        await accountHandler.connect(admin).updateSeller(seller, emptyAuthToken);

        await expect(accountHandler.connect(other1).optInToSellerUpdate(seller.id, [SellerUpdateFields.Assistant]))
          .to.emit(accountHandler, "SellerUpdateApplied")
          .withArgs(
            seller.id,
            sellerStruct,
            pendingSellerUpdateStruct,
            emptyAuthTokenStruct,
            emptyAuthTokenStruct,
            await other1.getAddress()
          );
      });

      it("New admin should opt-in to update seller", async function () {
        seller.admin = await other1.getAddress();
        sellerStruct = seller.toStruct();

        await accountHandler.connect(admin).updateSeller(seller, emptyAuthToken);

        await expect(accountHandler.connect(other1).optInToSellerUpdate(seller.id, [SellerUpdateFields.Admin]))
          .to.emit(accountHandler, "SellerUpdateApplied")
          .withArgs(
            seller.id,
            sellerStruct,
            pendingSellerUpdateStruct,
            emptyAuthTokenStruct,
            emptyAuthTokenStruct,
            await other1.getAddress()
          );
      });

      it("Should update admin and assistant in a single call ", async function () {
        seller.admin = await other1.getAddress();
        seller.assistant = await other1.getAddress();
        sellerStruct = seller.toStruct();

        await accountHandler.connect(admin).updateSeller(seller, emptyAuthToken);

        await expect(
          accountHandler
            .connect(other1)
            .optInToSellerUpdate(seller.id, [SellerUpdateFields.Admin, SellerUpdateFields.Assistant])
        )
          .to.emit(accountHandler, "SellerUpdateApplied")
          .withArgs(
            seller.id,
            sellerStruct,
            pendingSellerUpdateStruct,
            emptyAuthTokenStruct,
            emptyAuthTokenStruct,
            await other1.getAddress()
          );
      });

      it("Should update assistant and auth token in a single call when addresses are the same ", async function () {
        seller.admin = ZeroAddress;
        seller.assistant = await authTokenOwner.getAddress();
        sellerStruct = seller.toStruct();

        await accountHandler.connect(admin).updateSeller(seller, authToken);

        await expect(
          accountHandler
            .connect(authTokenOwner)
            .optInToSellerUpdate(seller.id, [SellerUpdateFields.Assistant, SellerUpdateFields.AuthToken])
        )
          .to.emit(accountHandler, "SellerUpdateApplied")
          .withArgs(
            seller.id,
            sellerStruct,
            pendingSellerUpdateStruct,
            authTokenStruct,
            emptyAuthTokenStruct,
            await authTokenOwner.getAddress()
          );
      });

      it("New auth token owner should opt-in to update seller", async function () {
        seller.admin = ZeroAddress;
        sellerStruct = seller.toStruct();

        await accountHandler.connect(admin).updateSeller(seller, authToken);

        await expect(
          accountHandler.connect(authTokenOwner).optInToSellerUpdate(seller.id, [SellerUpdateFields.AuthToken])
        )
          .to.emit(accountHandler, "SellerUpdateApplied")
          .withArgs(
            seller.id,
            sellerStruct,
            pendingSellerUpdateStruct,
            authTokenStruct,
            emptyAuthTokenStruct,
            await authTokenOwner.getAddress()
          );
      });

      it("Auth token can be used again if it was previously removed", async function () {
        // Update a seller to use auth token
        seller.admin = ZeroAddress;
        await accountHandler.connect(admin).updateSeller(seller, authToken);
        await accountHandler.connect(authTokenOwner).optInToSellerUpdate(seller.id, [SellerUpdateFields.AuthToken]);

        // Update seller to not use auth token anymore
        seller.admin = await other1.getAddress();
        await accountHandler.connect(admin).updateSeller(seller, emptyAuthToken);
        await accountHandler.connect(other1).optInToSellerUpdate(seller.id, [SellerUpdateFields.Admin]);

        // Update back to auth token
        seller.admin = ZeroAddress;
        sellerStruct = seller.toStruct();
        await accountHandler.connect(other1).updateSeller(seller, authToken);
        await expect(
          accountHandler.connect(authTokenOwner).optInToSellerUpdate(seller.id, [SellerUpdateFields.AuthToken])
        )
          .to.emit(accountHandler, "SellerUpdateApplied")
          .withArgs(
            seller.id,
            sellerStruct,
            pendingSellerUpdateStruct,
            authTokenStruct,
            emptyAuthTokenStruct,
            await authTokenOwner.getAddress()
          );
      });

      it("If updateSeller is called twice with no optIn in between, pendingSellerUpdate is populated with the data from second call", async function () {
        seller.assistant = await other1.getAddress();

        pendingSellerUpdate = seller.clone();
        pendingSellerUpdate.id = "0";
        pendingSellerUpdate.treasury = ZeroAddress;
        pendingSellerUpdate.clerk = ZeroAddress;
        pendingSellerUpdate.admin = ZeroAddress;
        pendingSellerUpdate.active = false;
        pendingSellerUpdate.metadataUri = "";
        pendingSellerUpdateStruct = pendingSellerUpdate.toStruct();

        await expect(accountHandler.connect(admin).updateSeller(seller, emptyAuthToken))
          .to.emit(accountHandler, "SellerUpdatePending")
          .withArgs(seller.id, pendingSellerUpdateStruct, emptyAuthTokenStruct, await admin.getAddress());

        seller.assistant = await other2.getAddress();
        sellerStruct = seller.toStruct();

        const pendingSellerUpdate2 = pendingSellerUpdate.clone();
        pendingSellerUpdate2.assistant = ZeroAddress;
        const pendingSellerUpdate2Struct = pendingSellerUpdate2.toStruct();

        await accountHandler.connect(admin).updateSeller(seller, emptyAuthToken);

        await expect(
          accountHandler.connect(other1).optInToSellerUpdate(seller.id, [SellerUpdateFields.Assistant])
        ).to.revertedWith(RevertReasons.UNAUTHORIZED_CALLER_UPDATE);

        await expect(accountHandler.connect(other2).optInToSellerUpdate(seller.id, [SellerUpdateFields.Assistant]))
          .to.emit(accountHandler, "SellerUpdateApplied")
          .withArgs(
            seller.id,
            sellerStruct,
            pendingSellerUpdate2Struct,
            emptyAuthTokenStruct,
            emptyAuthTokenStruct,
            await other2.getAddress()
          );

        // Set admin == zero address because seller will be created with auth token
        seller.admin = ZeroAddress;
        sellerStruct = seller.toStruct();

        await expect(accountHandler.connect(admin).updateSeller(seller, authToken))
          .to.emit(accountHandler, "SellerUpdatePending")
          .withArgs(seller.id, pendingSellerUpdate2Struct, authTokenStruct, await admin.getAddress());

        // Set different token Id, keeping auth token type the same
        const authToken2 = authToken.clone();
        authToken2.tokenId = 8500;
        const authToken2Struct = authToken2.toStruct();

        // mint the token
        await mockAuthERC721Contract.connect(rando).mint(authToken2.tokenId, 1);

        await expect(accountHandler.connect(admin).updateSeller(seller, authToken2))
          .to.emit(accountHandler, "SellerUpdatePending")
          .withArgs(seller.id, pendingSellerUpdate2Struct, authToken2Struct, await admin.getAddress());

        await expect(
          accountHandler.connect(authTokenOwner).optInToSellerUpdate(seller.id, [SellerUpdateFields.AuthToken])
        ).to.revertedWith(RevertReasons.UNAUTHORIZED_CALLER_UPDATE);

        await expect(accountHandler.connect(rando).optInToSellerUpdate(seller.id, [SellerUpdateFields.AuthToken]))
          .to.emit(accountHandler, "SellerUpdateApplied")
          .withArgs(
            seller.id,
            sellerStruct,
            pendingSellerUpdate2Struct,
            authToken2Struct,
            emptyAuthTokenStruct,
            await rando.getAddress()
          );
      });

      it("Should not emit 'SellerUpdateApplied' event if caller doesn't specify any field", async function () {
        seller.assistant = await other1.getAddress();
        await accountHandler.connect(admin).updateSeller(seller, emptyAuthToken);

        await expect(accountHandler.connect(other1).optInToSellerUpdate(seller.id, [])).to.not.emit(
          accountHandler,
          "SellerUpdateApplied"
        );
      });

      it("Should not emit 'SellerUpdateApplied'event if there is no pending update for specified field", async function () {
        seller.assistant = await other1.getAddress();
        await accountHandler.connect(admin).updateSeller(seller, emptyAuthToken);

        await expect(
          accountHandler.connect(other1).optInToSellerUpdate(seller.id, [SellerUpdateFields.Admin])
        ).to.not.emit(accountHandler, "SellerUpdateApplied");
      });

      it("Transfers the ownerships of the default boson voucher.", async function () {
<<<<<<< HEAD
        const expectedDefaultAddress = calculateCloneAddress(
          await accountHandler.getAddress(),
          beaconProxyAddress,
          admin.address,
          ""
        ); // default
        bosonVoucher = await getContractAt("OwnableUpgradeable", expectedDefaultAddress);
=======
        const expectedDefaultAddress = calculateContractAddress(await accountHandler.getAddress(), "1"); // default
        bosonVoucher = await ethers.getContractAt("OwnableUpgradeable", expectedDefaultAddress);
>>>>>>> 6cdc94ac

        // original voucher contract owner
        expect(await bosonVoucher.owner()).to.equal(assistant.address);

        seller.assistant = other1.address;
        sellerStruct = seller.toStruct();

        await accountHandler.connect(admin).updateSeller(seller, emptyAuthToken);
        await accountHandler.connect(other1).optInToSellerUpdate(seller.id, [SellerUpdateFields.Assistant]);

        // new voucher contract owner
        expect(await bosonVoucher.owner()).to.equal(other1.address);
      });

      it("Transfers ownerships of all additional collections", async function () {
<<<<<<< HEAD
        const expectedDefaultAddress = calculateCloneAddress(
          await accountHandler.getAddress(),
          beaconProxyAddress,
          admin.address,
          ""
        ); // default
        bosonVoucher = await getContractAt("OwnableUpgradeable", expectedDefaultAddress);
=======
        const expectedDefaultAddress = calculateContractAddress(await accountHandler.getAddress(), "1"); // default
        bosonVoucher = await ethers.getContractAt("OwnableUpgradeable", expectedDefaultAddress);
>>>>>>> 6cdc94ac

        const additionalCollections = [];
        // create 3 additional collections
        for (let i = 0; i < 3; i++) {
          const externalId = `Brand${i}`;
          voucherInitValues.contractURI = `https://brand${i}.com`;
<<<<<<< HEAD
          const expectedCollectionAddress = calculateCloneAddress(
            await accountHandler.getAddress(),
            beaconProxyAddress,
            admin.address,
            externalId
          );
          await accountHandler.connect(assistant).createNewCollection(externalId, voucherInitValues);
          additionalCollections.push(await getContractAt("OwnableUpgradeable", expectedCollectionAddress));
=======
          const expectedCollectionAddress = calculateContractAddress(await accountHandler.getAddress(), i + 2);
          await accountHandler.connect(assistant).createNewCollection(externalId, voucherInitValues);
          additionalCollections.push(await ethers.getContractAt("OwnableUpgradeable", expectedCollectionAddress));
>>>>>>> 6cdc94ac
        }

        // original voucher and collections contract owner
        expect(await bosonVoucher.owner()).to.equal(assistant.address);
        for (const collection of additionalCollections) {
          expect(await collection.owner()).to.equal(assistant.address);
        }

        seller.assistant = other1.address;
        sellerStruct = seller.toStruct();

        await accountHandler.connect(admin).updateSeller(seller, emptyAuthToken);
        await accountHandler.connect(other1).optInToSellerUpdate(seller.id, [SellerUpdateFields.Assistant]);

        // new voucher and collections contract owner
        expect(await bosonVoucher.owner()).to.equal(other1.address);
        for (const collection of additionalCollections) {
          expect(await collection.owner()).to.equal(other1.address);
        }
      });

      context("💔 Revert Reasons", async function () {
        it("There are no pending updates", async function () {
          seller.admin = await other1.getAddress();
          seller.assistant = await other1.getAddress();
          sellerStruct = seller.toStruct();

          // No pending update auth token
          await accountHandler.connect(admin).updateSeller(seller, emptyAuthToken);

          await expect(
            accountHandler
              .connect(other1)
              .optInToSellerUpdate(seller.id, [SellerUpdateFields.Admin, SellerUpdateFields.Assistant])
          )
            .to.emit(accountHandler, "SellerUpdateApplied")
            .withArgs(
              seller.id,
              sellerStruct,
              pendingSellerUpdateStruct,
              emptyAuthTokenStruct,
              emptyAuthTokenStruct,
              await other1.getAddress()
            );

          await expect(accountHandler.connect(other1).optInToSellerUpdate(seller.id, [])).to.revertedWith(
            RevertReasons.NO_PENDING_UPDATE_FOR_ACCOUNT
          );
        });

        it("authToken is not unique to this seller", async function () {
          // Set admin == zero address because seller will be created with auth token
          seller.admin = ZeroAddress;

          // Request auth token update for seller 1
          await accountHandler.connect(admin).updateSeller(seller, authToken);

          await mockAuthERC721Contract
            .connect(authTokenOwner)
            .transferFrom(await authTokenOwner.getAddress(), await rando.getAddress(), 8400);

          const newAuthTokenOwner = rando;
          seller2 = mockSeller(
            await newAuthTokenOwner.getAddress(),
            ZeroAddress,
            ZeroAddress,
            await newAuthTokenOwner.getAddress()
          );
          expect(seller2.isValid()).is.true;

          // Create seller 2 with the same auth token
          await accountHandler.connect(newAuthTokenOwner).createSeller(seller2, authToken, voucherInitValues);

          // Attempt to update seller1 with non-unique authToken used by seller 2
          await expect(
            accountHandler.connect(newAuthTokenOwner).optInToSellerUpdate(seller.id, [SellerUpdateFields.AuthToken])
          ).to.revertedWith(RevertReasons.AUTH_TOKEN_MUST_BE_UNIQUE);
        });

        it("Caller is not the new admin", async function () {
          seller.admin = await other1.getAddress();

          await accountHandler.connect(admin).updateSeller(seller, emptyAuthToken);

          await expect(
            accountHandler.connect(other2).optInToSellerUpdate(seller.id, [SellerUpdateFields.Admin])
          ).to.revertedWith(RevertReasons.UNAUTHORIZED_CALLER_UPDATE);
        });

        it("Caller is not the new assistant", async function () {
          seller.assistant = await other1.getAddress();

          await accountHandler.connect(admin).updateSeller(seller, emptyAuthToken);

          await expect(
            accountHandler.connect(other2).optInToSellerUpdate(seller.id, [SellerUpdateFields.Assistant])
          ).to.revertedWith(RevertReasons.UNAUTHORIZED_CALLER_UPDATE);
        });

        it("Should revert if the caller is not the new auth token owner", async function () {
          seller.admin = ZeroAddress;

          await accountHandler.connect(admin).updateSeller(seller, authToken);

          await expect(
            accountHandler.connect(other2).optInToSellerUpdate(seller.id, [SellerUpdateFields.AuthToken])
          ).to.revertedWith(RevertReasons.UNAUTHORIZED_CALLER_UPDATE);
        });

        it("The sellers region of protocol is paused", async function () {
          seller.assistant = await other1.getAddress();

          await accountHandler.connect(admin).updateSeller(seller, emptyAuthToken);

          // Pause the sellers region of the protocol
          await pauseHandler.connect(pauser).pause([PausableRegion.Sellers]);

          await expect(accountHandler.connect(rando).optInToSellerUpdate(seller.id, [])).to.revertedWith(
            RevertReasons.REGION_PAUSED
          );
        });

        it("Admin is not unique to this seller", async function () {
          // Update seller admin
          seller.admin = await other1.getAddress();
          await accountHandler.connect(admin).updateSeller(seller, emptyAuthToken);

          // Create seller with same admin
          seller2 = mockSeller(
            await other1.getAddress(),
            await other1.getAddress(),
            ZeroAddress,
            await other1.getAddress()
          );
          expect(seller2.isValid()).is.true;

          await accountHandler.connect(other1).createSeller(seller2, emptyAuthToken, voucherInitValues);

          // Attempt to approve the update with non-unique admin, expecting revert
          await expect(
            accountHandler.connect(other1).optInToSellerUpdate(seller.id, [SellerUpdateFields.Admin])
          ).to.revertedWith(RevertReasons.SELLER_ADDRESS_MUST_BE_UNIQUE);
        });

        it("Assistant is not unique to this seller", async function () {
          // Update seller assistant
          seller.assistant = await other1.getAddress();
          await accountHandler.connect(admin).updateSeller(seller, emptyAuthToken);

          // Create seller with same assistant
          seller2 = mockSeller(
            await other1.getAddress(),
            await other1.getAddress(),
            ZeroAddress,
            await other1.getAddress()
          );
          expect(seller2.isValid()).is.true;

          await accountHandler.connect(other1).createSeller(seller2, emptyAuthToken, voucherInitValues);

          // Attempt to approve the update with non-unique assistant, expecting revert
          await expect(
            accountHandler.connect(other1).optInToSellerUpdate(seller.id, [SellerUpdateFields.Assistant])
          ).to.revertedWith(RevertReasons.SELLER_ADDRESS_MUST_BE_UNIQUE);
        });

        it("Seller tries to update the clerk", async function () {
          seller.assistant = await other1.getAddress();

          await accountHandler.connect(admin).updateSeller(seller, emptyAuthToken);

          await expect(
            accountHandler.connect(other2).optInToSellerUpdate(seller.id, [SellerUpdateFields.Clerk])
          ).to.revertedWith(RevertReasons.CLERK_DEPRECATED);
        });
      });
    });

    context("👉 createNewCollection()", async function () {
      let externalId, expectedDefaultAddress, expectedCollectionAddress;
      let royaltyPercentage;

      beforeEach(async function () {
        // Create a seller
        await accountHandler.connect(admin).createSeller(seller, emptyAuthToken, voucherInitValues);

        externalId = "Brand1";
        voucherInitValues.contractURI = contractURI = "https://brand1.com";
        voucherInitValues.royaltyPercentage = royaltyPercentage = "100"; // 1%
<<<<<<< HEAD
        expectedDefaultAddress = calculateCloneAddress(
          await accountHandler.getAddress(),
          beaconProxyAddress,
          admin.address,
          ""
        ); // default
        expectedCollectionAddress = calculateCloneAddress(
          await accountHandler.getAddress(),
          beaconProxyAddress,
          admin.address,
          externalId
        );
=======
        expectedDefaultAddress = calculateContractAddress(await accountHandler.getAddress(), "1"); // default
        expectedCollectionAddress = calculateContractAddress(await accountHandler.getAddress(), "2");
>>>>>>> 6cdc94ac
      });

      it("should emit a CollectionCreated event", async function () {
        // Create a new collection, testing for the event
        const tx = await accountHandler.connect(assistant).createNewCollection(externalId, voucherInitValues);

        await expect(tx)
          .to.emit(accountHandler, "CollectionCreated")
          .withArgs(seller.id, 1, expectedCollectionAddress, externalId, assistant.address);

        // Voucher clone contract
<<<<<<< HEAD
        bosonVoucher = await getContractAt("IBosonVoucher", expectedCollectionAddress);
=======
        bosonVoucher = await ethers.getContractAt("IBosonVoucher", expectedCollectionAddress);
>>>>>>> 6cdc94ac

        await expect(tx).to.emit(bosonVoucher, "ContractURIChanged").withArgs(contractURI);
        await expect(tx).to.emit(bosonVoucher, "RoyaltyPercentageChanged").withArgs(royaltyPercentage);
        await expect(tx)
          .to.emit(bosonVoucher, "VoucherInitialized")
          .withArgs(seller.id, royaltyPercentage, contractURI);

<<<<<<< HEAD
        bosonVoucher = await getContractAt("OwnableUpgradeable", expectedCollectionAddress);
=======
        bosonVoucher = await ethers.getContractAt("OwnableUpgradeable", expectedCollectionAddress);
>>>>>>> 6cdc94ac

        await expect(tx).to.emit(bosonVoucher, "OwnershipTransferred").withArgs(ZeroAddress, assistant.address);
      });

      it("should update state", async function () {
        // Create a new collection
        await accountHandler.connect(assistant).createNewCollection(externalId, voucherInitValues);

        const expectedCollections = new CollectionList([new Collection(expectedCollectionAddress, externalId)]);

        // Get the collections information
        const [defaultVoucherAddress, collections] = await accountHandler
          .connect(rando)
          .getSellersCollections(seller.id);
        const additionalCollections = CollectionList.fromStruct(collections);
        expect(defaultVoucherAddress).to.equal(expectedDefaultAddress, "Wrong default voucher address");
        expect(additionalCollections).to.deep.equal(expectedCollections, "Wrong additional collections");

        // Voucher clone contract
<<<<<<< HEAD
        bosonVoucher = await getContractAt("OwnableUpgradeable", expectedCollectionAddress);

        expect(await bosonVoucher.owner()).to.equal(assistant.address, "Wrong voucher clone owner");

        bosonVoucher = await getContractAt("IBosonVoucher", expectedCollectionAddress);
=======
        bosonVoucher = await ethers.getContractAt("OwnableUpgradeable", expectedCollectionAddress);

        expect(await bosonVoucher.owner()).to.equal(assistant.address, "Wrong voucher clone owner");

        bosonVoucher = await ethers.getContractAt("IBosonVoucher", expectedCollectionAddress);
>>>>>>> 6cdc94ac
        expect(await bosonVoucher.contractURI()).to.equal(contractURI, "Wrong contract URI");
        expect(await bosonVoucher.name()).to.equal(VOUCHER_NAME + " " + seller.id + "_1", "Wrong voucher client name");
        expect(await bosonVoucher.symbol()).to.equal(
          VOUCHER_SYMBOL + "_" + seller.id + "_1",
          "Wrong voucher client symbol"
        );
      });

      it("create multiple collections", async function () {
        const expectedCollections = new CollectionList([]);

        for (let i = 1; i < 4; i++) {
<<<<<<< HEAD
          externalId = `Brand${i}`;
          expectedCollectionAddress = calculateCloneAddress(
            await accountHandler.getAddress(),
            beaconProxyAddress,
            admin.address,
            externalId
          );
=======
          expectedCollectionAddress = calculateContractAddress(await accountHandler.getAddress(), (i + 1).toString());
          externalId = `Brand${i}`;
>>>>>>> 6cdc94ac
          voucherInitValues.contractURI = contractURI = `https://brand${i}.com`;
          voucherInitValues.royaltyPercentage = royaltyPercentage = (i * 100).toString(); // 1%, 2%, 3%

          // Create a new collection, testing for the event
          const tx = await accountHandler.connect(assistant).createNewCollection(externalId, voucherInitValues);

          await expect(tx)
            .to.emit(accountHandler, "CollectionCreated")
            .withArgs(seller.id, i, expectedCollectionAddress, externalId, assistant.address);

          // Voucher clone contract
<<<<<<< HEAD
          bosonVoucher = await getContractAt("IBosonVoucher", expectedCollectionAddress);
=======
          bosonVoucher = await ethers.getContractAt("IBosonVoucher", expectedCollectionAddress);
>>>>>>> 6cdc94ac

          await expect(tx).to.emit(bosonVoucher, "ContractURIChanged").withArgs(contractURI);
          await expect(tx).to.emit(bosonVoucher, "RoyaltyPercentageChanged").withArgs(royaltyPercentage);
          await expect(tx)
            .to.emit(bosonVoucher, "VoucherInitialized")
            .withArgs(seller.id, royaltyPercentage, contractURI);

<<<<<<< HEAD
          bosonVoucher = await getContractAt("OwnableUpgradeable", expectedCollectionAddress);
=======
          bosonVoucher = await ethers.getContractAt("OwnableUpgradeable", expectedCollectionAddress);
>>>>>>> 6cdc94ac

          await expect(tx).to.emit(bosonVoucher, "OwnershipTransferred").withArgs(ZeroAddress, assistant.address);

          // Get the collections information
          expectedCollections.collections.push(new Collection(expectedCollectionAddress, externalId));
          const [defaultVoucherAddress, collections] = await accountHandler
            .connect(rando)
            .getSellersCollections(seller.id);
          const additionalCollections = CollectionList.fromStruct(collections);
          expect(defaultVoucherAddress).to.equal(expectedDefaultAddress, "Wrong default voucher address");
          expect(additionalCollections).to.deep.equal(expectedCollections, "Wrong additional collections");

          // Voucher clone contract
<<<<<<< HEAD
          bosonVoucher = await getContractAt("OwnableUpgradeable", expectedCollectionAddress);

          expect(await bosonVoucher.owner()).to.equal(assistant.address, "Wrong voucher clone owner");

          bosonVoucher = await getContractAt("IBosonVoucher", expectedCollectionAddress);
=======
          bosonVoucher = await ethers.getContractAt("OwnableUpgradeable", expectedCollectionAddress);

          expect(await bosonVoucher.owner()).to.equal(assistant.address, "Wrong voucher clone owner");

          bosonVoucher = await ethers.getContractAt("IBosonVoucher", expectedCollectionAddress);
>>>>>>> 6cdc94ac
          expect(await bosonVoucher.contractURI()).to.equal(contractURI, "Wrong contract URI");
          expect(await bosonVoucher.name()).to.equal(
            VOUCHER_NAME + " " + seller.id + "_" + i,
            "Wrong voucher client name"
          );
          expect(await bosonVoucher.symbol()).to.equal(
            VOUCHER_SYMBOL + "_" + seller.id + "_" + i,
            "Wrong voucher client symbol"
          );
        }
      });

<<<<<<< HEAD
      it("if seller addresses are changed, the original admin address is used to determine the collection address", async function () {
        // update seller addresses
        seller.admin = other1.address;
        seller.assistant = other1.address;
        await accountHandler.connect(admin).updateSeller(seller, emptyAuthToken);
        await accountHandler
          .connect(other1)
          .optInToSellerUpdate(seller.id, [SellerUpdateFields.Admin, SellerUpdateFields.Assistant]);

        externalId = "newSellerBrand";
        expectedCollectionAddress = calculateCloneAddress(
          await accountHandler.getAddress(),
          beaconProxyAddress,
          admin.address, // original admin address
          externalId
        );

        // Create a new collection, testing for the event
        const tx = await accountHandler.connect(other1).createNewCollection(externalId, voucherInitValues);

        await expect(tx)
          .to.emit(accountHandler, "CollectionCreated")
          .withArgs(seller.id, 1, expectedCollectionAddress, externalId, other1.address);

        // Voucher clone contract
        bosonVoucher = await getContractAt("IBosonVoucher", expectedCollectionAddress);

        await expect(tx).to.emit(bosonVoucher, "ContractURIChanged").withArgs(contractURI);
        await expect(tx).to.emit(bosonVoucher, "RoyaltyPercentageChanged").withArgs(royaltyPercentage);
        await expect(tx)
          .to.emit(bosonVoucher, "VoucherInitialized")
          .withArgs(seller.id, royaltyPercentage, contractURI);

        bosonVoucher = await getContractAt("OwnableUpgradeable", expectedCollectionAddress);

        await expect(tx).to.emit(bosonVoucher, "OwnershipTransferred").withArgs(ZeroAddress, other1.address);
      });

=======
>>>>>>> 6cdc94ac
      context("💔 Revert Reasons", async function () {
        it("The sellers region of protocol is paused", async function () {
          // Pause the sellers region of the protocol
          await pauseHandler.connect(pauser).pause([PausableRegion.Sellers]);

          // Attempt to create a new collection expecting revert
          await expect(
            accountHandler.connect(assistant).createNewCollection(externalId, voucherInitValues)
          ).to.revertedWith(RevertReasons.REGION_PAUSED);
        });

        it("Caller is not anyone's assistant", async function () {
          // Attempt to create a new collection
          await expect(
            accountHandler.connect(rando).createNewCollection(externalId, voucherInitValues)
          ).to.revertedWith(RevertReasons.NO_SUCH_SELLER);
        });
      });
    });

    context("👉 getSellersCollections()", async function () {
      let externalId, expectedDefaultAddress, expectedCollectionAddress;

      beforeEach(async function () {
        // Create a seller
        await accountHandler.connect(admin).createSeller(seller, emptyAuthToken, voucherInitValues);

<<<<<<< HEAD
        expectedDefaultAddress = calculateCloneAddress(
          await accountHandler.getAddress(),
          beaconProxyAddress,
          admin.address,
          ""
        ); // default
=======
        expectedDefaultAddress = calculateContractAddress(await accountHandler.getAddress(), "1"); // default
>>>>>>> 6cdc94ac
      });

      it("should return a default voucher address and an empty collections list if seller does not have any", async function () {
        const expectedCollections = new CollectionList([]);

        // Get the collections information
        const [defaultVoucherAddress, collections] = await accountHandler
          .connect(rando)
          .getSellersCollections(seller.id);
        const additionalCollections = CollectionList.fromStruct(collections);
        expect(defaultVoucherAddress).to.equal(expectedDefaultAddress, "Wrong default voucher address");
        expect(additionalCollections).to.deep.equal(expectedCollections, "Wrong additional collections");
      });

      it("should return correct collection list", async function () {
        const expectedCollections = new CollectionList([]);

        for (let i = 1; i < 4; i++) {
<<<<<<< HEAD
          externalId = `Brand${i}`;
          expectedCollectionAddress = calculateCloneAddress(
            await accountHandler.getAddress(),
            beaconProxyAddress,
            admin.address,
            externalId
          );
=======
          expectedCollectionAddress = calculateContractAddress(await accountHandler.getAddress(), (i + 1).toString());
          externalId = `Brand${i}`;
>>>>>>> 6cdc94ac
          voucherInitValues.contractURI = `https://brand${i}.com`;

          // Create a new collection
          await accountHandler.connect(assistant).createNewCollection(externalId, voucherInitValues);

          // Add to expected collections
          expectedCollections.collections.push(new Collection(expectedCollectionAddress, externalId));
        }

        const [defaultVoucherAddress, collections] = await accountHandler
          .connect(rando)
          .getSellersCollections(seller.id);
        const additionalCollections = CollectionList.fromStruct(collections);
        expect(defaultVoucherAddress).to.equal(expectedDefaultAddress, "Wrong default voucher address");
        expect(additionalCollections).to.deep.equal(expectedCollections, "Wrong additional collections");
      });

      it("should return zero values if seller does not exist ", async function () {
        const sellerId = 777;
        const expectedCollections = new CollectionList([]);

        // Get the collections information
        const [defaultVoucherAddress, collections] = await accountHandler
          .connect(rando)
          .getSellersCollections(sellerId);
        const additionalCollections = CollectionList.fromStruct(collections);
        expect(defaultVoucherAddress).to.equal(ZeroAddress, "Wrong default voucher address");
        expect(additionalCollections).to.deep.equal(expectedCollections, "Wrong additional collections");
      });
    });
  });
});<|MERGE_RESOLUTION|>--- conflicted
+++ resolved
@@ -2532,7 +2532,6 @@
       });
 
       it("Transfers the ownerships of the default boson voucher.", async function () {
-<<<<<<< HEAD
         const expectedDefaultAddress = calculateCloneAddress(
           await accountHandler.getAddress(),
           beaconProxyAddress,
@@ -2540,10 +2539,6 @@
           ""
         ); // default
         bosonVoucher = await getContractAt("OwnableUpgradeable", expectedDefaultAddress);
-=======
-        const expectedDefaultAddress = calculateContractAddress(await accountHandler.getAddress(), "1"); // default
-        bosonVoucher = await ethers.getContractAt("OwnableUpgradeable", expectedDefaultAddress);
->>>>>>> 6cdc94ac
 
         // original voucher contract owner
         expect(await bosonVoucher.owner()).to.equal(assistant.address);
@@ -2559,7 +2554,6 @@
       });
 
       it("Transfers ownerships of all additional collections", async function () {
-<<<<<<< HEAD
         const expectedDefaultAddress = calculateCloneAddress(
           await accountHandler.getAddress(),
           beaconProxyAddress,
@@ -2567,17 +2561,12 @@
           ""
         ); // default
         bosonVoucher = await getContractAt("OwnableUpgradeable", expectedDefaultAddress);
-=======
-        const expectedDefaultAddress = calculateContractAddress(await accountHandler.getAddress(), "1"); // default
-        bosonVoucher = await ethers.getContractAt("OwnableUpgradeable", expectedDefaultAddress);
->>>>>>> 6cdc94ac
 
         const additionalCollections = [];
         // create 3 additional collections
         for (let i = 0; i < 3; i++) {
           const externalId = `Brand${i}`;
           voucherInitValues.contractURI = `https://brand${i}.com`;
-<<<<<<< HEAD
           const expectedCollectionAddress = calculateCloneAddress(
             await accountHandler.getAddress(),
             beaconProxyAddress,
@@ -2586,11 +2575,6 @@
           );
           await accountHandler.connect(assistant).createNewCollection(externalId, voucherInitValues);
           additionalCollections.push(await getContractAt("OwnableUpgradeable", expectedCollectionAddress));
-=======
-          const expectedCollectionAddress = calculateContractAddress(await accountHandler.getAddress(), i + 2);
-          await accountHandler.connect(assistant).createNewCollection(externalId, voucherInitValues);
-          additionalCollections.push(await ethers.getContractAt("OwnableUpgradeable", expectedCollectionAddress));
->>>>>>> 6cdc94ac
         }
 
         // original voucher and collections contract owner
@@ -2780,7 +2764,6 @@
         externalId = "Brand1";
         voucherInitValues.contractURI = contractURI = "https://brand1.com";
         voucherInitValues.royaltyPercentage = royaltyPercentage = "100"; // 1%
-<<<<<<< HEAD
         expectedDefaultAddress = calculateCloneAddress(
           await accountHandler.getAddress(),
           beaconProxyAddress,
@@ -2793,10 +2776,6 @@
           admin.address,
           externalId
         );
-=======
-        expectedDefaultAddress = calculateContractAddress(await accountHandler.getAddress(), "1"); // default
-        expectedCollectionAddress = calculateContractAddress(await accountHandler.getAddress(), "2");
->>>>>>> 6cdc94ac
       });
 
       it("should emit a CollectionCreated event", async function () {
@@ -2808,11 +2787,7 @@
           .withArgs(seller.id, 1, expectedCollectionAddress, externalId, assistant.address);
 
         // Voucher clone contract
-<<<<<<< HEAD
         bosonVoucher = await getContractAt("IBosonVoucher", expectedCollectionAddress);
-=======
-        bosonVoucher = await ethers.getContractAt("IBosonVoucher", expectedCollectionAddress);
->>>>>>> 6cdc94ac
 
         await expect(tx).to.emit(bosonVoucher, "ContractURIChanged").withArgs(contractURI);
         await expect(tx).to.emit(bosonVoucher, "RoyaltyPercentageChanged").withArgs(royaltyPercentage);
@@ -2820,11 +2795,7 @@
           .to.emit(bosonVoucher, "VoucherInitialized")
           .withArgs(seller.id, royaltyPercentage, contractURI);
 
-<<<<<<< HEAD
         bosonVoucher = await getContractAt("OwnableUpgradeable", expectedCollectionAddress);
-=======
-        bosonVoucher = await ethers.getContractAt("OwnableUpgradeable", expectedCollectionAddress);
->>>>>>> 6cdc94ac
 
         await expect(tx).to.emit(bosonVoucher, "OwnershipTransferred").withArgs(ZeroAddress, assistant.address);
       });
@@ -2844,19 +2815,11 @@
         expect(additionalCollections).to.deep.equal(expectedCollections, "Wrong additional collections");
 
         // Voucher clone contract
-<<<<<<< HEAD
         bosonVoucher = await getContractAt("OwnableUpgradeable", expectedCollectionAddress);
 
         expect(await bosonVoucher.owner()).to.equal(assistant.address, "Wrong voucher clone owner");
 
         bosonVoucher = await getContractAt("IBosonVoucher", expectedCollectionAddress);
-=======
-        bosonVoucher = await ethers.getContractAt("OwnableUpgradeable", expectedCollectionAddress);
-
-        expect(await bosonVoucher.owner()).to.equal(assistant.address, "Wrong voucher clone owner");
-
-        bosonVoucher = await ethers.getContractAt("IBosonVoucher", expectedCollectionAddress);
->>>>>>> 6cdc94ac
         expect(await bosonVoucher.contractURI()).to.equal(contractURI, "Wrong contract URI");
         expect(await bosonVoucher.name()).to.equal(VOUCHER_NAME + " " + seller.id + "_1", "Wrong voucher client name");
         expect(await bosonVoucher.symbol()).to.equal(
@@ -2869,7 +2832,6 @@
         const expectedCollections = new CollectionList([]);
 
         for (let i = 1; i < 4; i++) {
-<<<<<<< HEAD
           externalId = `Brand${i}`;
           expectedCollectionAddress = calculateCloneAddress(
             await accountHandler.getAddress(),
@@ -2877,10 +2839,6 @@
             admin.address,
             externalId
           );
-=======
-          expectedCollectionAddress = calculateContractAddress(await accountHandler.getAddress(), (i + 1).toString());
-          externalId = `Brand${i}`;
->>>>>>> 6cdc94ac
           voucherInitValues.contractURI = contractURI = `https://brand${i}.com`;
           voucherInitValues.royaltyPercentage = royaltyPercentage = (i * 100).toString(); // 1%, 2%, 3%
 
@@ -2892,11 +2850,7 @@
             .withArgs(seller.id, i, expectedCollectionAddress, externalId, assistant.address);
 
           // Voucher clone contract
-<<<<<<< HEAD
           bosonVoucher = await getContractAt("IBosonVoucher", expectedCollectionAddress);
-=======
-          bosonVoucher = await ethers.getContractAt("IBosonVoucher", expectedCollectionAddress);
->>>>>>> 6cdc94ac
 
           await expect(tx).to.emit(bosonVoucher, "ContractURIChanged").withArgs(contractURI);
           await expect(tx).to.emit(bosonVoucher, "RoyaltyPercentageChanged").withArgs(royaltyPercentage);
@@ -2904,11 +2858,7 @@
             .to.emit(bosonVoucher, "VoucherInitialized")
             .withArgs(seller.id, royaltyPercentage, contractURI);
 
-<<<<<<< HEAD
           bosonVoucher = await getContractAt("OwnableUpgradeable", expectedCollectionAddress);
-=======
-          bosonVoucher = await ethers.getContractAt("OwnableUpgradeable", expectedCollectionAddress);
->>>>>>> 6cdc94ac
 
           await expect(tx).to.emit(bosonVoucher, "OwnershipTransferred").withArgs(ZeroAddress, assistant.address);
 
@@ -2922,19 +2872,11 @@
           expect(additionalCollections).to.deep.equal(expectedCollections, "Wrong additional collections");
 
           // Voucher clone contract
-<<<<<<< HEAD
           bosonVoucher = await getContractAt("OwnableUpgradeable", expectedCollectionAddress);
 
           expect(await bosonVoucher.owner()).to.equal(assistant.address, "Wrong voucher clone owner");
 
           bosonVoucher = await getContractAt("IBosonVoucher", expectedCollectionAddress);
-=======
-          bosonVoucher = await ethers.getContractAt("OwnableUpgradeable", expectedCollectionAddress);
-
-          expect(await bosonVoucher.owner()).to.equal(assistant.address, "Wrong voucher clone owner");
-
-          bosonVoucher = await ethers.getContractAt("IBosonVoucher", expectedCollectionAddress);
->>>>>>> 6cdc94ac
           expect(await bosonVoucher.contractURI()).to.equal(contractURI, "Wrong contract URI");
           expect(await bosonVoucher.name()).to.equal(
             VOUCHER_NAME + " " + seller.id + "_" + i,
@@ -2947,7 +2889,6 @@
         }
       });
 
-<<<<<<< HEAD
       it("if seller addresses are changed, the original admin address is used to determine the collection address", async function () {
         // update seller addresses
         seller.admin = other1.address;
@@ -2986,8 +2927,6 @@
         await expect(tx).to.emit(bosonVoucher, "OwnershipTransferred").withArgs(ZeroAddress, other1.address);
       });
 
-=======
->>>>>>> 6cdc94ac
       context("💔 Revert Reasons", async function () {
         it("The sellers region of protocol is paused", async function () {
           // Pause the sellers region of the protocol
@@ -3015,16 +2954,12 @@
         // Create a seller
         await accountHandler.connect(admin).createSeller(seller, emptyAuthToken, voucherInitValues);
 
-<<<<<<< HEAD
         expectedDefaultAddress = calculateCloneAddress(
           await accountHandler.getAddress(),
           beaconProxyAddress,
           admin.address,
           ""
         ); // default
-=======
-        expectedDefaultAddress = calculateContractAddress(await accountHandler.getAddress(), "1"); // default
->>>>>>> 6cdc94ac
       });
 
       it("should return a default voucher address and an empty collections list if seller does not have any", async function () {
@@ -3043,7 +2978,6 @@
         const expectedCollections = new CollectionList([]);
 
         for (let i = 1; i < 4; i++) {
-<<<<<<< HEAD
           externalId = `Brand${i}`;
           expectedCollectionAddress = calculateCloneAddress(
             await accountHandler.getAddress(),
@@ -3051,10 +2985,6 @@
             admin.address,
             externalId
           );
-=======
-          expectedCollectionAddress = calculateContractAddress(await accountHandler.getAddress(), (i + 1).toString());
-          externalId = `Brand${i}`;
->>>>>>> 6cdc94ac
           voucherInitValues.contractURI = `https://brand${i}.com`;
 
           // Create a new collection
