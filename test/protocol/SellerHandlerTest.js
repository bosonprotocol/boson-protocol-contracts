--- conflicted
+++ resolved
@@ -582,8 +582,6 @@
         });
 
         it("addresses are not unique to this seller Id when address used for same role", async function () {
-<<<<<<< HEAD
-=======
           // Create a seller
           await accountHandler.connect(admin).createSeller(seller, emptyAuthToken, voucherInitValues);
 
@@ -622,7 +620,6 @@
         });
 
         it("addresses are not unique to this seller Id when address used for different role", async function () {
->>>>>>> 4f8beaa4
           // Create a seller
           await accountHandler.connect(admin).createSeller(seller, emptyAuthToken, voucherInitValues);
 
@@ -642,10 +639,6 @@
           seller.clerk = other2.address;
           seller.admin = admin.address;
           seller.operator = operator.address;
-<<<<<<< HEAD
-          seller.clerk = clerk.address;
-=======
->>>>>>> 4f8beaa4
 
           await accountHandler.connect(admin).updateSeller(seller, emptyAuthToken);
 
@@ -654,17 +647,6 @@
 
           // Attempt to Create a seller with non-unique clerk, expecting revert
           await expect(
-<<<<<<< HEAD
-            accountHandler.connect(admin).createSeller(seller, emptyAuthToken, voucherInitValues)
-          ).to.revertedWith(RevertReasons.SELLER_ADDRESS_MUST_BE_UNIQUE);
-
-          // Update seller operator
-          seller.clerk = other2.address;
-          await accountHandler.connect(admin).updateSeller(seller, emptyAuthToken);
-
-          seller.admin = other2.address;
-          seller.operator = other2.address;
-=======
             accountHandler.connect(other2).createSeller(seller, emptyAuthToken, voucherInitValues)
           ).to.revertedWith(RevertReasons.SELLER_ADDRESS_MUST_BE_UNIQUE);
 
@@ -672,7 +654,6 @@
           seller.clerk = clerk.address;
           seller.admin = other3.address;
           seller.operator = operator.address;
->>>>>>> 4f8beaa4
 
           await accountHandler.connect(admin).updateSeller(seller, emptyAuthToken);
 
@@ -681,41 +662,12 @@
 
           // Attempt to Create a seller with non-unique admin, expecting revert
           await expect(
-<<<<<<< HEAD
-            accountHandler.connect(other2).createSeller(seller, emptyAuthToken, voucherInitValues)
-=======
             accountHandler.connect(other3).createSeller(seller, emptyAuthToken, voucherInitValues)
->>>>>>> 4f8beaa4
           ).to.revertedWith(RevertReasons.SELLER_ADDRESS_MUST_BE_UNIQUE);
         });
 
         it("addresses are not unique to this seller Id when address used for same role and the seller is created with auth token", async function () {
           // Create a seller
-<<<<<<< HEAD
-          await accountHandler.connect(admin).createSeller(seller, emptyAuthToken, voucherInitValues);
-
-          // Update seller operator
-          seller.operator = other1.address;
-          await accountHandler.connect(admin).updateSeller(seller, emptyAuthToken);
-
-          seller.admin = other1.address;
-          seller.clerk = other1.address;
-
-          // Attempt to Create a seller with non-unique operator, expecting revert
-          await expect(
-            accountHandler.connect(other1).createSeller(seller, emptyAuthToken, voucherInitValues)
-          ).to.revertedWith(RevertReasons.SELLER_ADDRESS_MUST_BE_UNIQUE);
-
-          // Update seller clerk
-          seller.clerk = other2.address;
-          seller.admin = admin.address;
-          seller.operator = operator.address;
-
-          await accountHandler.connect(admin).updateSeller(seller, emptyAuthToken);
-
-          seller.admin = other2.address;
-          seller.operator = other2.address;
-=======
           seller.admin = rando.address;
           seller.operator = rando.address;
           seller.clerk = rando.address;
@@ -752,30 +704,10 @@
           seller.admin = authTokenOwner.address;
           seller.clerk = rando.address;
           await accountHandler.connect(rando).updateSeller(seller, emptyAuthToken);
->>>>>>> 4f8beaa4
 
           // Attempt to Create a seller with non-unique operator, expecting revert
           await expect(
-<<<<<<< HEAD
-            accountHandler.connect(other2).createSeller(seller, emptyAuthToken, voucherInitValues)
-          ).to.revertedWith(RevertReasons.SELLER_ADDRESS_MUST_BE_UNIQUE);
-
-          // Update seller admin
-          seller.clerk = clerk.address;
-          seller.admin = other3.address;
-          seller.operator = operator.address;
-
-          await accountHandler.connect(admin).updateSeller(seller, emptyAuthToken);
-
-          seller.operator = other3.address;
-          seller.clerk = other3.address;
-
-          // Attempt to Create a seller with non-unique admin, expecting revert
-          await expect(
-            accountHandler.connect(other3).createSeller(seller, emptyAuthToken, voucherInitValues)
-=======
             accountHandler.connect(authTokenOwner).createSeller(seller2, authToken, voucherInitValues)
->>>>>>> 4f8beaa4
           ).to.revertedWith(RevertReasons.SELLER_ADDRESS_MUST_BE_UNIQUE);
         });
 
