--- conflicted
+++ resolved
@@ -18,15 +18,9 @@
  */
 describe("AgentHandler", function () {
   // Common vars
-<<<<<<< HEAD
   let deployer, pauser, rando, other1, other2, other3;
   let protocolDiamond, accessController, accountHandler, pauseHandler, gasLimit;
-  let agent, agentStruct, feePercentage, agent2, agent2Struct, active, expectedAgent, expectedAgentStruct;
-=======
-  let deployer, rando, other1, other2, other3;
-  let protocolDiamond, accessController, accountHandler, gasLimit;
   let agent, agentStruct, agent2, agent2Struct, expectedAgent, expectedAgentStruct;
->>>>>>> 81993c71
   let nextAccountId;
   let invalidAccountId, id, id2, key, value, exists;
   let protocolFeePercentage, protocolFeeFlatBoson, buyerEscalationDepositPercentage;
