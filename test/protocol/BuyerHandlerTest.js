--- conflicted
+++ resolved
@@ -401,14 +401,6 @@
             .connect(assistant)
             .depositFunds(seller.id, ZeroAddress, sellerDeposit, { value: sellerDeposit });
 
-<<<<<<< HEAD
-          // Commit to offer
-          await exchangeHandler.connect(other1).commitToOffer(other1.address, offerId, { value: offer.price });
-
-          const bosonVoucherCloneAddress = calculateContractAddress(exchangeHandler.address, "1");
-          bosonVoucher = await ethers.getContractAt("IBosonVoucher", bosonVoucherCloneAddress);
-          const balance = await bosonVoucher.connect(rando).balanceOf(other1.address);
-=======
           //Commit to offer
           await exchangeHandler
             .connect(other1)
@@ -422,7 +414,6 @@
           );
           bosonVoucher = await getContractAt("IBosonVoucher", bosonVoucherCloneAddress);
           const balance = await bosonVoucher.connect(rando).balanceOf(await other1.getAddress());
->>>>>>> bfefe833
           expect(balance).equal(1);
         });
 
