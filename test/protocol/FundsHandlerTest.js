const hre = require("hardhat");
const ethers = hre.ethers;
const { expect } = require("chai");
const { gasLimit } = require("../../environments");

const Role = require("../../scripts/domain/Role");
const Seller = require("../../scripts/domain/Seller");
const DisputeResolver = require("../../scripts/domain/DisputeResolver");
const { Funds, FundsList } = require("../../scripts/domain/Funds");
const Offer = require("../../scripts/domain/Offer");
const OfferDates = require("../../scripts/domain/OfferDates");
const OfferDurations = require("../../scripts/domain/OfferDurations");

const { getInterfaceIds } = require("../../scripts/config/supported-interfaces.js");
const { RevertReasons } = require("../../scripts/config/revert-reasons.js");
const { deployProtocolDiamond } = require("../../scripts/util/deploy-protocol-diamond.js");
const { deployProtocolHandlerFacets } = require("../../scripts/util/deploy-protocol-handler-facets.js");
const { deployProtocolConfigFacet } = require("../../scripts/util/deploy-protocol-config-facet.js");
const { deployProtocolClients } = require("../../scripts/util/deploy-protocol-clients");
const { deployMockTokens } = require("../../scripts/util/deploy-mock-tokens");
const {
  setNextBlockTimestamp,
  calculateProtocolFee,
  getEvent,
  prepareDataSignatureParameters,
} = require("../../scripts/util/test-utils.js");

/**
 *  Test the Boson Funds Handler interface
 */
describe("IBosonFundsHandler", function () {
  // Common vars
  let InterfaceIds;
  let accounts, deployer, rando, operator, admin, clerk, treasury, feeCollector, disputeResolver;
  let erc165,
    protocolDiamond,
    accessController,
    accountHandler,
    fundsHandler,
    exchangeHandler,
    offerHandler,
    configHandler,
    bosonVoucher,
    disputeHandler;
  let support, oneMonth, oneWeek;
  let seller, active;
  let id, buyer, offerToken, offerNative, sellerId;
  let mockToken, bosonToken;
  let depositAmount;
  let offerId,
    price,
    sellerDeposit,
    protocolFee,
    buyerCancelPenalty,
    quantityAvailable,
    exchangeToken,
    disputeResolverId,
    metadataUri,
    metadataHash,
    voided;
  let validFrom, validUntil, voucherRedeemableFrom, voucherRedeemableUntil, offerDates;
  let fulfillmentPeriod, voucherValid, resolutionPeriod, offerDurations;
  let protocolFeePercentage, protocolFeeFlatBoson;
  let block, blockNumber;
  let protocolId, exchangeId, buyerId, sellerPayoff, buyerPayoff, protocolPayoff;
  let sellersAvailableFunds,
    buyerAvailableFunds,
    protocolAvailableFunds,
    expectedSellerAvailableFunds,
    expectedBuyerAvailableFunds,
    expectedProtocolAvailableFunds;
  let tokenListSeller, tokenListBuyer, tokenAmountsSeller, tokenAmountsBuyer, tokenList, tokenAmounts;
  let tx, txReceipt, txCost, event;
  let disputeResolverEntity;
  let buyerPercent;
  let resolutionType, customSignatureType, message, r, s, v;
  let disputedDate, timeout;

  before(async function () {
    // get interface Ids
    InterfaceIds = await getInterfaceIds();
  });

  beforeEach(async function () {
    // Make accounts available
    accounts = await ethers.getSigners();
    deployer = accounts[0];
    operator = accounts[1];
    admin = accounts[2];
    clerk = accounts[3];
    treasury = accounts[4];
    rando = accounts[5];
    buyer = accounts[6];
    feeCollector = accounts[7];
    disputeResolver = accounts[8];

    // Deploy the Protocol Diamond
    [protocolDiamond, , , accessController] = await deployProtocolDiamond();

    // Temporarily grant UPGRADER role to deployer account
    await accessController.grantRole(Role.UPGRADER, deployer.address);

    // Grant PROTOCOL role to ProtocolDiamond address and renounces admin
    await accessController.grantRole(Role.PROTOCOL, protocolDiamond.address);

    // Cut the protocol handler facets into the Diamond
    await deployProtocolHandlerFacets(protocolDiamond, [
      "AccountHandlerFacet",
      "FundsHandlerFacet",
      "ExchangeHandlerFacet",
      "OfferHandlerFacet",
    ]);

    // Deploy the Protocol client implementation/proxy pairs (currently just the Boson Voucher)
    const protocolClientArgs = [accessController.address, protocolDiamond.address];
    [, , [bosonVoucher]] = await deployProtocolClients(protocolClientArgs, gasLimit);

    // Deploy the boson token
    [bosonToken] = await deployMockTokens(gasLimit, ["BosonToken"]);

    // set protocolFees
    protocolFeePercentage = "200"; // 2 %
    protocolFeeFlatBoson = ethers.utils.parseUnits("0.01", "ether").toString();

    // Add config Handler, so offer id starts at 1
    const protocolConfig = [
      // Protocol addresses
      {
        treasuryAddress: "0x0000000000000000000000000000000000000000",
        tokenAddress: bosonToken.address,
        voucherAddress: bosonVoucher.address,
      },
      // Protocol limits
      {
        maxOffersPerGroup: 100,
        maxTwinsPerBundle: 100,
        maxOffersPerBundle: 100,
        maxOffersPerBatch: 100,
        maxTokensPerWithdrawal: 100,
      },
      // Protocol fees
      {
        percentage: protocolFeePercentage,
        flatBoson: protocolFeeFlatBoson,
      },
    ];

    await deployProtocolConfigFacet(protocolDiamond, protocolConfig, gasLimit);

    // Cast Diamond to IERC165
    erc165 = await ethers.getContractAt("IERC165", protocolDiamond.address);

    // Cast Diamond to IBosonAccountHandler
    accountHandler = await ethers.getContractAt("IBosonAccountHandler", protocolDiamond.address);

    // Cast Diamond to IBosonFundsHandler
    fundsHandler = await ethers.getContractAt("IBosonFundsHandler", protocolDiamond.address);

    // Cast Diamond to IBosonOfferHandler
    offerHandler = await ethers.getContractAt("IBosonOfferHandler", protocolDiamond.address);

    // Cast Diamond to IBosonExchangeHandler
    exchangeHandler = await ethers.getContractAt("IBosonExchangeHandler", protocolDiamond.address);

    // Deploy the mock token
    [mockToken] = await deployMockTokens(gasLimit, ["Foreign20"]);
  });

  // Interface support (ERC-156 provided by ProtocolDiamond, others by deployed facets)
  context("📋 Interfaces", async function () {
    context("👉 supportsInterface()", async function () {
      it("should indicate support for IBosonFundsHandler interface", async function () {
        // Current interfaceId for IBosonFundsHandler
        support = await erc165.supportsInterface(InterfaceIds.IBosonFundsHandler);

        // Test
        await expect(support, "IBosonFundsHandler interface not supported").is.true;
      });
    });
  });

  // All supported methods - single offer
  context("📋 Funds Handler Methods", async function () {
    beforeEach(async function () {
      // create a seller
      // Required constructor params
      id = "1"; // argument sent to contract for createSeller will be ignored

      active = true;

      // Create a valid seller, then set fields in tests directly
      seller = new Seller(id, operator.address, admin.address, clerk.address, treasury.address, active);
      expect(seller.isValid()).is.true;

      await accountHandler.connect(admin).createSeller(seller);

      // top up operators account
      await mockToken.mint(operator.address, "1000000");

      // approve protocol to transfer the tokens
      await mockToken.connect(operator).approve(protocolDiamond.address, "1000000");

      // set the deposit amount
      depositAmount = "100";
    });

    context("👉 depositFunds()", async function () {
      it("should emit a FundsDeposited event", async function () {
        // Deposit funds, testing for the event
        // Deposit token
        await expect(fundsHandler.connect(operator).depositFunds(seller.id, mockToken.address, depositAmount))
          .to.emit(fundsHandler, "FundsDeposited")
          .withArgs(seller.id, operator.address, mockToken.address, depositAmount);

        // Deposit native currency
        await expect(
          fundsHandler
            .connect(rando)
            .depositFunds(seller.id, ethers.constants.AddressZero, depositAmount, { value: depositAmount })
        )
          .to.emit(fundsHandler, "FundsDeposited")
          .withArgs(seller.id, rando.address, ethers.constants.AddressZero, depositAmount);
      });

      it("should update state", async function () {
        // Deposit token
        await fundsHandler.connect(operator).depositFunds(seller.id, mockToken.address, depositAmount);

        // Read on chain state
        let returnedAvailableFunds = FundsList.fromStruct(await fundsHandler.getAvailableFunds(seller.id));

        // Chain state should match the expected available funds
        let expectedAvailableFunds = new FundsList([new Funds(mockToken.address, "Foreign20", depositAmount)]);
        expect(returnedAvailableFunds).to.eql(expectedAvailableFunds);

        // Deposit native currency to the same seller id
        await fundsHandler
          .connect(rando)
          .depositFunds(seller.id, ethers.constants.AddressZero, depositAmount, { value: depositAmount });

        // Get new on chain state
        returnedAvailableFunds = FundsList.fromStruct(await fundsHandler.getAvailableFunds(seller.id));

        // Chain state should match the expected available funds
        expectedAvailableFunds.funds.push(new Funds(ethers.constants.AddressZero, "Native currency", depositAmount));
        expect(returnedAvailableFunds).to.eql(expectedAvailableFunds);
      });

      it("should be possible to top up the account", async function () {
        // Deposit token
        await fundsHandler.connect(operator).depositFunds(seller.id, mockToken.address, depositAmount);

        // Read on chain state
        let returnedAvailableFunds = FundsList.fromStruct(await fundsHandler.getAvailableFunds(seller.id));

        // Chain state should match the expected available funds
        let expectedAvailableFunds = new FundsList([new Funds(mockToken.address, "Foreign20", depositAmount)]);
        expect(returnedAvailableFunds).to.eql(expectedAvailableFunds);

        // Deposit the same token again
        await fundsHandler.connect(operator).depositFunds(seller.id, mockToken.address, 2 * depositAmount);

        // Get new on chain state
        returnedAvailableFunds = FundsList.fromStruct(await fundsHandler.getAvailableFunds(seller.id));

        // Chain state should match the expected available funds
        expectedAvailableFunds = new FundsList([new Funds(mockToken.address, "Foreign20", `${3 * depositAmount}`)]);
        expect(returnedAvailableFunds).to.eql(expectedAvailableFunds);
      });

      context("💔 Revert Reasons", async function () {
        it("Seller id does not exist", async function () {
          // Attempt to deposit the funds, expecting revert
          seller.id = "555";
          await expect(
            fundsHandler.connect(rando).depositFunds(seller.id, mockToken.address, depositAmount)
          ).to.revertedWith(RevertReasons.NO_SUCH_SELLER);
        });

        it("Native currency deposited, but the token address is not zero", async function () {
          // Attempt to deposit the funds, expecting revert
          await expect(
            fundsHandler
              .connect(rando)
              .depositFunds(seller.id, mockToken.address, depositAmount, { value: depositAmount })
          ).to.revertedWith(RevertReasons.NATIVE_WRONG_ADDRESS);
        });

        it("Native currency deposited, but the amount does not match msg.value", async function () {
          // Attempt to deposit the funds, expecting revert
          await expect(
            fundsHandler
              .connect(rando)
              .depositFunds(seller.id, ethers.constants.AddressZero, depositAmount * 2, { value: depositAmount })
          ).to.revertedWith(RevertReasons.NATIVE_WRONG_AMOUNT);
        });

        it("Token address contract does not support transferFrom", async function () {
          // Deploy a contract without the transferFrom
          [bosonToken] = await deployMockTokens(gasLimit, ["BosonToken"]);

          // Attempt to deposit the funds, expecting revert
          await expect(
            fundsHandler.connect(rando).depositFunds(seller.id, bosonToken.address, depositAmount)
          ).to.revertedWith(RevertReasons.TOKEN_TRANSFER_FAILED);
        });

        it("Token address is not a contract", async function () {
          // Attempt to deposit the funds, expecting revert
          await expect(
            fundsHandler.connect(rando).depositFunds(seller.id, admin.address, depositAmount)
          ).to.revertedWith("");
        });

        it("Token contract revert for another reason", async function () {
          // insufficient funds
          // approve more than account actually have
          await mockToken.connect(rando).approve(protocolDiamond.address, depositAmount);
          // Attempt to deposit the funds, expecting revert
          await expect(
            fundsHandler.connect(rando).depositFunds(seller.id, mockToken.address, depositAmount)
          ).to.revertedWith(RevertReasons.ERC20_EXCEEDS_BALANCE);

          // not approved
          depositAmount = "10000000";
          await expect(
            fundsHandler.connect(operator).depositFunds(seller.id, mockToken.address, depositAmount)
          ).to.revertedWith(RevertReasons.ERC20_INSUFFICIENT_ALLOWANCE);
        });
      });
    });

    context("👉 getAvailableFunds()", async function () {
      it("Returns info also for ERC20 tokens without the name", async function () {
        // Deploy the mock token with no name
        [mockToken] = await deployMockTokens(gasLimit, ["Foreign20NoName"]);
        // top up operators account
        await mockToken.mint(operator.address, "1000000");
        // approve protocol to transfer the tokens
        await mockToken.connect(operator).approve(protocolDiamond.address, "1000000");

        // Deposit token
        await fundsHandler.connect(operator).depositFunds(seller.id, mockToken.address, depositAmount);

        // Read on chain state
        let returnedAvailableFunds = FundsList.fromStruct(await fundsHandler.getAvailableFunds(seller.id));

        // Chain state should match the expected available funds
        let expectedAvailableFunds = new FundsList([
          new Funds(mockToken.address, "Token name unspecified", depositAmount),
        ]);
        expect(returnedAvailableFunds).to.eql(expectedAvailableFunds);
      });
    });

    context("💸 withdraw", async function () {
      beforeEach(async function () {
        // Initial ids for all the things
        id = sellerId = exchangeId = "1";
        buyerId = "3"; // created after a seller and a dispute resolver

        // Create a valid dispute resolver
        active = true;
        disputeResolverEntity = new DisputeResolver(id, disputeResolver.address, active);
        expect(disputeResolverEntity.isValid()).is.true;

        // Register the dispute resolver
        await accountHandler.connect(rando).createDisputeResolver(disputeResolverEntity);

        // Create an offer to commit to
        oneWeek = 604800 * 1000; //  7 days in milliseconds
        oneMonth = 2678400 * 1000; // 31 days in milliseconds

        // Get the current block info
        blockNumber = await ethers.provider.getBlockNumber();
        block = await ethers.provider.getBlock(blockNumber);

        // Required constructor params
        price = ethers.utils.parseUnits("1.5", "ether").toString();
        sellerDeposit = ethers.utils.parseUnits("0.25", "ether").toString();
        protocolFee = calculateProtocolFee(price, protocolFeePercentage);
        buyerCancelPenalty = ethers.utils.parseUnits("0.05", "ether").toString();
        quantityAvailable = "2";
        exchangeToken = mockToken.address; // Mock token addres
        disputeResolverId = "2";
        metadataHash = "QmYXc12ov6F2MZVZwPs5XeCBbf61cW3wKRk8h3D5NTYj4T";
        metadataUri = `https://ipfs.io/ipfs/${metadataHash}`;
        voided = false;

        // Create a valid offer entity
        offerToken = new Offer(
          id,
          sellerId,
          price,
          sellerDeposit,
          protocolFee,
          buyerCancelPenalty,
          quantityAvailable,
          exchangeToken,
          disputeResolverId,
          metadataUri,
          metadataHash,
          voided
        );
        expect(offerToken.isValid()).is.true;

        offerNative = offerToken.clone();
        offerNative.id = "2";
        offerNative.exchangeToken = ethers.constants.AddressZero;
        expect(offerNative.isValid()).is.true;

        // Required constructor params
        validFrom = ethers.BigNumber.from(block.timestamp).toString(); // valid from now
        validUntil = ethers.BigNumber.from(block.timestamp)
          .add(oneMonth * 6)
          .toString(); // until 6 months
        voucherRedeemableFrom = ethers.BigNumber.from(block.timestamp).add(oneWeek).toString(); // redeemable in 1 week
        voucherRedeemableUntil = "0"; // vouchers don't have fixed expiration date

        // Create a valid offerDates, then set fields in tests directly
        offerDates = new OfferDates(validFrom, validUntil, voucherRedeemableFrom, voucherRedeemableUntil);

        // Required constructor params
        fulfillmentPeriod = oneMonth.toString(); // fulfillment period is one month
        voucherValid = oneMonth.toString(); // offers valid for one month
        resolutionPeriod = oneWeek.toString(); // dispute is valid for one month

        // Create a valid offerDurations, then set fields in tests directly
        offerDurations = new OfferDurations(fulfillmentPeriod, voucherValid, resolutionPeriod);

        // Create both offers
        await offerHandler.connect(operator).createOffer(offerToken, offerDates, offerDurations);
        await offerHandler.connect(operator).createOffer(offerNative, offerDates, offerDurations);

        // top up seller's and buyer's account
        await mockToken.mint(operator.address, sellerDeposit);
        await mockToken.mint(buyer.address, price);

        // approve protocol to transfer the tokens
        await mockToken.connect(operator).approve(protocolDiamond.address, sellerDeposit);
        await mockToken.connect(buyer).approve(protocolDiamond.address, price);

        // deposit to seller's pool
        await fundsHandler.connect(operator).depositFunds(seller.id, mockToken.address, sellerDeposit);
        await fundsHandler.connect(operator).depositFunds(seller.id, ethers.constants.AddressZero, sellerDeposit, {
          value: sellerDeposit,
        });

        // commit to both offers
        await exchangeHandler.connect(buyer).commitToOffer(buyer.address, offerToken.id);
        await exchangeHandler.connect(buyer).commitToOffer(buyer.address, offerNative.id, { value: offerNative.price });
      });

      context("👉 withdrawFunds()", async function () {
        beforeEach(async function () {
          // cancel the voucher, so both seller and buyer have something to withdraw
          await exchangeHandler.connect(buyer).cancelVoucher(exchangeId); // canceling the voucher in tokens
          await exchangeHandler.connect(buyer).cancelVoucher(++exchangeId); // canceling the voucher in the native currency

          // expected payoffs - they are the same for token and native currency
          // buyer: price - buyerCancelPenalty
          buyerPayoff = ethers.BigNumber.from(offerToken.price).sub(offerToken.buyerCancelPenalty).toString();

          // seller: sellerDeposit + buyerCancelPenalty
          sellerPayoff = ethers.BigNumber.from(offerToken.sellerDeposit).add(offerToken.buyerCancelPenalty).toString();
        });

        it("should emit a FundsWithdrawn event", async function () {
          // Withdraw funds, testing for the event
          // Withdraw tokens
          tokenListSeller = [mockToken.address, ethers.constants.AddressZero];
          tokenListBuyer = [ethers.constants.AddressZero, mockToken.address];

          // Withdraw amounts
          tokenAmountsSeller = [sellerPayoff, ethers.BigNumber.from(sellerPayoff).div("2").toString()];
          tokenAmountsBuyer = [buyerPayoff, ethers.BigNumber.from(buyerPayoff).div("5").toString()];

          // seller withdrawal
          await expect(fundsHandler.connect(clerk).withdrawFunds(sellerId, tokenListSeller, tokenAmountsSeller))
            .to.emit(fundsHandler, "FundsWithdrawn")
            .withArgs(sellerId, treasury.address, mockToken.address, sellerPayoff, clerk.address)
            .to.emit(fundsHandler, "FundsWithdrawn")
            .withArgs(
              sellerId,
              treasury.address,
              ethers.constants.Zero,
              ethers.BigNumber.from(sellerPayoff).div("2"),
              clerk.address
            );

          // buyer withdrawal
          await expect(fundsHandler.connect(buyer).withdrawFunds(buyerId, tokenListBuyer, tokenAmountsBuyer))
            .to.emit(fundsHandler, "FundsWithdrawn", buyer.address)
            .withArgs(buyerId, buyer.address, mockToken.address, ethers.BigNumber.from(buyerPayoff).div("5"))
            .to.emit(fundsHandler, "FundsWithdrawn")
            .withArgs(buyerId, buyer.address, ethers.constants.Zero, buyerPayoff, buyer.address);
        });

        it("should update state", async function () {
          // WITHDRAW ONE TOKEN PARTIALLY

          // Read on chain state
          sellersAvailableFunds = FundsList.fromStruct(await fundsHandler.getAvailableFunds(sellerId));
          const treasuryBalanceBefore = await ethers.provider.getBalance(treasury.address);

          // Chain state should match the expected available funds before the withdrawal
          expectedSellerAvailableFunds = new FundsList([
            new Funds(mockToken.address, "Foreign20", sellerPayoff),
            new Funds(ethers.constants.AddressZero, "Native currency", sellerPayoff),
          ]);
          expect(sellersAvailableFunds).to.eql(
            expectedSellerAvailableFunds,
            "Seller available funds mismatch before withdrawal"
          );

          // withdraw funds
          const withdrawAmount = ethers.BigNumber.from(sellerPayoff)
            .sub(ethers.utils.parseUnits("0.1", "ether"))
            .toString();
          await fundsHandler.connect(clerk).withdrawFunds(sellerId, [ethers.constants.AddressZero], [withdrawAmount]);

          // Read on chain state
          sellersAvailableFunds = FundsList.fromStruct(await fundsHandler.getAvailableFunds(sellerId));
          const treasuryBalanceAfter = await ethers.provider.getBalance(treasury.address);

          // Chain state should match the expected available funds after the withdrawal
          // Native currency available funds are reduced for the withdrawal amount
          expectedSellerAvailableFunds.funds[1] = new Funds(
            ethers.constants.AddressZero,
            "Native currency",
            ethers.BigNumber.from(sellerPayoff).sub(withdrawAmount).toString()
          );
          expect(sellersAvailableFunds).to.eql(
            expectedSellerAvailableFunds,
            "Seller available funds mismatch after withdrawal"
          );
          // Native currency balance is increased for the withdrawAmount
          expect(treasuryBalanceAfter).to.eql(
            treasuryBalanceBefore.add(withdrawAmount),
            "Treasury token balance mismatch"
          );

          // WITHDRAW ONE TOKEN FULLY

          // Read on chain state
          buyerAvailableFunds = FundsList.fromStruct(await fundsHandler.getAvailableFunds(buyerId));
          const buyerBalanceBefore = await mockToken.balanceOf(buyer.address);

          // Chain state should match the expected available funds before the withdrawal
          expectedBuyerAvailableFunds = new FundsList([
            new Funds(mockToken.address, "Foreign20", buyerPayoff),
            new Funds(ethers.constants.AddressZero, "Native currency", buyerPayoff),
          ]);
          expect(buyerAvailableFunds).to.eql(
            expectedBuyerAvailableFunds,
            "Buyer available funds mismatch before withdrawal"
          );

          // withdraw funds
          await fundsHandler.connect(buyer).withdrawFunds(buyerId, [mockToken.address], [buyerPayoff]);

          // Read on chain state
          buyerAvailableFunds = FundsList.fromStruct(await fundsHandler.getAvailableFunds(buyerId));
          const buyerBalanceAfter = await mockToken.balanceOf(buyer.address);

          // Chain state should match the expected available funds after the withdrawal
          // Since all tokens are withdrawn, token should be removed from the list
          expectedBuyerAvailableFunds = new FundsList([
            new Funds(ethers.constants.AddressZero, "Native currency", buyerPayoff),
          ]);
          expect(buyerAvailableFunds).to.eql(
            expectedBuyerAvailableFunds,
            "Buyer available funds mismatch after withdrawal"
          );
          // Token balance is increased for the buyer payoff
          expect(buyerBalanceAfter).to.eql(buyerBalanceBefore.add(buyerPayoff), "Buyer token balance mismatch");
        });

        it("should allow to withdraw all funds at once", async function () {
          // Read on chain state
          sellersAvailableFunds = FundsList.fromStruct(await fundsHandler.getAvailableFunds(sellerId));
          const treasuryNativeBalanceBefore = await ethers.provider.getBalance(treasury.address);
          const treasuryTokenBalanceBefore = await mockToken.balanceOf(treasury.address);

          // Chain state should match the expected available funds before the withdrawal
          expectedSellerAvailableFunds = new FundsList([
            new Funds(mockToken.address, "Foreign20", sellerPayoff),
            new Funds(ethers.constants.AddressZero, "Native currency", sellerPayoff),
          ]);
          expect(sellersAvailableFunds).to.eql(
            expectedSellerAvailableFunds,
            "Seller available funds mismatch before withdrawal"
          );

          // withdraw all funds
          await fundsHandler.connect(clerk).withdrawFunds(sellerId, [], []);

          // Read on chain state
          sellersAvailableFunds = FundsList.fromStruct(await fundsHandler.getAvailableFunds(sellerId));
          const treasuryNativeBalanceAfter = await ethers.provider.getBalance(treasury.address);
          const treasuryTokenBalanceAfter = await mockToken.balanceOf(treasury.address);

          // Chain state should match the expected available funds after the withdrawal
          // Funds available should be an empty list
          expectedSellerAvailableFunds = new FundsList([]);
          expect(sellersAvailableFunds).to.eql(
            expectedSellerAvailableFunds,
            "Seller available funds mismatch after withdrawal"
          );
          // Native currency balance is increased for the withdrawAmount
          expect(treasuryNativeBalanceAfter).to.eql(
            treasuryNativeBalanceBefore.add(sellerPayoff),
            "Treasury native currency balance mismatch"
          );
          expect(treasuryTokenBalanceAfter).to.eql(
            treasuryTokenBalanceBefore.add(sellerPayoff),
            "Treasury token balance mismatch"
          );
        });

        it("if user has more different tokens than maximum number allowed to withdraw, only part of it is withdrawn", async function () {
          // set maximum tokens per withdraw to 1
          configHandler = await ethers.getContractAt("IBosonConfigHandler", protocolDiamond.address);
          await configHandler.connect(deployer).setMaxTokensPerWithdrawal("1");

          // Read on chain state
          sellersAvailableFunds = FundsList.fromStruct(await fundsHandler.getAvailableFunds(sellerId));
          const treasuryNativeBalanceBefore = await ethers.provider.getBalance(treasury.address);
          const treasuryTokenBalanceBefore = await mockToken.balanceOf(treasury.address);

          // Chain state should match the expected available funds before the withdrawal
          expectedSellerAvailableFunds = new FundsList([
            new Funds(mockToken.address, "Foreign20", sellerPayoff),
            new Funds(ethers.constants.AddressZero, "Native currency", sellerPayoff),
          ]);
          expect(sellersAvailableFunds).to.eql(
            expectedSellerAvailableFunds,
            "Seller available funds mismatch before withdrawal"
          );

          // withdraw all funds
          await fundsHandler.connect(clerk).withdrawFunds(sellerId, [], []);

          // Read on chain state
          sellersAvailableFunds = FundsList.fromStruct(await fundsHandler.getAvailableFunds(sellerId));
          let treasuryNativeBalanceAfter = await ethers.provider.getBalance(treasury.address);
          const treasuryTokenBalanceAfter = await mockToken.balanceOf(treasury.address);

          // Chain state should match the expected available funds after the withdrawal
          // Funds available should still have the entries from above the threshold
          expectedSellerAvailableFunds = new FundsList([
            new Funds(ethers.constants.AddressZero, "Native currency", sellerPayoff),
          ]);
          expect(sellersAvailableFunds).to.eql(
            expectedSellerAvailableFunds,
            "Seller available funds mismatch after first withdrawal"
          );
          // Token balance is increased for sellerPayoff, while native currency balance remains the same
          expect(treasuryNativeBalanceAfter).to.eql(
            treasuryNativeBalanceBefore,
            "Treasury native currency balance mismatch after first withdrawal"
          );
          expect(treasuryTokenBalanceAfter).to.eql(
            treasuryTokenBalanceBefore.add(sellerPayoff),
            "Treasury token balance mismatch after first withdrawal"
          );

          // withdraw all funds again
          await fundsHandler.connect(clerk).withdrawFunds(sellerId, [], []);

          // Read on chain state
          sellersAvailableFunds = FundsList.fromStruct(await fundsHandler.getAvailableFunds(sellerId));
          treasuryNativeBalanceAfter = await ethers.provider.getBalance(treasury.address);

          // Chain state should match the expected available funds after the withdrawal
          // Funds available should now be an empty list
          expectedSellerAvailableFunds = new FundsList([]);
          expect(sellersAvailableFunds).to.eql(
            expectedSellerAvailableFunds,
            "Seller available funds mismatch after second withdrawal"
          );
          // Native currency balance is increased for the withdrawAmount
          expect(treasuryNativeBalanceAfter).to.eql(
            treasuryNativeBalanceBefore.add(sellerPayoff),
            "Treasury native currency balance mismatch after second withdrawal"
          );
        });

        it("It's possible to withdraw same toke twice if in total enough available funds", async function () {
          let reduction = ethers.utils.parseUnits("0.1", "ether").toString();
          // Withdraw token
          tokenListSeller = [mockToken.address, mockToken.address];
          tokenAmountsSeller = [ethers.BigNumber.from(sellerPayoff).sub(reduction).toString(), reduction];

          // seller withdrawal
          await expect(fundsHandler.connect(clerk).withdrawFunds(sellerId, tokenListSeller, tokenAmountsSeller))
            .to.emit(fundsHandler, "FundsWithdrawn")
            .withArgs(sellerId, treasury.address, mockToken.address, sellerPayoff, clerk.address)
            .to.emit(fundsHandler, "FundsWithdrawn")
            .withArgs(sellerId, treasury.address, mockToken.address, reduction, clerk.address);
        });

        context("💔 Revert Reasons", async function () {
          it("Caller is not authorized to withdraw", async function () {
            // Attempt to withdraw the buyer funds, expecting revert
            await expect(fundsHandler.connect(rando).withdrawFunds(buyerId, [], [])).to.revertedWith(
              RevertReasons.NOT_AUTHORIZED
            );

            // Attempt to withdraw the seller funds, expecting revert
            await expect(fundsHandler.connect(rando).withdrawFunds(sellerId, [], [])).to.revertedWith(
              RevertReasons.NOT_AUTHORIZED
            );

            // not even the admin, operator or trasuary are allowed to withdraw
            // Attempt to withdraw the seller funds as admin, expecting revert
            await expect(fundsHandler.connect(admin).withdrawFunds(sellerId, [], [])).to.revertedWith(
              RevertReasons.NOT_AUTHORIZED
            );

            // Attempt to withdraw the seller funds as operator, expecting revert
            await expect(fundsHandler.connect(operator).withdrawFunds(sellerId, [], [])).to.revertedWith(
              RevertReasons.NOT_AUTHORIZED
            );

            // Attempt to withdraw the seller funds as treasury, expecting revert
            await expect(fundsHandler.connect(treasury).withdrawFunds(sellerId, [], [])).to.revertedWith(
              RevertReasons.NOT_AUTHORIZED
            );
          });

          it("Token list address does not match token amount address", async function () {
            // Withdraw token
            tokenList = [mockToken.address, ethers.constants.AddressZero];
            tokenAmounts = [sellerPayoff];

            // Attempt to withdraw the funds, expecting revert
            await expect(fundsHandler.connect(clerk).withdrawFunds(sellerId, tokenList, tokenAmounts)).to.revertedWith(
              RevertReasons.TOKEN_AMOUNT_MISMATCH
            );
          });

          it("Caller wants to withdraw more different tokens than allowed", async function () {
            tokenList = new Array(101).fill(ethers.constants.AddressZero);
            tokenAmounts = new Array(101).fill("1");

            // Attempt to withdraw the funds, expecting revert
            await expect(fundsHandler.connect(clerk).withdrawFunds(sellerId, tokenList, tokenAmounts)).to.revertedWith(
              RevertReasons.TOO_MANY_TOKENS
            );
          });

          it("Caller tries to withdraw more than they have in the available funds", async function () {
            // Withdraw token
            tokenList = [mockToken.address];
            tokenAmounts = [ethers.BigNumber.from(sellerPayoff).mul("2")];

            // Attempt to withdraw the funds, expecting revert
            await expect(fundsHandler.connect(clerk).withdrawFunds(sellerId, tokenList, tokenAmounts)).to.revertedWith(
              RevertReasons.INSUFFICIENT_AVAILABLE_FUNDS
            );
          });

          it("Caller tries to withdraw the same token twice", async function () {
            // Withdraw token
            tokenList = [mockToken.address, mockToken.address];
            tokenAmounts = [sellerPayoff, sellerPayoff];

            // Attempt to withdraw the funds, expecting revert
            await expect(fundsHandler.connect(clerk).withdrawFunds(sellerId, tokenList, tokenAmounts)).to.revertedWith(
              RevertReasons.INSUFFICIENT_AVAILABLE_FUNDS
            );
          });

          it("Nothing to withdraw", async function () {
            // Withdraw token
            tokenList = [mockToken.address];
            tokenAmounts = ["0"];

            await expect(fundsHandler.connect(clerk).withdrawFunds(sellerId, tokenList, tokenAmounts)).to.revertedWith(
              RevertReasons.NOTHING_TO_WITHDRAW
            );

            // first withdraw everything
            await fundsHandler.connect(clerk).withdrawFunds(sellerId, [], []);

            // Attempt to withdraw the funds, expecting revert
            await expect(fundsHandler.connect(clerk).withdrawFunds(sellerId, [], [])).to.revertedWith(
              RevertReasons.NOTHING_TO_WITHDRAW
            );
          });

          it("Transfer of funds failed - revert in fallback", async function () {
            // deploy a contract that cannot receive funds
            const [fallbackErrorContract] = await deployMockTokens(gasLimit, ["FallbackError"]);

            // commit to offer on behalf of some contract
            tx = await exchangeHandler
              .connect(buyer)
              .commitToOffer(fallbackErrorContract.address, offerNative.id, { value: price });
            txReceipt = await tx.wait();
            event = getEvent(txReceipt, exchangeHandler, "BuyerCommitted");
            exchangeId = event.exchangeId;
            const fallbackContractBuyerId = event.buyerId;

            // revoke the voucher so the contract gets credited some funds
            await exchangeHandler.connect(operator).revokeVoucher(exchangeId);

            // we call a fallbackContract which calls fundsHandler.withdraw, which should revert
            await expect(
              fallbackErrorContract.withdrawFunds(
                fundsHandler.address,
                fallbackContractBuyerId,
                [ethers.constants.AddressZero],
                [offerNative.price]
              ) // during the revoke it's released more than offerToken.price
            ).to.revertedWith(RevertReasons.TOKEN_TRANSFER_FAILED);
          });

          it("Transfer of funds failed - no payable fallback or receive", async function () {
            // deploy a contract that cannot receive funds
            const [fallbackErrorContract] = await deployMockTokens(gasLimit, ["WithoutFallbackError"]);

            // commit to offer on behalf of some contract
            tx = await exchangeHandler
              .connect(buyer)
              .commitToOffer(fallbackErrorContract.address, offerNative.id, { value: price });
            txReceipt = await tx.wait();
            event = getEvent(txReceipt, exchangeHandler, "BuyerCommitted");
            exchangeId = event.exchangeId;
            const fallbackContractBuyerId = event.buyerId;

            // revoke the voucher so the contract gets credited some funds
            await exchangeHandler.connect(operator).revokeVoucher(exchangeId);

            // we call a fallbackContract which calls fundsHandler.withdraw, which should revert
            await expect(
              fallbackErrorContract.withdrawFunds(
                fundsHandler.address,
                fallbackContractBuyerId,
                [ethers.constants.AddressZero],
                [offerNative.price]
              ) // during the revoke it's released more than offerToken.price
            ).to.revertedWith(RevertReasons.TOKEN_TRANSFER_FAILED);
          });

          it("Transfer of funds failed - ERC20 token does not exist anymore", async function () {
            // destruct mockToken
            await mockToken.destruct();

            await expect(fundsHandler.connect(clerk).withdrawFunds(sellerId, [], [])).to.revertedWith(
              RevertReasons.EOA_FUNCTION_CALL
            );
          });

          it("Transfer of funds failed - revert durin ERC20 transfer", async function () {
            // pause mockToken
            await mockToken.pause();

            await expect(fundsHandler.connect(clerk).withdrawFunds(sellerId, [], [])).to.revertedWith(
              RevertReasons.ERC20_PAUSED
            );
          });
        });
      });

      context("👉 withdrawProtocolFees()", async function () {
        beforeEach(async function () {
          const tokenExchangeId = exchangeId;
          const nativeExchangeId = ++exchangeId;

          // succesfully finalize the exchange so the protocol gets some fees
          await setNextBlockTimestamp(Number(voucherRedeemableFrom));
          await exchangeHandler.connect(buyer).redeemVoucher(tokenExchangeId);
          await exchangeHandler.connect(buyer).redeemVoucher(nativeExchangeId);
          await exchangeHandler.connect(buyer).completeExchange(tokenExchangeId);
          await exchangeHandler.connect(buyer).completeExchange(nativeExchangeId);

          // expected payoffs - they are the same for token and native currency
          // buyer: 0
          buyerPayoff = 0;

          // seller: sellerDeposit + buyerCancelPenalty
          sellerPayoff = ethers.BigNumber.from(offerToken.sellerDeposit).add(offerToken.price).toString();

          // protocol: protocolFee
          protocolPayoff = offerToken.protocolFee;

          // grant fee collecor role
          await accessController.grantRole(Role.FEE_COLLECTOR, feeCollector.address);

          // set the protocol id
          protocolId = "0";
        });

        it("should emit a FundsWithdrawn event", async function () {
          // Withdraw funds, testing for the event
          tokenList = [mockToken.address, ethers.constants.AddressZero];
          tokenAmounts = [protocolPayoff, protocolPayoff];

          // protocol fee withdrawal
          await expect(fundsHandler.connect(feeCollector).withdrawProtocolFees(tokenList, tokenAmounts))
            .to.emit(fundsHandler, "FundsWithdrawn")
            .withArgs(protocolId, feeCollector.address, mockToken.address, protocolPayoff, feeCollector.address)
            .to.emit(fundsHandler, "FundsWithdrawn")
            .withArgs(protocolId, feeCollector.address, ethers.constants.Zero, protocolPayoff, feeCollector.address);
        });

        it("should update state", async function () {
          // Read on chain state
          protocolAvailableFunds = FundsList.fromStruct(await fundsHandler.getAvailableFunds(protocolId));
          const feeCollectorNativeBalanceBefore = await ethers.provider.getBalance(feeCollector.address);
          const feeCollectorTokenBalanceBefore = await mockToken.balanceOf(feeCollector.address);

          // Chain state should match the expected available funds before the withdrawal
          expectedProtocolAvailableFunds = new FundsList([
            new Funds(mockToken.address, "Foreign20", protocolPayoff),
            new Funds(ethers.constants.AddressZero, "Native currency", protocolPayoff),
          ]);
          expect(protocolAvailableFunds).to.eql(
            expectedProtocolAvailableFunds,
            "Protocol available funds mismatch before withdrawal"
          );

          // withdraw funds
          const partialFeeWithdrawAmount = ethers.BigNumber.from(protocolPayoff)
            .sub(ethers.utils.parseUnits("0.01", "ether"))
            .toString();

          tx = await fundsHandler
            .connect(feeCollector)
            .withdrawProtocolFees(
              [mockToken.address, ethers.constants.AddressZero],
              [protocolPayoff, partialFeeWithdrawAmount]
            );

          // calcualte tx costs
          txReceipt = await tx.wait();
          txCost = tx.gasPrice.mul(txReceipt.gasUsed);

          // Read on chain state
          protocolAvailableFunds = FundsList.fromStruct(await fundsHandler.getAvailableFunds(protocolId));
          const feeCollectorNativeBalanceAfter = await ethers.provider.getBalance(feeCollector.address);
          const feeCollectorTokenBalanceAfter = await mockToken.balanceOf(feeCollector.address);

          // Chain state should match the expected available funds after the withdrawal
          // Native currency available funds are reduced for the withdrawal amount
          // Mock token is fully withdrawn
          expectedProtocolAvailableFunds = new FundsList([
            new Funds(
              ethers.constants.AddressZero,
              "Native currency",
              ethers.BigNumber.from(protocolPayoff).sub(partialFeeWithdrawAmount).toString()
            ),
          ]);
          expect(protocolAvailableFunds).to.eql(
            expectedProtocolAvailableFunds,
            "Protocol available funds mismatch after withdrawal"
          );
          // Native currency balance is increased for the partialFeeWithdrawAmount
          expect(feeCollectorNativeBalanceAfter).to.eql(
            feeCollectorNativeBalanceBefore.add(partialFeeWithdrawAmount).sub(txCost),
            "Fee collector token balance mismatch"
          );
          // Token balance is increased for the protocol fee
          expect(feeCollectorTokenBalanceAfter).to.eql(
            feeCollectorTokenBalanceBefore.add(protocolPayoff),
            "Fee collector token balance mismatch"
          );
        });

        it("should allow to withdraw all funds at once", async function () {
          // Read on chain state
          protocolAvailableFunds = FundsList.fromStruct(await fundsHandler.getAvailableFunds(protocolId));
          const feeCollectorNativeBalanceBefore = await ethers.provider.getBalance(feeCollector.address);
          const feeCollectorTokenBalanceBefore = await mockToken.balanceOf(feeCollector.address);

          // Chain state should match the expected available funds before the withdrawal
          expectedProtocolAvailableFunds = new FundsList([
            new Funds(mockToken.address, "Foreign20", protocolPayoff),
            new Funds(ethers.constants.AddressZero, "Native currency", protocolPayoff),
          ]);
          expect(protocolAvailableFunds).to.eql(
            expectedProtocolAvailableFunds,
            "Protocol available funds mismatch before withdrawal"
          );

          // withdraw all funds
          tx = await fundsHandler.connect(feeCollector).withdrawProtocolFees([], []);

          // calcualte tx costs
          txReceipt = await tx.wait();
          txCost = tx.gasPrice.mul(txReceipt.gasUsed);

          // Read on chain state
          protocolAvailableFunds = FundsList.fromStruct(await fundsHandler.getAvailableFunds(protocolId));
          const feeCollectorNativeBalanceAfter = await ethers.provider.getBalance(feeCollector.address);
          const feeCollectorTokenBalanceAfter = await mockToken.balanceOf(feeCollector.address);

          // Chain state should match the expected available funds after the withdrawal
          // Funds available should be an empty list
          expectedProtocolAvailableFunds = new FundsList([]);
          expect(protocolAvailableFunds).to.eql(
            expectedProtocolAvailableFunds,
            "Protocol available funds mismatch after withdrawal"
          );
          // Native currency balance is increased for the partialFeeWithdrawAmount
          expect(feeCollectorNativeBalanceAfter).to.eql(
            feeCollectorNativeBalanceBefore.add(protocolPayoff).sub(txCost),
            "Fee collector native currency balance mismatch"
          );
          // Token balance is increased for the protocol fee
          expect(feeCollectorTokenBalanceAfter).to.eql(
            feeCollectorTokenBalanceBefore.add(protocolPayoff),
            "Fee collector token balance mismatch"
          );
        });

        it("if protocol has more different tokens than maximum number allowed to withdraw, only part of it is withdrawn", async function () {
          // set maximum tokens per withdraw to 1
          configHandler = await ethers.getContractAt("IBosonConfigHandler", protocolDiamond.address);
          await configHandler.connect(deployer).setMaxTokensPerWithdrawal("1");

          // Read on chain state
          protocolAvailableFunds = FundsList.fromStruct(await fundsHandler.getAvailableFunds(protocolId));
          let feeCollectorNativeBalanceBefore = await ethers.provider.getBalance(feeCollector.address);
          const feeCollectorTokenBalanceBefore = await mockToken.balanceOf(feeCollector.address);

          // Chain state should match the expected available funds before the withdrawal
          expectedProtocolAvailableFunds = new FundsList([
            new Funds(mockToken.address, "Foreign20", protocolPayoff),
            new Funds(ethers.constants.AddressZero, "Native currency", protocolPayoff),
          ]);
          expect(protocolAvailableFunds).to.eql(
            expectedProtocolAvailableFunds,
            "Protocol available funds mismatch before withdrawal"
          );

          // withdraw all funds
          let tx = await fundsHandler.connect(feeCollector).withdrawProtocolFees([], []);

          // calcualte tx costs
          txReceipt = await tx.wait();
          txCost = tx.gasPrice.mul(txReceipt.gasUsed);

          // Read on chain state
          protocolAvailableFunds = FundsList.fromStruct(await fundsHandler.getAvailableFunds(protocolId));
          let feeCollectorNativeBalanceAfter = await ethers.provider.getBalance(feeCollector.address);
          const feeCollectorTokenBalanceAfter = await mockToken.balanceOf(feeCollector.address);

          // Chain state should match the expected available funds after the withdrawal
          // Funds available should still have the entries from above the threshold
          expectedProtocolAvailableFunds = new FundsList([
            new Funds(ethers.constants.AddressZero, "Native currency", protocolPayoff),
          ]);
          expect(protocolAvailableFunds).to.eql(
            expectedProtocolAvailableFunds,
            "Protocol available funds mismatch after first withdrawal"
          );
          // Token balance is increased for protocolFee, while native currency balance is reduced only for tx costs
          expect(feeCollectorNativeBalanceAfter).to.eql(
            feeCollectorNativeBalanceBefore.sub(txCost),
            "Fee collector native currency balance mismatch after first withdrawal"
          );
          expect(feeCollectorTokenBalanceAfter).to.eql(
            feeCollectorTokenBalanceBefore.add(protocolPayoff),
            "Fee collector token balance mismatch after first withdrawal"
          );

          // update native curency balance
          feeCollectorNativeBalanceBefore = feeCollectorNativeBalanceBefore.sub(txCost);

          // withdraw all funds again
          tx = await fundsHandler.connect(feeCollector).withdrawProtocolFees([], []);

          // calcualte tx costs
          txReceipt = await tx.wait();
          txCost = tx.gasPrice.mul(txReceipt.gasUsed);

          // Read on chain state
          protocolAvailableFunds = FundsList.fromStruct(await fundsHandler.getAvailableFunds(protocolId));
          feeCollectorNativeBalanceAfter = await ethers.provider.getBalance(feeCollector.address);

          // Chain state should match the expected available funds after the withdrawal
          // Funds available should now be an empty list
          expectedProtocolAvailableFunds = new FundsList([]);
          expect(protocolAvailableFunds).to.eql(
            expectedProtocolAvailableFunds,
            "Protocol available funds mismatch after second withdrawal"
          );
          // Native currency balance is increased for the protocl fee
          expect(feeCollectorNativeBalanceAfter).to.eql(
            feeCollectorNativeBalanceBefore.add(protocolFee).sub(txCost),
            "Fee collector native currency balance mismatch after second withdrawal"
          );
        });

        it("It's possible to withdraw same token twice if in total enough available funds", async function () {
          let reduction = ethers.utils.parseUnits("0.01", "ether").toString();
          // Withdraw token
          tokenList = [mockToken.address, mockToken.address];
          tokenAmounts = [ethers.BigNumber.from(protocolPayoff).sub(reduction).toString(), reduction];

          // protocol fee withdrawal
          await expect(fundsHandler.connect(feeCollector).withdrawProtocolFees(tokenList, tokenAmounts))
            .to.emit(fundsHandler, "FundsWithdrawn")
            .withArgs(protocolId, feeCollector.address, mockToken.address, protocolPayoff, feeCollector.address)
            .to.emit(fundsHandler, "FundsWithdrawn")
            .withArgs(protocolId, feeCollector.address, mockToken.address, reduction, feeCollector.address);
        });

        context("💔 Revert Reasons", async function () {
          it("Caller is not authorized to withdraw", async function () {
            // Attempt to withdraw the protocol fees, expecting revert
            await expect(fundsHandler.connect(rando).withdrawProtocolFees([], [])).to.revertedWith(
              RevertReasons.ACCESS_DENIED
            );
          });

          it("Token list address does not match token amount address", async function () {
            // Withdraw token
            tokenList = [mockToken.address, ethers.constants.AddressZero];
            tokenAmounts = [sellerPayoff];

            // Attempt to withdraw the funds, expecting revert
            await expect(
              fundsHandler.connect(feeCollector).withdrawProtocolFees(tokenList, tokenAmounts)
            ).to.revertedWith(RevertReasons.TOKEN_AMOUNT_MISMATCH);
          });

          it("Caller wants to withdraw more different tokens than allowed", async function () {
            tokenList = new Array(101).fill(ethers.constants.AddressZero);
            tokenAmounts = new Array(101).fill("1");

            // Attempt to withdraw the funds, expecting revert
            await expect(
              fundsHandler.connect(feeCollector).withdrawProtocolFees(tokenList, tokenAmounts)
            ).to.revertedWith(RevertReasons.TOO_MANY_TOKENS);
          });

          it("Caller tries to withdraw more than they have in the available funds", async function () {
            // Withdraw token
            tokenList = [mockToken.address];
            tokenAmounts = [ethers.BigNumber.from(protocolFee).mul("2")];

            // Attempt to withdraw the funds, expecting revert
            await expect(
              fundsHandler.connect(feeCollector).withdrawProtocolFees(tokenList, tokenAmounts)
            ).to.revertedWith(RevertReasons.INSUFFICIENT_AVAILABLE_FUNDS);
          });

          it("Caller tries to withdraw the same token twice", async function () {
            // Withdraw token
            tokenList = [mockToken.address, mockToken.address];
            tokenAmounts = [protocolFee, protocolFee];

            // Attempt to withdraw the funds, expecting revert
            await expect(
              fundsHandler.connect(feeCollector).withdrawProtocolFees(tokenList, tokenAmounts)
            ).to.revertedWith(RevertReasons.INSUFFICIENT_AVAILABLE_FUNDS);
          });

          it("Nothing to withdraw", async function () {
            // Withdraw token
            tokenList = [mockToken.address];
            tokenAmounts = ["0"];

            await expect(
              fundsHandler.connect(feeCollector).withdrawProtocolFees(tokenList, tokenAmounts)
            ).to.revertedWith(RevertReasons.NOTHING_TO_WITHDRAW);

            // first withdraw everything
            await fundsHandler.connect(feeCollector).withdrawProtocolFees([], []);

            // Attempt to withdraw the funds, expecting revert
            await expect(fundsHandler.connect(feeCollector).withdrawProtocolFees([], [])).to.revertedWith(
              RevertReasons.NOTHING_TO_WITHDRAW
            );
          });

          it("Transfer of funds failed - revert in fallback", async function () {
            // deploy a contract that cannot receive funds
            const [fallbackErrorContract] = await deployMockTokens(gasLimit, ["FallbackError"]);

            // grant fee collecor role to this contract
            await accessController.grantRole(Role.FEE_COLLECTOR, fallbackErrorContract.address);

            // we call a fallbackContract which calls fundsHandler.withdraw, which should revert
            await expect(
              fallbackErrorContract.withdrawProtocolFees(
                fundsHandler.address,
                [ethers.constants.AddressZero],
                [offerNative.protocolFee]
              ) // during the revoke it's released more than offerToken.price
            ).to.revertedWith(RevertReasons.TOKEN_TRANSFER_FAILED);
          });

          it("Transfer of funds failed - no payable fallback or receive", async function () {
            // deploy a contract that cannot receive funds
            const [fallbackErrorContract] = await deployMockTokens(gasLimit, ["WithoutFallbackError"]);

            // grant fee collecor role to this contract
            await accessController.grantRole(Role.FEE_COLLECTOR, fallbackErrorContract.address);

            // we call a fallbackContract which calls fundsHandler.withdraw, which should revert
            await expect(
              fallbackErrorContract.withdrawProtocolFees(
                fundsHandler.address,
                [ethers.constants.AddressZero],
                [offerNative.protocolFee]
              ) // during the revoke it's released more than offerToken.price
            ).to.revertedWith(RevertReasons.TOKEN_TRANSFER_FAILED);
          });

          it("Transfer of funds failed - ERC20 token does not exist anymore", async function () {
            // destruct mockToken
            await mockToken.destruct();

            await expect(fundsHandler.connect(feeCollector).withdrawProtocolFees([], [])).to.revertedWith(
              RevertReasons.EOA_FUNCTION_CALL
            );
          });

          it("Transfer of funds failed - revert during ERC20 transfer", async function () {
            // pause mockToken
            await mockToken.pause();

            await expect(fundsHandler.connect(feeCollector).withdrawProtocolFees([], [])).to.revertedWith(
              RevertReasons.ERC20_PAUSED
            );
          });
        });
      });
    });
  });

  // Funds library methods.
  // Cannot be invoked directly, so tests calls the methods that use them
  context("📋 FundsLib  Methods", async function () {
    beforeEach(async function () {
      // Initial ids for all the things
      offerId = id = sellerId = "1";

      // Create a valid seller
      seller = new Seller(id, operator.address, admin.address, clerk.address, treasury.address, true);
      expect(seller.isValid()).is.true;
      await accountHandler.connect(admin).createSeller(seller);

      // Create a valid dispute resolver
      active = true;
      disputeResolverEntity = new DisputeResolver(id, disputeResolver.address, active);
      expect(disputeResolverEntity.isValid()).is.true;

      // Register the dispute resolver
      await accountHandler.connect(rando).createDisputeResolver(disputeResolverEntity);

      // Create an offer to commit to
      oneWeek = 604800 * 1000; //  7 days in milliseconds
      oneMonth = 2678400 * 1000; // 31 days in milliseconds

      // Get the current block info
      blockNumber = await ethers.provider.getBlockNumber();
      block = await ethers.provider.getBlock(blockNumber);

      // Required constructor params
      price = ethers.utils.parseUnits("1.5", "ether").toString();
      sellerDeposit = ethers.utils.parseUnits("0.25", "ether").toString();
      protocolFee = calculateProtocolFee(price, protocolFeePercentage);
      buyerCancelPenalty = ethers.utils.parseUnits("0.05", "ether").toString();
      quantityAvailable = "2";
      exchangeToken = mockToken.address; // MockToken address
      disputeResolverId = "2";
      metadataHash = "QmYXc12ov6F2MZVZwPs5XeCBbf61cW3wKRk8h3D5NTYj4T";
      metadataUri = `https://ipfs.io/ipfs/${metadataHash}`;
      voided = false;

      // Create a valid offer entity
      offerToken = new Offer(
        offerId,
        sellerId,
        price,
        sellerDeposit,
        protocolFee,
        buyerCancelPenalty,
        quantityAvailable,
        exchangeToken,
        disputeResolverId,
        metadataUri,
        metadataHash,
        voided
      );
      expect(offerToken.isValid()).is.true;

      offerNative = offerToken.clone();
      offerNative.id = "2";
      offerNative.exchangeToken = ethers.constants.AddressZero;
      expect(offerNative.isValid()).is.true;

      // Required constructor params
      validFrom = ethers.BigNumber.from(block.timestamp).toString(); // valid from now
      validUntil = ethers.BigNumber.from(block.timestamp)
        .add(oneMonth * 6)
        .toString(); // until 6 months
      voucherRedeemableFrom = ethers.BigNumber.from(block.timestamp).add(oneWeek).toString(); // redeemable in 1 week
      voucherRedeemableUntil = "0"; // vouchers don't have fixed expiration date

      // Create a valid offerDates, then set fields in tests directly
      offerDates = new OfferDates(validFrom, validUntil, voucherRedeemableFrom, voucherRedeemableUntil);
      expect(offerDates.isValid()).is.true;

      // Required constructor params
      fulfillmentPeriod = oneMonth.toString(); // fulfillment period is one month
      voucherValid = oneMonth.toString(); // offers valid for one month
      resolutionPeriod = oneWeek.toString(); // dispute is valid for one month

      // Create a valid offerDurations, then set fields in tests directly
      offerDurations = new OfferDurations(fulfillmentPeriod, voucherValid, resolutionPeriod);
      expect(offerDurations.isValid()).is.true;

      // Create both offers
      await offerHandler.connect(operator).createOffer(offerToken, offerDates, offerDurations);
      await offerHandler.connect(operator).createOffer(offerNative, offerDates, offerDurations);

      // top up seller's and buyer's account
      await mockToken.mint(operator.address, `${2 * sellerDeposit}`);
      await mockToken.mint(buyer.address, `${2 * price}`);

      // approve protocol to transfer the tokens
      await mockToken.connect(operator).approve(protocolDiamond.address, `${2 * sellerDeposit}`);
      await mockToken.connect(buyer).approve(protocolDiamond.address, `${2 * price}`);

      // deposit to seller's pool
      await fundsHandler.connect(operator).depositFunds(seller.id, mockToken.address, `${2 * sellerDeposit}`);
      await fundsHandler
        .connect(operator)
        .depositFunds(seller.id, ethers.constants.AddressZero, `${2 * sellerDeposit}`, {
          value: `${2 * sellerDeposit}`,
        });
    });

    context("👉 encumberFunds()", async function () {
      it("should emit a FundsEncumbered event", async function () {
        let buyerId = "3"; // 1: seller, 2: disputeResolver, 3: buyer

        // Commit to an offer with erc20 token, test for FundsEncumbered event
        await expect(exchangeHandler.connect(buyer).commitToOffer(buyer.address, offerToken.id))
          .to.emit(exchangeHandler, "FundsEncumbered")
          .withArgs(buyerId, mockToken.address, price)
          .to.emit(exchangeHandler, "FundsEncumbered")
          .withArgs(sellerId, mockToken.address, sellerDeposit, buyer.address);

        // Commit to an offer with native currency, test for FundsEncumbered event
        await expect(exchangeHandler.connect(buyer).commitToOffer(buyer.address, offerNative.id, { value: price }))
          .to.emit(exchangeHandler, "FundsEncumbered")
          .withArgs(buyerId, ethers.constants.AddressZero, price, buyer.address)
          .to.emit(exchangeHandler, "FundsEncumbered")
          .withArgs(sellerId, ethers.constants.AddressZero, sellerDeposit, buyer.address);
      });

      it("should update state", async function () {
        // contract token value
        const contractTokenBalanceBefore = await mockToken.balanceOf(protocolDiamond.address);
        // contract native token balance
        const contractNativeBalanceBefore = await ethers.provider.getBalance(protocolDiamond.address);
        // seller's available funds
        const sellersAvailableFundsBefore = FundsList.fromStruct(await fundsHandler.getAvailableFunds(seller.id));

        // Commit to an offer with tokens
        await exchangeHandler.connect(buyer).commitToOffer(buyer.address, offerToken.id);

        // Check that token balance increased
        const contractTokenBalanceAfter = await mockToken.balanceOf(protocolDiamond.address);
        // contract token balance should increase for the incoming price
        // seller's deposit was already held in the contract's pool before
        expect(contractTokenBalanceAfter.sub(contractTokenBalanceBefore).toString()).to.eql(
          price,
          "Token wrong balance increase"
        );

        // Check that seller's pool balance was reduced
        let sellersAvailableFundsAfter = FundsList.fromStruct(await fundsHandler.getAvailableFunds(seller.id));
        // token is the first on the list of the available funds and the amount should be decreased for the sellerDeposit
        expect(
          ethers.BigNumber.from(sellersAvailableFundsBefore.funds[0].availableAmount)
            .sub(ethers.BigNumber.from(sellersAvailableFundsAfter.funds[0].availableAmount))
            .toString()
        ).to.eql(sellerDeposit, "Token seller available funds mismatch");

        // Commit to an offer with tokens
        await exchangeHandler.connect(buyer).commitToOffer(buyer.address, offerNative.id, { value: price });

        // check that native currency balance increased
        const contractNativeBalanceAfter = await ethers.provider.getBalance(protocolDiamond.address);
        // contract token balance should increase for the incoming price
        // seller's deposit was already held in the contract's pool before
        expect(contractNativeBalanceAfter.sub(contractNativeBalanceBefore).toString()).to.eql(
          price,
          "Native currency wrong balance increase"
        );

        // Check that seller's pool balance was reduced
        sellersAvailableFundsAfter = FundsList.fromStruct(await fundsHandler.getAvailableFunds(seller.id));
        // native currecny is the second on the list of the available funds and the amount should be decreased for the sellerDeposit
        expect(
          ethers.BigNumber.from(sellersAvailableFundsBefore.funds[1].availableAmount)
            .sub(ethers.BigNumber.from(sellersAvailableFundsAfter.funds[1].availableAmount))
            .toString()
        ).to.eql(sellerDeposit, "Native currency seller available funds mismatch");
      });

      it("if seller's available funds drop to 0, token should be removed from the tokenList", async function () {
        // seller's available funds
        let sellersAvailableFunds = FundsList.fromStruct(await fundsHandler.getAvailableFunds(seller.id));
        expect(sellersAvailableFunds.funds.length).to.eql(2, "Funds length mismatch");
        expect(sellersAvailableFunds.funds[0].tokenAddress).to.eql(
          mockToken.address,
          "Token contract address mismatch"
        );
        expect(sellersAvailableFunds.funds[1].tokenAddress).to.eql(
          ethers.constants.AddressZero,
          "Native currency address mismatch"
        );

        // Commit to offer with token twice to empty the seller's pool
        await exchangeHandler.connect(buyer).commitToOffer(buyer.address, offerToken.id);
        await exchangeHandler.connect(buyer).commitToOffer(buyer.address, offerToken.id);

        // Token address should be removed and have only native currency in the list
        sellersAvailableFunds = FundsList.fromStruct(await fundsHandler.getAvailableFunds(seller.id));
        expect(sellersAvailableFunds.funds.length).to.eql(1, "Funds length mismatch");
        expect(sellersAvailableFunds.funds[0].tokenAddress).to.eql(
          ethers.constants.AddressZero,
          "Native currency address mismatch"
        );

        // Commit to offer with token twice to empty the seller's pool
        await exchangeHandler.connect(buyer).commitToOffer(buyer.address, offerNative.id, { value: price });
        await exchangeHandler.connect(buyer).commitToOffer(buyer.address, offerNative.id, { value: price });

        // Token address should be removed and have only native currency in the list
        sellersAvailableFunds = FundsList.fromStruct(await fundsHandler.getAvailableFunds(seller.id));
        expect(sellersAvailableFunds.funds.length).to.eql(0, "Funds length mismatch");
      });

      it("when someone else deposits on buyer's behalf, callers funds are transferred", async function () {
        let randoBuyerId = "3"; // 1: seller, 2: disputeResolver, 3: rando
        // buyer will commit to an offer on rando's behalf
        // get token balance before the commit
        const buyerTokenBalanceBefore = await mockToken.balanceOf(buyer.address);
        const randoTokenBalanceBefore = await mockToken.balanceOf(rando.address);

        // commit to an offer with token on rando's behalf
        await exchangeHandler.connect(buyer).commitToOffer(rando.address, offerToken.id);

        // get token balance after the commit
        const buyerTokenBalanceAfter = await mockToken.balanceOf(buyer.address);
        const randoTokenBalanceAfter = await mockToken.balanceOf(rando.address);

        // buyer's balance should decrease, rando's should remain
        expect(buyerTokenBalanceBefore.sub(buyerTokenBalanceAfter).toString()).to.eql(
          price,
          "Buyer's token balance should decrease for a price"
        );
        expect(randoTokenBalanceAfter.toString()).to.eql(
          randoTokenBalanceBefore.toString(),
          "Rando's token balance should remain the same"
        );
        // make sure that rando is actually the buyer of the exchange
        let exchange;
        [, exchange] = await exchangeHandler.getExchange("1");
        expect(exchange.buyerId.toString()).to.eql(randoBuyerId, "Wrong buyer id");

        // get native currency balance before the commit
        const buyerNativeBalanceBefore = await ethers.provider.getBalance(buyer.address);
        const randoNativeBalanceBefore = await ethers.provider.getBalance(rando.address);

        // commit to an offer with native currency on rando's behalf
        tx = await exchangeHandler.connect(buyer).commitToOffer(rando.address, offerNative.id, { value: price });
        txReceipt = await tx.wait();
        txCost = tx.gasPrice.mul(txReceipt.gasUsed);

        // get token balance after the commit
        const buyerNativeBalanceAfter = await ethers.provider.getBalance(buyer.address);
        const randoNativeBalanceAfter = await ethers.provider.getBalance(rando.address);

        // buyer's balance should decrease, rando's should remain
        expect(buyerNativeBalanceBefore.sub(buyerNativeBalanceAfter).sub(txCost).toString()).to.eql(
          price,
          "Buyer's native balance should decrease for a price"
        );
        expect(randoNativeBalanceAfter.toString()).to.eql(
          randoNativeBalanceBefore.toString(),
          "Rando's native balance should remain the same"
        );
        // make sure that rando is actually the buyer of the exchange
        [, exchange] = await exchangeHandler.getExchange("2");
        expect(exchange.buyerId.toString()).to.eql(randoBuyerId, "Wrong buyer id");

        // make sure that randoBuyerId actually belongs to rando address
        [, buyer] = await accountHandler.getBuyer(randoBuyerId);
        expect(buyer.wallet).to.eql(rando.address, "Wrong buyer address");
      });

      context("💔 Revert Reasons", async function () {
        it("Insufficient native currency sent", async function () {
          // Attempt to commit to an offer, expecting revert
          await expect(
            exchangeHandler
              .connect(buyer)
              .commitToOffer(buyer.address, offerNative.id, { value: ethers.BigNumber.from(price).sub("1").toString() })
          ).to.revertedWith(RevertReasons.INSUFFICIENT_VALUE_SENT);
        });

        it("Native currency sent together with ERC20 token transfer", async function () {
          // Attempt to commit to an offer, expecting revert
          await expect(
            exchangeHandler.connect(buyer).commitToOffer(buyer.address, offerToken.id, { value: price })
          ).to.revertedWith(RevertReasons.NATIVE_NOT_ALLOWED);
        });

        it("Token address contract does not support transferFrom", async function () {
          // Deploy a contract without the transferFrom
          [bosonToken] = await deployMockTokens(gasLimit, ["BosonToken"]);

          // create an offer with a bad token contrat
          offerToken.exchangeToken = bosonToken.address;
          offerToken.id = "3";
          await offerHandler.connect(operator).createOffer(offerToken, offerDates, offerDurations);

          // Attempt to commit to an offer, expecting revert
          await expect(exchangeHandler.connect(buyer).commitToOffer(buyer.address, offerToken.id)).to.revertedWith(
            RevertReasons.TOKEN_TRANSFER_FAILED
          );
        });

        it("Token address is not a contract", async function () {
          // create an offer with a bad token contrat
          offerToken.exchangeToken = admin.address;
          offerToken.id = "3";
          await offerHandler.connect(operator).createOffer(offerToken, offerDates, offerDurations);

          // Attempt to commit to an offer, expecting revert
          await expect(exchangeHandler.connect(buyer).commitToOffer(buyer.address, offerToken.id)).to.revertedWith(
            RevertReasons.EOA_FUNCTION_CALL
          );
        });

        it("Token contract revert for another reason", async function () {
          // insufficient funds
          // approve more than account actually have
          await mockToken.connect(rando).approve(protocolDiamond.address, price);
          // Attempt to commit to an offer, expecting revert
          await expect(exchangeHandler.connect(rando).commitToOffer(rando.address, offerToken.id)).to.revertedWith(
            RevertReasons.ERC20_EXCEEDS_BALANCE
          );

          // not approved
          await mockToken
            .connect(rando)
            .approve(protocolDiamond.address, ethers.BigNumber.from(price).sub("1").toString());
          // Attempt to commit to an offer, expecting revert
          await expect(exchangeHandler.connect(rando).commitToOffer(rando.address, offerToken.id)).to.revertedWith(
            RevertReasons.ERC20_INSUFFICIENT_ALLOWANCE
          );
        });

        it("Seller'a availableFunds is less than the required sellerDeposit", async function () {
          // create an offer with token with higher seller deposit
          offerToken.sellerDeposit = ethers.BigNumber.from(offerToken.sellerDeposit).mul("4");
          offerToken.id = "3";
          await offerHandler.connect(operator).createOffer(offerToken, offerDates, offerDurations);

          // Attempt to commit to an offer, expecting revert
          await expect(exchangeHandler.connect(buyer).commitToOffer(buyer.address, offerToken.id)).to.revertedWith(
            RevertReasons.INSUFFICIENT_AVAILABLE_FUNDS
          );

          // create an offer with native currency with higher seller deposit
          offerNative.sellerDeposit = ethers.BigNumber.from(offerNative.sellerDeposit).mul("4");
          offerNative.id = "4";
          await offerHandler.connect(operator).createOffer(offerNative, offerDates, offerDurations);

          // Attempt to commit to an offer, expecting revert
          await expect(
            exchangeHandler.connect(buyer).commitToOffer(buyer.address, offerNative.id, { value: price })
          ).to.revertedWith(RevertReasons.INSUFFICIENT_AVAILABLE_FUNDS);
        });
      });
    });

    context("👉 releaseFunds()", async function () {
      beforeEach(async function () {
        // ids
        protocolId = "0";
        sellerId = "1";
        // disputeResolverId = "2";
        buyerId = "3";
        exchangeId = "1";

        // commit to offer
        await exchangeHandler.connect(buyer).commitToOffer(buyer.address, offerToken.id);
      });

      context("Final state COMPLETED", async function () {
        beforeEach(async function () {
          // Set time forward to the offer's voucherRedeemableFrom
          await setNextBlockTimestamp(Number(voucherRedeemableFrom));

          // succesfully redeem exchange
          await exchangeHandler.connect(buyer).redeemVoucher(exchangeId);

          // expected payoffs
          // buyer: 0
          buyerPayoff = 0;

          // seller: sellerDeposit + price - protocolFee
          sellerPayoff = ethers.BigNumber.from(offerToken.sellerDeposit)
            .add(offerToken.price)
            .sub(offerToken.protocolFee)
            .toString();

          // protocol: protocolFee
          protocolPayoff = offerToken.protocolFee;
        });

        it("should emit a FundsReleased event", async function () {
          // Complete the exchange, expecting event
          await expect(exchangeHandler.connect(buyer).completeExchange(exchangeId))
            .to.emit(exchangeHandler, "FundsReleased")
            .withArgs(exchangeId, sellerId, offerToken.exchangeToken, sellerPayoff, buyer.address)
            .to.emit(exchangeHandler, "FundsReleased")
            .withArgs(exchangeId, buyerId, offerToken.exchangeToken, buyerPayoff, buyer.address)
<<<<<<< HEAD
            .to.emit(exchangeHandler, "ExchangeFee")
=======
            .to.emit(exchangeHandler, "ProtocolFeeCollected")
>>>>>>> d5b7268f
            .withArgs(exchangeId, offerToken.exchangeToken, protocolPayoff, buyer.address);
        });

        it("should update state", async function () {
          // commit again, so seller has nothing in available funds
          await exchangeHandler.connect(buyer).commitToOffer(buyer.address, offerToken.id);

          // Read on chain state
          sellersAvailableFunds = FundsList.fromStruct(await fundsHandler.getAvailableFunds(sellerId));
          buyerAvailableFunds = FundsList.fromStruct(await fundsHandler.getAvailableFunds(buyerId));
          protocolAvailableFunds = FundsList.fromStruct(await fundsHandler.getAvailableFunds(protocolId));

          // Chain state should match the expected available funds
          expectedSellerAvailableFunds = new FundsList([
            new Funds(ethers.constants.AddressZero, "Native currency", `${2 * sellerDeposit}`),
          ]);
          expectedBuyerAvailableFunds = new FundsList([]);
          expectedProtocolAvailableFunds = new FundsList([]);
          expect(sellersAvailableFunds).to.eql(expectedSellerAvailableFunds);
          expect(buyerAvailableFunds).to.eql(expectedBuyerAvailableFunds);
          expect(protocolAvailableFunds).to.eql(expectedProtocolAvailableFunds);

          // Complete the exchange so the funds are released
          await exchangeHandler.connect(buyer).completeExchange(exchangeId);

          // Available funds should be increased for
          // buyer: 0
          // seller: sellerDeposit + price - protocolFee
          // protocol: protocolFee
          expectedSellerAvailableFunds.funds.push(new Funds(mockToken.address, "Foreign20", sellerPayoff));
          expectedProtocolAvailableFunds.funds.push(new Funds(mockToken.address, "Foreign20", protocolFee));
          sellersAvailableFunds = FundsList.fromStruct(await fundsHandler.getAvailableFunds(sellerId));
          buyerAvailableFunds = FundsList.fromStruct(await fundsHandler.getAvailableFunds(buyerId));
          protocolAvailableFunds = FundsList.fromStruct(await fundsHandler.getAvailableFunds(protocolId));
          expect(sellersAvailableFunds).to.eql(expectedSellerAvailableFunds);
          expect(buyerAvailableFunds).to.eql(expectedBuyerAvailableFunds);
          expect(protocolAvailableFunds).to.eql(expectedProtocolAvailableFunds);

          // complete another exchange so we test funds are only updated, no new entry is created
          await exchangeHandler.connect(buyer).redeemVoucher(++exchangeId);
          await exchangeHandler.connect(buyer).completeExchange(exchangeId);

          sellersAvailableFunds = FundsList.fromStruct(await fundsHandler.getAvailableFunds(seller.id));
          buyerAvailableFunds = FundsList.fromStruct(await fundsHandler.getAvailableFunds(buyerId));
          protocolAvailableFunds = FundsList.fromStruct(await fundsHandler.getAvailableFunds(protocolId));
          expectedSellerAvailableFunds.funds[1] = new Funds(
            mockToken.address,
            "Foreign20",
            ethers.BigNumber.from(sellerPayoff).mul(2).toString()
          );
          expectedProtocolAvailableFunds.funds[0] = new Funds(
            mockToken.address,
            "Foreign20",
            ethers.BigNumber.from(protocolPayoff).mul(2).toString()
          );
          expect(sellersAvailableFunds).to.eql(expectedSellerAvailableFunds);
          expect(buyerAvailableFunds).to.eql(expectedBuyerAvailableFunds);
          expect(protocolAvailableFunds).to.eql(expectedProtocolAvailableFunds);
        });
      });

      context("Final state REVOKED", async function () {
        beforeEach(async function () {
          // expected payoffs
          // buyer: sellerDeposit + price
          buyerPayoff = ethers.BigNumber.from(offerToken.sellerDeposit).add(offerToken.price).toString();

          // seller: 0
          sellerPayoff = 0;

          // protocol: 0
          protocolPayoff = 0;
        });

        it("should emit a FundsReleased event", async function () {
          // Revoke the voucher, expecting event
          await expect(exchangeHandler.connect(operator).revokeVoucher(exchangeId))
            .to.not.emit(exchangeHandler, "FundsReleased")
            .withArgs(exchangeId, sellerId, offerToken.exchangeToken, sellerPayoff, operator.address)
            .to.emit(exchangeHandler, "FundsReleased")
            .withArgs(exchangeId, buyerId, offerToken.exchangeToken, buyerPayoff, operator.address)
<<<<<<< HEAD
            .to.emit(exchangeHandler, "ExchangeFee")
=======
            .to.not.emit(exchangeHandler, "ProtocolFeeCollected")
>>>>>>> d5b7268f
            .withArgs(exchangeId, offerToken.exchangeToken, protocolPayoff, operator.address);
        });

        it("should update state", async function () {
          // Read on chain state
          sellersAvailableFunds = FundsList.fromStruct(await fundsHandler.getAvailableFunds(sellerId));
          buyerAvailableFunds = FundsList.fromStruct(await fundsHandler.getAvailableFunds(buyerId));
          protocolAvailableFunds = FundsList.fromStruct(await fundsHandler.getAvailableFunds(protocolId));

          // Chain state should match the expected available funds
          expectedSellerAvailableFunds = new FundsList([
            new Funds(mockToken.address, "Foreign20", sellerDeposit),
            new Funds(ethers.constants.AddressZero, "Native currency", `${2 * sellerDeposit}`),
          ]);
          expectedBuyerAvailableFunds = new FundsList([]);
          expectedProtocolAvailableFunds = new FundsList([]);
          expect(sellersAvailableFunds).to.eql(expectedSellerAvailableFunds);
          expect(buyerAvailableFunds).to.eql(expectedBuyerAvailableFunds);
          expect(protocolAvailableFunds).to.eql(expectedProtocolAvailableFunds);

          // Revoke the voucher so the funds are released
          await exchangeHandler.connect(operator).revokeVoucher(exchangeId);

          // Available funds should be increased for
          // buyer: sellerDeposit + price
          // seller: 0
          // protocol: 0
          expectedBuyerAvailableFunds.funds.push(new Funds(mockToken.address, "Foreign20", buyerPayoff));
          sellersAvailableFunds = FundsList.fromStruct(await fundsHandler.getAvailableFunds(sellerId));
          buyerAvailableFunds = FundsList.fromStruct(await fundsHandler.getAvailableFunds(buyerId));
          protocolAvailableFunds = FundsList.fromStruct(await fundsHandler.getAvailableFunds(protocolId));
          expect(sellersAvailableFunds).to.eql(expectedSellerAvailableFunds);
          expect(buyerAvailableFunds).to.eql(expectedBuyerAvailableFunds);
          expect(protocolAvailableFunds).to.eql(expectedProtocolAvailableFunds);

          // Test that if buyer has some funds available, and gets more, the funds are only updated
          // Commit again
          await exchangeHandler.connect(buyer).commitToOffer(buyer.address, offerToken.id);

          // Revoke another voucher
          await exchangeHandler.connect(operator).revokeVoucher(++exchangeId);

          // Available funds should be increased for
          // buyer: sellerDeposit + price
          // seller: 0; but during the commitToOffer, sellerDeposit is encumbered
          // protocol: 0
          expectedBuyerAvailableFunds.funds[0] = new Funds(
            mockToken.address,
            "Foreign20",
            ethers.BigNumber.from(buyerPayoff).mul(2).toString()
          );
          expectedSellerAvailableFunds = new FundsList([
            new Funds(ethers.constants.AddressZero, "Native currency", `${2 * sellerDeposit}`),
          ]);
          sellersAvailableFunds = FundsList.fromStruct(await fundsHandler.getAvailableFunds(sellerId));
          buyerAvailableFunds = FundsList.fromStruct(await fundsHandler.getAvailableFunds(buyerId));
          protocolAvailableFunds = FundsList.fromStruct(await fundsHandler.getAvailableFunds(protocolId));
          expect(sellersAvailableFunds).to.eql(expectedSellerAvailableFunds);
          expect(buyerAvailableFunds).to.eql(expectedBuyerAvailableFunds);
          expect(protocolAvailableFunds).to.eql(expectedProtocolAvailableFunds);
        });
      });

      context("Final state CANCELED", async function () {
        beforeEach(async function () {
          // expected payoffs
          // buyer: price - buyerCancelPenalty
          buyerPayoff = ethers.BigNumber.from(offerToken.price).sub(offerToken.buyerCancelPenalty).toString();

          // seller: sellerDeposit + buyerCancelPenalty
          sellerPayoff = ethers.BigNumber.from(offerToken.sellerDeposit).add(offerToken.buyerCancelPenalty).toString();

          // protocol: 0
          protocolPayoff = 0;
        });

        it("should emit a FundsReleased event", async function () {
          // Cancel the voucher, expecting event
          await expect(exchangeHandler.connect(buyer).cancelVoucher(exchangeId))
            .to.emit(exchangeHandler, "FundsReleased")
            .withArgs(exchangeId, sellerId, offerToken.exchangeToken, sellerPayoff, buyer.address)
            .to.emit(exchangeHandler, "FundsReleased")
            .withArgs(exchangeId, buyerId, offerToken.exchangeToken, buyerPayoff, buyer.address)
<<<<<<< HEAD
            .to.emit(exchangeHandler, "ExchangeFee")
=======
            .to.not.emit(exchangeHandler, "ProtocolFeeCollected")
>>>>>>> d5b7268f
            .withArgs(exchangeId, offerToken.exchangeToken, protocolPayoff, buyer.address);
        });

        it("should update state", async function () {
          // Read on chain state
          sellersAvailableFunds = FundsList.fromStruct(await fundsHandler.getAvailableFunds(sellerId));
          buyerAvailableFunds = FundsList.fromStruct(await fundsHandler.getAvailableFunds(buyerId));
          protocolAvailableFunds = FundsList.fromStruct(await fundsHandler.getAvailableFunds(protocolId));

          // Chain state should match the expected available funds
          expectedSellerAvailableFunds = new FundsList([
            new Funds(mockToken.address, "Foreign20", sellerDeposit),
            new Funds(ethers.constants.AddressZero, "Native currency", `${2 * sellerDeposit}`),
          ]);
          expectedBuyerAvailableFunds = new FundsList([]);
          expectedProtocolAvailableFunds = new FundsList([]);
          expect(sellersAvailableFunds).to.eql(expectedSellerAvailableFunds);
          expect(buyerAvailableFunds).to.eql(expectedBuyerAvailableFunds);
          expect(protocolAvailableFunds).to.eql(expectedProtocolAvailableFunds);

          // Cancel the voucher, so the funds are released
          await exchangeHandler.connect(buyer).cancelVoucher(exchangeId);

          // Available funds should be increased for
          // buyer: price - buyerCancelPenalty
          // seller: sellerDeposit + buyerCancelPenalty; note that seller has sellerDeposit in availableFunds from before
          // protocol: 0
          expectedSellerAvailableFunds.funds[0] = new Funds(
            mockToken.address,
            "Foreign20",
            ethers.BigNumber.from(sellerDeposit).add(sellerPayoff).toString()
          );
          expectedBuyerAvailableFunds.funds.push(new Funds(mockToken.address, "Foreign20", buyerPayoff));
          sellersAvailableFunds = FundsList.fromStruct(await fundsHandler.getAvailableFunds(sellerId));
          buyerAvailableFunds = FundsList.fromStruct(await fundsHandler.getAvailableFunds(buyerId));
          protocolAvailableFunds = FundsList.fromStruct(await fundsHandler.getAvailableFunds(protocolId));
          expect(sellersAvailableFunds).to.eql(expectedSellerAvailableFunds);
          expect(buyerAvailableFunds).to.eql(expectedBuyerAvailableFunds);
          expect(protocolAvailableFunds).to.eql(expectedProtocolAvailableFunds);
        });
      });

      context("Final state DISPUTED", async function () {
        beforeEach(async function () {
          await deployProtocolHandlerFacets(protocolDiamond, ["DisputeHandlerFacet"]);

          // Cast Diamond to IBosonDisputeHandler
          disputeHandler = await ethers.getContractAt("IBosonDisputeHandler", protocolDiamond.address);

          // Set time forward to the offer's voucherRedeemableFrom
          await setNextBlockTimestamp(Number(voucherRedeemableFrom));

          // succesfully redeem exchange
          await exchangeHandler.connect(buyer).redeemVoucher(exchangeId);

          // raise the dispute
          tx = await disputeHandler.connect(buyer).raiseDispute(exchangeId, "Wrong size");

          // Get the block timestamp of the confirmed tx and set disputedDate
          blockNumber = tx.blockNumber;
          block = await ethers.provider.getBlock(blockNumber);
          disputedDate = block.timestamp.toString();
          timeout = ethers.BigNumber.from(disputedDate).add(resolutionPeriod).toString();
        });

        context("Final state DISPUTED - RETRACTED", async function () {
          beforeEach(async function () {
            // expected payoffs
            // buyer: 0
            buyerPayoff = 0;

            // seller: sellerDeposit + price - protocolFee
            sellerPayoff = ethers.BigNumber.from(offerToken.sellerDeposit)
              .add(offerToken.price)
              .sub(offerToken.protocolFee)
              .toString();

            // protocol: 0
            protocolPayoff = offerToken.protocolFee;
          });

          it("should emit a FundsReleased event", async function () {
            // Retract from the dispute, expecting event
            await expect(disputeHandler.connect(buyer).retractDispute(exchangeId))
<<<<<<< HEAD
              .to.emit(disputeHandler, "ExchangeFee")
=======
              .to.emit(disputeHandler, "ProtocolFeeCollected")
>>>>>>> d5b7268f
              .withArgs(exchangeId, offerToken.exchangeToken, protocolPayoff, buyer.address)
              .to.emit(disputeHandler, "FundsReleased")
              .withArgs(exchangeId, sellerId, offerToken.exchangeToken, sellerPayoff, buyer.address)
              .withArgs(exchangeId, buyerId, offerToken.exchangeToken, buyerPayoff, buyer.address);
          });

          it("should update state", async function () {
            // Read on chain state
            sellersAvailableFunds = FundsList.fromStruct(await fundsHandler.getAvailableFunds(sellerId));
            buyerAvailableFunds = FundsList.fromStruct(await fundsHandler.getAvailableFunds(buyerId));
            protocolAvailableFunds = FundsList.fromStruct(await fundsHandler.getAvailableFunds(protocolId));

            // Chain state should match the expected available funds
            expectedSellerAvailableFunds = new FundsList([
              new Funds(mockToken.address, "Foreign20", sellerDeposit),
              new Funds(ethers.constants.AddressZero, "Native currency", `${2 * sellerDeposit}`),
            ]);
            expectedBuyerAvailableFunds = new FundsList([]);
            expectedProtocolAvailableFunds = new FundsList([]);
            expect(sellersAvailableFunds).to.eql(expectedSellerAvailableFunds);
            expect(buyerAvailableFunds).to.eql(expectedBuyerAvailableFunds);
            expect(protocolAvailableFunds).to.eql(expectedProtocolAvailableFunds);

            // Retract from the dispute, so the funds are released
            await disputeHandler.connect(buyer).retractDispute(exchangeId);

            // Available funds should be increased for
            // buyer: 0
            // seller: sellerDeposit + price - protocol fee; note that seller has sellerDeposit in availableFunds from before
            // protocol: protocolFee
            expectedSellerAvailableFunds.funds[0] = new Funds(
              mockToken.address,
              "Foreign20",
              ethers.BigNumber.from(sellerDeposit).add(sellerPayoff).toString()
            );
            expectedProtocolAvailableFunds.funds[0] = new Funds(mockToken.address, "Foreign20", protocolPayoff);
            sellersAvailableFunds = FundsList.fromStruct(await fundsHandler.getAvailableFunds(sellerId));
            buyerAvailableFunds = FundsList.fromStruct(await fundsHandler.getAvailableFunds(buyerId));
            protocolAvailableFunds = FundsList.fromStruct(await fundsHandler.getAvailableFunds(protocolId));
            expect(sellersAvailableFunds).to.eql(expectedSellerAvailableFunds);
            expect(buyerAvailableFunds).to.eql(expectedBuyerAvailableFunds);
            expect(protocolAvailableFunds).to.eql(expectedProtocolAvailableFunds);
          });
        });

        context("Final state DISPUTED - RETRACTED via expireDispute", async function () {
          beforeEach(async function () {
            // expected payoffs
            // buyer: 0
            buyerPayoff = 0;

            // seller: sellerDeposit + price - protocolFee
            sellerPayoff = ethers.BigNumber.from(offerToken.sellerDeposit)
              .add(offerToken.price)
              .sub(offerToken.protocolFee)
              .toString();

            // protocol: protocolFee
            protocolPayoff = offerToken.protocolFee;

            await setNextBlockTimestamp(Number(timeout));
          });

          it("should emit a FundsReleased event", async function () {
            // Expire the dispute, expecting event
            await expect(disputeHandler.connect(rando).expireDispute(exchangeId))
<<<<<<< HEAD
              .to.emit(disputeHandler, "ExchangeFee")
=======
              .to.emit(disputeHandler, "ProtocolFeeCollected")
>>>>>>> d5b7268f
              .withArgs(exchangeId, offerToken.exchangeToken, protocolPayoff, rando.address)
              .to.emit(disputeHandler, "FundsReleased")
              .withArgs(exchangeId, sellerId, offerToken.exchangeToken, sellerPayoff, rando.address)
              .withArgs(exchangeId, buyerId, offerToken.exchangeToken, buyerPayoff, rando.address);
          });

          it("should update state", async function () {
            // Read on chain state
            sellersAvailableFunds = FundsList.fromStruct(await fundsHandler.getAvailableFunds(sellerId));
            buyerAvailableFunds = FundsList.fromStruct(await fundsHandler.getAvailableFunds(buyerId));
            protocolAvailableFunds = FundsList.fromStruct(await fundsHandler.getAvailableFunds(protocolId));

            // Chain state should match the expected available funds
            expectedSellerAvailableFunds = new FundsList([
              new Funds(mockToken.address, "Foreign20", sellerDeposit),
              new Funds(ethers.constants.AddressZero, "Native currency", `${2 * sellerDeposit}`),
            ]);
            expectedBuyerAvailableFunds = new FundsList([]);
            expectedProtocolAvailableFunds = new FundsList([]);
            expect(sellersAvailableFunds).to.eql(expectedSellerAvailableFunds);
            expect(buyerAvailableFunds).to.eql(expectedBuyerAvailableFunds);
            expect(protocolAvailableFunds).to.eql(expectedProtocolAvailableFunds);

            // Expire the dispute, so the funds are released
            await disputeHandler.connect(rando).expireDispute(exchangeId);

            // Available funds should be increased for
            // buyer: 0
            // seller: sellerDeposit + price - protocol fee; note that seller has sellerDeposit in availableFunds from before
            // protocol: protocolFee
            expectedSellerAvailableFunds.funds[0] = new Funds(
              mockToken.address,
              "Foreign20",
              ethers.BigNumber.from(sellerDeposit).add(sellerPayoff).toString()
            );
            expectedProtocolAvailableFunds.funds[0] = new Funds(mockToken.address, "Foreign20", protocolPayoff);
            sellersAvailableFunds = FundsList.fromStruct(await fundsHandler.getAvailableFunds(sellerId));
            buyerAvailableFunds = FundsList.fromStruct(await fundsHandler.getAvailableFunds(buyerId));
            protocolAvailableFunds = FundsList.fromStruct(await fundsHandler.getAvailableFunds(protocolId));
            expect(sellersAvailableFunds).to.eql(expectedSellerAvailableFunds);
            expect(buyerAvailableFunds).to.eql(expectedBuyerAvailableFunds);
            expect(protocolAvailableFunds).to.eql(expectedProtocolAvailableFunds);
          });
        });

        context("Final state DISPUTED - RESOLVED", async function () {
          beforeEach(async function () {
            buyerPercent = "5566"; // 55.66%

            // expected payoffs
            // buyer: (price + sellerDeposit)*buyerPercentage
            buyerPayoff = ethers.BigNumber.from(offerToken.price)
              .add(offerToken.sellerDeposit)
              .mul(buyerPercent)
              .div("10000")
              .toString();

            // seller: (price + sellerDeposit)*(1-buyerPercentage)
            sellerPayoff = ethers.BigNumber.from(offerToken.price)
              .add(offerToken.sellerDeposit)
              .sub(buyerPayoff)
              .toString();

            // protocol: 0
            protocolPayoff = 0;

            // Set the message Type, needed for signature
            resolutionType = [
              { name: "exchangeId", type: "uint256" },
              { name: "buyerPercent", type: "uint256" },
            ];

            customSignatureType = {
              Resolution: resolutionType,
            };

            message = {
              exchangeId: exchangeId,
              buyerPercent,
            };

            // Collect the signature components
            ({ r, s, v } = await prepareDataSignatureParameters(
              buyer, // Operator is the caller, seller should be the signer.
              customSignatureType,
              "Resolution",
              message,
              disputeHandler.address
            ));
          });

          it("should emit a FundsReleased event", async function () {
            // Resolve the dispute, expecting event
            await expect(disputeHandler.connect(operator).resolveDispute(exchangeId, buyerPercent, r, s, v))
<<<<<<< HEAD
              .to.emit(disputeHandler, "ExchangeFee")
              .withArgs(exchangeId, offerToken.exchangeToken, protocolPayoff, operator.address)
=======
>>>>>>> d5b7268f
              .to.emit(disputeHandler, "FundsReleased")
              .withArgs(exchangeId, sellerId, offerToken.exchangeToken, sellerPayoff, operator.address)
              .withArgs(exchangeId, buyerId, offerToken.exchangeToken, buyerPayoff, operator.address)
              .to.not.emit(disputeHandler, "ProtocolFeeCollected")
              .withArgs(exchangeId, offerToken.exchangeToken, protocolPayoff, operator.address);
          });

          it("should update state", async function () {
            // Read on chain state
            sellersAvailableFunds = FundsList.fromStruct(await fundsHandler.getAvailableFunds(sellerId));
            buyerAvailableFunds = FundsList.fromStruct(await fundsHandler.getAvailableFunds(buyerId));
            protocolAvailableFunds = FundsList.fromStruct(await fundsHandler.getAvailableFunds(protocolId));

            // Chain state should match the expected available funds
            expectedSellerAvailableFunds = new FundsList([
              new Funds(mockToken.address, "Foreign20", sellerDeposit),
              new Funds(ethers.constants.AddressZero, "Native currency", `${2 * sellerDeposit}`),
            ]);
            expectedBuyerAvailableFunds = new FundsList([]);
            expectedProtocolAvailableFunds = new FundsList([]);
            expect(sellersAvailableFunds).to.eql(expectedSellerAvailableFunds);
            expect(buyerAvailableFunds).to.eql(expectedBuyerAvailableFunds);
            expect(protocolAvailableFunds).to.eql(expectedProtocolAvailableFunds);

            // Resolve the dispute, so the funds are released
            await disputeHandler.connect(operator).resolveDispute(exchangeId, buyerPercent, r, s, v);

            // Available funds should be increased for
            // buyer: (price + sellerDeposit)*buyerPercentage
            // seller: (price + sellerDeposit)*(1-buyerPercentage); note that seller has sellerDeposit in availableFunds from before
            // protocol: 0
            expectedSellerAvailableFunds.funds[0] = new Funds(
              mockToken.address,
              "Foreign20",
              ethers.BigNumber.from(sellerDeposit).add(sellerPayoff).toString()
            );
            expectedBuyerAvailableFunds = new FundsList([new Funds(mockToken.address, "Foreign20", buyerPayoff)]);
            sellersAvailableFunds = FundsList.fromStruct(await fundsHandler.getAvailableFunds(sellerId));
            buyerAvailableFunds = FundsList.fromStruct(await fundsHandler.getAvailableFunds(buyerId));
            protocolAvailableFunds = FundsList.fromStruct(await fundsHandler.getAvailableFunds(protocolId));

            expect(sellersAvailableFunds).to.eql(expectedSellerAvailableFunds);
            expect(buyerAvailableFunds).to.eql(expectedBuyerAvailableFunds);
            expect(protocolAvailableFunds).to.eql(expectedProtocolAvailableFunds);
          });
        });

        context("Final state DISPUTED - DECIDED", async function () {
          beforeEach(async function () {
            buyerPercent = "5566"; // 55.66%

            // expected payoffs
            // buyer: (price + sellerDeposit)*buyerPercentage
            buyerPayoff = ethers.BigNumber.from(offerToken.price)
              .add(offerToken.sellerDeposit)
              .mul(buyerPercent)
              .div("10000")
              .toString();

            // seller: (price + sellerDeposit)*(1-buyerPercentage)
            sellerPayoff = ethers.BigNumber.from(offerToken.price)
              .add(offerToken.sellerDeposit)
              .sub(buyerPayoff)
              .toString();

            // protocol: 0
            protocolPayoff = 0;

            // escalate the dispute
            await disputeHandler.connect(buyer).escalateDispute(exchangeId);
          });

          it("should emit a FundsReleased event", async function () {
            // Decide the dispute, expecting event
            await expect(disputeHandler.connect(disputeResolver).decideDispute(exchangeId, buyerPercent))
<<<<<<< HEAD
              .to.emit(disputeHandler, "ExchangeFee")
              .withArgs(exchangeId, offerToken.exchangeToken, protocolPayoff, disputeResolver.address)
=======
>>>>>>> d5b7268f
              .to.emit(disputeHandler, "FundsReleased")
              .withArgs(exchangeId, sellerId, offerToken.exchangeToken, sellerPayoff, disputeResolver.address)
              .withArgs(exchangeId, buyerId, offerToken.exchangeToken, buyerPayoff, disputeResolver.address)
              .to.not.emit(disputeHandler, "ProtocolFeeCollected")
              .withArgs(exchangeId, offerToken.exchangeToken, protocolPayoff, disputeResolver.address);
          });

          it("should update state", async function () {
            // Read on chain state
            sellersAvailableFunds = FundsList.fromStruct(await fundsHandler.getAvailableFunds(sellerId));
            buyerAvailableFunds = FundsList.fromStruct(await fundsHandler.getAvailableFunds(buyerId));
            protocolAvailableFunds = FundsList.fromStruct(await fundsHandler.getAvailableFunds(protocolId));

            // Chain state should match the expected available funds
            expectedSellerAvailableFunds = new FundsList([
              new Funds(mockToken.address, "Foreign20", sellerDeposit),
              new Funds(ethers.constants.AddressZero, "Native currency", `${2 * sellerDeposit}`),
            ]);
            expectedBuyerAvailableFunds = new FundsList([]);
            expectedProtocolAvailableFunds = new FundsList([]);
            expect(sellersAvailableFunds).to.eql(expectedSellerAvailableFunds);
            expect(buyerAvailableFunds).to.eql(expectedBuyerAvailableFunds);
            expect(protocolAvailableFunds).to.eql(expectedProtocolAvailableFunds);

            // Decide the dispute, so the funds are released
            await disputeHandler.connect(disputeResolver).decideDispute(exchangeId, buyerPercent);

            // Available funds should be increased for
            // buyer: (price + sellerDeposit)*buyerPercentage
            // seller: (price + sellerDeposit)*(1-buyerPercentage); note that seller has sellerDeposit in availableFunds from before
            // protocol: 0
            expectedSellerAvailableFunds.funds[0] = new Funds(
              mockToken.address,
              "Foreign20",
              ethers.BigNumber.from(sellerDeposit).add(sellerPayoff).toString()
            );
            expectedBuyerAvailableFunds = new FundsList([new Funds(mockToken.address, "Foreign20", buyerPayoff)]);
            sellersAvailableFunds = FundsList.fromStruct(await fundsHandler.getAvailableFunds(sellerId));
            buyerAvailableFunds = FundsList.fromStruct(await fundsHandler.getAvailableFunds(buyerId));
            protocolAvailableFunds = FundsList.fromStruct(await fundsHandler.getAvailableFunds(protocolId));
            expect(sellersAvailableFunds).to.eql(expectedSellerAvailableFunds);
            expect(buyerAvailableFunds).to.eql(expectedBuyerAvailableFunds);
            expect(protocolAvailableFunds).to.eql(expectedProtocolAvailableFunds);
          });
        });

        context.skip("Final state DISPUTED - REFUSED", async function () {
          beforeEach(async function () {
            // expected payoffs
            // buyer: price + sellerDeposit
            buyerPayoff = ethers.BigNumber.from(offerToken.price).add(offerToken.sellerDeposit).toString();

            // seller: 0
            sellerPayoff = 0;

            // protocol: 0
            protocolPayoff = 0;

            await setNextBlockTimestamp(Number(timeout));
          });

          it("should emit a FundsReleased event", async function () {
            // Expire the dispute, expecting event
            await expect(disputeHandler.connect(rando).expireEscalatedDispute(exchangeId))
              .to.emit(disputeHandler, "ExchangeFee")
              .withArgs(exchangeId, offerToken.exchangeToken, protocolPayoff)
              .to.emit(disputeHandler, "FundsReleased")
              .withArgs(exchangeId, sellerId, offerToken.exchangeToken, sellerPayoff)
              .withArgs(exchangeId, buyerId, offerToken.exchangeToken, buyerPayoff);
          });

          it("should update state", async function () {
            // Read on chain state
            sellersAvailableFunds = FundsList.fromStruct(await fundsHandler.getAvailableFunds(sellerId));
            buyerAvailableFunds = FundsList.fromStruct(await fundsHandler.getAvailableFunds(buyerId));
            protocolAvailableFunds = FundsList.fromStruct(await fundsHandler.getAvailableFunds(protocolId));

            // Chain state should match the expected available funds
            expectedSellerAvailableFunds = new FundsList([
              new Funds(mockToken.address, "Foreign20", sellerDeposit),
              new Funds(ethers.constants.AddressZero, "Native currency", `${2 * sellerDeposit}`),
            ]);
            expectedBuyerAvailableFunds = new FundsList([]);
            expectedProtocolAvailableFunds = new FundsList([]);
            expect(sellersAvailableFunds).to.eql(expectedSellerAvailableFunds);
            expect(buyerAvailableFunds).to.eql(expectedBuyerAvailableFunds);
            expect(protocolAvailableFunds).to.eql(expectedProtocolAvailableFunds);

            // Expire the escalated dispute, so the funds are released
            await disputeHandler.connect(rando).expireEscalatedDispute(exchangeId);

            // Available funds should be increased for
            // buyer: price + sellerDeposit
            // seller: 0; note that seller has sellerDeposit in availableFunds from before
            // protocol: 0
            expectedBuyerAvailableFunds.funds[0] = new Funds(mockToken.address, "Foreign20", buyerPayoff);
            sellersAvailableFunds = FundsList.fromStruct(await fundsHandler.getAvailableFunds(sellerId));
            buyerAvailableFunds = FundsList.fromStruct(await fundsHandler.getAvailableFunds(buyerId));
            protocolAvailableFunds = FundsList.fromStruct(await fundsHandler.getAvailableFunds(protocolId));
            expect(sellersAvailableFunds).to.eql(expectedSellerAvailableFunds);
            expect(buyerAvailableFunds).to.eql(expectedBuyerAvailableFunds);
            expect(protocolAvailableFunds).to.eql(expectedProtocolAvailableFunds);
          });
        });
      });

      context("Changing the protocol fee", async function () {
        beforeEach(async function () {
          // Cast Diamond to IBosonConfigHandler
          configHandler = await ethers.getContractAt("IBosonConfigHandler", protocolDiamond.address);

          // expected payoffs
          // buyer: 0
          buyerPayoff = 0;

          // seller: sellerDeposit + price - protocolFee
          sellerPayoff = ethers.BigNumber.from(offerToken.sellerDeposit)
            .add(offerToken.price)
            .sub(offerToken.protocolFee)
            .toString();

          // set the new procol fee
          protocolFeePercentage = "300"; // 3%
          await configHandler.connect(deployer).setProtocolFeePercentage(protocolFeePercentage);
        });

        it("Protocol fee for existing exchanges should be the same as at the offer creation", async function () {
          // Set time forward to the offer's voucherRedeemableFrom
          await setNextBlockTimestamp(Number(voucherRedeemableFrom));

          // succesfully redeem exchange
          await exchangeHandler.connect(buyer).redeemVoucher(exchangeId);

          // Complete the exchange, expecting event
          await expect(exchangeHandler.connect(buyer).completeExchange(exchangeId))
            .to.emit(exchangeHandler, "FundsReleased")
            .withArgs(exchangeId, sellerId, offerToken.exchangeToken, sellerPayoff, buyer.address)
            .to.emit(exchangeHandler, "FundsReleased")
            .withArgs(exchangeId, buyerId, offerToken.exchangeToken, buyerPayoff, buyer.address)
            .to.emit(exchangeHandler, "ProtocolFeeCollected")
            .withArgs(exchangeId, offerToken.exchangeToken, offerToken.protocolFee, buyer.address);
        });

        it("Protocol fee for new exchanges should be the same as at the offer creation", async function () {
          // similar as teste before, excpet the commit to offer is done after the procol fee change

          // commit to offer and get the correct exchangeId
          tx = await exchangeHandler.connect(buyer).commitToOffer(buyer.address, offerToken.id);
          txReceipt = await tx.wait();
          event = getEvent(txReceipt, exchangeHandler, "BuyerCommitted");
          exchangeId = event.exchangeId.toString();

          // Set time forward to the offer's voucherRedeemableFrom
          await setNextBlockTimestamp(Number(voucherRedeemableFrom));

          // succesfully redeem exchange
          await exchangeHandler.connect(buyer).redeemVoucher(exchangeId);

          // Complete the exchange, expecting event
          await expect(exchangeHandler.connect(buyer).completeExchange(exchangeId))
            .to.emit(exchangeHandler, "FundsReleased")
            .withArgs(exchangeId, sellerId, offerToken.exchangeToken, sellerPayoff, buyer.address)
            .to.emit(exchangeHandler, "FundsReleased")
            .withArgs(exchangeId, buyerId, offerToken.exchangeToken, buyerPayoff, buyer.address)
            .to.emit(exchangeHandler, "ProtocolFeeCollected")
            .withArgs(exchangeId, offerToken.exchangeToken, offerToken.protocolFee, buyer.address);
        });
      });
    });
  });
});<|MERGE_RESOLUTION|>--- conflicted
+++ resolved
@@ -1630,11 +1630,7 @@
             .withArgs(exchangeId, sellerId, offerToken.exchangeToken, sellerPayoff, buyer.address)
             .to.emit(exchangeHandler, "FundsReleased")
             .withArgs(exchangeId, buyerId, offerToken.exchangeToken, buyerPayoff, buyer.address)
-<<<<<<< HEAD
-            .to.emit(exchangeHandler, "ExchangeFee")
-=======
             .to.emit(exchangeHandler, "ProtocolFeeCollected")
->>>>>>> d5b7268f
             .withArgs(exchangeId, offerToken.exchangeToken, protocolPayoff, buyer.address);
         });
 
@@ -1716,11 +1712,7 @@
             .withArgs(exchangeId, sellerId, offerToken.exchangeToken, sellerPayoff, operator.address)
             .to.emit(exchangeHandler, "FundsReleased")
             .withArgs(exchangeId, buyerId, offerToken.exchangeToken, buyerPayoff, operator.address)
-<<<<<<< HEAD
-            .to.emit(exchangeHandler, "ExchangeFee")
-=======
             .to.not.emit(exchangeHandler, "ProtocolFeeCollected")
->>>>>>> d5b7268f
             .withArgs(exchangeId, offerToken.exchangeToken, protocolPayoff, operator.address);
         });
 
@@ -1804,11 +1796,7 @@
             .withArgs(exchangeId, sellerId, offerToken.exchangeToken, sellerPayoff, buyer.address)
             .to.emit(exchangeHandler, "FundsReleased")
             .withArgs(exchangeId, buyerId, offerToken.exchangeToken, buyerPayoff, buyer.address)
-<<<<<<< HEAD
-            .to.emit(exchangeHandler, "ExchangeFee")
-=======
             .to.not.emit(exchangeHandler, "ProtocolFeeCollected")
->>>>>>> d5b7268f
             .withArgs(exchangeId, offerToken.exchangeToken, protocolPayoff, buyer.address);
         });
 
@@ -1893,11 +1881,7 @@
           it("should emit a FundsReleased event", async function () {
             // Retract from the dispute, expecting event
             await expect(disputeHandler.connect(buyer).retractDispute(exchangeId))
-<<<<<<< HEAD
-              .to.emit(disputeHandler, "ExchangeFee")
-=======
               .to.emit(disputeHandler, "ProtocolFeeCollected")
->>>>>>> d5b7268f
               .withArgs(exchangeId, offerToken.exchangeToken, protocolPayoff, buyer.address)
               .to.emit(disputeHandler, "FundsReleased")
               .withArgs(exchangeId, sellerId, offerToken.exchangeToken, sellerPayoff, buyer.address)
@@ -1964,11 +1948,7 @@
           it("should emit a FundsReleased event", async function () {
             // Expire the dispute, expecting event
             await expect(disputeHandler.connect(rando).expireDispute(exchangeId))
-<<<<<<< HEAD
-              .to.emit(disputeHandler, "ExchangeFee")
-=======
-              .to.emit(disputeHandler, "ProtocolFeeCollected")
->>>>>>> d5b7268f
+             .to.emit(disputeHandler, "ProtocolFeeCollected")
               .withArgs(exchangeId, offerToken.exchangeToken, protocolPayoff, rando.address)
               .to.emit(disputeHandler, "FundsReleased")
               .withArgs(exchangeId, sellerId, offerToken.exchangeToken, sellerPayoff, rando.address)
@@ -2063,11 +2043,6 @@
           it("should emit a FundsReleased event", async function () {
             // Resolve the dispute, expecting event
             await expect(disputeHandler.connect(operator).resolveDispute(exchangeId, buyerPercent, r, s, v))
-<<<<<<< HEAD
-              .to.emit(disputeHandler, "ExchangeFee")
-              .withArgs(exchangeId, offerToken.exchangeToken, protocolPayoff, operator.address)
-=======
->>>>>>> d5b7268f
               .to.emit(disputeHandler, "FundsReleased")
               .withArgs(exchangeId, sellerId, offerToken.exchangeToken, sellerPayoff, operator.address)
               .withArgs(exchangeId, buyerId, offerToken.exchangeToken, buyerPayoff, operator.address)
@@ -2143,11 +2118,6 @@
           it("should emit a FundsReleased event", async function () {
             // Decide the dispute, expecting event
             await expect(disputeHandler.connect(disputeResolver).decideDispute(exchangeId, buyerPercent))
-<<<<<<< HEAD
-              .to.emit(disputeHandler, "ExchangeFee")
-              .withArgs(exchangeId, offerToken.exchangeToken, protocolPayoff, disputeResolver.address)
-=======
->>>>>>> d5b7268f
               .to.emit(disputeHandler, "FundsReleased")
               .withArgs(exchangeId, sellerId, offerToken.exchangeToken, sellerPayoff, disputeResolver.address)
               .withArgs(exchangeId, buyerId, offerToken.exchangeToken, buyerPayoff, disputeResolver.address)
