--- conflicted
+++ resolved
@@ -14,14 +14,10 @@
   prepareDataSignatureParameters,
   applyPercentage,
   calculateContractAddress,
-<<<<<<< HEAD
   setupTestEnvironment,
   getSnapshot,
   revertToSnapshot,
-=======
-  getFacetsWithArgs,
   deriveTokenId,
->>>>>>> 00c26ea2
 } = require("../util/utils.js");
 const {
   mockOffer,
