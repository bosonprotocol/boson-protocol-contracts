--- conflicted
+++ resolved
@@ -13,13 +13,8 @@
 const { deployProtocolClients } = require("../../scripts/util/deploy-protocol-clients");
 const { deployMockTokens } = require("../../scripts/util/deploy-mock-tokens");
 const { setNextBlockTimestamp, getEvent, prepareDataSignatureParameters } = require("../../scripts/util/test-utils.js");
-<<<<<<< HEAD
-const { oneMonth } = require("../utils/constants");
-const { mockOffer, mockDisputeResolver } = require("../utils/mock");
-=======
 const { mockOffer } = require("../utils/mock");
 const { oneWeek } = require("../utils/constants");
->>>>>>> a3599528
 
 /**
  *  Test the Boson Funds Handler interface
