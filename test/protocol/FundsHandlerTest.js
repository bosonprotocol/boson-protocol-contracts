const hre = require("hardhat");
const ethers = hre.ethers;
const { expect, assert } = require("chai");
const Role = require("../../scripts/domain/Role");
const { Funds, FundsList } = require("../../scripts/domain/Funds");
const { DisputeResolverFee } = require("../../scripts/domain/DisputeResolverFee");
const PausableRegion = require("../../scripts/domain/PausableRegion.js");
const { getInterfaceIds } = require("../../scripts/config/supported-interfaces.js");
const { RevertReasons } = require("../../scripts/config/revert-reasons.js");
const { deployProtocolDiamond } = require("../../scripts/util/deploy-protocol-diamond.js");
const { deployAndCutFacets } = require("../../scripts/util/deploy-protocol-handler-facets.js");
const { deployProtocolClients } = require("../../scripts/util/deploy-protocol-clients");
const { deployMockTokens } = require("../../scripts/util/deploy-mock-tokens");
const {
  setNextBlockTimestamp,
  getEvent,
  eventEmittedWithArgs,
  prepareDataSignatureParameters,
  applyPercentage,
<<<<<<< HEAD
  calculateContractAddress,
=======
  getFacetsWithArgs,
>>>>>>> b993e1f8
} = require("../util/utils.js");
const { oneWeek, oneMonth, maxPriorityFeePerGas } = require("../util/constants");
const {
  mockOffer,
  mockDisputeResolver,
  mockVoucherInitValues,
  mockSeller,
  mockAuthToken,
  mockAgent,
  mockBuyer,
  accountId,
} = require("../util/mock");

/**
 *  Test the Boson Funds Handler interface
 */
describe("IBosonFundsHandler", function () {
  // Common vars
  let InterfaceIds;
  let deployer,
    pauser,
    rando,
    operator,
    admin,
    clerk,
    treasury,
    feeCollector,
    operatorDR,
    adminDR,
    clerkDR,
    treasuryDR,
    other,
    protocolTreasury;
  let erc165,
    protocolDiamond,
    accessController,
    accountHandler,
    fundsHandler,
    exchangeHandler,
    offerHandler,
    configHandler,
    disputeHandler,
    pauseHandler;
  let support;
  let seller;
  let buyer, offerToken, offerNative;
  let mockToken, bosonToken;
  let depositAmount;
  let offerTokenProtocolFee, offerNativeProtocolFee, price, sellerDeposit;
  let offerDates, voucherRedeemableFrom;
  let resolutionPeriod, offerDurations;
  let protocolFeePercentage, protocolFeeFlatBoson, buyerEscalationDepositPercentage;
  let block, blockNumber;
  let protocolId, exchangeId, buyerId, randoBuyerId, sellerPayoff, buyerPayoff, protocolPayoff;
  let sellersAvailableFunds,
    buyerAvailableFunds,
    protocolAvailableFunds,
    expectedSellerAvailableFunds,
    expectedBuyerAvailableFunds,
    expectedProtocolAvailableFunds;
  let tokenListSeller, tokenListBuyer, tokenAmountsSeller, tokenAmountsBuyer, tokenList, tokenAmounts;
  let tx, txReceipt, txCost, event;
  let disputeResolverFees, disputeResolver, disputeResolverId;
  let buyerPercentBasisPoints;
  let resolutionType, customSignatureType, message, r, s, v;
  let disputedDate, escalatedDate, timeout;
  let voucherInitValues;
  let emptyAuthToken;
  let agent,
    agentId,
    agentFeePercentage,
    agentFee,
    agentPayoff,
    agentOffer,
    agentOfferProtocolFee,
    expectedAgentAvailableFunds,
    agentAvailableFunds;
  let DRFee, buyerEscalationDeposit;
  let protocolInitializationFacet;

  before(async function () {
    // get interface Ids
    InterfaceIds = await getInterfaceIds();

    // Deploy the mock token
    [mockToken] = await deployMockTokens(["Foreign20"]);
  });

  beforeEach(async function () {
    // Make accounts available
    [deployer, pauser, admin, treasury, rando, buyer, feeCollector, adminDR, treasuryDR, other, protocolTreasury] =
      await ethers.getSigners();

    // make all account the same
    operator = clerk = admin;
    operatorDR = clerkDR = adminDR;

    // Deploy the Protocol Diamond
    [protocolDiamond, , , , accessController] = await deployProtocolDiamond(maxPriorityFeePerGas);

    // Temporarily grant UPGRADER role to deployer account
    await accessController.grantRole(Role.UPGRADER, deployer.address);

    // Grant PROTOCOL role to ProtocolDiamond address and renounces admin
    await accessController.grantRole(Role.PROTOCOL, protocolDiamond.address);

    // Temporarily grant PAUSER role to pauser account
    await accessController.grantRole(Role.PAUSER, pauser.address);

    // Deploy the Protocol client implementation/proxy pairs (currently just the Boson Voucher)
    const protocolClientArgs = [protocolDiamond.address];
    const [, beacons, proxies] = await deployProtocolClients(protocolClientArgs, maxPriorityFeePerGas);
    const [beacon] = beacons;
    const [proxy] = proxies;

    // Deploy the boson token
    [bosonToken] = await deployMockTokens(["BosonToken"]);

    // set protocolFees
    protocolFeePercentage = "200"; // 2 %
    protocolFeeFlatBoson = ethers.utils.parseUnits("0.01", "ether").toString();
    buyerEscalationDepositPercentage = "1000"; // 10%

    // Add config Handler, so offer id starts at 1
    const protocolConfig = [
      // Protocol addresses
      {
        treasury: protocolTreasury.address,
        token: bosonToken.address,
        voucherBeacon: beacon.address,
        beaconProxy: proxy.address,
      },
      // Protocol limits
      {
        maxExchangesPerBatch: 100,
        maxOffersPerGroup: 100,
        maxTwinsPerBundle: 100,
        maxOffersPerBundle: 100,
        maxOffersPerBatch: 100,
        maxTokensPerWithdrawal: 100,
        maxFeesPerDisputeResolver: 100,
        maxEscalationResponsePeriod: oneMonth,
        maxDisputesPerBatch: 100,
        maxAllowedSellers: 100,
        maxTotalOfferFeePercentage: 4000, //40%
        maxRoyaltyPecentage: 1000, //10%
        maxResolutionPeriod: oneMonth,
        minDisputePeriod: oneWeek,
        maxPremintedVouchers: 1000,
      },
      // Protocol fees
      {
        percentage: protocolFeePercentage,
        flatBoson: protocolFeeFlatBoson,
        buyerEscalationDepositPercentage,
      },
    ];

    const facetNames = [
      "SellerHandlerFacet",
      "BuyerHandlerFacet",
      "AgentHandlerFacet",
      "DisputeResolverHandlerFacet",
      "FundsHandlerFacet",
      "ExchangeHandlerFacet",
      "OfferHandlerFacet",
      "PauseHandlerFacet",
      "AccountHandlerFacet",
      "ProtocolInitializationFacet",
      "ConfigHandlerFacet",
    ];

    const facetsToDeploy = await getFacetsWithArgs(facetNames, protocolConfig);

    // Cut the protocol handler facets into the Diamond
    const { deployedFacets } = await deployAndCutFacets(protocolDiamond.address, facetsToDeploy, maxPriorityFeePerGas);
    protocolInitializationFacet = deployedFacets.find((f) => f.name === "ProtocolInitializationFacet").contract;

    // Cast Diamond to IERC165
    erc165 = await ethers.getContractAt("ERC165Facet", protocolDiamond.address);

    // Cast Diamond to IBosonAccountHandler. Use this interface to call all individual account handlers
    accountHandler = await ethers.getContractAt("IBosonAccountHandler", protocolDiamond.address);

    // Cast Diamond to IBosonFundsHandler
    fundsHandler = await ethers.getContractAt("IBosonFundsHandler", protocolDiamond.address);

    // Cast Diamond to IBosonOfferHandler
    offerHandler = await ethers.getContractAt("IBosonOfferHandler", protocolDiamond.address);

    // Cast Diamond to IBosonExchangeHandler
    exchangeHandler = await ethers.getContractAt("IBosonExchangeHandler", protocolDiamond.address);

    // Cast Diamond to IBosonPauseHandler
    pauseHandler = await ethers.getContractAt("IBosonPauseHandler", protocolDiamond.address);

    // Cast Diamond to IBosonConfigHandler
    configHandler = await ethers.getContractAt("IBosonConfigHandler", protocolDiamond.address);

    // Deploy the mock token
    [mockToken] = await deployMockTokens(["Foreign20"]);
  });

  // Interface support (ERC-156 provided by ProtocolDiamond, others by deployed facets)
  context("📋 Interfaces", async function () {
    context("👉 supportsInterface()", async function () {
      it("should indicate support for IBosonFundsHandler interface", async function () {
        // Current interfaceId for IBosonFundsHandler
        support = await erc165.supportsInterface(InterfaceIds.IBosonFundsHandler);

        // Test
        expect(support, "IBosonFundsHandler interface not supported").is.true;
      });
    });
  });

  // All supported methods - single offer
  context("📋 Funds Handler Methods", async function () {
    beforeEach(async function () {
      // Create a valid seller, then set fields in tests directly
      seller = mockSeller(operator.address, admin.address, clerk.address, treasury.address);
      expect(seller.isValid()).is.true;

      // VoucherInitValues
      voucherInitValues = mockVoucherInitValues();
      expect(voucherInitValues.isValid()).is.true;

      // AuthToken
      emptyAuthToken = mockAuthToken();
      expect(emptyAuthToken.isValid()).is.true;

      await accountHandler.connect(admin).createSeller(seller, emptyAuthToken, voucherInitValues);

      // top up operators account
      await mockToken.mint(operator.address, "1000000");

      // approve protocol to transfer the tokens
      await mockToken.connect(operator).approve(protocolDiamond.address, "1000000");

      // set the deposit amount
      depositAmount = "100";

      // Set agent id as zero as it is optional for createOffer().
      agentId = "0";
    });

    afterEach(async function () {
      // Reset the accountId iterator
      accountId.next(true);
    });

    context("👉 depositFunds()", async function () {
      it("should emit a FundsDeposited event", async function () {
        // Deposit funds, testing for the event
        // Deposit token
        await expect(fundsHandler.connect(operator).depositFunds(seller.id, mockToken.address, depositAmount))
          .to.emit(fundsHandler, "FundsDeposited")
          .withArgs(seller.id, operator.address, mockToken.address, depositAmount);

        // Deposit native currency
        await expect(
          fundsHandler
            .connect(rando)
            .depositFunds(seller.id, ethers.constants.AddressZero, depositAmount, { value: depositAmount })
        )
          .to.emit(fundsHandler, "FundsDeposited")
          .withArgs(seller.id, rando.address, ethers.constants.AddressZero, depositAmount);
      });

      it("should update state", async function () {
        // Deposit token
        await fundsHandler.connect(operator).depositFunds(seller.id, mockToken.address, depositAmount);

        // Read on chain state
        let returnedAvailableFunds = FundsList.fromStruct(await fundsHandler.getAvailableFunds(seller.id));

        // Chain state should match the expected available funds
        let expectedAvailableFunds = new FundsList([new Funds(mockToken.address, "Foreign20", depositAmount)]);
        expect(returnedAvailableFunds).to.eql(expectedAvailableFunds);

        // Deposit native currency to the same seller id
        await fundsHandler
          .connect(rando)
          .depositFunds(seller.id, ethers.constants.AddressZero, depositAmount, { value: depositAmount });

        // Get new on chain state
        returnedAvailableFunds = FundsList.fromStruct(await fundsHandler.getAvailableFunds(seller.id));

        // Chain state should match the expected available funds
        expectedAvailableFunds.funds.push(new Funds(ethers.constants.AddressZero, "Native currency", depositAmount));
        expect(returnedAvailableFunds).to.eql(expectedAvailableFunds);
      });

      it("should be possible to top up the account", async function () {
        // Deposit token
        await fundsHandler.connect(operator).depositFunds(seller.id, mockToken.address, depositAmount);

        // Read on chain state
        let returnedAvailableFunds = FundsList.fromStruct(await fundsHandler.getAvailableFunds(seller.id));

        // Chain state should match the expected available funds
        let expectedAvailableFunds = new FundsList([new Funds(mockToken.address, "Foreign20", depositAmount)]);
        expect(returnedAvailableFunds).to.eql(expectedAvailableFunds);

        // Deposit the same token again
        await fundsHandler.connect(operator).depositFunds(seller.id, mockToken.address, 2 * depositAmount);

        // Get new on chain state
        returnedAvailableFunds = FundsList.fromStruct(await fundsHandler.getAvailableFunds(seller.id));

        // Chain state should match the expected available funds
        expectedAvailableFunds = new FundsList([new Funds(mockToken.address, "Foreign20", `${3 * depositAmount}`)]);
        expect(returnedAvailableFunds).to.eql(expectedAvailableFunds);
      });

      context("💔 Revert Reasons", async function () {
        it("The funds region of protocol is paused", async function () {
          // Pause the funds region of the protocol
          await pauseHandler.connect(pauser).pause([PausableRegion.Funds]);

          // Attempt to deposit funds, expecting revert
          await expect(
            fundsHandler.connect(operator).depositFunds(seller.id, mockToken.address, depositAmount)
          ).to.revertedWith(RevertReasons.REGION_PAUSED);
        });

        it("Seller id does not exist", async function () {
          // Attempt to deposit the funds, expecting revert
          seller.id = "555";
          await expect(
            fundsHandler.connect(rando).depositFunds(seller.id, mockToken.address, depositAmount)
          ).to.revertedWith(RevertReasons.NO_SUCH_SELLER);
        });

        it("Native currency deposited, but the token address is not zero", async function () {
          // Attempt to deposit the funds, expecting revert
          await expect(
            fundsHandler
              .connect(rando)
              .depositFunds(seller.id, mockToken.address, depositAmount, { value: depositAmount })
          ).to.revertedWith(RevertReasons.NATIVE_WRONG_ADDRESS);
        });

        it("Native currency deposited, but the amount does not match msg.value", async function () {
          // Attempt to deposit the funds, expecting revert
          await expect(
            fundsHandler
              .connect(rando)
              .depositFunds(seller.id, ethers.constants.AddressZero, depositAmount * 2, { value: depositAmount })
          ).to.revertedWith(RevertReasons.NATIVE_WRONG_AMOUNT);
        });

        it("Token address contract does not support transferFrom", async function () {
          // Deploy a contract without the transferFrom
          [bosonToken] = await deployMockTokens(["BosonToken"]);

          // Attempt to deposit the funds, expecting revert
          await expect(
            fundsHandler.connect(rando).depositFunds(seller.id, bosonToken.address, depositAmount)
          ).to.revertedWith(RevertReasons.SAFE_ERC20_LOW_LEVEL_CALL);
        });

        it("Token address is not a contract", async function () {
          // Attempt to deposit the funds, expecting revert
          await expect(
            fundsHandler.connect(rando).depositFunds(seller.id, admin.address, depositAmount)
          ).to.revertedWith("");
        });

        it("Token contract revert for another reason", async function () {
          // insufficient funds
          // approve more than account actually have
          await mockToken.connect(rando).approve(protocolDiamond.address, depositAmount);
          // Attempt to deposit the funds, expecting revert
          await expect(
            fundsHandler.connect(rando).depositFunds(seller.id, mockToken.address, depositAmount)
          ).to.revertedWith(RevertReasons.ERC20_EXCEEDS_BALANCE);

          // not approved
          depositAmount = "10000000";
          await expect(
            fundsHandler.connect(operator).depositFunds(seller.id, mockToken.address, depositAmount)
          ).to.revertedWith(RevertReasons.ERC20_INSUFFICIENT_ALLOWANCE);
        });

        it("Received ERC20 token amount differs from the expected value", async function () {
          // Deploy ERC20 with fees
          const [Foreign20WithFee] = await deployMockTokens(["Foreign20WithFee"]);

          // mint tokens and approve
          await Foreign20WithFee.mint(operator.address, depositAmount);
          await Foreign20WithFee.connect(operator).approve(protocolDiamond.address, depositAmount);

          // Attempt to deposit funds, expecting revert
          await expect(
            fundsHandler.connect(operator).depositFunds(seller.id, Foreign20WithFee.address, depositAmount)
          ).to.revertedWith(RevertReasons.INSUFFICIENT_VALUE_RECEIVED);
        });

        it("ERC20 transferFrom returns false", async function () {
          const [foreign20ReturnFalse] = await deployMockTokens(["Foreign20TransferFromReturnFalse"]);

          await foreign20ReturnFalse.connect(operator).mint(operator.address, depositAmount);
          await foreign20ReturnFalse.connect(operator).approve(protocolDiamond.address, depositAmount);

          await expect(
            fundsHandler.connect(operator).depositFunds(seller.id, foreign20ReturnFalse.address, depositAmount)
          ).to.revertedWith(RevertReasons.SAFE_ERC20_NOT_SUCCEEDED);
        });
      });
    });

    context("💸 withdraw", async function () {
      beforeEach(async function () {
        // Initial ids for all the things
        exchangeId = "1";

        // Create a valid dispute resolver
        disputeResolver = mockDisputeResolver(
          operatorDR.address,
          adminDR.address,
          clerkDR.address,
          treasuryDR.address,
          true
        );
        expect(disputeResolver.isValid()).is.true;

        //Create DisputeResolverFee array so offer creation will succeed
        disputeResolverFees = [
          new DisputeResolverFee(ethers.constants.AddressZero, "Native", "0"),
          new DisputeResolverFee(mockToken.address, "mockToken", "0"),
        ];

        // Make empty seller list, so every seller is allowed
        const sellerAllowList = [];

        // Register the dispute resolver
        await accountHandler
          .connect(adminDR)
          .createDisputeResolver(disputeResolver, disputeResolverFees, sellerAllowList);

        // Mock offer
        const { offer, offerDates, offerDurations, disputeResolverId, offerFees } = await mockOffer();
        offer.quantityAvailable = "2";

        offerNative = offer;

        offerToken = offer.clone();
        offerToken.id = "2";
        offerToken.exchangeToken = mockToken.address;

        // Check if domais are valid
        expect(offerNative.isValid()).is.true;
        expect(offerToken.isValid()).is.true;
        expect(offerDates.isValid()).is.true;
        expect(offerDurations.isValid()).is.true;

        // Set used variables
        voucherRedeemableFrom = offerDates.voucherRedeemableFrom;

        // Create both offers
        await Promise.all([
          offerHandler
            .connect(operator)
            .createOffer(offerNative, offerDates, offerDurations, disputeResolverId, agentId),
          offerHandler
            .connect(operator)
            .createOffer(offerToken, offerDates, offerDurations, disputeResolverId, agentId),
        ]);

        // Set used variables
        price = offerToken.price;
        sellerDeposit = offerToken.sellerDeposit;
        offerTokenProtocolFee = offerNativeProtocolFee = offerFees.protocolFee;

        // top up seller's and buyer's account
        await Promise.all([mockToken.mint(operator.address, sellerDeposit), mockToken.mint(buyer.address, price)]);

        // approve protocol to transfer the tokens
        await Promise.all([
          mockToken.connect(operator).approve(protocolDiamond.address, sellerDeposit),
          mockToken.connect(buyer).approve(protocolDiamond.address, price),
        ]);

        // deposit to seller's pool
        await Promise.all([
          fundsHandler.connect(operator).depositFunds(seller.id, mockToken.address, sellerDeposit),
          fundsHandler
            .connect(operator)
            .depositFunds(seller.id, ethers.constants.AddressZero, sellerDeposit, { value: sellerDeposit }),
        ]);

        // commit to both offers
        await exchangeHandler.connect(buyer).commitToOffer(buyer.address, offerToken.id);
        await exchangeHandler.connect(buyer).commitToOffer(buyer.address, offerNative.id, { value: offerNative.price });

        buyerId = accountId.next().value;
      });

      afterEach(async function () {
        // Reset the accountId iterator
        accountId.next(true);
      });

      context("👉 withdrawFunds()", async function () {
        beforeEach(async function () {
          // cancel the voucher, so both seller and buyer have something to withdraw
          await exchangeHandler.connect(buyer).cancelVoucher(exchangeId); // canceling the voucher in tokens
          await exchangeHandler.connect(buyer).cancelVoucher(++exchangeId); // canceling the voucher in the native currency

          // expected payoffs - they are the same for token and native currency
          // buyer: price - buyerCancelPenalty
          buyerPayoff = ethers.BigNumber.from(offerToken.price).sub(offerToken.buyerCancelPenalty).toString();

          // seller: sellerDeposit + buyerCancelPenalty
          sellerPayoff = ethers.BigNumber.from(offerToken.sellerDeposit).add(offerToken.buyerCancelPenalty).toString();
        });

        it("should emit a FundsWithdrawn event", async function () {
          // Withdraw funds, testing for the event
          // Withdraw tokens
          tokenListSeller = [mockToken.address, ethers.constants.AddressZero];
          tokenListBuyer = [ethers.constants.AddressZero, mockToken.address];

          // Withdraw amounts
          tokenAmountsSeller = [sellerPayoff, ethers.BigNumber.from(sellerPayoff).div("2").toString()];
          tokenAmountsBuyer = [buyerPayoff, ethers.BigNumber.from(buyerPayoff).div("5").toString()];

          // seller withdrawal
          const tx = await fundsHandler.connect(clerk).withdrawFunds(seller.id, tokenListSeller, tokenAmountsSeller);
          await expect(tx)
            .to.emit(fundsHandler, "FundsWithdrawn")
            .withArgs(seller.id, treasury.address, mockToken.address, sellerPayoff, clerk.address);

          await expect(tx)
            .to.emit(fundsHandler, "FundsWithdrawn")
            .withArgs(
              seller.id,
              treasury.address,
              ethers.constants.Zero,
              ethers.BigNumber.from(sellerPayoff).div("2"),
              clerk.address
            );

          // buyer withdrawal
          const tx2 = await fundsHandler.connect(buyer).withdrawFunds(buyerId, tokenListBuyer, tokenAmountsBuyer);
          await expect(tx2)
            .to.emit(fundsHandler, "FundsWithdrawn", buyer.address)
            .withArgs(
              buyerId,
              buyer.address,
              mockToken.address,
              ethers.BigNumber.from(buyerPayoff).div("5"),
              buyer.address
            );

          await expect(tx2)
            .to.emit(fundsHandler, "FundsWithdrawn")
            .withArgs(buyerId, buyer.address, ethers.constants.Zero, buyerPayoff, buyer.address);
        });

        it("should update state", async function () {
          // WITHDRAW ONE TOKEN PARTIALLY

          // Read on chain state
          sellersAvailableFunds = FundsList.fromStruct(await fundsHandler.getAvailableFunds(seller.id));
          const treasuryBalanceBefore = await ethers.provider.getBalance(treasury.address);

          // Chain state should match the expected available funds before the withdrawal
          expectedSellerAvailableFunds = new FundsList([
            new Funds(mockToken.address, "Foreign20", sellerPayoff),
            new Funds(ethers.constants.AddressZero, "Native currency", sellerPayoff),
          ]);
          expect(sellersAvailableFunds).to.eql(
            expectedSellerAvailableFunds,
            "Seller available funds mismatch before withdrawal"
          );

          // withdraw funds
          const withdrawAmount = ethers.BigNumber.from(sellerPayoff)
            .sub(ethers.utils.parseUnits("0.1", "ether"))
            .toString();
          await fundsHandler.connect(clerk).withdrawFunds(seller.id, [ethers.constants.AddressZero], [withdrawAmount]);

          // Read on chain state
          sellersAvailableFunds = FundsList.fromStruct(await fundsHandler.getAvailableFunds(seller.id));
          const treasuryBalanceAfter = await ethers.provider.getBalance(treasury.address);

          // Chain state should match the expected available funds after the withdrawal
          // Native currency available funds are reduced for the withdrawal amount
          expectedSellerAvailableFunds.funds[1] = new Funds(
            ethers.constants.AddressZero,
            "Native currency",
            ethers.BigNumber.from(sellerPayoff).sub(withdrawAmount).toString()
          );
          expect(sellersAvailableFunds).to.eql(
            expectedSellerAvailableFunds,
            "Seller available funds mismatch after withdrawal"
          );
          // Native currency balance is increased for the withdrawAmount
          expect(treasuryBalanceAfter).to.eql(
            treasuryBalanceBefore.add(withdrawAmount),
            "Treasury token balance mismatch"
          );

          // WITHDRAW ONE TOKEN FULLY

          // Read on chain state
          buyerAvailableFunds = FundsList.fromStruct(await fundsHandler.getAvailableFunds(buyerId));
          const buyerBalanceBefore = await mockToken.balanceOf(buyer.address);

          // Chain state should match the expected available funds before the withdrawal
          expectedBuyerAvailableFunds = new FundsList([
            new Funds(mockToken.address, "Foreign20", buyerPayoff),
            new Funds(ethers.constants.AddressZero, "Native currency", buyerPayoff),
          ]);
          expect(buyerAvailableFunds).to.eql(
            expectedBuyerAvailableFunds,
            "Buyer available funds mismatch before withdrawal"
          );

          // withdraw funds
          await fundsHandler.connect(buyer).withdrawFunds(buyerId, [mockToken.address], [buyerPayoff]);

          // Read on chain state
          buyerAvailableFunds = FundsList.fromStruct(await fundsHandler.getAvailableFunds(buyerId));
          const buyerBalanceAfter = await mockToken.balanceOf(buyer.address);

          // Chain state should match the expected available funds after the withdrawal
          // Since all tokens are withdrawn, token should be removed from the list
          expectedBuyerAvailableFunds = new FundsList([
            new Funds(ethers.constants.AddressZero, "Native currency", buyerPayoff),
          ]);
          expect(buyerAvailableFunds).to.eql(
            expectedBuyerAvailableFunds,
            "Buyer available funds mismatch after withdrawal"
          );
          // Token balance is increased for the buyer payoff
          expect(buyerBalanceAfter).to.eql(buyerBalanceBefore.add(buyerPayoff), "Buyer token balance mismatch");
        });

        it("should allow to withdraw all funds at once", async function () {
          // Read on chain state
          sellersAvailableFunds = FundsList.fromStruct(await fundsHandler.getAvailableFunds(seller.id));
          const treasuryNativeBalanceBefore = await ethers.provider.getBalance(treasury.address);
          const treasuryTokenBalanceBefore = await mockToken.balanceOf(treasury.address);

          // Chain state should match the expected available funds before the withdrawal
          expectedSellerAvailableFunds = new FundsList([
            new Funds(mockToken.address, "Foreign20", sellerPayoff),
            new Funds(ethers.constants.AddressZero, "Native currency", sellerPayoff),
          ]);
          expect(sellersAvailableFunds).to.eql(
            expectedSellerAvailableFunds,
            "Seller available funds mismatch before withdrawal"
          );

          // withdraw all funds
          await fundsHandler.connect(clerk).withdrawFunds(seller.id, [], []);

          // Read on chain state
          sellersAvailableFunds = FundsList.fromStruct(await fundsHandler.getAvailableFunds(seller.id));
          const treasuryNativeBalanceAfter = await ethers.provider.getBalance(treasury.address);
          const treasuryTokenBalanceAfter = await mockToken.balanceOf(treasury.address);

          // Chain state should match the expected available funds after the withdrawal
          // Funds available should be an empty list
          expectedSellerAvailableFunds = new FundsList([]);
          expect(sellersAvailableFunds).to.eql(
            expectedSellerAvailableFunds,
            "Seller available funds mismatch after withdrawal"
          );
          // Native currency balance is increased for the withdrawAmount
          expect(treasuryNativeBalanceAfter).to.eql(
            treasuryNativeBalanceBefore.add(sellerPayoff),
            "Treasury native currency balance mismatch"
          );
          expect(treasuryTokenBalanceAfter).to.eql(
            treasuryTokenBalanceBefore.add(sellerPayoff),
            "Treasury token balance mismatch"
          );
        });

        it("if user has more different tokens than maximum number allowed to withdraw, only part of it is withdrawn", async function () {
          // set maximum tokens per withdraw to 1
          await configHandler.connect(deployer).setMaxTokensPerWithdrawal("1");

          // Read on chain state
          sellersAvailableFunds = FundsList.fromStruct(await fundsHandler.getAvailableFunds(seller.id));
          const treasuryNativeBalanceBefore = await ethers.provider.getBalance(treasury.address);
          const treasuryTokenBalanceBefore = await mockToken.balanceOf(treasury.address);

          // Chain state should match the expected available funds before the withdrawal
          expectedSellerAvailableFunds = new FundsList([
            new Funds(mockToken.address, "Foreign20", sellerPayoff),
            new Funds(ethers.constants.AddressZero, "Native currency", sellerPayoff),
          ]);
          expect(sellersAvailableFunds).to.eql(
            expectedSellerAvailableFunds,
            "Seller available funds mismatch before withdrawal"
          );

          // withdraw all funds
          await fundsHandler.connect(clerk).withdrawFunds(seller.id, [], []);

          // Read on chain state
          sellersAvailableFunds = FundsList.fromStruct(await fundsHandler.getAvailableFunds(seller.id));
          let treasuryNativeBalanceAfter = await ethers.provider.getBalance(treasury.address);
          const treasuryTokenBalanceAfter = await mockToken.balanceOf(treasury.address);

          // Chain state should match the expected available funds after the withdrawal
          // Funds available should still have the entries from above the threshold
          expectedSellerAvailableFunds = new FundsList([
            new Funds(ethers.constants.AddressZero, "Native currency", sellerPayoff),
          ]);
          expect(sellersAvailableFunds).to.eql(
            expectedSellerAvailableFunds,
            "Seller available funds mismatch after first withdrawal"
          );
          // Token balance is increased for sellerPayoff, while native currency balance remains the same
          expect(treasuryNativeBalanceAfter).to.eql(
            treasuryNativeBalanceBefore,
            "Treasury native currency balance mismatch after first withdrawal"
          );
          expect(treasuryTokenBalanceAfter).to.eql(
            treasuryTokenBalanceBefore.add(sellerPayoff),
            "Treasury token balance mismatch after first withdrawal"
          );

          // withdraw all funds again
          await fundsHandler.connect(clerk).withdrawFunds(seller.id, [], []);

          // Read on chain state
          sellersAvailableFunds = FundsList.fromStruct(await fundsHandler.getAvailableFunds(seller.id));
          treasuryNativeBalanceAfter = await ethers.provider.getBalance(treasury.address);

          // Chain state should match the expected available funds after the withdrawal
          // Funds available should now be an empty list
          expectedSellerAvailableFunds = new FundsList([]);
          expect(sellersAvailableFunds).to.eql(
            expectedSellerAvailableFunds,
            "Seller available funds mismatch after second withdrawal"
          );
          // Native currency balance is increased for the withdrawAmount
          expect(treasuryNativeBalanceAfter).to.eql(
            treasuryNativeBalanceBefore.add(sellerPayoff),
            "Treasury native currency balance mismatch after second withdrawal"
          );
        });

        it("It's possible to withdraw same toke twice if in total enough available funds", async function () {
          let reduction = ethers.utils.parseUnits("0.1", "ether").toString();
          // Withdraw token
          tokenListSeller = [mockToken.address, mockToken.address];
          tokenAmountsSeller = [ethers.BigNumber.from(sellerPayoff).sub(reduction).toString(), reduction];

          // seller withdrawal
          const tx = await fundsHandler.connect(clerk).withdrawFunds(seller.id, tokenListSeller, tokenAmountsSeller);
          await expect(tx)
            .to.emit(fundsHandler, "FundsWithdrawn")
            .withArgs(
              seller.id,
              treasury.address,
              mockToken.address,
              ethers.BigNumber.from(sellerPayoff).sub(reduction).toString(),
              clerk.address
            );

          await expect(tx)
            .to.emit(fundsHandler, "FundsWithdrawn")
            .withArgs(seller.id, treasury.address, mockToken.address, reduction, clerk.address);
        });

        context("Agent Withdraws funds", async function () {
          beforeEach(async function () {
            // Create a valid agent,
            agentId = "4";
            agent = mockAgent(other.address);
            agent.id = agentId;
            expect(agent.isValid()).is.true;

            // Create an agent
            await accountHandler.connect(rando).createAgent(agent);

            // Mock offer
            const { offer, offerDates, offerDurations, disputeResolverId } = await mockOffer();
            agentOffer = offer.clone();
            agentOffer.id = "3";
            exchangeId = "3";
            agentOffer.exchangeToken = mockToken.address;

            // Create offer with agent
            await offerHandler
              .connect(operator)
              .createOffer(agentOffer, offerDates, offerDurations, disputeResolverId, agent.id);

            // Set used variables
            price = agentOffer.price;
            sellerDeposit = agentOffer.sellerDeposit;
            voucherRedeemableFrom = offerDates.voucherRedeemableFrom;

            // top up seller's and buyer's account
            await mockToken.mint(operator.address, sellerDeposit);
            await mockToken.mint(buyer.address, price);

            // approve protocol to transfer the tokens
            await mockToken.connect(operator).approve(protocolDiamond.address, sellerDeposit);
            await mockToken.connect(buyer).approve(protocolDiamond.address, price);

            // deposit to seller's pool
            await fundsHandler.connect(operator).depositFunds(seller.id, mockToken.address, sellerDeposit);

            // commit to agent offer
            await exchangeHandler.connect(buyer).commitToOffer(buyer.address, agentOffer.id);

            // Set time forward to the offer's voucherRedeemableFrom
            await setNextBlockTimestamp(Number(voucherRedeemableFrom));

            // succesfully redeem exchange
            await exchangeHandler.connect(buyer).redeemVoucher(exchangeId);
          });

          it("Withdraw when exchange is completed, it emits a FundsWithdrawn event", async function () {
            // Complete the exchange
            await exchangeHandler.connect(buyer).completeExchange(exchangeId);

            agentPayoff = applyPercentage(agentOffer.price, agent.feePercentage);

            // Check the balance BEFORE withdrawFunds()
            const feeCollectorNativeBalanceBefore = await mockToken.balanceOf(agent.wallet);

            await expect(fundsHandler.connect(other).withdrawFunds(agentId, [mockToken.address], [agentPayoff]))
              .to.emit(fundsHandler, "FundsWithdrawn")
              .withArgs(agentId, agent.wallet, mockToken.address, agentPayoff, agent.wallet);

            // Check the balance AFTER withdrawFunds()
            const feeCollectorNativeBalanceAfter = await mockToken.balanceOf(agent.wallet);

            // Expected balance
            const expectedFeeCollectorNativeBalanceAfter = ethers.BigNumber.from(feeCollectorNativeBalanceBefore).add(
              agentPayoff
            );

            // Check agent wallet balance and verify the transfer really happened.
            expect(feeCollectorNativeBalanceAfter).to.eql(
              expectedFeeCollectorNativeBalanceAfter,
              "Agent did not receive their fee"
            );
          });

          it("Withdraw when dispute is retracted, it emits a FundsWithdrawn event", async function () {
            // ProtocolInitializationFacet has to be passed to deploy function works
            const facetsToDeploy = await getFacetsWithArgs(["DisputeHandlerFacet"]);

            await deployAndCutFacets(
              protocolDiamond.address,
              facetsToDeploy,
              maxPriorityFeePerGas,
              "2.1.0",
              protocolInitializationFacet
            );

            // Cast Diamond to IBosonDisputeHandler
            disputeHandler = await ethers.getContractAt("IBosonDisputeHandler", protocolDiamond.address);

            // raise the dispute
            await disputeHandler.connect(buyer).raiseDispute(exchangeId);

            // retract from the dispute
            await disputeHandler.connect(buyer).retractDispute(exchangeId);

            agentPayoff = ethers.BigNumber.from(agentOffer.price).mul(agent.feePercentage).div("10000").toString();

            // Check the balance BEFORE withdrawFunds()
            const feeCollectorNativeBalanceBefore = await mockToken.balanceOf(agent.wallet);

            await expect(fundsHandler.connect(other).withdrawFunds(agentId, [mockToken.address], [agentPayoff]))
              .to.emit(fundsHandler, "FundsWithdrawn")
              .withArgs(agentId, agent.wallet, mockToken.address, agentPayoff, agent.wallet);

            // Check the balance AFTER withdrawFunds()
            const feeCollectorNativeBalanceAfter = await mockToken.balanceOf(agent.wallet);

            // Expected balance
            const expectedFeeCollectorNativeBalanceAfter = ethers.BigNumber.from(feeCollectorNativeBalanceBefore).add(
              agentPayoff
            );

            // Check agent wallet balance and verify the transfer really happened.
            expect(feeCollectorNativeBalanceAfter).to.eql(
              expectedFeeCollectorNativeBalanceAfter,
              "Agent did not receive their fee"
            );
          });
        });

        context("💔 Revert Reasons", async function () {
          it("The funds region of protocol is paused", async function () {
            // Withdraw tokens
            tokenListBuyer = [ethers.constants.AddressZero, mockToken.address];

            // Withdraw amounts
            tokenAmountsBuyer = [buyerPayoff, ethers.BigNumber.from(buyerPayoff).div("5").toString()];

            // Pause the funds region of the protocol
            await pauseHandler.connect(pauser).pause([PausableRegion.Funds]);

            // Attempt to withdraw funds, expecting revert
            await expect(
              fundsHandler.connect(buyer).withdrawFunds(buyerId, tokenListBuyer, tokenAmountsBuyer)
            ).to.revertedWith(RevertReasons.REGION_PAUSED);
          });

          it("Caller is not authorized to withdraw", async function () {
            // Attempt to withdraw the buyer funds, expecting revert
            await expect(fundsHandler.connect(rando).withdrawFunds(buyerId, [], [])).to.revertedWith(
              RevertReasons.NOT_AUTHORIZED
            );

            // Attempt to withdraw the seller funds, expecting revert
            await expect(fundsHandler.connect(rando).withdrawFunds(seller.id, [], [])).to.revertedWith(
              RevertReasons.NOT_AUTHORIZED
            );

            // Attempt to withdraw the seller funds as treasury, expecting revert
            await expect(fundsHandler.connect(treasury).withdrawFunds(seller.id, [], [])).to.revertedWith(
              RevertReasons.NOT_AUTHORIZED
            );
          });

          it("Token list address does not match token amount address", async function () {
            // Withdraw token
            tokenList = [mockToken.address, ethers.constants.AddressZero];
            tokenAmounts = [sellerPayoff];

            // Attempt to withdraw the funds, expecting revert
            await expect(fundsHandler.connect(clerk).withdrawFunds(seller.id, tokenList, tokenAmounts)).to.revertedWith(
              RevertReasons.TOKEN_AMOUNT_MISMATCH
            );
          });

          it("Caller wants to withdraw more different tokens than allowed", async function () {
            tokenList = new Array(101).fill(ethers.constants.AddressZero);
            tokenAmounts = new Array(101).fill("1");

            // Attempt to withdraw the funds, expecting revert
            await expect(fundsHandler.connect(clerk).withdrawFunds(seller.id, tokenList, tokenAmounts)).to.revertedWith(
              RevertReasons.TOO_MANY_TOKENS
            );
          });

          it("Caller tries to withdraw more than they have in the available funds", async function () {
            // Withdraw token
            tokenList = [mockToken.address];
            tokenAmounts = [ethers.BigNumber.from(sellerPayoff).mul("2")];

            // Attempt to withdraw the funds, expecting revert
            await expect(fundsHandler.connect(clerk).withdrawFunds(seller.id, tokenList, tokenAmounts)).to.revertedWith(
              RevertReasons.INSUFFICIENT_AVAILABLE_FUNDS
            );
          });

          it("Caller tries to withdraw the same token twice", async function () {
            // Withdraw token
            tokenList = [mockToken.address, mockToken.address];
            tokenAmounts = [sellerPayoff, sellerPayoff];

            // Attempt to withdraw the funds, expecting revert
            await expect(fundsHandler.connect(clerk).withdrawFunds(seller.id, tokenList, tokenAmounts)).to.revertedWith(
              RevertReasons.INSUFFICIENT_AVAILABLE_FUNDS
            );
          });

          it("Nothing to withdraw", async function () {
            // Withdraw token
            tokenList = [mockToken.address];
            tokenAmounts = ["0"];

            await expect(fundsHandler.connect(clerk).withdrawFunds(seller.id, tokenList, tokenAmounts)).to.revertedWith(
              RevertReasons.NOTHING_TO_WITHDRAW
            );

            // first withdraw everything
            await fundsHandler.connect(clerk).withdrawFunds(seller.id, [], []);

            // Attempt to withdraw the funds, expecting revert
            await expect(fundsHandler.connect(clerk).withdrawFunds(seller.id, [], [])).to.revertedWith(
              RevertReasons.NOTHING_TO_WITHDRAW
            );
          });

          it("Transfer of funds failed - revert in fallback", async function () {
            // deploy a contract that cannot receive funds
            const [fallbackErrorContract] = await deployMockTokens(["FallbackError"]);

            // commit to offer on behalf of some contract
            tx = await exchangeHandler
              .connect(buyer)
              .commitToOffer(fallbackErrorContract.address, offerNative.id, { value: price });
            txReceipt = await tx.wait();
            event = getEvent(txReceipt, exchangeHandler, "BuyerCommitted");
            exchangeId = event.exchangeId;
            const fallbackContractBuyerId = event.buyerId;

            // revoke the voucher so the contract gets credited some funds
            await exchangeHandler.connect(operator).revokeVoucher(exchangeId);

            // we call a fallbackContract which calls fundsHandler.withdraw, which should revert
            await expect(
              fallbackErrorContract.withdrawFunds(
                fundsHandler.address,
                fallbackContractBuyerId,
                [ethers.constants.AddressZero],
                [offerNative.price]
              )
            ).to.revertedWith(RevertReasons.TOKEN_TRANSFER_FAILED);
          });

          it("Transfer of funds failed - no payable fallback or receive", async function () {
            // deploy a contract that cannot receive funds
            const [fallbackErrorContract] = await deployMockTokens(["WithoutFallbackError"]);

            // commit to offer on behalf of some contract
            tx = await exchangeHandler
              .connect(buyer)
              .commitToOffer(fallbackErrorContract.address, offerNative.id, { value: price });
            txReceipt = await tx.wait();
            event = getEvent(txReceipt, exchangeHandler, "BuyerCommitted");
            exchangeId = event.exchangeId;
            const fallbackContractBuyerId = event.buyerId;

            // revoke the voucher so the contract gets credited some funds
            await exchangeHandler.connect(operator).revokeVoucher(exchangeId);

            // we call a fallbackContract which calls fundsHandler.withdraw, which should revert
            await expect(
              fallbackErrorContract.withdrawFunds(
                fundsHandler.address,
                fallbackContractBuyerId,
                [ethers.constants.AddressZero],
                [offerNative.price]
              )
            ).to.revertedWith(RevertReasons.TOKEN_TRANSFER_FAILED);
          });

          it("Transfer of funds failed - ERC20 token does not exist anymore", async function () {
            // destruct mockToken
            await mockToken.destruct();

            await expect(fundsHandler.connect(clerk).withdrawFunds(seller.id, [], [])).to.revertedWith(
              RevertReasons.EOA_FUNCTION_CALL_SAFE_ERC20
            );
          });

          it("Transfer of funds failed - revert durin ERC20 transfer", async function () {
            // pause mockToken
            await mockToken.pause();

            await expect(fundsHandler.connect(clerk).withdrawFunds(seller.id, [], [])).to.revertedWith(
              RevertReasons.ERC20_PAUSED
            );
          });

          it("Transfer of funds failed - ERC20 transfer returns false", async function () {
            const [foreign20ReturnFalse] = await deployMockTokens(["Foreign20TransferReturnFalse"]);

            await foreign20ReturnFalse.connect(operator).mint(operator.address, sellerDeposit);
            await foreign20ReturnFalse.connect(operator).approve(protocolDiamond.address, sellerDeposit);

            await fundsHandler.connect(operator).depositFunds(seller.id, foreign20ReturnFalse.address, sellerDeposit);

            await expect(
              fundsHandler.connect(clerk).withdrawFunds(seller.id, [foreign20ReturnFalse.address], [sellerDeposit])
            ).to.revertedWith(RevertReasons.SAFE_ERC20_NOT_SUCCEEDED);
          });
        });
      });

      context("👉 withdrawProtocolFees()", async function () {
        beforeEach(async function () {
          const tokenExchangeId = exchangeId;
          const nativeExchangeId = ++exchangeId;

          // succesfully finalize the exchange so the protocol gets some fees
          await setNextBlockTimestamp(Number(voucherRedeemableFrom));
          await exchangeHandler.connect(buyer).redeemVoucher(tokenExchangeId);
          await exchangeHandler.connect(buyer).redeemVoucher(nativeExchangeId);
          await exchangeHandler.connect(buyer).completeExchange(tokenExchangeId);
          await exchangeHandler.connect(buyer).completeExchange(nativeExchangeId);

          // expected payoffs - they are the same for token and native currency
          // buyer: 0
          buyerPayoff = 0;

          // seller: sellerDeposit + offerToken.price
          sellerPayoff = ethers.BigNumber.from(offerToken.sellerDeposit).add(offerToken.price).toString();

          // protocol: protocolFee
          protocolPayoff = offerTokenProtocolFee;

          // grant fee collecor role
          await accessController.grantRole(Role.FEE_COLLECTOR, feeCollector.address);

          // set the protocol id
          protocolId = "0";
        });

        it("should emit a FundsWithdrawn event", async function () {
          // Withdraw funds, testing for the event
          tokenList = [mockToken.address, ethers.constants.AddressZero];
          tokenAmounts = [protocolPayoff, protocolPayoff];

          // protocol fee withdrawal
          const tx = await fundsHandler.connect(feeCollector).withdrawProtocolFees(tokenList, tokenAmounts);
          await expect(tx)
            .to.emit(fundsHandler, "FundsWithdrawn")
            .withArgs(protocolId, protocolTreasury.address, mockToken.address, protocolPayoff, feeCollector.address);

          await expect(tx)
            .to.emit(fundsHandler, "FundsWithdrawn")
            .withArgs(
              protocolId,
              protocolTreasury.address,
              ethers.constants.Zero,
              protocolPayoff,
              feeCollector.address
            );
        });

        it("should update state", async function () {
          // Read on chain state
          protocolAvailableFunds = FundsList.fromStruct(await fundsHandler.getAvailableFunds(protocolId));
          const protocolTreasuryNativeBalanceBefore = await ethers.provider.getBalance(protocolTreasury.address);
          const protocolTreasuryTokenBalanceBefore = await mockToken.balanceOf(protocolTreasury.address);

          // Chain state should match the expected available funds before the withdrawal
          expectedProtocolAvailableFunds = new FundsList([
            new Funds(mockToken.address, "Foreign20", protocolPayoff),
            new Funds(ethers.constants.AddressZero, "Native currency", protocolPayoff),
          ]);
          expect(protocolAvailableFunds).to.eql(
            expectedProtocolAvailableFunds,
            "Protocol available funds mismatch before withdrawal"
          );

          // withdraw funds
          const partialFeeWithdrawAmount = ethers.BigNumber.from(protocolPayoff)
            .sub(ethers.utils.parseUnits("0.01", "ether"))
            .toString();

          tx = await fundsHandler
            .connect(feeCollector)
            .withdrawProtocolFees(
              [mockToken.address, ethers.constants.AddressZero],
              [protocolPayoff, partialFeeWithdrawAmount]
            );

          // calcualte tx costs
          txReceipt = await tx.wait();
          txCost = tx.gasPrice.mul(txReceipt.gasUsed);

          // Read on chain state
          protocolAvailableFunds = FundsList.fromStruct(await fundsHandler.getAvailableFunds(protocolId));
          const protocolTreasuryNativeBalanceAfter = await ethers.provider.getBalance(protocolTreasury.address);
          const protocolTreasuryTokenBalanceAfter = await mockToken.balanceOf(protocolTreasury.address);

          // Chain state should match the expected available funds after the withdrawal
          // Native currency available funds are reduced for the withdrawal amount
          // Mock token is fully withdrawn
          expectedProtocolAvailableFunds = new FundsList([
            new Funds(
              ethers.constants.AddressZero,
              "Native currency",
              ethers.BigNumber.from(protocolPayoff).sub(partialFeeWithdrawAmount).toString()
            ),
          ]);

          expect(protocolAvailableFunds).to.eql(
            expectedProtocolAvailableFunds,
            "Protocol available funds mismatch after withdrawal"
          );
          // Native currency balance is increased for the partialFeeWithdrawAmount
          expect(protocolTreasuryNativeBalanceAfter).to.eql(
            protocolTreasuryNativeBalanceBefore.add(partialFeeWithdrawAmount),
            "Fee collector token balance mismatch"
          );
          // Token balance is increased for the protocol fee
          expect(protocolTreasuryTokenBalanceAfter).to.eql(
            protocolTreasuryTokenBalanceBefore.add(protocolPayoff),
            "Fee collector token balance mismatch"
          );
        });

        it("should allow to withdraw all funds at once", async function () {
          // Read on chain state
          protocolAvailableFunds = FundsList.fromStruct(await fundsHandler.getAvailableFunds(protocolId));
          const protocolTreasuryNativeBalanceBefore = await ethers.provider.getBalance(protocolTreasury.address);
          const protocolTreasuryTokenBalanceBefore = await mockToken.balanceOf(protocolTreasury.address);

          // Chain state should match the expected available funds before the withdrawal
          expectedProtocolAvailableFunds = new FundsList([
            new Funds(mockToken.address, "Foreign20", protocolPayoff),
            new Funds(ethers.constants.AddressZero, "Native currency", protocolPayoff),
          ]);
          expect(protocolAvailableFunds).to.eql(
            expectedProtocolAvailableFunds,
            "Protocol available funds mismatch before withdrawal"
          );

          // withdraw all funds
          tx = await fundsHandler.connect(feeCollector).withdrawProtocolFees([], []);

          // calcualte tx costs
          txReceipt = await tx.wait();
          txCost = tx.gasPrice.mul(txReceipt.gasUsed);

          // Read on chain state
          protocolAvailableFunds = FundsList.fromStruct(await fundsHandler.getAvailableFunds(protocolId));
          const protocolTreasuryNativeBalanceAfter = await ethers.provider.getBalance(protocolTreasury.address);
          const protocolTreasuryTokenBalanceAfter = await mockToken.balanceOf(protocolTreasury.address);

          // Chain state should match the expected available funds after the withdrawal
          // Funds available should be an empty list
          expectedProtocolAvailableFunds = new FundsList([]);
          expect(protocolAvailableFunds).to.eql(
            expectedProtocolAvailableFunds,
            "Protocol available funds mismatch after withdrawal"
          );
          // Native currency balance is increased for the partialFeeWithdrawAmount
          expect(protocolTreasuryNativeBalanceAfter).to.eql(
            protocolTreasuryNativeBalanceBefore.add(protocolPayoff),
            "Fee collector native currency balance mismatch"
          );
          // Token balance is increased for the protocol fee
          expect(protocolTreasuryTokenBalanceAfter).to.eql(
            protocolTreasuryTokenBalanceBefore.add(protocolPayoff),
            "Fee collector token balance mismatch"
          );
        });

        it("if protocol has more different tokens than maximum number allowed to withdraw, only part of it is withdrawn", async function () {
          // set maximum tokens per withdraw to 1
          await configHandler.connect(deployer).setMaxTokensPerWithdrawal("1");

          // Read on chain state
          protocolAvailableFunds = FundsList.fromStruct(await fundsHandler.getAvailableFunds(protocolId));
          let protocolTreasuryNativeBalanceBefore = await ethers.provider.getBalance(protocolTreasury.address);
          const protocolTreasuryTokenBalanceBefore = await mockToken.balanceOf(protocolTreasury.address);

          // Chain state should match the expected available funds before the withdrawal
          expectedProtocolAvailableFunds = new FundsList([
            new Funds(mockToken.address, "Foreign20", protocolPayoff),
            new Funds(ethers.constants.AddressZero, "Native currency", protocolPayoff),
          ]);
          expect(protocolAvailableFunds).to.eql(
            expectedProtocolAvailableFunds,
            "Protocol available funds mismatch before withdrawal"
          );

          // withdraw all funds
          let tx = await fundsHandler.connect(feeCollector).withdrawProtocolFees([], []);

          // calcualte tx costs
          txReceipt = await tx.wait();
          txCost = tx.gasPrice.mul(txReceipt.gasUsed);

          // Read on chain state
          protocolAvailableFunds = FundsList.fromStruct(await fundsHandler.getAvailableFunds(protocolId));
          let protocolTreasuryNativeBalanceAfter = await ethers.provider.getBalance(protocolTreasury.address);
          const protocolTreasuryTokenBalanceAfter = await mockToken.balanceOf(protocolTreasury.address);

          // Chain state should match the expected available funds after the withdrawal
          // Funds available should still have the entries from above the threshold
          expectedProtocolAvailableFunds = new FundsList([
            new Funds(ethers.constants.AddressZero, "Native currency", protocolPayoff),
          ]);
          expect(protocolAvailableFunds).to.eql(
            expectedProtocolAvailableFunds,
            "Protocol available funds mismatch after first withdrawal"
          );
          // Token balance is increased for protocolFee, while native currency balance is reduced only for tx costs
          expect(protocolTreasuryNativeBalanceAfter).to.eql(
            protocolTreasuryNativeBalanceBefore,
            "Fee collector native currency balance mismatch after first withdrawal"
          );
          expect(protocolTreasuryTokenBalanceAfter).to.eql(
            protocolTreasuryTokenBalanceBefore.add(protocolPayoff),
            "Fee collector token balance mismatch after first withdrawal"
          );

          // withdraw all funds again
          tx = await fundsHandler.connect(feeCollector).withdrawProtocolFees([], []);

          // calcualte tx costs
          txReceipt = await tx.wait();
          txCost = tx.gasPrice.mul(txReceipt.gasUsed);

          // Read on chain state
          protocolAvailableFunds = FundsList.fromStruct(await fundsHandler.getAvailableFunds(protocolId));
          protocolTreasuryNativeBalanceAfter = await ethers.provider.getBalance(protocolTreasury.address);

          // Chain state should match the expected available funds after the withdrawal
          // Funds available should now be an empty list
          expectedProtocolAvailableFunds = new FundsList([]);
          expect(protocolAvailableFunds).to.eql(
            expectedProtocolAvailableFunds,
            "Protocol available funds mismatch after second withdrawal"
          );
          // Native currency balance is increased for the protocol fee
          expect(protocolTreasuryNativeBalanceAfter).to.eql(
            protocolTreasuryNativeBalanceBefore.add(offerTokenProtocolFee),
            "Fee collector native currency balance mismatch after second withdrawal"
          );
        });

        it("It's possible to withdraw same token twice if in total enough available funds", async function () {
          let reduction = ethers.utils.parseUnits("0.01", "ether").toString();
          // Withdraw token
          tokenList = [mockToken.address, mockToken.address];
          tokenAmounts = [ethers.BigNumber.from(protocolPayoff).sub(reduction).toString(), reduction];

          // protocol fee withdrawal
          const tx = await fundsHandler.connect(feeCollector).withdrawProtocolFees(tokenList, tokenAmounts);
          await expect(tx)
            .to.emit(fundsHandler, "FundsWithdrawn")
            .withArgs(
              protocolId,
              protocolTreasury.address,
              mockToken.address,
              ethers.BigNumber.from(protocolPayoff).sub(reduction).toString(),
              feeCollector.address
            );

          await expect(tx)
            .to.emit(fundsHandler, "FundsWithdrawn")
            .withArgs(protocolId, protocolTreasury.address, mockToken.address, reduction, feeCollector.address);
        });

        context("💔 Revert Reasons", async function () {
          it("The funds region of protocol is paused", async function () {
            // Withdraw funds, testing for the event
            tokenList = [mockToken.address, ethers.constants.AddressZero];
            tokenAmounts = [protocolPayoff, protocolPayoff];

            // Pause the funds region of the protocol
            await pauseHandler.connect(pauser).pause([PausableRegion.Funds]);

            // Attempt to withdraw funds, expecting revert
            await expect(
              fundsHandler.connect(feeCollector).withdrawProtocolFees(tokenList, tokenAmounts)
            ).to.revertedWith(RevertReasons.REGION_PAUSED);
          });

          it("Caller is not authorized to withdraw", async function () {
            // Attempt to withdraw the protocol fees, expecting revert
            await expect(fundsHandler.connect(rando).withdrawProtocolFees([], [])).to.revertedWith(
              RevertReasons.ACCESS_DENIED
            );
          });

          it("Token list address does not match token amount address", async function () {
            // Withdraw token
            tokenList = [mockToken.address, ethers.constants.AddressZero];
            tokenAmounts = [sellerPayoff];

            // Attempt to withdraw the funds, expecting revert
            await expect(
              fundsHandler.connect(feeCollector).withdrawProtocolFees(tokenList, tokenAmounts)
            ).to.revertedWith(RevertReasons.TOKEN_AMOUNT_MISMATCH);
          });

          it("Caller wants to withdraw more different tokens than allowed", async function () {
            tokenList = new Array(101).fill(ethers.constants.AddressZero);
            tokenAmounts = new Array(101).fill("1");

            // Attempt to withdraw the funds, expecting revert
            await expect(
              fundsHandler.connect(feeCollector).withdrawProtocolFees(tokenList, tokenAmounts)
            ).to.revertedWith(RevertReasons.TOO_MANY_TOKENS);
          });

          it("Caller tries to withdraw more than they have in the available funds", async function () {
            // Withdraw token
            tokenList = [mockToken.address];
            tokenAmounts = [ethers.BigNumber.from(offerTokenProtocolFee).mul("2")];

            // Attempt to withdraw the funds, expecting revert
            await expect(
              fundsHandler.connect(feeCollector).withdrawProtocolFees(tokenList, tokenAmounts)
            ).to.revertedWith(RevertReasons.INSUFFICIENT_AVAILABLE_FUNDS);
          });

          it("Caller tries to withdraw the same token twice", async function () {
            // Withdraw token
            tokenList = [mockToken.address, mockToken.address];
            tokenAmounts = [offerTokenProtocolFee, offerTokenProtocolFee];

            // Attempt to withdraw the funds, expecting revert
            await expect(
              fundsHandler.connect(feeCollector).withdrawProtocolFees(tokenList, tokenAmounts)
            ).to.revertedWith(RevertReasons.INSUFFICIENT_AVAILABLE_FUNDS);
          });

          it("Nothing to withdraw", async function () {
            // Withdraw token
            tokenList = [mockToken.address];
            tokenAmounts = ["0"];

            await expect(
              fundsHandler.connect(feeCollector).withdrawProtocolFees(tokenList, tokenAmounts)
            ).to.revertedWith(RevertReasons.NOTHING_TO_WITHDRAW);

            // first withdraw everything
            await fundsHandler.connect(feeCollector).withdrawProtocolFees([], []);

            // Attempt to withdraw the funds, expecting revert
            await expect(fundsHandler.connect(feeCollector).withdrawProtocolFees([], [])).to.revertedWith(
              RevertReasons.NOTHING_TO_WITHDRAW
            );
          });

          it("Transfer of funds failed - revert in fallback", async function () {
            // deploy a contract that cannot receive funds
            const [fallbackErrorContract] = await deployMockTokens(["FallbackError"]);

            // temporarily grant ADMIN role to deployer account
            await accessController.grantRole(Role.ADMIN, deployer.address);

            // set treasury to this contract
            await configHandler.connect(deployer).setTreasuryAddress(fallbackErrorContract.address);

            // attempt to withdraw the funds, expecting revert
            await expect(
              fundsHandler
                .connect(feeCollector)
                .withdrawProtocolFees([ethers.constants.AddressZero], [offerNativeProtocolFee])
            ).to.revertedWith(RevertReasons.TOKEN_TRANSFER_FAILED);
          });

          it("Transfer of funds failed - no payable fallback or receive", async function () {
            // deploy a contract that cannot receive funds
            const [fallbackErrorContract] = await deployMockTokens(["WithoutFallbackError"]);

            // temporarily grant ADMIN role to deployer account
            await accessController.grantRole(Role.ADMIN, deployer.address);

            // set treasury to this contract
            await configHandler.connect(deployer).setTreasuryAddress(fallbackErrorContract.address);

            // attempt to withdraw the funds, expecting revert
            await expect(
              fundsHandler
                .connect(feeCollector)
                .withdrawProtocolFees([ethers.constants.AddressZero], [offerNativeProtocolFee])
            ).to.revertedWith(RevertReasons.TOKEN_TRANSFER_FAILED);
          });

          it("Transfer of funds failed - ERC20 token does not exist anymore", async function () {
            // destruct mockToken
            await mockToken.destruct();

            await expect(fundsHandler.connect(feeCollector).withdrawProtocolFees([], [])).to.revertedWith(
              RevertReasons.EOA_FUNCTION_CALL_SAFE_ERC20
            );
          });

          it("Transfer of funds failed - revert during ERC20 transfer", async function () {
            // pause mockToken
            await mockToken.pause();

            await expect(fundsHandler.connect(feeCollector).withdrawProtocolFees([], [])).to.revertedWith(
              RevertReasons.ERC20_PAUSED
            );
          });
        });
      });
    });

    context("👉 getAvailableFunds()", async function () {
      it("Returns info also for ERC20 tokens without the name", async function () {
        // Deploy the mock token with no name
        [mockToken] = await deployMockTokens(["Foreign20NoName"]);
        // top up operators account
        await mockToken.mint(operator.address, "1000000");
        // approve protocol to transfer the tokens
        await mockToken.connect(operator).approve(protocolDiamond.address, "1000000");

        // Deposit token
        await fundsHandler.connect(operator).depositFunds(seller.id, mockToken.address, depositAmount);

        // Read on chain state
        let returnedAvailableFunds = FundsList.fromStruct(await fundsHandler.getAvailableFunds(seller.id));

        // Chain state should match the expected available funds
        let expectedAvailableFunds = new FundsList([
          new Funds(mockToken.address, "Token name unspecified", depositAmount),
        ]);
        expect(returnedAvailableFunds).to.eql(expectedAvailableFunds);
      });
    });
  });

  // Funds library methods.
  // Cannot be invoked directly, so tests calls the methods that use them
  context("📋 FundsLib  Methods", async function () {
    beforeEach(async function () {
      // Create a valid seller
      seller = mockSeller(operator.address, admin.address, clerk.address, treasury.address);
      expect(seller.isValid()).is.true;

      // VoucherInitValues
      voucherInitValues = mockVoucherInitValues();
      expect(voucherInitValues.isValid()).is.true;

      // AuthToken
      emptyAuthToken = mockAuthToken();
      expect(emptyAuthToken.isValid()).is.true;

      await accountHandler.connect(admin).createSeller(seller, emptyAuthToken, voucherInitValues);

      // Create a valid dispute resolver
      disputeResolver = mockDisputeResolver(
        operatorDR.address,
        adminDR.address,
        clerkDR.address,
        treasuryDR.address,
        true
      );
      expect(disputeResolver.isValid()).is.true;

      //Create DisputeResolverFee array so offer creation will succeed
      DRFee = ethers.utils.parseUnits("0", "ether").toString();
      disputeResolverFees = [
        new DisputeResolverFee(ethers.constants.AddressZero, "Native", "0"),
        new DisputeResolverFee(mockToken.address, "mockToken", DRFee),
      ];

      // Make empty seller list, so every seller is allowed
      const sellerAllowList = [];
      buyerEscalationDeposit = applyPercentage(DRFee, buyerEscalationDepositPercentage);

      // Register the dispute resolver
      await accountHandler
        .connect(adminDR)
        .createDisputeResolver(disputeResolver, disputeResolverFees, sellerAllowList);

      const { offer, ...mo } = await mockOffer();
      offer.quantityAvailable = "2";
      offerNative = offer;
      expect(offerNative.isValid()).is.true;

      offerToken = offerNative.clone();
      offerToken.id = "2";
      offerToken.exchangeToken = mockToken.address;

      offerDates = mo.offerDates;
      expect(offerDates.isValid()).is.true;

      offerDurations = mo.offerDurations;
      expect(offerDurations.isValid()).is.true;

      disputeResolverId = mo.disputeResolverId;

      agentId = "0"; // agent id is optional while creating an offer
      // Create both offers
      await Promise.all([
        offerHandler.connect(operator).createOffer(offerNative, offerDates, offerDurations, disputeResolverId, agentId),
        offerHandler.connect(operator).createOffer(offerToken, offerDates, offerDurations, disputeResolverId, agentId),
      ]);

      // Set used variables
      price = offerToken.price;
      offerTokenProtocolFee = mo.offerFees.protocolFee;
      sellerDeposit = offerToken.sellerDeposit;
      voucherRedeemableFrom = offerDates.voucherRedeemableFrom;
      resolutionPeriod = offerDurations.resolutionPeriod;

      // top up seller's and buyer's account
      await mockToken.mint(operator.address, `${2 * sellerDeposit}`);
      await mockToken.mint(buyer.address, `${2 * price}`);

      // approve protocol to transfer the tokens
      await mockToken.connect(operator).approve(protocolDiamond.address, `${2 * sellerDeposit}`);
      await mockToken.connect(buyer).approve(protocolDiamond.address, `${2 * price}`);

      // deposit to seller's pool
      await fundsHandler.connect(operator).depositFunds(seller.id, mockToken.address, `${2 * sellerDeposit}`);
      await fundsHandler
        .connect(operator)
        .depositFunds(seller.id, ethers.constants.AddressZero, `${2 * sellerDeposit}`, {
          value: `${2 * sellerDeposit}`,
        });

      // Agents
      // Create a valid agent,
      agentId = "3";
      agentFeePercentage = "500"; //5%
      agent = mockAgent(other.address);

      expect(agent.isValid()).is.true;

      // Create an agent
      await accountHandler.connect(rando).createAgent(agent);

      agentOffer = offerToken.clone();
      agentOffer.id = "3";
      agentOfferProtocolFee = mo.offerFees.protocolFee;

      randoBuyerId = "4"; // 1: seller, 2: disputeResolver, 3: agent, 4: rando
    });

    afterEach(async function () {
      // Reset the accountId iterator
      accountId.next(true);
    });

    context("👉 encumberFunds()", async function () {
      it("should emit a FundsEncumbered event", async function () {
        let buyerId = "4"; // 1: seller, 2: disputeResolver, 3: agent, 4: buyer

        // Commit to an offer with erc20 token, test for FundsEncumbered event
        const tx = await exchangeHandler.connect(buyer).commitToOffer(buyer.address, offerToken.id);
        await expect(tx)
          .to.emit(exchangeHandler, "FundsEncumbered")
          .withArgs(buyerId, mockToken.address, price, buyer.address);

        await expect(tx)
          .to.emit(exchangeHandler, "FundsEncumbered")
          .withArgs(seller.id, mockToken.address, sellerDeposit, buyer.address);

        // Commit to an offer with native currency, test for FundsEncumbered event
        const tx2 = await exchangeHandler.connect(buyer).commitToOffer(buyer.address, offerNative.id, { value: price });
        await expect(tx2)
          .to.emit(exchangeHandler, "FundsEncumbered")
          .withArgs(buyerId, ethers.constants.AddressZero, price, buyer.address);

        await expect(tx2)
          .to.emit(exchangeHandler, "FundsEncumbered")
          .withArgs(seller.id, ethers.constants.AddressZero, sellerDeposit, buyer.address);
      });

      it("should update state", async function () {
        // contract token value
        const contractTokenBalanceBefore = await mockToken.balanceOf(protocolDiamond.address);
        // contract native token balance
        const contractNativeBalanceBefore = await ethers.provider.getBalance(protocolDiamond.address);
        // seller's available funds
        const sellersAvailableFundsBefore = FundsList.fromStruct(await fundsHandler.getAvailableFunds(seller.id));

        // Commit to an offer with erc20 token
        await exchangeHandler.connect(buyer).commitToOffer(buyer.address, offerToken.id);

        // Check that token balance increased
        const contractTokenBalanceAfter = await mockToken.balanceOf(protocolDiamond.address);
        // contract token balance should increase for the incoming price
        // seller's deposit was already held in the contract's pool before
        expect(contractTokenBalanceAfter.sub(contractTokenBalanceBefore).toString()).to.eql(
          price,
          "Token wrong balance increase"
        );

        // Check that seller's pool balance was reduced
        let sellersAvailableFundsAfter = FundsList.fromStruct(await fundsHandler.getAvailableFunds(seller.id));
        // token is the first on the list of the available funds and the amount should be decreased for the sellerDeposit
        expect(
          ethers.BigNumber.from(sellersAvailableFundsBefore.funds[0].availableAmount)
            .sub(ethers.BigNumber.from(sellersAvailableFundsAfter.funds[0].availableAmount))
            .toString()
        ).to.eql(sellerDeposit, "Token seller available funds mismatch");

        // Commit to an offer with native currency
        await exchangeHandler.connect(buyer).commitToOffer(buyer.address, offerNative.id, { value: price });

        // check that native currency balance increased
        const contractNativeBalanceAfter = await ethers.provider.getBalance(protocolDiamond.address);
        // contract token balance should increase for the incoming price
        // seller's deposit was already held in the contract's pool before
        expect(contractNativeBalanceAfter.sub(contractNativeBalanceBefore).toString()).to.eql(
          price,
          "Native currency wrong balance increase"
        );

        // Check that seller's pool balance was reduced
        sellersAvailableFundsAfter = FundsList.fromStruct(await fundsHandler.getAvailableFunds(seller.id));
        // native currency is the second on the list of the available funds and the amount should be decreased for the sellerDeposit
        expect(
          ethers.BigNumber.from(sellersAvailableFundsBefore.funds[1].availableAmount)
            .sub(ethers.BigNumber.from(sellersAvailableFundsAfter.funds[1].availableAmount))
            .toString()
        ).to.eql(sellerDeposit, "Native currency seller available funds mismatch");
      });

      context("seller's available funds drop to 0", async function () {
        it("token should be removed from the tokenList", async function () {
          // seller's available funds
          let sellersAvailableFunds = FundsList.fromStruct(await fundsHandler.getAvailableFunds(seller.id));
          expect(sellersAvailableFunds.funds.length).to.eql(2, "Funds length mismatch");
          expect(sellersAvailableFunds.funds[0].tokenAddress).to.eql(
            mockToken.address,
            "Token contract address mismatch"
          );
          expect(sellersAvailableFunds.funds[1].tokenAddress).to.eql(
            ethers.constants.AddressZero,
            "Native currency address mismatch"
          );

          // Commit to offer with token twice to empty the seller's pool
          await exchangeHandler.connect(buyer).commitToOffer(buyer.address, offerToken.id);
          await exchangeHandler.connect(buyer).commitToOffer(buyer.address, offerToken.id);

          // Token address should be removed and have only native currency in the list
          sellersAvailableFunds = FundsList.fromStruct(await fundsHandler.getAvailableFunds(seller.id));
          expect(sellersAvailableFunds.funds.length).to.eql(1, "Funds length mismatch");
          expect(sellersAvailableFunds.funds[0].tokenAddress).to.eql(
            ethers.constants.AddressZero,
            "Native currency address mismatch"
          );

          // Commit to offer with token twice to empty the seller's pool
          await exchangeHandler.connect(buyer).commitToOffer(buyer.address, offerNative.id, { value: price });
          await exchangeHandler.connect(buyer).commitToOffer(buyer.address, offerNative.id, { value: price });

          // Seller available funds must be empty
          sellersAvailableFunds = FundsList.fromStruct(await fundsHandler.getAvailableFunds(seller.id));
          expect(sellersAvailableFunds.funds.length).to.eql(0, "Funds length mismatch");
        });

        it("token should be removed from the token list even when list length - 1 is different from index", async function () {
          // length - 1 is different from index when index isn't the first or last element in the list
          // Deploy a new mock token
          let TokenContractFactory = await ethers.getContractFactory("Foreign20");
          const otherToken = await TokenContractFactory.deploy();
          await otherToken.deployed();

          // Add otherToken to DR fees
          await accountHandler
            .connect(adminDR)
            .addFeesToDisputeResolver(disputeResolver.id, [
              new DisputeResolverFee(otherToken.address, "Other Token", "0"),
            ]);

          // top up seller's and buyer's account
          await otherToken.mint(operator.address, sellerDeposit);

          // approve protocol to transfer the tokens
          await otherToken.connect(operator).approve(protocolDiamond.address, sellerDeposit);

          // deposit to seller's pool
          await fundsHandler.connect(operator).depositFunds(seller.id, otherToken.address, sellerDeposit);

          // seller's available funds
          let sellersAvailableFunds = FundsList.fromStruct(await fundsHandler.getAvailableFunds(seller.id));
          expect(sellersAvailableFunds.funds.length).to.eql(3, "Funds length mismatch");
          expect(sellersAvailableFunds.funds[0].tokenAddress).to.eql(
            mockToken.address,
            "Token contract address mismatch"
          );
          expect(sellersAvailableFunds.funds[1].tokenAddress).to.eql(
            ethers.constants.AddressZero,
            "Native currency address mismatch"
          );
          expect(sellersAvailableFunds.funds[2].tokenAddress).to.eql(
            otherToken.address,
            "Boson token address mismatch"
          );

          // Commit to offer with token twice to empty the seller's pool
          await exchangeHandler.connect(buyer).commitToOffer(buyer.address, offerNative.id, { value: price });
          await exchangeHandler.connect(buyer).commitToOffer(buyer.address, offerNative.id, { value: price });

          // Native currency address should be removed and have only mock token and other token in the list
          sellersAvailableFunds = FundsList.fromStruct(await fundsHandler.getAvailableFunds(seller.id));
          expect(sellersAvailableFunds.funds.length).to.eql(2, "Funds length mismatch");
          expect(sellersAvailableFunds.funds[0].tokenAddress).to.eql(
            mockToken.address,
            "Token contract address mismatch"
          );
          expect(sellersAvailableFunds.funds[1].tokenAddress).to.eql(
            otherToken.address,
            "Other token address mismatch"
          );
        });
      });

      it("when someone else deposits on buyer's behalf, callers funds are transferred", async function () {
        // buyer will commit to an offer on rando's behalf
        // get token balance before the commit
        const buyerTokenBalanceBefore = await mockToken.balanceOf(buyer.address);
        const randoTokenBalanceBefore = await mockToken.balanceOf(rando.address);

        // commit to an offer with token on rando's behalf
        await exchangeHandler.connect(buyer).commitToOffer(rando.address, offerToken.id);

        // get token balance after the commit
        const buyerTokenBalanceAfter = await mockToken.balanceOf(buyer.address);
        const randoTokenBalanceAfter = await mockToken.balanceOf(rando.address);

        // buyer's balance should decrease, rando's should remain
        expect(buyerTokenBalanceBefore.sub(buyerTokenBalanceAfter).toString()).to.eql(
          price,
          "Buyer's token balance should decrease for a price"
        );
        expect(randoTokenBalanceAfter.toString()).to.eql(
          randoTokenBalanceBefore.toString(),
          "Rando's token balance should remain the same"
        );
        // make sure that rando is actually the buyer of the exchange
        let exchange;
        [, exchange] = await exchangeHandler.getExchange("1");
        expect(exchange.buyerId.toString()).to.eql(randoBuyerId, "Wrong buyer id");

        // get native currency balance before the commit
        const buyerNativeBalanceBefore = await ethers.provider.getBalance(buyer.address);
        const randoNativeBalanceBefore = await ethers.provider.getBalance(rando.address);

        // commit to an offer with native currency on rando's behalf
        tx = await exchangeHandler.connect(buyer).commitToOffer(rando.address, offerNative.id, { value: price });
        txReceipt = await tx.wait();
        txCost = tx.gasPrice.mul(txReceipt.gasUsed);

        // get token balance after the commit
        const buyerNativeBalanceAfter = await ethers.provider.getBalance(buyer.address);
        const randoNativeBalanceAfter = await ethers.provider.getBalance(rando.address);

        // buyer's balance should decrease, rando's should remain
        expect(buyerNativeBalanceBefore.sub(buyerNativeBalanceAfter).sub(txCost).toString()).to.eql(
          price,
          "Buyer's native balance should decrease for a price"
        );
        expect(randoNativeBalanceAfter.toString()).to.eql(
          randoNativeBalanceBefore.toString(),
          "Rando's native balance should remain the same"
        );
        // make sure that rando is actually the buyer of the exchange
        [, exchange] = await exchangeHandler.getExchange("2");
        expect(exchange.buyerId.toString()).to.eql(randoBuyerId, "Wrong buyer id");

        // make sure that randoBuyerId actually belongs to rando address
        [, buyer] = await accountHandler.getBuyer(randoBuyerId);
        expect(buyer.wallet).to.eql(rando.address, "Wrong buyer address");
      });

      it("if offer is preminted, only sellers funds are encumbered", async function () {
        // deposit to seller's pool to cover for the price
        const buyerId = mockBuyer().id;
        await mockToken.mint(operator.address, `${2 * price}`);
        await mockToken.connect(operator).approve(protocolDiamond.address, `${2 * price}`);
        await fundsHandler.connect(operator).depositFunds(seller.id, mockToken.address, `${2 * price}`);
        await fundsHandler.connect(operator).depositFunds(seller.id, ethers.constants.AddressZero, `${2 * price}`, {
          value: `${2 * price}`,
        });

        // get token balance before the commit
        const buyerTokenBalanceBefore = await mockToken.balanceOf(buyer.address);

        const sellersAvailableFundsBefore = FundsList.fromStruct(await fundsHandler.getAvailableFunds(seller.id));

        // reserve a range and premint vouchers
        await offerHandler.connect(operator).reserveRange(offerToken.id, offerToken.quantityAvailable);
        const voucherCloneAddress = calculateContractAddress(accountHandler.address, "1");
        const bosonVoucher = await ethers.getContractAt("BosonVoucher", voucherCloneAddress);
        await bosonVoucher.connect(operator).preMint(offerToken.id, offerToken.quantityAvailable);

        // commit to an offer via preminted voucher
        let tokenId = "1";
        tx = await bosonVoucher.connect(operator).transferFrom(operator.address, buyer.address, tokenId);

        // it should emit FundsEncumbered event with amount equal to sellerDeposit + price
        let encumberedFunds = ethers.BigNumber.from(sellerDeposit).add(price);
        await expect(tx)
          .to.emit(exchangeHandler, "FundsEncumbered")
          .withArgs(seller.id, mockToken.address, encumberedFunds, bosonVoucher.address);

        // Check that seller's pool balance was reduced
        let sellersAvailableFundsAfter = FundsList.fromStruct(await fundsHandler.getAvailableFunds(seller.id));
        // token is the first on the list of the available funds and the amount should be decreased for the sellerDeposit and price
        expect(
          ethers.BigNumber.from(sellersAvailableFundsBefore.funds[0].availableAmount)
            .sub(ethers.BigNumber.from(sellersAvailableFundsAfter.funds[0].availableAmount))
            .toString()
        ).to.eql(encumberedFunds.toString(), "Token seller available funds mismatch");

        // buyer's token balance should stay the same
        const buyerTokenBalanceAfter = await mockToken.balanceOf(buyer.address);
        expect(buyerTokenBalanceBefore.toString()).to.eql(
          buyerTokenBalanceAfter.toString(),
          "Buyer's token balance should remain the same"
        );

        // make sure that buyer is actually the buyer of the exchange
        let exchange;
        [, exchange] = await exchangeHandler.getExchange(tokenId);
        expect(exchange.buyerId.toString()).to.eql(buyerId, "Wrong buyer id");

        // get native currency balance before the commit
        const buyerNativeBalanceBefore = await ethers.provider.getBalance(buyer.address);

        // reserve a range and premint vouchers
        tokenId = await exchangeHandler.getNextExchangeId();
        await offerHandler.connect(operator).reserveRange(offerNative.id, offerNative.quantityAvailable);
        await bosonVoucher.connect(operator).preMint(offerNative.id, offerNative.quantityAvailable);

        // commit to an offer via preminted voucher
        tx = await bosonVoucher.connect(operator).transferFrom(operator.address, buyer.address, tokenId);

        // it should emit FundsEncumbered event with amount equal to sellerDeposit + price
        encumberedFunds = ethers.BigNumber.from(sellerDeposit).add(price);
        await expect(tx)
          .to.emit(exchangeHandler, "FundsEncumbered")
          .withArgs(seller.id, ethers.constants.AddressZero, encumberedFunds, bosonVoucher.address);

        // buyer's balance should remain the same
        const buyerNativeBalanceAfter = await ethers.provider.getBalance(buyer.address);
        expect(buyerNativeBalanceBefore.toString()).to.eql(
          buyerNativeBalanceAfter.toString(),
          "Buyer's native balance should remain the same"
        );

        // Check that seller's pool balance was reduced
        sellersAvailableFundsAfter = FundsList.fromStruct(await fundsHandler.getAvailableFunds(seller.id));
        // native currency the second on the list of the available funds and the amount should be decreased for the sellerDeposit and price
        expect(
          ethers.BigNumber.from(sellersAvailableFundsBefore.funds[1].availableAmount)
            .sub(ethers.BigNumber.from(sellersAvailableFundsAfter.funds[1].availableAmount))
            .toString()
        ).to.eql(encumberedFunds.toString(), "Native currency seller available funds mismatch");

        // make sure that buyer is actually the buyer of the exchange
        [, exchange] = await exchangeHandler.getExchange(tokenId);
        expect(exchange.buyerId.toString()).to.eql(buyerId, "Wrong buyer id");
      });

      context("💔 Revert Reasons", async function () {
        it("Insufficient native currency sent", async function () {
          // Attempt to commit to an offer, expecting revert
          await expect(
            exchangeHandler
              .connect(buyer)
              .commitToOffer(buyer.address, offerNative.id, { value: ethers.BigNumber.from(price).sub("1").toString() })
          ).to.revertedWith(RevertReasons.INSUFFICIENT_VALUE_RECEIVED);
        });

        it("Native currency sent together with ERC20 token transfer", async function () {
          // Attempt to commit to an offer, expecting revert
          await expect(
            exchangeHandler.connect(buyer).commitToOffer(buyer.address, offerToken.id, { value: price })
          ).to.revertedWith(RevertReasons.NATIVE_NOT_ALLOWED);
        });

        it("Token address contract does not support transferFrom", async function () {
          // Deploy a contract without the transferFrom
          [bosonToken] = await deployMockTokens(["BosonToken"]);

          // create an offer with a bad token contrat
          offerToken.exchangeToken = bosonToken.address;
          offerToken.id = "3";

          // add to DR fees
          await accountHandler
            .connect(adminDR)
            .addFeesToDisputeResolver(disputeResolver.id, [
              new DisputeResolverFee(offerToken.exchangeToken, "BadContract", "0"),
            ]);
          await offerHandler
            .connect(operator)
            .createOffer(offerToken, offerDates, offerDurations, disputeResolverId, agentId);

          // Attempt to commit to an offer, expecting revert
          await expect(exchangeHandler.connect(buyer).commitToOffer(buyer.address, offerToken.id)).to.revertedWith(
            RevertReasons.SAFE_ERC20_LOW_LEVEL_CALL
          );
        });

        it("Token address is not a contract", async function () {
          // create an offer with a bad token contrat
          offerToken.exchangeToken = admin.address;
          offerToken.id = "3";

          // add to DR fees
          await accountHandler
            .connect(adminDR)
            .addFeesToDisputeResolver(disputeResolver.id, [
              new DisputeResolverFee(offerToken.exchangeToken, "NotAContract", "0"),
            ]);

          await offerHandler
            .connect(operator)
            .createOffer(offerToken, offerDates, offerDurations, disputeResolverId, agentId);

          // Attempt to commit to an offer, expecting revert
          await expect(exchangeHandler.connect(buyer).commitToOffer(buyer.address, offerToken.id)).to.revertedWith(
            RevertReasons.EOA_FUNCTION_CALL
          );
        });

        it("Token contract revert for another reason", async function () {
          // insufficient funds
          // approve more than account actually have
          await mockToken.connect(rando).approve(protocolDiamond.address, price);
          // Attempt to commit to an offer, expecting revert
          await expect(exchangeHandler.connect(rando).commitToOffer(rando.address, offerToken.id)).to.revertedWith(
            RevertReasons.ERC20_EXCEEDS_BALANCE
          );

          // not approved
          await mockToken
            .connect(rando)
            .approve(protocolDiamond.address, ethers.BigNumber.from(price).sub("1").toString());
          // Attempt to commit to an offer, expecting revert
          await expect(exchangeHandler.connect(rando).commitToOffer(rando.address, offerToken.id)).to.revertedWith(
            RevertReasons.ERC20_INSUFFICIENT_ALLOWANCE
          );
        });

        it("Seller'a availableFunds is less than the required sellerDeposit", async function () {
          // create an offer with token with higher seller deposit
          offerToken.sellerDeposit = ethers.BigNumber.from(offerToken.sellerDeposit).mul("4");
          offerToken.id = "3";
          await offerHandler
            .connect(operator)
            .createOffer(offerToken, offerDates, offerDurations, disputeResolverId, agentId);

          // Attempt to commit to an offer, expecting revert
          await expect(exchangeHandler.connect(buyer).commitToOffer(buyer.address, offerToken.id)).to.revertedWith(
            RevertReasons.INSUFFICIENT_AVAILABLE_FUNDS
          );

          // create an offer with native currency with higher seller deposit
          offerNative.sellerDeposit = ethers.BigNumber.from(offerNative.sellerDeposit).mul("4");
          offerNative.id = "4";
          await offerHandler
            .connect(operator)
            .createOffer(offerNative, offerDates, offerDurations, disputeResolverId, agentId);

          // Attempt to commit to an offer, expecting revert
          await expect(
            exchangeHandler.connect(buyer).commitToOffer(buyer.address, offerNative.id, { value: price })
          ).to.revertedWith(RevertReasons.INSUFFICIENT_AVAILABLE_FUNDS);
        });

        it("Seller'a availableFunds is less than the required sellerDeposit + price for preminted offer", async function () {
          // reserve a range and premint vouchers for offer in tokens
          await offerHandler.connect(operator).reserveRange(offerToken.id, offerToken.quantityAvailable);
          const voucherCloneAddress = calculateContractAddress(accountHandler.address, "1");
          const bosonVoucher = await ethers.getContractAt("BosonVoucher", voucherCloneAddress);
          await bosonVoucher.connect(operator).preMint(offerToken.id, offerToken.quantityAvailable);

          // Seller's availableFunds is 2*sellerDeposit which is less than sellerDeposit + price.
          // Add the check in case if the sellerDeposit is changed in the future
          assert.isBelow(Number(sellerDeposit), Number(price), "Seller's availableFunds is not less than price");
          // Attempt to commit to an offer via preminted voucher, expecting revert
          let tokenId = "1";
          await expect(
            bosonVoucher.connect(operator).transferFrom(operator.address, buyer.address, tokenId)
          ).to.revertedWith(RevertReasons.INSUFFICIENT_AVAILABLE_FUNDS);

          // reserve a range and premint vouchers for offer in native currency
          tokenId = await exchangeHandler.getNextExchangeId();
          await offerHandler.connect(operator).reserveRange(offerNative.id, offerNative.quantityAvailable);
          await bosonVoucher.connect(operator).preMint(offerNative.id, offerNative.quantityAvailable);

          // Attempt to commit to an offer, expecting revert
          await expect(
            bosonVoucher.connect(operator).transferFrom(operator.address, buyer.address, tokenId)
          ).to.revertedWith(RevertReasons.INSUFFICIENT_AVAILABLE_FUNDS);
        });

        it("Received ERC20 token amount differs from the expected value", async function () {
          // Deploy ERC20 with fees
          const [Foreign20WithFee] = await deployMockTokens(["Foreign20WithFee"]);

          // add to DR fees
          DRFee = ethers.utils.parseUnits("0", "ether").toString();
          await accountHandler
            .connect(adminDR)
            .addFeesToDisputeResolver(disputeResolverId, [
              new DisputeResolverFee(Foreign20WithFee.address, "Foreign20WithFee", DRFee),
            ]);

          // Create an offer with ERC20 with fees
          // Prepare an absolute zero offer
          offerToken.exchangeToken = Foreign20WithFee.address;
          offerToken.sellerDeposit = "0";
          offerToken.id++;

          // Create a new offer
          await offerHandler
            .connect(operator)
            .createOffer(offerToken, offerDates, offerDurations, disputeResolverId, agentId);

          // mint tokens and approve
          await Foreign20WithFee.mint(buyer.address, offerToken.price);
          await Foreign20WithFee.connect(buyer).approve(protocolDiamond.address, offerToken.price);

          // Attempt to commit to offer, expecting revert
          await expect(exchangeHandler.connect(buyer).commitToOffer(buyer.address, offerToken.id)).to.revertedWith(
            RevertReasons.INSUFFICIENT_VALUE_RECEIVED
          );
        });
      });
    });

    context("👉 releaseFunds()", async function () {
      beforeEach(async function () {
        // ids
        protocolId = "0";
        buyerId = "4";
        exchangeId = "1";

        // commit to offer
        await exchangeHandler.connect(buyer).commitToOffer(buyer.address, offerToken.id);
      });

      context("Final state COMPLETED", async function () {
        beforeEach(async function () {
          // Set time forward to the offer's voucherRedeemableFrom
          await setNextBlockTimestamp(Number(voucherRedeemableFrom));

          // succesfully redeem exchange
          await exchangeHandler.connect(buyer).redeemVoucher(exchangeId);

          // expected payoffs
          // buyer: 0
          buyerPayoff = 0;

          // seller: sellerDeposit + price - protocolFee
          sellerPayoff = ethers.BigNumber.from(offerToken.sellerDeposit)
            .add(offerToken.price)
            .sub(offerTokenProtocolFee)
            .toString();

          // protocol: protocolFee
          protocolPayoff = offerTokenProtocolFee;
        });

        it("should emit a FundsReleased event", async function () {
          // Complete the exchange, expecting event
          const tx = await exchangeHandler.connect(buyer).completeExchange(exchangeId);

          await expect(tx)
            .to.emit(exchangeHandler, "FundsReleased")
            .withArgs(exchangeId, seller.id, offerToken.exchangeToken, sellerPayoff, buyer.address);

          await expect(tx)
            .to.emit(exchangeHandler, "ProtocolFeeCollected")
            .withArgs(exchangeId, offerToken.exchangeToken, protocolPayoff, buyer.address);
        });

        it("should update state", async function () {
          // commit again, so seller has nothing in available funds
          await exchangeHandler.connect(buyer).commitToOffer(buyer.address, offerToken.id);

          // Read on chain state
          sellersAvailableFunds = FundsList.fromStruct(await fundsHandler.getAvailableFunds(seller.id));
          buyerAvailableFunds = FundsList.fromStruct(await fundsHandler.getAvailableFunds(buyerId));
          protocolAvailableFunds = FundsList.fromStruct(await fundsHandler.getAvailableFunds(protocolId));
          agentAvailableFunds = FundsList.fromStruct(await fundsHandler.getAvailableFunds(agentId));

          // Chain state should match the expected available funds
          expectedSellerAvailableFunds = new FundsList([
            new Funds(ethers.constants.AddressZero, "Native currency", `${2 * sellerDeposit}`),
          ]);
          expectedBuyerAvailableFunds = new FundsList([]);
          expectedProtocolAvailableFunds = new FundsList([]);
          expectedAgentAvailableFunds = new FundsList([]);
          expect(sellersAvailableFunds).to.eql(expectedSellerAvailableFunds);
          expect(buyerAvailableFunds).to.eql(expectedBuyerAvailableFunds);
          expect(protocolAvailableFunds).to.eql(expectedProtocolAvailableFunds);
          expect(agentAvailableFunds).to.eql(expectedAgentAvailableFunds);

          // Complete the exchange so the funds are released
          await exchangeHandler.connect(buyer).completeExchange(exchangeId);

          // Available funds should be increased for
          // buyer: 0
          // seller: sellerDeposit + price - protocolFee - agentFee
          // protocol: protocolFee
          // agent: 0
          expectedSellerAvailableFunds.funds.push(new Funds(mockToken.address, "Foreign20", sellerPayoff));
          expectedProtocolAvailableFunds.funds.push(new Funds(mockToken.address, "Foreign20", offerTokenProtocolFee));
          sellersAvailableFunds = FundsList.fromStruct(await fundsHandler.getAvailableFunds(seller.id));
          buyerAvailableFunds = FundsList.fromStruct(await fundsHandler.getAvailableFunds(buyerId));
          protocolAvailableFunds = FundsList.fromStruct(await fundsHandler.getAvailableFunds(protocolId));
          agentAvailableFunds = FundsList.fromStruct(await fundsHandler.getAvailableFunds(agentId));
          expect(sellersAvailableFunds).to.eql(expectedSellerAvailableFunds);
          expect(buyerAvailableFunds).to.eql(expectedBuyerAvailableFunds);
          expect(protocolAvailableFunds).to.eql(expectedProtocolAvailableFunds);
          expect(agentAvailableFunds).to.eql(expectedAgentAvailableFunds);

          // complete another exchange so we test funds are only updated, no new entry is created
          await exchangeHandler.connect(buyer).redeemVoucher(++exchangeId);
          await exchangeHandler.connect(buyer).completeExchange(exchangeId);

          sellersAvailableFunds = FundsList.fromStruct(await fundsHandler.getAvailableFunds(seller.id));
          buyerAvailableFunds = FundsList.fromStruct(await fundsHandler.getAvailableFunds(buyerId));
          protocolAvailableFunds = FundsList.fromStruct(await fundsHandler.getAvailableFunds(protocolId));
          agentAvailableFunds = FundsList.fromStruct(await fundsHandler.getAvailableFunds(agentId));
          expectedSellerAvailableFunds.funds[1] = new Funds(
            mockToken.address,
            "Foreign20",
            ethers.BigNumber.from(sellerPayoff).mul(2).toString()
          );
          expectedProtocolAvailableFunds.funds[0] = new Funds(
            mockToken.address,
            "Foreign20",
            ethers.BigNumber.from(protocolPayoff).mul(2).toString()
          );
          expect(sellersAvailableFunds).to.eql(expectedSellerAvailableFunds);
          expect(buyerAvailableFunds).to.eql(expectedBuyerAvailableFunds);
          expect(protocolAvailableFunds).to.eql(expectedProtocolAvailableFunds);
          expect(agentAvailableFunds).to.eql(expectedAgentAvailableFunds);
        });

        context("Offer has an agent", async function () {
          beforeEach(async function () {
            // Create Agent offer
            await offerHandler
              .connect(operator)
              .createOffer(agentOffer, offerDates, offerDurations, disputeResolverId, agent.id);

            // Commit to Offer
            await exchangeHandler.connect(buyer).commitToOffer(buyer.address, agentOffer.id);

            // succesfully redeem exchange
            exchangeId = "2";
            await exchangeHandler.connect(buyer).redeemVoucher(exchangeId);

            // expected payoffs
            // buyer: 0
            buyerPayoff = 0;

            // agentPayoff: agentFee
            agentFee = ethers.BigNumber.from(agentOffer.price).mul(agentFeePercentage).div("10000").toString();
            agentPayoff = agentFee;

            // seller: sellerDeposit + price - protocolFee - agentFee
            sellerPayoff = ethers.BigNumber.from(agentOffer.sellerDeposit)
              .add(agentOffer.price)
              .sub(agentOfferProtocolFee)
              .sub(agentFee)
              .toString();

            // protocol: protocolFee
            protocolPayoff = agentOfferProtocolFee;
          });

          it("should emit a FundsReleased event", async function () {
            // Complete the exchange, expecting event
            const tx = await exchangeHandler.connect(buyer).completeExchange(exchangeId);

            // Complete the exchange, expecting event
            await expect(tx)
              .to.emit(exchangeHandler, "FundsReleased")
              .withArgs(exchangeId, seller.id, agentOffer.exchangeToken, sellerPayoff, buyer.address);

            await expect(tx)
              .to.emit(exchangeHandler, "ProtocolFeeCollected")
              .withArgs(exchangeId, agentOffer.exchangeToken, protocolPayoff, buyer.address);

            await expect(tx)
              .to.emit(exchangeHandler, "FundsReleased")
              .withArgs(exchangeId, agentId, agentOffer.exchangeToken, agentPayoff, buyer.address);
          });

          it("should update state", async function () {
            // Read on chain state
            sellersAvailableFunds = FundsList.fromStruct(await fundsHandler.getAvailableFunds(seller.id));
            buyerAvailableFunds = FundsList.fromStruct(await fundsHandler.getAvailableFunds(buyerId));
            protocolAvailableFunds = FundsList.fromStruct(await fundsHandler.getAvailableFunds(protocolId));
            agentAvailableFunds = FundsList.fromStruct(await fundsHandler.getAvailableFunds(agentId));

            // Chain state should match the expected available funds
            expectedSellerAvailableFunds = new FundsList([
              new Funds(ethers.constants.AddressZero, "Native currency", `${2 * sellerDeposit}`),
            ]);
            expectedBuyerAvailableFunds = new FundsList([]);
            expectedProtocolAvailableFunds = new FundsList([]);
            expectedAgentAvailableFunds = new FundsList([]);
            expect(sellersAvailableFunds).to.eql(expectedSellerAvailableFunds);
            expect(buyerAvailableFunds).to.eql(expectedBuyerAvailableFunds);
            expect(protocolAvailableFunds).to.eql(expectedProtocolAvailableFunds);
            expect(agentAvailableFunds).to.eql(expectedAgentAvailableFunds);

            // Complete the exchange so the funds are released
            await exchangeHandler.connect(buyer).completeExchange(exchangeId);

            // Available funds should be increased for
            // buyer: 0
            // seller: sellerDeposit + price - protocolFee - agentFee
            // protocol: protocolFee
            // agent: agentFee
            expectedSellerAvailableFunds.funds.push(new Funds(mockToken.address, "Foreign20", sellerPayoff));
            expectedProtocolAvailableFunds.funds.push(new Funds(mockToken.address, "Foreign20", agentOfferProtocolFee));
            expectedAgentAvailableFunds.funds.push(new Funds(mockToken.address, "Foreign20", agentPayoff));
            sellersAvailableFunds = FundsList.fromStruct(await fundsHandler.getAvailableFunds(seller.id));
            buyerAvailableFunds = FundsList.fromStruct(await fundsHandler.getAvailableFunds(buyerId));
            protocolAvailableFunds = FundsList.fromStruct(await fundsHandler.getAvailableFunds(protocolId));
            agentAvailableFunds = FundsList.fromStruct(await fundsHandler.getAvailableFunds(agentId));
            expect(sellersAvailableFunds).to.eql(expectedSellerAvailableFunds);
            expect(buyerAvailableFunds).to.eql(expectedBuyerAvailableFunds);
            expect(protocolAvailableFunds).to.eql(expectedProtocolAvailableFunds);
            expect(agentAvailableFunds).to.eql(expectedAgentAvailableFunds);
          });
        });
      });

      context("Final state REVOKED", async function () {
        beforeEach(async function () {
          // expected payoffs
          // buyer: sellerDeposit + price
          buyerPayoff = ethers.BigNumber.from(offerToken.sellerDeposit).add(offerToken.price).toString();

          // seller: 0
          sellerPayoff = 0;

          // protocol: 0
          protocolPayoff = 0;
        });

        it("should emit a FundsReleased event", async function () {
          // Revoke the voucher, expecting event
          await expect(exchangeHandler.connect(operator).revokeVoucher(exchangeId))
            .to.emit(exchangeHandler, "FundsReleased")
            .withArgs(exchangeId, buyerId, offerToken.exchangeToken, buyerPayoff, operator.address);
        });

        it("should update state", async function () {
          // Read on chain state
          sellersAvailableFunds = FundsList.fromStruct(await fundsHandler.getAvailableFunds(seller.id));
          buyerAvailableFunds = FundsList.fromStruct(await fundsHandler.getAvailableFunds(buyerId));
          protocolAvailableFunds = FundsList.fromStruct(await fundsHandler.getAvailableFunds(protocolId));
          agentAvailableFunds = FundsList.fromStruct(await fundsHandler.getAvailableFunds(agentId));

          // Chain state should match the expected available funds
          expectedSellerAvailableFunds = new FundsList([
            new Funds(mockToken.address, "Foreign20", sellerDeposit),
            new Funds(ethers.constants.AddressZero, "Native currency", `${2 * sellerDeposit}`),
          ]);
          expectedBuyerAvailableFunds = new FundsList([]);
          expectedProtocolAvailableFunds = new FundsList([]);
          expectedAgentAvailableFunds = new FundsList([]);
          expect(sellersAvailableFunds).to.eql(expectedSellerAvailableFunds);
          expect(buyerAvailableFunds).to.eql(expectedBuyerAvailableFunds);
          expect(protocolAvailableFunds).to.eql(expectedProtocolAvailableFunds);
          expect(agentAvailableFunds).to.eql(expectedAgentAvailableFunds);

          // Revoke the voucher so the funds are released
          await exchangeHandler.connect(operator).revokeVoucher(exchangeId);

          // Available funds should be increased for
          // buyer: sellerDeposit + price
          // seller: 0
          // protocol: 0
          // agent: 0
          expectedBuyerAvailableFunds.funds.push(new Funds(mockToken.address, "Foreign20", buyerPayoff));
          sellersAvailableFunds = FundsList.fromStruct(await fundsHandler.getAvailableFunds(seller.id));
          buyerAvailableFunds = FundsList.fromStruct(await fundsHandler.getAvailableFunds(buyerId));
          protocolAvailableFunds = FundsList.fromStruct(await fundsHandler.getAvailableFunds(protocolId));
          agentAvailableFunds = FundsList.fromStruct(await fundsHandler.getAvailableFunds(agentId));
          expect(sellersAvailableFunds).to.eql(expectedSellerAvailableFunds);
          expect(buyerAvailableFunds).to.eql(expectedBuyerAvailableFunds);
          expect(protocolAvailableFunds).to.eql(expectedProtocolAvailableFunds);
          expect(agentAvailableFunds).to.eql(expectedAgentAvailableFunds);

          // Test that if buyer has some funds available, and gets more, the funds are only updated
          // Commit again
          await exchangeHandler.connect(buyer).commitToOffer(buyer.address, offerToken.id);

          // Revoke another voucher
          await exchangeHandler.connect(operator).revokeVoucher(++exchangeId);

          // Available funds should be increased for
          // buyer: sellerDeposit + price
          // seller: 0; but during the commitToOffer, sellerDeposit is encumbered
          // protocol: 0
          // agent: 0
          expectedBuyerAvailableFunds.funds[0] = new Funds(
            mockToken.address,
            "Foreign20",
            ethers.BigNumber.from(buyerPayoff).mul(2).toString()
          );
          expectedSellerAvailableFunds = new FundsList([
            new Funds(ethers.constants.AddressZero, "Native currency", `${2 * sellerDeposit}`),
          ]);
          sellersAvailableFunds = FundsList.fromStruct(await fundsHandler.getAvailableFunds(seller.id));
          buyerAvailableFunds = FundsList.fromStruct(await fundsHandler.getAvailableFunds(buyerId));
          protocolAvailableFunds = FundsList.fromStruct(await fundsHandler.getAvailableFunds(protocolId));
          agentAvailableFunds = FundsList.fromStruct(await fundsHandler.getAvailableFunds(agentId));
          expect(sellersAvailableFunds).to.eql(expectedSellerAvailableFunds);
          expect(buyerAvailableFunds).to.eql(expectedBuyerAvailableFunds);
          expect(protocolAvailableFunds).to.eql(expectedProtocolAvailableFunds);
          expect(agentAvailableFunds).to.eql(expectedAgentAvailableFunds);
        });

        context("Offer has an agent", async function () {
          beforeEach(async function () {
            // Create Agent offer
            await offerHandler
              .connect(operator)
              .createOffer(agentOffer, offerDates, offerDurations, disputeResolverId, agent.id);

            // top up seller's and buyer's account
            await mockToken.mint(operator.address, `${2 * sellerDeposit}`);
            await mockToken.mint(buyer.address, `${2 * price}`);

            // approve protocol to transfer the tokens
            await mockToken.connect(operator).approve(protocolDiamond.address, `${2 * sellerDeposit}`);
            await mockToken.connect(buyer).approve(protocolDiamond.address, `${2 * price}`);

            // deposit to seller's pool
            await fundsHandler.connect(operator).depositFunds(seller.id, mockToken.address, `${2 * sellerDeposit}`);

            // Commit to Offer
            await exchangeHandler.connect(buyer).commitToOffer(buyer.address, agentOffer.id);

            // expected payoffs
            // buyer: sellerDeposit + price
            buyerPayoff = ethers.BigNumber.from(agentOffer.sellerDeposit).add(agentOffer.price).toString();

            // seller: 0
            sellerPayoff = 0;

            // protocol: 0
            protocolPayoff = 0;

            // agent: 0
            agentPayoff = 0;

            exchangeId = "2";
          });

          it("should update state", async function () {
            // Read on chain state
            sellersAvailableFunds = FundsList.fromStruct(await fundsHandler.getAvailableFunds(seller.id));
            buyerAvailableFunds = FundsList.fromStruct(await fundsHandler.getAvailableFunds(buyerId));
            protocolAvailableFunds = FundsList.fromStruct(await fundsHandler.getAvailableFunds(protocolId));
            agentAvailableFunds = FundsList.fromStruct(await fundsHandler.getAvailableFunds(agentId));

            // Chain state should match the expected available funds
            expectedSellerAvailableFunds = new FundsList([
              new Funds(mockToken.address, "Foreign20", `${2 * sellerDeposit}`),
              new Funds(ethers.constants.AddressZero, "Native currency", `${2 * sellerDeposit}`),
            ]);
            expectedBuyerAvailableFunds = new FundsList([]);
            expectedProtocolAvailableFunds = new FundsList([]);
            expectedAgentAvailableFunds = new FundsList([]);
            expect(sellersAvailableFunds).to.eql(expectedSellerAvailableFunds);
            expect(buyerAvailableFunds).to.eql(expectedBuyerAvailableFunds);
            expect(protocolAvailableFunds).to.eql(expectedProtocolAvailableFunds);
            expect(agentAvailableFunds).to.eql(expectedAgentAvailableFunds);

            // Revoke the voucher so the funds are released
            await exchangeHandler.connect(operator).revokeVoucher(exchangeId);

            // Available funds should be increased for
            // buyer: sellerDeposit + price
            // seller: 0
            // protocol: 0
            // agent: 0
            expectedBuyerAvailableFunds.funds.push(new Funds(mockToken.address, "Foreign20", buyerPayoff));
            sellersAvailableFunds = FundsList.fromStruct(await fundsHandler.getAvailableFunds(seller.id));
            buyerAvailableFunds = FundsList.fromStruct(await fundsHandler.getAvailableFunds(buyerId));
            protocolAvailableFunds = FundsList.fromStruct(await fundsHandler.getAvailableFunds(protocolId));
            agentAvailableFunds = FundsList.fromStruct(await fundsHandler.getAvailableFunds(agentId));
            expect(sellersAvailableFunds).to.eql(expectedSellerAvailableFunds);
            expect(buyerAvailableFunds).to.eql(expectedBuyerAvailableFunds);
            expect(protocolAvailableFunds).to.eql(expectedProtocolAvailableFunds);
            expect(agentAvailableFunds).to.eql(expectedAgentAvailableFunds);

            // Test that if buyer has some funds available, and gets more, the funds are only updated
            // Commit again
            await exchangeHandler.connect(buyer).commitToOffer(buyer.address, agentOffer.id);

            // Revoke another voucher
            await exchangeHandler.connect(operator).revokeVoucher(++exchangeId);

            // Available funds should be increased for
            // buyer: sellerDeposit + price
            // seller: 0; but during the commitToOffer, sellerDeposit is encumbered
            // protocol: 0
            // agent: 0
            expectedBuyerAvailableFunds.funds[0] = new Funds(
              mockToken.address,
              "Foreign20",
              ethers.BigNumber.from(buyerPayoff).mul(2).toString()
            );
            expectedSellerAvailableFunds = new FundsList([
              new Funds(mockToken.address, "Foreign20", `${sellerDeposit}`),
              new Funds(ethers.constants.AddressZero, "Native currency", `${2 * sellerDeposit}`),
            ]);
            sellersAvailableFunds = FundsList.fromStruct(await fundsHandler.getAvailableFunds(seller.id));
            buyerAvailableFunds = FundsList.fromStruct(await fundsHandler.getAvailableFunds(buyerId));
            protocolAvailableFunds = FundsList.fromStruct(await fundsHandler.getAvailableFunds(protocolId));
            agentAvailableFunds = FundsList.fromStruct(await fundsHandler.getAvailableFunds(agentId));
            expect(sellersAvailableFunds).to.eql(expectedSellerAvailableFunds);
            expect(buyerAvailableFunds).to.eql(expectedBuyerAvailableFunds);
            expect(protocolAvailableFunds).to.eql(expectedProtocolAvailableFunds);
            expect(agentAvailableFunds).to.eql(expectedAgentAvailableFunds);
          });
        });
      });

      context("Final state CANCELED", async function () {
        beforeEach(async function () {
          // expected payoffs
          // buyer: price - buyerCancelPenalty
          buyerPayoff = ethers.BigNumber.from(offerToken.price).sub(offerToken.buyerCancelPenalty).toString();

          // seller: sellerDeposit + buyerCancelPenalty
          sellerPayoff = ethers.BigNumber.from(offerToken.sellerDeposit).add(offerToken.buyerCancelPenalty).toString();

          // protocol: 0
          protocolPayoff = 0;
        });

        it("should emit a FundsReleased event", async function () {
          // Cancel the voucher, expecting event
          const tx = await exchangeHandler.connect(buyer).cancelVoucher(exchangeId);
          await expect(tx)
            .to.emit(exchangeHandler, "FundsReleased")
            .withArgs(exchangeId, seller.id, offerToken.exchangeToken, sellerPayoff, buyer.address);

          await expect(tx)
            .to.emit(exchangeHandler, "FundsReleased")
            .withArgs(exchangeId, buyerId, offerToken.exchangeToken, buyerPayoff, buyer.address);

          await expect(tx).to.not.emit(exchangeHandler, "ProtocolFeeCollected");
        });

        it("should update state", async function () {
          // Read on chain state
          sellersAvailableFunds = FundsList.fromStruct(await fundsHandler.getAvailableFunds(seller.id));
          buyerAvailableFunds = FundsList.fromStruct(await fundsHandler.getAvailableFunds(buyerId));
          protocolAvailableFunds = FundsList.fromStruct(await fundsHandler.getAvailableFunds(protocolId));
          agentAvailableFunds = FundsList.fromStruct(await fundsHandler.getAvailableFunds(agentId));

          // Chain state should match the expected available funds
          expectedSellerAvailableFunds = new FundsList([
            new Funds(mockToken.address, "Foreign20", sellerDeposit),
            new Funds(ethers.constants.AddressZero, "Native currency", `${2 * sellerDeposit}`),
          ]);
          expectedBuyerAvailableFunds = new FundsList([]);
          expectedProtocolAvailableFunds = new FundsList([]);
          expectedAgentAvailableFunds = new FundsList([]);
          expect(sellersAvailableFunds).to.eql(expectedSellerAvailableFunds);
          expect(buyerAvailableFunds).to.eql(expectedBuyerAvailableFunds);
          expect(protocolAvailableFunds).to.eql(expectedProtocolAvailableFunds);
          expect(agentAvailableFunds).to.eql(expectedAgentAvailableFunds);

          // Cancel the voucher, so the funds are released
          await exchangeHandler.connect(buyer).cancelVoucher(exchangeId);

          // Available funds should be increased for
          // buyer: price - buyerCancelPenalty
          // seller: sellerDeposit + buyerCancelPenalty; note that seller has sellerDeposit in availableFunds from before
          // protocol: 0
          // agent: 0
          expectedSellerAvailableFunds.funds[0] = new Funds(
            mockToken.address,
            "Foreign20",
            ethers.BigNumber.from(sellerDeposit).add(sellerPayoff).toString()
          );
          expectedBuyerAvailableFunds.funds.push(new Funds(mockToken.address, "Foreign20", buyerPayoff));
          sellersAvailableFunds = FundsList.fromStruct(await fundsHandler.getAvailableFunds(seller.id));
          buyerAvailableFunds = FundsList.fromStruct(await fundsHandler.getAvailableFunds(buyerId));
          protocolAvailableFunds = FundsList.fromStruct(await fundsHandler.getAvailableFunds(protocolId));
          agentAvailableFunds = FundsList.fromStruct(await fundsHandler.getAvailableFunds(agentId));
          expect(sellersAvailableFunds).to.eql(expectedSellerAvailableFunds);
          expect(buyerAvailableFunds).to.eql(expectedBuyerAvailableFunds);
          expect(protocolAvailableFunds).to.eql(expectedProtocolAvailableFunds);
          expect(agentAvailableFunds).to.eql(expectedAgentAvailableFunds);
        });

        context("Offer has an agent", async function () {
          beforeEach(async function () {
            // Create Agent offer
            await offerHandler
              .connect(operator)
              .createOffer(agentOffer, offerDates, offerDurations, disputeResolverId, agent.id);

            // top up seller's and buyer's account
            await mockToken.mint(operator.address, `${2 * sellerDeposit}`);
            await mockToken.mint(buyer.address, `${2 * price}`);

            // approve protocol to transfer the tokens
            await mockToken.connect(operator).approve(protocolDiamond.address, `${2 * sellerDeposit}`);
            await mockToken.connect(buyer).approve(protocolDiamond.address, `${2 * price}`);

            // deposit to seller's pool
            await fundsHandler.connect(operator).depositFunds(seller.id, mockToken.address, `${sellerDeposit}`);

            // Commit to Offer
            await exchangeHandler.connect(buyer).commitToOffer(buyer.address, agentOffer.id);

            // expected payoffs
            // buyer: price - buyerCancelPenalty
            buyerPayoff = ethers.BigNumber.from(agentOffer.price).sub(agentOffer.buyerCancelPenalty).toString();

            // seller: sellerDeposit + buyerCancelPenalty
            sellerPayoff = ethers.BigNumber.from(agentOffer.sellerDeposit)
              .add(agentOffer.buyerCancelPenalty)
              .toString();

            // protocol: 0
            protocolPayoff = 0;

            // agent: 0
            agentPayoff = 0;

            exchangeId = "2";
          });

          it("should update state", async function () {
            // Read on chain state
            sellersAvailableFunds = FundsList.fromStruct(await fundsHandler.getAvailableFunds(seller.id));
            buyerAvailableFunds = FundsList.fromStruct(await fundsHandler.getAvailableFunds(buyerId));
            protocolAvailableFunds = FundsList.fromStruct(await fundsHandler.getAvailableFunds(protocolId));
            agentAvailableFunds = FundsList.fromStruct(await fundsHandler.getAvailableFunds(agentId));

            // Chain state should match the expected available funds
            expectedSellerAvailableFunds = new FundsList([
              new Funds(mockToken.address, "Foreign20", sellerDeposit),
              new Funds(ethers.constants.AddressZero, "Native currency", `${2 * sellerDeposit}`),
            ]);
            expectedBuyerAvailableFunds = new FundsList([]);
            expectedProtocolAvailableFunds = new FundsList([]);
            expectedAgentAvailableFunds = new FundsList([]);
            expect(sellersAvailableFunds).to.eql(expectedSellerAvailableFunds);
            expect(buyerAvailableFunds).to.eql(expectedBuyerAvailableFunds);
            expect(protocolAvailableFunds).to.eql(expectedProtocolAvailableFunds);
            expect(agentAvailableFunds).to.eql(expectedAgentAvailableFunds);

            // Cancel the voucher, so the funds are released
            await exchangeHandler.connect(buyer).cancelVoucher(exchangeId);

            // Available funds should be increased for
            // buyer: price - buyerCancelPenalty
            // seller: sellerDeposit + buyerCancelPenalty; note that seller has sellerDeposit in availableFunds from before
            // protocol: 0
            // agent: 0
            expectedSellerAvailableFunds.funds[0] = new Funds(
              mockToken.address,
              "Foreign20",
              ethers.BigNumber.from(sellerDeposit).add(sellerPayoff).toString()
            );
            expectedBuyerAvailableFunds.funds.push(new Funds(mockToken.address, "Foreign20", buyerPayoff));
            sellersAvailableFunds = FundsList.fromStruct(await fundsHandler.getAvailableFunds(seller.id));
            buyerAvailableFunds = FundsList.fromStruct(await fundsHandler.getAvailableFunds(buyerId));
            protocolAvailableFunds = FundsList.fromStruct(await fundsHandler.getAvailableFunds(protocolId));
            agentAvailableFunds = FundsList.fromStruct(await fundsHandler.getAvailableFunds(agentId));
            expect(sellersAvailableFunds).to.eql(expectedSellerAvailableFunds);
            expect(buyerAvailableFunds).to.eql(expectedBuyerAvailableFunds);
            expect(protocolAvailableFunds).to.eql(expectedProtocolAvailableFunds);
            expect(agentAvailableFunds).to.eql(expectedAgentAvailableFunds);
          });
        });
      });

      context("Final state DISPUTED", async function () {
        beforeEach(async function () {
          // ProtocolInitializationFacet has to be passed to deploy function works
          const facetsToDeploy = await getFacetsWithArgs(["DisputeHandlerFacet"]);

          await deployAndCutFacets(
            protocolDiamond.address,
            facetsToDeploy,
            maxPriorityFeePerGas,
            "2.1.0",
            protocolInitializationFacet
          );

          // Cast Diamond to IBosonDisputeHandler
          disputeHandler = await ethers.getContractAt("IBosonDisputeHandler", protocolDiamond.address);

          // Set time forward to the offer's voucherRedeemableFrom
          await setNextBlockTimestamp(Number(voucherRedeemableFrom));

          // succesfully redeem exchange
          await exchangeHandler.connect(buyer).redeemVoucher(exchangeId);

          // raise the dispute
          tx = await disputeHandler.connect(buyer).raiseDispute(exchangeId);

          // Get the block timestamp of the confirmed tx and set disputedDate
          blockNumber = tx.blockNumber;
          block = await ethers.provider.getBlock(blockNumber);
          disputedDate = block.timestamp.toString();
          timeout = ethers.BigNumber.from(disputedDate).add(resolutionPeriod).toString();
        });

        context("Final state DISPUTED - RETRACTED", async function () {
          beforeEach(async function () {
            // expected payoffs
            // buyer: 0
            buyerPayoff = 0;

            // seller: sellerDeposit + price - protocolFee
            sellerPayoff = ethers.BigNumber.from(offerToken.sellerDeposit)
              .add(offerToken.price)
              .sub(offerTokenProtocolFee)
              .toString();

            // protocol: 0
            protocolPayoff = offerTokenProtocolFee;
          });

          it("should emit a FundsReleased event", async function () {
            // Retract from the dispute, expecting event
            const tx = await disputeHandler.connect(buyer).retractDispute(exchangeId);

            await expect(tx)
              .to.emit(disputeHandler, "ProtocolFeeCollected")
              .withArgs(exchangeId, offerToken.exchangeToken, protocolPayoff, buyer.address);

            await expect(tx)
              .to.emit(disputeHandler, "FundsReleased")
              .withArgs(exchangeId, seller.id, offerToken.exchangeToken, sellerPayoff, buyer.address);

            //check that FundsReleased event was NOT emitted with buyer Id
            const txReceipt = await tx.wait();
            const match = eventEmittedWithArgs(txReceipt, disputeHandler, "FundsReleased", [
              exchangeId,
              buyerId,
              offerToken.exchangeToken,
              buyerPayoff,
              buyer.address,
            ]);
            expect(match).to.be.false;
          });

          it("should update state", async function () {
            // Read on chain state
            sellersAvailableFunds = FundsList.fromStruct(await fundsHandler.getAvailableFunds(seller.id));
            buyerAvailableFunds = FundsList.fromStruct(await fundsHandler.getAvailableFunds(buyerId));
            protocolAvailableFunds = FundsList.fromStruct(await fundsHandler.getAvailableFunds(protocolId));
            agentAvailableFunds = FundsList.fromStruct(await fundsHandler.getAvailableFunds(agentId));

            // Chain state should match the expected available funds
            expectedSellerAvailableFunds = new FundsList([
              new Funds(mockToken.address, "Foreign20", sellerDeposit),
              new Funds(ethers.constants.AddressZero, "Native currency", `${2 * sellerDeposit}`),
            ]);
            expectedBuyerAvailableFunds = new FundsList([]);
            expectedProtocolAvailableFunds = new FundsList([]);
            expectedAgentAvailableFunds = new FundsList([]);
            expect(sellersAvailableFunds).to.eql(expectedSellerAvailableFunds);
            expect(buyerAvailableFunds).to.eql(expectedBuyerAvailableFunds);
            expect(protocolAvailableFunds).to.eql(expectedProtocolAvailableFunds);
            expect(agentAvailableFunds).to.eql(expectedAgentAvailableFunds);

            // Retract from the dispute, so the funds are released
            await disputeHandler.connect(buyer).retractDispute(exchangeId);

            // Available funds should be increased for
            // buyer: 0
            // seller: sellerDeposit + price - protocol fee; note that seller has sellerDeposit in availableFunds from before
            // protocol: protocolFee
            // agent: 0
            expectedSellerAvailableFunds.funds[0] = new Funds(
              mockToken.address,
              "Foreign20",
              ethers.BigNumber.from(sellerDeposit).add(sellerPayoff).toString()
            );
            expectedProtocolAvailableFunds.funds[0] = new Funds(mockToken.address, "Foreign20", protocolPayoff);
            sellersAvailableFunds = FundsList.fromStruct(await fundsHandler.getAvailableFunds(seller.id));
            buyerAvailableFunds = FundsList.fromStruct(await fundsHandler.getAvailableFunds(buyerId));
            protocolAvailableFunds = FundsList.fromStruct(await fundsHandler.getAvailableFunds(protocolId));
            agentAvailableFunds = FundsList.fromStruct(await fundsHandler.getAvailableFunds(agentId));
            expect(sellersAvailableFunds).to.eql(expectedSellerAvailableFunds);
            expect(buyerAvailableFunds).to.eql(expectedBuyerAvailableFunds);
            expect(protocolAvailableFunds).to.eql(expectedProtocolAvailableFunds);
            expect(agentAvailableFunds).to.eql(expectedAgentAvailableFunds);
          });

          context("Offer has an agent", async function () {
            beforeEach(async function () {
              // expected payoffs
              // buyer: 0
              buyerPayoff = 0;

              // agentPayoff: agentFee
              agentFee = ethers.BigNumber.from(agentOffer.price).mul(agentFeePercentage).div("10000").toString();
              agentPayoff = agentFee;

              // seller: sellerDeposit + price - protocolFee - agentFee
              sellerPayoff = ethers.BigNumber.from(agentOffer.sellerDeposit)
                .add(agentOffer.price)
                .sub(agentOfferProtocolFee)
                .sub(agentFee)
                .toString();

              // protocol: 0
              protocolPayoff = agentOfferProtocolFee;

              // Exchange id
              exchangeId = "2";
              await offerHandler
                .connect(operator)
                .createOffer(agentOffer, offerDates, offerDurations, disputeResolverId, agent.id);
              await exchangeHandler.connect(buyer).commitToOffer(buyer.address, agentOffer.id);

              // succesfully redeem exchange
              await exchangeHandler.connect(buyer).redeemVoucher(exchangeId);

              // raise the dispute
              await disputeHandler.connect(buyer).raiseDispute(exchangeId);
            });

            it("should emit a FundsReleased event", async function () {
              // Retract from the dispute, expecting event
              const tx = await disputeHandler.connect(buyer).retractDispute(exchangeId);

              await expect(tx)
                .to.emit(disputeHandler, "ProtocolFeeCollected")
                .withArgs(exchangeId, offerToken.exchangeToken, protocolPayoff, buyer.address);

              await expect(tx)
                .to.emit(disputeHandler, "FundsReleased")
                .withArgs(exchangeId, seller.id, offerToken.exchangeToken, sellerPayoff, buyer.address);

              await expect(tx)
                .to.emit(exchangeHandler, "FundsReleased")
                .withArgs(exchangeId, agentId, agentOffer.exchangeToken, agentPayoff, buyer.address);
            });

            it("should update state", async function () {
              // Read on chain state
              sellersAvailableFunds = FundsList.fromStruct(await fundsHandler.getAvailableFunds(seller.id));
              buyerAvailableFunds = FundsList.fromStruct(await fundsHandler.getAvailableFunds(buyerId));
              protocolAvailableFunds = FundsList.fromStruct(await fundsHandler.getAvailableFunds(protocolId));
              agentAvailableFunds = FundsList.fromStruct(await fundsHandler.getAvailableFunds(agentId));

              // Chain state should match the expected available funds
              expectedSellerAvailableFunds = new FundsList([
                new Funds(ethers.constants.AddressZero, "Native currency", `${2 * sellerDeposit}`),
              ]);
              expectedBuyerAvailableFunds = new FundsList([]);
              expectedProtocolAvailableFunds = new FundsList([]);
              expectedAgentAvailableFunds = new FundsList([]);
              expect(sellersAvailableFunds).to.eql(expectedSellerAvailableFunds);
              expect(buyerAvailableFunds).to.eql(expectedBuyerAvailableFunds);
              expect(protocolAvailableFunds).to.eql(expectedProtocolAvailableFunds);
              expect(agentAvailableFunds).to.eql(expectedAgentAvailableFunds);

              // Retract from the dispute, so the funds are released
              await disputeHandler.connect(buyer).retractDispute(exchangeId);

              // Available funds should be increased for
              // buyer: 0
              // seller: sellerDeposit + price - protocol fee - agentFee;
              // protocol: protocolFee
              // agent: agentFee
              expectedSellerAvailableFunds.funds.push(
                new Funds(mockToken.address, "Foreign20", ethers.BigNumber.from(sellerPayoff).toString())
              );
              expectedProtocolAvailableFunds.funds[0] = new Funds(mockToken.address, "Foreign20", protocolPayoff);
              expectedAgentAvailableFunds.funds.push(new Funds(mockToken.address, "Foreign20", agentPayoff));
              sellersAvailableFunds = FundsList.fromStruct(await fundsHandler.getAvailableFunds(seller.id));
              buyerAvailableFunds = FundsList.fromStruct(await fundsHandler.getAvailableFunds(buyerId));
              protocolAvailableFunds = FundsList.fromStruct(await fundsHandler.getAvailableFunds(protocolId));
              agentAvailableFunds = FundsList.fromStruct(await fundsHandler.getAvailableFunds(agentId));
              expect(sellersAvailableFunds).to.eql(expectedSellerAvailableFunds);
              expect(buyerAvailableFunds).to.eql(expectedBuyerAvailableFunds);
              expect(protocolAvailableFunds).to.eql(expectedProtocolAvailableFunds);
              expect(agentAvailableFunds).to.eql(expectedAgentAvailableFunds);
            });
          });
        });

        context("Final state DISPUTED - RETRACTED via expireDispute", async function () {
          beforeEach(async function () {
            // expected payoffs
            // buyer: 0
            buyerPayoff = 0;

            // seller: sellerDeposit + price - protocolFee
            sellerPayoff = ethers.BigNumber.from(offerToken.sellerDeposit)
              .add(offerToken.price)
              .sub(offerTokenProtocolFee)
              .toString();

            // protocol: protocolFee
            protocolPayoff = offerTokenProtocolFee;

            await setNextBlockTimestamp(Number(timeout));
          });

          it("should emit a FundsReleased event", async function () {
            // Expire the dispute, expecting event
            const tx = await disputeHandler.connect(rando).expireDispute(exchangeId);
            await expect(tx)
              .to.emit(disputeHandler, "ProtocolFeeCollected")
              .withArgs(exchangeId, offerToken.exchangeToken, protocolPayoff, rando.address);

            await expect(tx)
              .to.emit(disputeHandler, "FundsReleased")
              .withArgs(exchangeId, seller.id, offerToken.exchangeToken, sellerPayoff, rando.address);

            //check that FundsReleased event was NOT emitted with buyer Id
            const txReceipt = await tx.wait();
            const match = eventEmittedWithArgs(txReceipt, disputeHandler, "FundsReleased", [
              exchangeId,
              buyerId,
              offerToken.exchangeToken,
              buyerPayoff,
              rando.address,
            ]);
            expect(match).to.be.false;
          });

          it("should update state", async function () {
            // Read on chain state
            sellersAvailableFunds = FundsList.fromStruct(await fundsHandler.getAvailableFunds(seller.id));
            buyerAvailableFunds = FundsList.fromStruct(await fundsHandler.getAvailableFunds(buyerId));
            protocolAvailableFunds = FundsList.fromStruct(await fundsHandler.getAvailableFunds(protocolId));
            agentAvailableFunds = FundsList.fromStruct(await fundsHandler.getAvailableFunds(agentId));

            // Chain state should match the expected available funds
            expectedSellerAvailableFunds = new FundsList([
              new Funds(mockToken.address, "Foreign20", sellerDeposit),
              new Funds(ethers.constants.AddressZero, "Native currency", `${2 * sellerDeposit}`),
            ]);
            expectedBuyerAvailableFunds = new FundsList([]);
            expectedProtocolAvailableFunds = new FundsList([]);
            expectedAgentAvailableFunds = new FundsList([]);
            expect(sellersAvailableFunds).to.eql(expectedSellerAvailableFunds);
            expect(buyerAvailableFunds).to.eql(expectedBuyerAvailableFunds);
            expect(protocolAvailableFunds).to.eql(expectedProtocolAvailableFunds);
            expect(agentAvailableFunds).to.eql(expectedAgentAvailableFunds);

            // Expire the dispute, so the funds are released
            await disputeHandler.connect(rando).expireDispute(exchangeId);

            // Available funds should be increased for
            // buyer: 0
            // seller: sellerDeposit + price - protocol fee; note that seller has sellerDeposit in availableFunds from before
            // protocol: protocolFee
            // agent: 0
            expectedSellerAvailableFunds.funds[0] = new Funds(
              mockToken.address,
              "Foreign20",
              ethers.BigNumber.from(sellerDeposit).add(sellerPayoff).toString()
            );
            expectedProtocolAvailableFunds.funds[0] = new Funds(mockToken.address, "Foreign20", protocolPayoff);
            sellersAvailableFunds = FundsList.fromStruct(await fundsHandler.getAvailableFunds(seller.id));
            buyerAvailableFunds = FundsList.fromStruct(await fundsHandler.getAvailableFunds(buyerId));
            protocolAvailableFunds = FundsList.fromStruct(await fundsHandler.getAvailableFunds(protocolId));
            agentAvailableFunds = FundsList.fromStruct(await fundsHandler.getAvailableFunds(agentId));
            expect(sellersAvailableFunds).to.eql(expectedSellerAvailableFunds);
            expect(buyerAvailableFunds).to.eql(expectedBuyerAvailableFunds);
            expect(protocolAvailableFunds).to.eql(expectedProtocolAvailableFunds);
            expect(agentAvailableFunds).to.eql(expectedAgentAvailableFunds);
          });

          context("Offer has an agent", async function () {
            beforeEach(async function () {
              // Create Agent offer
              await offerHandler
                .connect(operator)
                .createOffer(agentOffer, offerDates, offerDurations, disputeResolverId, agent.id);

              // Commit to Offer
              await exchangeHandler.connect(buyer).commitToOffer(buyer.address, agentOffer.id);

              // expected payoffs
              // buyer: 0
              buyerPayoff = 0;

              // agentPayoff: agentFee
              agentFee = ethers.BigNumber.from(agentOffer.price).mul(agentFeePercentage).div("10000").toString();
              agentPayoff = agentFee;

              // seller: sellerDeposit + price - protocolFee - agent fee
              sellerPayoff = ethers.BigNumber.from(agentOffer.sellerDeposit)
                .add(agentOffer.price)
                .sub(agentOfferProtocolFee)
                .sub(agentFee)
                .toString();

              // protocol: protocolFee
              protocolPayoff = agentOfferProtocolFee;

              // Exchange id
              exchangeId = "2";

              // succesfully redeem exchange
              await exchangeHandler.connect(buyer).redeemVoucher(exchangeId);

              // raise the dispute
              tx = await disputeHandler.connect(buyer).raiseDispute(exchangeId);

              // Get the block timestamp of the confirmed tx and set disputedDate
              blockNumber = tx.blockNumber;
              block = await ethers.provider.getBlock(blockNumber);
              disputedDate = block.timestamp.toString();
              timeout = ethers.BigNumber.from(disputedDate).add(resolutionPeriod).toString();

              await setNextBlockTimestamp(Number(timeout));
            });

            it("should emit a FundsReleased event", async function () {
              // Expire the dispute, expecting event
              const tx = await disputeHandler.connect(rando).expireDispute(exchangeId);

              // Complete the exchange, expecting event
              await expect(tx)
                .to.emit(exchangeHandler, "FundsReleased")
                .withArgs(exchangeId, agentId, agentOffer.exchangeToken, agentPayoff, rando.address);

              await expect(tx)
                .to.emit(exchangeHandler, "FundsReleased")
                .withArgs(exchangeId, seller.id, agentOffer.exchangeToken, sellerPayoff, rando.address);

              await expect(tx)
                .to.emit(exchangeHandler, "ProtocolFeeCollected")
                .withArgs(exchangeId, agentOffer.exchangeToken, protocolPayoff, rando.address);
            });

            it("should update state", async function () {
              // Read on chain state
              sellersAvailableFunds = FundsList.fromStruct(await fundsHandler.getAvailableFunds(seller.id));
              buyerAvailableFunds = FundsList.fromStruct(await fundsHandler.getAvailableFunds(buyerId));
              protocolAvailableFunds = FundsList.fromStruct(await fundsHandler.getAvailableFunds(protocolId));
              agentAvailableFunds = FundsList.fromStruct(await fundsHandler.getAvailableFunds(agentId));

              // Chain state should match the expected available funds
              expectedSellerAvailableFunds = new FundsList([
                new Funds(ethers.constants.AddressZero, "Native currency", `${2 * sellerDeposit}`),
              ]);
              expectedBuyerAvailableFunds = new FundsList([]);
              expectedProtocolAvailableFunds = new FundsList([]);
              expectedAgentAvailableFunds = new FundsList([]);
              expect(sellersAvailableFunds).to.eql(expectedSellerAvailableFunds);
              expect(buyerAvailableFunds).to.eql(expectedBuyerAvailableFunds);
              expect(protocolAvailableFunds).to.eql(expectedProtocolAvailableFunds);
              expect(agentAvailableFunds).to.eql(expectedAgentAvailableFunds);

              // Expire the dispute, so the funds are released
              await disputeHandler.connect(rando).expireDispute(exchangeId);

              // Available funds should be increased for
              // buyer: 0
              // seller: sellerDeposit + price - protocol fee - agent fee;
              // protocol: protocolFee
              // agent: agent fee
              expectedSellerAvailableFunds = new FundsList([
                new Funds(ethers.constants.AddressZero, "Native currency", `${2 * sellerDeposit}`),
                new Funds(mockToken.address, "Foreign20", sellerPayoff),
              ]);

              expectedProtocolAvailableFunds.funds[0] = new Funds(mockToken.address, "Foreign20", protocolPayoff);
              expectedAgentAvailableFunds.funds[0] = new Funds(mockToken.address, "Foreign20", agentPayoff);
              sellersAvailableFunds = FundsList.fromStruct(await fundsHandler.getAvailableFunds(seller.id));
              buyerAvailableFunds = FundsList.fromStruct(await fundsHandler.getAvailableFunds(buyerId));
              protocolAvailableFunds = FundsList.fromStruct(await fundsHandler.getAvailableFunds(protocolId));
              agentAvailableFunds = FundsList.fromStruct(await fundsHandler.getAvailableFunds(agentId));
              expect(sellersAvailableFunds).to.eql(expectedSellerAvailableFunds);
              expect(buyerAvailableFunds).to.eql(expectedBuyerAvailableFunds);
              expect(protocolAvailableFunds).to.eql(expectedProtocolAvailableFunds);
              expect(agentAvailableFunds).to.eql(expectedAgentAvailableFunds);
            });
          });
        });

        context("Final state DISPUTED - RESOLVED", async function () {
          beforeEach(async function () {
            buyerPercentBasisPoints = "5566"; // 55.66%

            // expected payoffs
            // buyer: (price + sellerDeposit)*buyerPercentage
            buyerPayoff = ethers.BigNumber.from(offerToken.price)
              .add(offerToken.sellerDeposit)
              .mul(buyerPercentBasisPoints)
              .div("10000")
              .toString();

            // seller: (price + sellerDeposit)*(1-buyerPercentage)
            sellerPayoff = ethers.BigNumber.from(offerToken.price)
              .add(offerToken.sellerDeposit)
              .sub(buyerPayoff)
              .toString();

            // protocol: 0
            protocolPayoff = 0;

            // Set the message Type, needed for signature
            resolutionType = [
              { name: "exchangeId", type: "uint256" },
              { name: "buyerPercentBasisPoints", type: "uint256" },
            ];

            customSignatureType = {
              Resolution: resolutionType,
            };

            message = {
              exchangeId: exchangeId,
              buyerPercentBasisPoints,
            };

            // Collect the signature components
            ({ r, s, v } = await prepareDataSignatureParameters(
              buyer, // Operator is the caller, seller should be the signer.
              customSignatureType,
              "Resolution",
              message,
              disputeHandler.address
            ));
          });

          it("should emit a FundsReleased event", async function () {
            // Resolve the dispute, expecting event
            const tx = await disputeHandler
              .connect(operator)
              .resolveDispute(exchangeId, buyerPercentBasisPoints, r, s, v);
            await expect(tx)
              .to.emit(disputeHandler, "FundsReleased")
              .withArgs(exchangeId, seller.id, offerToken.exchangeToken, sellerPayoff, operator.address);

            await expect(tx)
              .to.emit(disputeHandler, "FundsReleased")
              .withArgs(exchangeId, buyerId, offerToken.exchangeToken, buyerPayoff, operator.address);

            await expect(tx).to.not.emit(disputeHandler, "ProtocolFeeCollected");
          });

          it("should update state", async function () {
            // Read on chain state
            sellersAvailableFunds = FundsList.fromStruct(await fundsHandler.getAvailableFunds(seller.id));
            buyerAvailableFunds = FundsList.fromStruct(await fundsHandler.getAvailableFunds(buyerId));
            protocolAvailableFunds = FundsList.fromStruct(await fundsHandler.getAvailableFunds(protocolId));
            agentAvailableFunds = FundsList.fromStruct(await fundsHandler.getAvailableFunds(agentId));

            // Chain state should match the expected available funds
            expectedSellerAvailableFunds = new FundsList([
              new Funds(mockToken.address, "Foreign20", sellerDeposit),
              new Funds(ethers.constants.AddressZero, "Native currency", `${2 * sellerDeposit}`),
            ]);
            expectedBuyerAvailableFunds = new FundsList([]);
            expectedProtocolAvailableFunds = new FundsList([]);
            expectedAgentAvailableFunds = new FundsList([]);
            expect(sellersAvailableFunds).to.eql(expectedSellerAvailableFunds);
            expect(buyerAvailableFunds).to.eql(expectedBuyerAvailableFunds);
            expect(protocolAvailableFunds).to.eql(expectedProtocolAvailableFunds);
            expect(agentAvailableFunds).to.eql(expectedAgentAvailableFunds);

            // Resolve the dispute, so the funds are released
            await disputeHandler.connect(operator).resolveDispute(exchangeId, buyerPercentBasisPoints, r, s, v);

            // Available funds should be increased for
            // buyer: (price + sellerDeposit)*buyerPercentage
            // seller: (price + sellerDeposit)*(1-buyerPercentage); note that seller has sellerDeposit in availableFunds from before
            // protocol: 0
            // agent: 0
            expectedSellerAvailableFunds.funds[0] = new Funds(
              mockToken.address,
              "Foreign20",
              ethers.BigNumber.from(sellerDeposit).add(sellerPayoff).toString()
            );
            expectedBuyerAvailableFunds = new FundsList([new Funds(mockToken.address, "Foreign20", buyerPayoff)]);
            sellersAvailableFunds = FundsList.fromStruct(await fundsHandler.getAvailableFunds(seller.id));
            buyerAvailableFunds = FundsList.fromStruct(await fundsHandler.getAvailableFunds(buyerId));
            protocolAvailableFunds = FundsList.fromStruct(await fundsHandler.getAvailableFunds(protocolId));
            agentAvailableFunds = FundsList.fromStruct(await fundsHandler.getAvailableFunds(agentId));

            expect(sellersAvailableFunds).to.eql(expectedSellerAvailableFunds);
            expect(buyerAvailableFunds).to.eql(expectedBuyerAvailableFunds);
            expect(protocolAvailableFunds).to.eql(expectedProtocolAvailableFunds);
            expect(agentAvailableFunds).to.eql(expectedAgentAvailableFunds);
          });

          context("Offer has an agent", async function () {
            beforeEach(async function () {
              // Create Agent offer
              await offerHandler
                .connect(operator)
                .createOffer(agentOffer, offerDates, offerDurations, disputeResolverId, agent.id);

              // Commit to Offer
              await exchangeHandler.connect(buyer).commitToOffer(buyer.address, agentOffer.id);

              exchangeId = "2";

              // succesfully redeem exchange
              await exchangeHandler.connect(buyer).redeemVoucher(exchangeId);

              // raise the dispute
              await disputeHandler.connect(buyer).raiseDispute(exchangeId);

              buyerPercentBasisPoints = "5566"; // 55.66%

              // expected payoffs
              // buyer: (price + sellerDeposit)*buyerPercentage
              buyerPayoff = ethers.BigNumber.from(agentOffer.price)
                .add(agentOffer.sellerDeposit)
                .mul(buyerPercentBasisPoints)
                .div("10000")
                .toString();

              // seller: (price + sellerDeposit)*(1-buyerPercentage)
              sellerPayoff = ethers.BigNumber.from(agentOffer.price)
                .add(agentOffer.sellerDeposit)
                .sub(buyerPayoff)
                .toString();

              // protocol: 0
              protocolPayoff = 0;

              // Set the message Type, needed for signature
              resolutionType = [
                { name: "exchangeId", type: "uint256" },
                { name: "buyerPercentBasisPoints", type: "uint256" },
              ];

              customSignatureType = {
                Resolution: resolutionType,
              };

              message = {
                exchangeId: exchangeId,
                buyerPercentBasisPoints,
              };

              // Collect the signature components
              ({ r, s, v } = await prepareDataSignatureParameters(
                buyer, // Operator is the caller, seller should be the signer.
                customSignatureType,
                "Resolution",
                message,
                disputeHandler.address
              ));
            });

            it("should update state", async function () {
              // Read on chain state
              sellersAvailableFunds = FundsList.fromStruct(await fundsHandler.getAvailableFunds(seller.id));
              buyerAvailableFunds = FundsList.fromStruct(await fundsHandler.getAvailableFunds(buyerId));
              protocolAvailableFunds = FundsList.fromStruct(await fundsHandler.getAvailableFunds(protocolId));
              agentAvailableFunds = FundsList.fromStruct(await fundsHandler.getAvailableFunds(agentId));

              // Chain state should match the expected available funds
              expectedSellerAvailableFunds = new FundsList([
                new Funds(ethers.constants.AddressZero, "Native currency", `${2 * sellerDeposit}`),
              ]);
              expectedBuyerAvailableFunds = new FundsList([]);
              expectedProtocolAvailableFunds = new FundsList([]);
              expectedAgentAvailableFunds = new FundsList([]);
              expect(sellersAvailableFunds).to.eql(expectedSellerAvailableFunds);
              expect(buyerAvailableFunds).to.eql(expectedBuyerAvailableFunds);
              expect(protocolAvailableFunds).to.eql(expectedProtocolAvailableFunds);
              expect(agentAvailableFunds).to.eql(expectedAgentAvailableFunds);

              // Resolve the dispute, so the funds are released
              await disputeHandler.connect(operator).resolveDispute(exchangeId, buyerPercentBasisPoints, r, s, v);

              // Available funds should be increased for
              // buyer: (price + sellerDeposit)*buyerPercentage
              // seller: (price + sellerDeposit)*(1-buyerPercentage);
              // protocol: 0
              // agent: 0
              expectedSellerAvailableFunds.funds.push(
                new Funds(mockToken.address, "Foreign20", ethers.BigNumber.from(sellerPayoff).toString())
              );
              expectedBuyerAvailableFunds = new FundsList([new Funds(mockToken.address, "Foreign20", buyerPayoff)]);
              sellersAvailableFunds = FundsList.fromStruct(await fundsHandler.getAvailableFunds(seller.id));
              buyerAvailableFunds = FundsList.fromStruct(await fundsHandler.getAvailableFunds(buyerId));
              protocolAvailableFunds = FundsList.fromStruct(await fundsHandler.getAvailableFunds(protocolId));
              agentAvailableFunds = FundsList.fromStruct(await fundsHandler.getAvailableFunds(agentId));

              expect(sellersAvailableFunds).to.eql(expectedSellerAvailableFunds);
              expect(buyerAvailableFunds).to.eql(expectedBuyerAvailableFunds);
              expect(protocolAvailableFunds).to.eql(expectedProtocolAvailableFunds);
              expect(agentAvailableFunds).to.eql(expectedAgentAvailableFunds);
            });
          });
        });

        context("Final state DISPUTED - ESCALATED - RETRACTED", async function () {
          beforeEach(async function () {
            // expected payoffs
            // buyer: 0
            buyerPayoff = 0;

            // seller: sellerDeposit + price - protocolFee + buyerEscalationDeposit
            sellerPayoff = ethers.BigNumber.from(offerToken.sellerDeposit)
              .add(offerToken.price)
              .sub(offerTokenProtocolFee)
              .add(buyerEscalationDeposit)
              .toString();

            // protocol: 0
            protocolPayoff = offerTokenProtocolFee;

            // Escalate the dispute
            await disputeHandler.connect(buyer).escalateDispute(exchangeId);
          });

          it("should emit a FundsReleased event", async function () {
            // Retract from the dispute, expecting event
            const tx = await disputeHandler.connect(buyer).retractDispute(exchangeId);

            await expect(tx)
              .to.emit(disputeHandler, "ProtocolFeeCollected")
              .withArgs(exchangeId, offerToken.exchangeToken, protocolPayoff, buyer.address);

            await expect(tx)
              .to.emit(disputeHandler, "FundsReleased")
              .withArgs(exchangeId, seller.id, offerToken.exchangeToken, sellerPayoff, buyer.address);

            //check that FundsReleased event was NOT emitted with buyer Id
            const txReceipt = await tx.wait();
            const match = eventEmittedWithArgs(txReceipt, disputeHandler, "FundsReleased", [
              exchangeId,
              buyerId,
              offerToken.exchangeToken,
              buyerPayoff,
              buyer.address,
            ]);
            expect(match).to.be.false;
          });

          it("should update state", async function () {
            // Read on chain state
            sellersAvailableFunds = FundsList.fromStruct(await fundsHandler.getAvailableFunds(seller.id));
            buyerAvailableFunds = FundsList.fromStruct(await fundsHandler.getAvailableFunds(buyerId));
            protocolAvailableFunds = FundsList.fromStruct(await fundsHandler.getAvailableFunds(protocolId));
            agentAvailableFunds = FundsList.fromStruct(await fundsHandler.getAvailableFunds(agentId));

            // Chain state should match the expected available funds
            expectedSellerAvailableFunds = new FundsList([
              new Funds(mockToken.address, "Foreign20", sellerDeposit),
              new Funds(ethers.constants.AddressZero, "Native currency", `${2 * sellerDeposit}`),
            ]);
            expectedBuyerAvailableFunds = new FundsList([]);
            expectedProtocolAvailableFunds = new FundsList([]);
            expectedAgentAvailableFunds = new FundsList([]);
            expect(sellersAvailableFunds).to.eql(expectedSellerAvailableFunds);
            expect(buyerAvailableFunds).to.eql(expectedBuyerAvailableFunds);
            expect(protocolAvailableFunds).to.eql(expectedProtocolAvailableFunds);
            expect(agentAvailableFunds).to.eql(expectedAgentAvailableFunds);

            // Retract from the dispute, so the funds are released
            await disputeHandler.connect(buyer).retractDispute(exchangeId);

            // Available funds should be increased for
            // buyer: 0
            // seller: sellerDeposit + price - protocol fee + buyerEscalationDeposit; note that seller has sellerDeposit in availableFunds from before
            // protocol: protocolFee
            // agent: 0
            expectedSellerAvailableFunds.funds[0] = new Funds(
              mockToken.address,
              "Foreign20",
              ethers.BigNumber.from(sellerDeposit).add(sellerPayoff).toString()
            );
            expectedProtocolAvailableFunds.funds[0] = new Funds(mockToken.address, "Foreign20", protocolPayoff);
            sellersAvailableFunds = FundsList.fromStruct(await fundsHandler.getAvailableFunds(seller.id));
            buyerAvailableFunds = FundsList.fromStruct(await fundsHandler.getAvailableFunds(buyerId));
            protocolAvailableFunds = FundsList.fromStruct(await fundsHandler.getAvailableFunds(protocolId));
            agentAvailableFunds = FundsList.fromStruct(await fundsHandler.getAvailableFunds(agentId));
            expect(sellersAvailableFunds).to.eql(expectedSellerAvailableFunds);
            expect(buyerAvailableFunds).to.eql(expectedBuyerAvailableFunds);
            expect(protocolAvailableFunds).to.eql(expectedProtocolAvailableFunds);
            expect(agentAvailableFunds).to.eql(expectedAgentAvailableFunds);
          });

          context("Offer has an agent", async function () {
            beforeEach(async function () {
              // expected payoffs
              // buyer: 0
              buyerPayoff = 0;

              // agentPayoff: agentFee
              agentFee = ethers.BigNumber.from(agentOffer.price).mul(agentFeePercentage).div("10000").toString();
              agentPayoff = agentFee;

              // seller: sellerDeposit + price - protocolFee - agentFee + buyerEscalationDeposit
              sellerPayoff = ethers.BigNumber.from(agentOffer.sellerDeposit)
                .add(agentOffer.price)
                .sub(agentOfferProtocolFee)
                .sub(agentFee)
                .add(buyerEscalationDeposit)
                .toString();

              // protocol: 0
              protocolPayoff = agentOfferProtocolFee;

              // Exchange id
              exchangeId = "2";
              await offerHandler
                .connect(operator)
                .createOffer(agentOffer, offerDates, offerDurations, disputeResolverId, agent.id);

              // approve protocol to transfer the tokens
              await mockToken.connect(buyer).approve(protocolDiamond.address, agentOffer.price);
              await mockToken.mint(buyer.address, agentOffer.price);
              await exchangeHandler.connect(buyer).commitToOffer(buyer.address, agentOffer.id);

              // succesfully redeem exchange
              await exchangeHandler.connect(buyer).redeemVoucher(exchangeId);

              // raise the dispute
              await disputeHandler.connect(buyer).raiseDispute(exchangeId);

              // escalate the dispute
              await mockToken.mint(buyer.address, buyerEscalationDeposit);
              await mockToken.connect(buyer).approve(protocolDiamond.address, buyerEscalationDeposit);
              await disputeHandler.connect(buyer).escalateDispute(exchangeId);
            });

            it("should update state", async function () {
              // Read on chain state
              sellersAvailableFunds = FundsList.fromStruct(await fundsHandler.getAvailableFunds(seller.id));
              buyerAvailableFunds = FundsList.fromStruct(await fundsHandler.getAvailableFunds(buyerId));
              protocolAvailableFunds = FundsList.fromStruct(await fundsHandler.getAvailableFunds(protocolId));
              agentAvailableFunds = FundsList.fromStruct(await fundsHandler.getAvailableFunds(agentId));

              // Chain state should match the expected available funds
              expectedSellerAvailableFunds = new FundsList([
                new Funds(ethers.constants.AddressZero, "Native currency", `${2 * sellerDeposit}`),
              ]);
              expectedBuyerAvailableFunds = new FundsList([]);
              expectedProtocolAvailableFunds = new FundsList([]);
              expectedAgentAvailableFunds = new FundsList([]);
              expect(sellersAvailableFunds).to.eql(expectedSellerAvailableFunds);
              expect(buyerAvailableFunds).to.eql(expectedBuyerAvailableFunds);
              expect(protocolAvailableFunds).to.eql(expectedProtocolAvailableFunds);
              expect(agentAvailableFunds).to.eql(expectedAgentAvailableFunds);

              // Retract from the dispute, so the funds are released
              await disputeHandler.connect(buyer).retractDispute(exchangeId);

              // Available funds should be increased for
              // buyer: 0
              // seller: sellerDeposit + price - protocol fee - agentFee  + buyerEscalationDeposit;
              // protocol: protocolFee
              // agent: agentFee
              expectedSellerAvailableFunds.funds.push(
                new Funds(mockToken.address, "Foreign20", ethers.BigNumber.from(sellerPayoff).toString())
              );
              expectedProtocolAvailableFunds.funds[0] = new Funds(mockToken.address, "Foreign20", protocolPayoff);
              expectedAgentAvailableFunds.funds.push(new Funds(mockToken.address, "Foreign20", agentPayoff));
              sellersAvailableFunds = FundsList.fromStruct(await fundsHandler.getAvailableFunds(seller.id));
              buyerAvailableFunds = FundsList.fromStruct(await fundsHandler.getAvailableFunds(buyerId));
              protocolAvailableFunds = FundsList.fromStruct(await fundsHandler.getAvailableFunds(protocolId));
              agentAvailableFunds = FundsList.fromStruct(await fundsHandler.getAvailableFunds(agentId));
              expect(sellersAvailableFunds).to.eql(expectedSellerAvailableFunds);
              expect(buyerAvailableFunds).to.eql(expectedBuyerAvailableFunds);
              expect(protocolAvailableFunds).to.eql(expectedProtocolAvailableFunds);
              expect(agentAvailableFunds).to.eql(expectedAgentAvailableFunds);
            });
          });
        });

        context("Final state DISPUTED - ESCALATED - RESOLVED", async function () {
          beforeEach(async function () {
            buyerPercentBasisPoints = "5566"; // 55.66%

            // expected payoffs
            // buyer: (price + sellerDeposit + buyerEscalationDeposit)*buyerPercentage
            buyerPayoff = ethers.BigNumber.from(offerToken.price)
              .add(offerToken.sellerDeposit)
              .add(buyerEscalationDeposit)
              .mul(buyerPercentBasisPoints)
              .div("10000")
              .toString();

            // seller: (price + sellerDeposit + buyerEscalationDeposit)*(1-buyerPercentage)
            sellerPayoff = ethers.BigNumber.from(offerToken.price)
              .add(offerToken.sellerDeposit)
              .add(buyerEscalationDeposit)
              .sub(buyerPayoff)
              .toString();

            // protocol: 0
            protocolPayoff = 0;

            // Set the message Type, needed for signature
            resolutionType = [
              { name: "exchangeId", type: "uint256" },
              { name: "buyerPercentBasisPoints", type: "uint256" },
            ];

            customSignatureType = {
              Resolution: resolutionType,
            };

            message = {
              exchangeId: exchangeId,
              buyerPercentBasisPoints,
            };

            // Collect the signature components
            ({ r, s, v } = await prepareDataSignatureParameters(
              buyer, // Operator is the caller, seller should be the signer.
              customSignatureType,
              "Resolution",
              message,
              disputeHandler.address
            ));

            // Escalate the dispute
            await disputeHandler.connect(buyer).escalateDispute(exchangeId);
          });

          it("should emit a FundsReleased event", async function () {
            // Resolve the dispute, expecting event
            const tx = await disputeHandler
              .connect(operator)
              .resolveDispute(exchangeId, buyerPercentBasisPoints, r, s, v);
            await expect(tx)
              .to.emit(disputeHandler, "FundsReleased")
              .withArgs(exchangeId, seller.id, offerToken.exchangeToken, sellerPayoff, operator.address);

            await expect(tx)
              .to.emit(disputeHandler, "FundsReleased")
              .withArgs(exchangeId, buyerId, offerToken.exchangeToken, buyerPayoff, operator.address);

            await expect(tx).to.not.emit(disputeHandler, "ProtocolFeeCollected");
          });

          it("should update state", async function () {
            // Read on chain state
            sellersAvailableFunds = FundsList.fromStruct(await fundsHandler.getAvailableFunds(seller.id));
            buyerAvailableFunds = FundsList.fromStruct(await fundsHandler.getAvailableFunds(buyerId));
            protocolAvailableFunds = FundsList.fromStruct(await fundsHandler.getAvailableFunds(protocolId));
            agentAvailableFunds = FundsList.fromStruct(await fundsHandler.getAvailableFunds(agentId));

            // Chain state should match the expected available funds
            expectedSellerAvailableFunds = new FundsList([
              new Funds(mockToken.address, "Foreign20", sellerDeposit),
              new Funds(ethers.constants.AddressZero, "Native currency", `${2 * sellerDeposit}`),
            ]);
            expectedBuyerAvailableFunds = new FundsList([]);
            expectedProtocolAvailableFunds = new FundsList([]);
            expectedAgentAvailableFunds = new FundsList([]);
            expect(sellersAvailableFunds).to.eql(expectedSellerAvailableFunds);
            expect(buyerAvailableFunds).to.eql(expectedBuyerAvailableFunds);
            expect(protocolAvailableFunds).to.eql(expectedProtocolAvailableFunds);
            expect(agentAvailableFunds).to.eql(expectedAgentAvailableFunds);

            // Resolve the dispute, so the funds are released
            await disputeHandler.connect(operator).resolveDispute(exchangeId, buyerPercentBasisPoints, r, s, v);

            // Available funds should be increased for
            // buyer: (price + sellerDeposit + buyerEscalationDeposit)*buyerPercentage
            // seller: (price + sellerDeposit + buyerEscalationDeposit)*(1-buyerPercentage); note that seller has sellerDeposit in availableFunds from before
            // protocol: 0
            // agent: 0
            expectedBuyerAvailableFunds.funds[0] = new Funds(mockToken.address, "Foreign20", buyerPayoff);
            expectedSellerAvailableFunds.funds[0] = new Funds(
              mockToken.address,
              "Foreign20",
              ethers.BigNumber.from(sellerDeposit).add(sellerPayoff).toString()
            );
            sellersAvailableFunds = FundsList.fromStruct(await fundsHandler.getAvailableFunds(seller.id));
            buyerAvailableFunds = FundsList.fromStruct(await fundsHandler.getAvailableFunds(buyerId));
            protocolAvailableFunds = FundsList.fromStruct(await fundsHandler.getAvailableFunds(protocolId));
            agentAvailableFunds = FundsList.fromStruct(await fundsHandler.getAvailableFunds(agentId));
            expect(sellersAvailableFunds).to.eql(expectedSellerAvailableFunds);
            expect(buyerAvailableFunds).to.eql(expectedBuyerAvailableFunds);
            expect(protocolAvailableFunds).to.eql(expectedProtocolAvailableFunds);
            expect(agentAvailableFunds).to.eql(expectedAgentAvailableFunds);
          });

          context("Offer has an agent", async function () {
            beforeEach(async function () {
              // Create Agent offer
              await offerHandler
                .connect(operator)
                .createOffer(agentOffer, offerDates, offerDurations, disputeResolverId, agent.id);

              // approve protocol to transfer the tokens
              await mockToken.connect(buyer).approve(protocolDiamond.address, agentOffer.price);
              await mockToken.mint(buyer.address, agentOffer.price);

              // Commit to Offer
              await exchangeHandler.connect(buyer).commitToOffer(buyer.address, agentOffer.id);

              exchangeId = "2";

              // succesfully redeem exchange
              await exchangeHandler.connect(buyer).redeemVoucher(exchangeId);

              // raise the dispute
              await disputeHandler.connect(buyer).raiseDispute(exchangeId);

              buyerPercentBasisPoints = "5566"; // 55.66%

              // expected payoffs
              // buyer: (price + sellerDeposit + buyerEscalationDeposit)*buyerPercentage
              buyerPayoff = ethers.BigNumber.from(agentOffer.price)
                .add(agentOffer.sellerDeposit)
                .add(buyerEscalationDeposit)
                .mul(buyerPercentBasisPoints)
                .div("10000")
                .toString();

              // seller: (price + sellerDeposit + buyerEscalationDeposit)*(1-buyerPercentage)
              sellerPayoff = ethers.BigNumber.from(agentOffer.price)
                .add(agentOffer.sellerDeposit)
                .add(buyerEscalationDeposit)
                .sub(buyerPayoff)
                .toString();

              // protocol: 0
              protocolPayoff = 0;

              // Set the message Type, needed for signature
              resolutionType = [
                { name: "exchangeId", type: "uint256" },
                { name: "buyerPercentBasisPoints", type: "uint256" },
              ];

              customSignatureType = {
                Resolution: resolutionType,
              };

              message = {
                exchangeId: exchangeId,
                buyerPercentBasisPoints,
              };

              // Collect the signature components
              ({ r, s, v } = await prepareDataSignatureParameters(
                buyer, // Operator is the caller, seller should be the signer.
                customSignatureType,
                "Resolution",
                message,
                disputeHandler.address
              ));

              // escalate the dispute
              await mockToken.mint(buyer.address, buyerEscalationDeposit);
              await mockToken.connect(buyer).approve(protocolDiamond.address, buyerEscalationDeposit);
              await disputeHandler.connect(buyer).escalateDispute(exchangeId);
            });

            it("should update state", async function () {
              // Read on chain state
              sellersAvailableFunds = FundsList.fromStruct(await fundsHandler.getAvailableFunds(seller.id));
              buyerAvailableFunds = FundsList.fromStruct(await fundsHandler.getAvailableFunds(buyerId));
              protocolAvailableFunds = FundsList.fromStruct(await fundsHandler.getAvailableFunds(protocolId));
              agentAvailableFunds = FundsList.fromStruct(await fundsHandler.getAvailableFunds(agentId));

              // Chain state should match the expected available funds
              expectedSellerAvailableFunds = new FundsList([
                new Funds(ethers.constants.AddressZero, "Native currency", `${2 * sellerDeposit}`),
              ]);
              expectedBuyerAvailableFunds = new FundsList([]);
              expectedProtocolAvailableFunds = new FundsList([]);
              expectedAgentAvailableFunds = new FundsList([]);
              expect(sellersAvailableFunds).to.eql(expectedSellerAvailableFunds);
              expect(buyerAvailableFunds).to.eql(expectedBuyerAvailableFunds);
              expect(protocolAvailableFunds).to.eql(expectedProtocolAvailableFunds);
              expect(agentAvailableFunds).to.eql(expectedAgentAvailableFunds);

              // Resolve the dispute, so the funds are released
              await disputeHandler.connect(operator).resolveDispute(exchangeId, buyerPercentBasisPoints, r, s, v);

              // Available funds should be increased for
              // buyer: (price + sellerDeposit + buyerEscalationDeposit)*buyerPercentage
              // seller: (price + sellerDeposit + buyerEscalationDeposit)*(1-buyerPercentage);
              // protocol: 0
              // agent: 0
              expectedSellerAvailableFunds.funds.push(
                new Funds(mockToken.address, "Foreign20", ethers.BigNumber.from(sellerPayoff).toString())
              );
              expectedBuyerAvailableFunds = new FundsList([new Funds(mockToken.address, "Foreign20", buyerPayoff)]);
              sellersAvailableFunds = FundsList.fromStruct(await fundsHandler.getAvailableFunds(seller.id));
              buyerAvailableFunds = FundsList.fromStruct(await fundsHandler.getAvailableFunds(buyerId));
              protocolAvailableFunds = FundsList.fromStruct(await fundsHandler.getAvailableFunds(protocolId));
              agentAvailableFunds = FundsList.fromStruct(await fundsHandler.getAvailableFunds(agentId));

              expect(sellersAvailableFunds).to.eql(expectedSellerAvailableFunds);
              expect(buyerAvailableFunds).to.eql(expectedBuyerAvailableFunds);
              expect(protocolAvailableFunds).to.eql(expectedProtocolAvailableFunds);
              expect(agentAvailableFunds).to.eql(expectedAgentAvailableFunds);
            });
          });
        });

        context("Final state DISPUTED - ESCALATED - DECIDED", async function () {
          beforeEach(async function () {
            buyerPercentBasisPoints = "5566"; // 55.66%

            // expected payoffs
            // buyer: (price + sellerDeposit + buyerEscalationDeposit)*buyerPercentage
            buyerPayoff = ethers.BigNumber.from(offerToken.price)
              .add(offerToken.sellerDeposit)
              .add(buyerEscalationDeposit)
              .mul(buyerPercentBasisPoints)
              .div("10000")
              .toString();

            // seller: (price + sellerDeposit + buyerEscalationDeposit)*(1-buyerPercentage)
            sellerPayoff = ethers.BigNumber.from(offerToken.price)
              .add(offerToken.sellerDeposit)
              .add(buyerEscalationDeposit)
              .sub(buyerPayoff)
              .toString();

            // protocol: 0
            protocolPayoff = 0;

            // escalate the dispute
            await disputeHandler.connect(buyer).escalateDispute(exchangeId);
          });

          it("should emit a FundsReleased event", async function () {
            // Decide the dispute, expecting event
            const tx = await disputeHandler.connect(operatorDR).decideDispute(exchangeId, buyerPercentBasisPoints);
            await expect(tx)
              .to.emit(disputeHandler, "FundsReleased")
              .withArgs(exchangeId, seller.id, offerToken.exchangeToken, sellerPayoff, operatorDR.address);

            await expect(tx)
              .to.emit(disputeHandler, "FundsReleased")
              .withArgs(exchangeId, buyerId, offerToken.exchangeToken, buyerPayoff, operatorDR.address);

            await expect(tx).to.not.emit(disputeHandler, "ProtocolFeeCollected");
          });

          it("should update state", async function () {
            // Read on chain state
            sellersAvailableFunds = FundsList.fromStruct(await fundsHandler.getAvailableFunds(seller.id));
            buyerAvailableFunds = FundsList.fromStruct(await fundsHandler.getAvailableFunds(buyerId));
            protocolAvailableFunds = FundsList.fromStruct(await fundsHandler.getAvailableFunds(protocolId));
            agentAvailableFunds = FundsList.fromStruct(await fundsHandler.getAvailableFunds(agentId));

            // Chain state should match the expected available funds
            expectedSellerAvailableFunds = new FundsList([
              new Funds(mockToken.address, "Foreign20", sellerDeposit),
              new Funds(ethers.constants.AddressZero, "Native currency", `${2 * sellerDeposit}`),
            ]);
            expectedBuyerAvailableFunds = new FundsList([]);
            expectedProtocolAvailableFunds = new FundsList([]);
            expectedAgentAvailableFunds = new FundsList([]);
            expect(sellersAvailableFunds).to.eql(expectedSellerAvailableFunds);
            expect(buyerAvailableFunds).to.eql(expectedBuyerAvailableFunds);
            expect(protocolAvailableFunds).to.eql(expectedProtocolAvailableFunds);
            expect(agentAvailableFunds).to.eql(expectedAgentAvailableFunds);

            // Decide the dispute, so the funds are released
            await disputeHandler.connect(operatorDR).decideDispute(exchangeId, buyerPercentBasisPoints);

            // Available funds should be increased for
            // buyer: (price + sellerDeposit + buyerEscalationDeposit)*buyerPercentage
            // seller: (price + sellerDeposit + buyerEscalationDeposit)*(1-buyerPercentage); note that seller has sellerDeposit in availableFunds from before
            // protocol: 0
            // agent: 0
            expectedBuyerAvailableFunds.funds[0] = new Funds(mockToken.address, "Foreign20", buyerPayoff);
            expectedSellerAvailableFunds.funds[0] = new Funds(
              mockToken.address,
              "Foreign20",
              ethers.BigNumber.from(sellerDeposit).add(sellerPayoff).toString()
            );
            sellersAvailableFunds = FundsList.fromStruct(await fundsHandler.getAvailableFunds(seller.id));
            buyerAvailableFunds = FundsList.fromStruct(await fundsHandler.getAvailableFunds(buyerId));
            protocolAvailableFunds = FundsList.fromStruct(await fundsHandler.getAvailableFunds(protocolId));
            agentAvailableFunds = FundsList.fromStruct(await fundsHandler.getAvailableFunds(agentId));
            expect(sellersAvailableFunds).to.eql(expectedSellerAvailableFunds);
            expect(buyerAvailableFunds).to.eql(expectedBuyerAvailableFunds);
            expect(protocolAvailableFunds).to.eql(expectedProtocolAvailableFunds);
            expect(agentAvailableFunds).to.eql(expectedAgentAvailableFunds);
          });

          context("Offer has an agent", async function () {
            beforeEach(async function () {
              // Create Agent offer
              await offerHandler
                .connect(operator)
                .createOffer(agentOffer, offerDates, offerDurations, disputeResolverId, agent.id);

              // approve protocol to transfer the tokens
              await mockToken.connect(buyer).approve(protocolDiamond.address, agentOffer.price);
              await mockToken.mint(buyer.address, agentOffer.price);

              // Commit to Offer
              await exchangeHandler.connect(buyer).commitToOffer(buyer.address, agentOffer.id);

              exchangeId = "2";

              // succesfully redeem exchange
              await exchangeHandler.connect(buyer).redeemVoucher(exchangeId);

              // raise the dispute
              tx = await disputeHandler.connect(buyer).raiseDispute(exchangeId);

              // Get the block timestamp of the confirmed tx and set disputedDate
              blockNumber = tx.blockNumber;
              block = await ethers.provider.getBlock(blockNumber);
              disputedDate = block.timestamp.toString();
              timeout = ethers.BigNumber.from(disputedDate).add(resolutionPeriod).toString();

              buyerPercentBasisPoints = "5566"; // 55.66%

              // expected payoffs
              // buyer: (price + sellerDeposit + buyerEscalationDeposit)*buyerPercentage
              buyerPayoff = ethers.BigNumber.from(agentOffer.price)
                .add(agentOffer.sellerDeposit)
                .add(buyerEscalationDeposit)
                .mul(buyerPercentBasisPoints)
                .div("10000")
                .toString();

              // seller: (price + sellerDeposit + buyerEscalationDeposit)*(1-buyerPercentage)
              sellerPayoff = ethers.BigNumber.from(agentOffer.price)
                .add(agentOffer.sellerDeposit)
                .add(buyerEscalationDeposit)
                .sub(buyerPayoff)
                .toString();

              // protocol: 0
              protocolPayoff = 0;

              // escalate the dispute
              await mockToken.mint(buyer.address, buyerEscalationDeposit);
              await mockToken.connect(buyer).approve(protocolDiamond.address, buyerEscalationDeposit);
              await disputeHandler.connect(buyer).escalateDispute(exchangeId);
            });

            it("should update state", async function () {
              // Read on chain state
              sellersAvailableFunds = FundsList.fromStruct(await fundsHandler.getAvailableFunds(seller.id));
              buyerAvailableFunds = FundsList.fromStruct(await fundsHandler.getAvailableFunds(buyerId));
              protocolAvailableFunds = FundsList.fromStruct(await fundsHandler.getAvailableFunds(protocolId));
              agentAvailableFunds = FundsList.fromStruct(await fundsHandler.getAvailableFunds(agentId));

              // Chain state should match the expected available funds
              expectedSellerAvailableFunds = new FundsList([
                new Funds(ethers.constants.AddressZero, "Native currency", `${2 * sellerDeposit}`),
              ]);
              expectedBuyerAvailableFunds = new FundsList([]);
              expectedProtocolAvailableFunds = new FundsList([]);
              expectedAgentAvailableFunds = new FundsList([]);
              expect(sellersAvailableFunds).to.eql(expectedSellerAvailableFunds);
              expect(buyerAvailableFunds).to.eql(expectedBuyerAvailableFunds);
              expect(protocolAvailableFunds).to.eql(expectedProtocolAvailableFunds);
              expect(agentAvailableFunds).to.eql(expectedAgentAvailableFunds);

              // Decide the dispute, so the funds are released
              await disputeHandler.connect(operatorDR).decideDispute(exchangeId, buyerPercentBasisPoints);

              // Available funds should be increased for
              // buyer: (price + sellerDeposit + buyerEscalationDeposit)*buyerPercentage
              // seller: (price + sellerDeposit + buyerEscalationDeposit)*(1-buyerPercentage);
              // protocol: 0
              // agent: 0
              expectedSellerAvailableFunds.funds.push(
                new Funds(mockToken.address, "Foreign20", ethers.BigNumber.from(sellerPayoff).toString())
              );
              expectedBuyerAvailableFunds = new FundsList([new Funds(mockToken.address, "Foreign20", buyerPayoff)]);
              sellersAvailableFunds = FundsList.fromStruct(await fundsHandler.getAvailableFunds(seller.id));
              buyerAvailableFunds = FundsList.fromStruct(await fundsHandler.getAvailableFunds(buyerId));
              protocolAvailableFunds = FundsList.fromStruct(await fundsHandler.getAvailableFunds(protocolId));
              agentAvailableFunds = FundsList.fromStruct(await fundsHandler.getAvailableFunds(agentId));
              expect(sellersAvailableFunds).to.eql(expectedSellerAvailableFunds);
              expect(buyerAvailableFunds).to.eql(expectedBuyerAvailableFunds);
              expect(protocolAvailableFunds).to.eql(expectedProtocolAvailableFunds);
              expect(agentAvailableFunds).to.eql(expectedAgentAvailableFunds);
            });
          });
        });

        context(
          "Final state DISPUTED - ESCALATED - REFUSED via expireEscalatedDispute (fail to resolve)",
          async function () {
            beforeEach(async function () {
              // expected payoffs
              // buyer: price + buyerEscalationDeposit
              buyerPayoff = ethers.BigNumber.from(offerToken.price).add(buyerEscalationDeposit).toString();

              // seller: sellerDeposit
              sellerPayoff = offerToken.sellerDeposit;

              // protocol: 0
              protocolPayoff = 0;

              // Escalate the dispute
              tx = await disputeHandler.connect(buyer).escalateDispute(exchangeId);

              // Get the block timestamp of the confirmed tx and set escalatedDate
              blockNumber = tx.blockNumber;
              block = await ethers.provider.getBlock(blockNumber);
              escalatedDate = block.timestamp.toString();

              await setNextBlockTimestamp(Number(escalatedDate) + Number(disputeResolver.escalationResponsePeriod));
            });

            it("should emit a FundsReleased event", async function () {
              // Expire the dispute, expecting event
              const tx = await disputeHandler.connect(rando).expireEscalatedDispute(exchangeId);
              await expect(tx)
                .to.emit(disputeHandler, "FundsReleased")
                .withArgs(exchangeId, buyerId, offerToken.exchangeToken, buyerPayoff, rando.address);
              await expect(tx)
                .to.emit(disputeHandler, "FundsReleased")
                .withArgs(exchangeId, seller.id, offerToken.exchangeToken, sellerPayoff, rando.address);

              await expect(tx).to.not.emit(disputeHandler, "ProtocolFeeCollected");
            });

            it("should update state", async function () {
              // Read on chain state
              sellersAvailableFunds = FundsList.fromStruct(await fundsHandler.getAvailableFunds(seller.id));
              buyerAvailableFunds = FundsList.fromStruct(await fundsHandler.getAvailableFunds(buyerId));
              protocolAvailableFunds = FundsList.fromStruct(await fundsHandler.getAvailableFunds(protocolId));
              agentAvailableFunds = FundsList.fromStruct(await fundsHandler.getAvailableFunds(agentId));

              // Chain state should match the expected available funds
              expectedSellerAvailableFunds = new FundsList([
                new Funds(mockToken.address, "Foreign20", sellerDeposit),
                new Funds(ethers.constants.AddressZero, "Native currency", `${2 * sellerDeposit}`),
              ]);
              expectedBuyerAvailableFunds = new FundsList([]);
              expectedProtocolAvailableFunds = new FundsList([]);
              expectedAgentAvailableFunds = new FundsList([]);
              expect(sellersAvailableFunds).to.eql(expectedSellerAvailableFunds);
              expect(buyerAvailableFunds).to.eql(expectedBuyerAvailableFunds);
              expect(protocolAvailableFunds).to.eql(expectedProtocolAvailableFunds);
              expect(agentAvailableFunds).to.eql(expectedAgentAvailableFunds);

              // Expire the escalated dispute, so the funds are released
              await disputeHandler.connect(rando).expireEscalatedDispute(exchangeId);

              // Available funds should be increased for
              // buyer: price + buyerEscalationDeposit
              // seller: sellerDeposit; note that seller has sellerDeposit in availableFunds from before
              // protocol: 0
              // agent: 0
              expectedBuyerAvailableFunds.funds[0] = new Funds(mockToken.address, "Foreign20", buyerPayoff);
              expectedSellerAvailableFunds.funds[0] = new Funds(
                mockToken.address,
                "Foreign20",
                ethers.BigNumber.from(sellerDeposit).add(sellerPayoff).toString()
              );
              sellersAvailableFunds = FundsList.fromStruct(await fundsHandler.getAvailableFunds(seller.id));
              buyerAvailableFunds = FundsList.fromStruct(await fundsHandler.getAvailableFunds(buyerId));
              protocolAvailableFunds = FundsList.fromStruct(await fundsHandler.getAvailableFunds(protocolId));
              agentAvailableFunds = FundsList.fromStruct(await fundsHandler.getAvailableFunds(agentId));
              expect(sellersAvailableFunds).to.eql(expectedSellerAvailableFunds);
              expect(buyerAvailableFunds).to.eql(expectedBuyerAvailableFunds);
              expect(protocolAvailableFunds).to.eql(expectedProtocolAvailableFunds);
              expect(agentAvailableFunds).to.eql(expectedAgentAvailableFunds);
            });

            context("Offer has an agent", async function () {
              beforeEach(async function () {
                // Create Agent offer
                await offerHandler
                  .connect(operator)
                  .createOffer(agentOffer, offerDates, offerDurations, disputeResolverId, agent.id);

                // approve protocol to transfer the tokens
                await mockToken.connect(buyer).approve(protocolDiamond.address, agentOffer.price);
                await mockToken.mint(buyer.address, agentOffer.price);

                // Commit to Offer
                await exchangeHandler.connect(buyer).commitToOffer(buyer.address, agentOffer.id);

                exchangeId = "2";

                // succesfully redeem exchange
                await exchangeHandler.connect(buyer).redeemVoucher(exchangeId);

                // raise the dispute
                tx = await disputeHandler.connect(buyer).raiseDispute(exchangeId);

                // expected payoffs
                // buyer: price + buyerEscalationDeposit
                buyerPayoff = ethers.BigNumber.from(offerToken.price).add(buyerEscalationDeposit).toString();

                // seller: sellerDeposit
                sellerPayoff = offerToken.sellerDeposit;

                // protocol: 0
                protocolPayoff = 0;

                // Escalate the dispute
                await mockToken.mint(buyer.address, buyerEscalationDeposit);
                await mockToken.connect(buyer).approve(protocolDiamond.address, buyerEscalationDeposit);
                tx = await disputeHandler.connect(buyer).escalateDispute(exchangeId);

                // Get the block timestamp of the confirmed tx and set escalatedDate
                blockNumber = tx.blockNumber;
                block = await ethers.provider.getBlock(blockNumber);
                escalatedDate = block.timestamp.toString();

                await setNextBlockTimestamp(Number(escalatedDate) + Number(disputeResolver.escalationResponsePeriod));
              });

              it("should update state", async function () {
                // Read on chain state
                sellersAvailableFunds = FundsList.fromStruct(await fundsHandler.getAvailableFunds(seller.id));
                buyerAvailableFunds = FundsList.fromStruct(await fundsHandler.getAvailableFunds(buyerId));
                protocolAvailableFunds = FundsList.fromStruct(await fundsHandler.getAvailableFunds(protocolId));
                agentAvailableFunds = FundsList.fromStruct(await fundsHandler.getAvailableFunds(agentId));

                // Chain state should match the expected available funds
                expectedSellerAvailableFunds = new FundsList([
                  new Funds(ethers.constants.AddressZero, "Native currency", `${2 * sellerDeposit}`),
                ]);
                expectedBuyerAvailableFunds = new FundsList([]);
                expectedProtocolAvailableFunds = new FundsList([]);
                expectedAgentAvailableFunds = new FundsList([]);
                expect(sellersAvailableFunds).to.eql(expectedSellerAvailableFunds);
                expect(buyerAvailableFunds).to.eql(expectedBuyerAvailableFunds);
                expect(protocolAvailableFunds).to.eql(expectedProtocolAvailableFunds);
                expect(agentAvailableFunds).to.eql(expectedAgentAvailableFunds);

                // Expire the escalated dispute, so the funds are released
                await disputeHandler.connect(rando).expireEscalatedDispute(exchangeId);

                // Available funds should be increased for
                // buyer: price + buyerEscalationDeposit
                // seller: sellerDeposit;
                // protocol: 0
                // agent: 0
                expectedBuyerAvailableFunds.funds[0] = new Funds(mockToken.address, "Foreign20", buyerPayoff);
                expectedSellerAvailableFunds.funds.push(
                  new Funds(mockToken.address, "Foreign20", ethers.BigNumber.from(sellerPayoff).toString())
                );
                sellersAvailableFunds = FundsList.fromStruct(await fundsHandler.getAvailableFunds(seller.id));
                buyerAvailableFunds = FundsList.fromStruct(await fundsHandler.getAvailableFunds(buyerId));
                protocolAvailableFunds = FundsList.fromStruct(await fundsHandler.getAvailableFunds(protocolId));
                agentAvailableFunds = FundsList.fromStruct(await fundsHandler.getAvailableFunds(agentId));
                expect(sellersAvailableFunds).to.eql(expectedSellerAvailableFunds);
                expect(buyerAvailableFunds).to.eql(expectedBuyerAvailableFunds);
                expect(protocolAvailableFunds).to.eql(expectedProtocolAvailableFunds);
                expect(agentAvailableFunds).to.eql(expectedAgentAvailableFunds);
              });
            });
          }
        );

        context(
          "Final state DISPUTED - ESCALATED - REFUSED via refuseEscalatedDispute (explicit refusal)",
          async function () {
            beforeEach(async function () {
              // expected payoffs
              // buyer: price + buyerEscalationDeposit
              buyerPayoff = ethers.BigNumber.from(offerToken.price).add(buyerEscalationDeposit).toString();

              // seller: sellerDeposit
              sellerPayoff = offerToken.sellerDeposit;

              // protocol: 0
              protocolPayoff = 0;

              // Escalate the dispute
              tx = await disputeHandler.connect(buyer).escalateDispute(exchangeId);
            });

            it("should emit a FundsReleased event", async function () {
              // Expire the dispute, expecting event
              const tx = await disputeHandler.connect(operatorDR).refuseEscalatedDispute(exchangeId);

              await expect(tx)
                .to.emit(disputeHandler, "FundsReleased")
                .withArgs(exchangeId, seller.id, offerToken.exchangeToken, sellerPayoff, operatorDR.address);

              await expect(tx)
                .to.emit(disputeHandler, "FundsReleased")
                .withArgs(exchangeId, buyerId, offerToken.exchangeToken, buyerPayoff, operatorDR.address);

              await expect(tx).to.not.emit(disputeHandler, "ProtocolFeeCollected");

              //check that FundsReleased event was NOT emitted with  rando address
              const txReceipt = await tx.wait();
              const match = eventEmittedWithArgs(txReceipt, disputeHandler, "FundsReleased", [
                exchangeId,
                seller.id,
                offerToken.exchangeToken,
                sellerPayoff,
                rando.address,
              ]);
              expect(match).to.be.false;
            });

            it("should update state", async function () {
              // Read on chain state
              sellersAvailableFunds = FundsList.fromStruct(await fundsHandler.getAvailableFunds(seller.id));
              buyerAvailableFunds = FundsList.fromStruct(await fundsHandler.getAvailableFunds(buyerId));
              protocolAvailableFunds = FundsList.fromStruct(await fundsHandler.getAvailableFunds(protocolId));
              agentAvailableFunds = FundsList.fromStruct(await fundsHandler.getAvailableFunds(agentId));

              // Chain state should match the expected available funds
              expectedSellerAvailableFunds = new FundsList([
                new Funds(mockToken.address, "Foreign20", sellerDeposit),
                new Funds(ethers.constants.AddressZero, "Native currency", `${2 * sellerDeposit}`),
              ]);
              expectedBuyerAvailableFunds = new FundsList([]);
              expectedProtocolAvailableFunds = new FundsList([]);
              expectedAgentAvailableFunds = new FundsList([]);
              expect(sellersAvailableFunds).to.eql(expectedSellerAvailableFunds);
              expect(buyerAvailableFunds).to.eql(expectedBuyerAvailableFunds);
              expect(protocolAvailableFunds).to.eql(expectedProtocolAvailableFunds);
              expect(agentAvailableFunds).to.eql(expectedAgentAvailableFunds);

              // Expire the escalated dispute, so the funds are released
              await disputeHandler.connect(operatorDR).refuseEscalatedDispute(exchangeId);

              // Available funds should be increased for
              // buyer: price + buyerEscalationDeposit
              // seller: sellerDeposit; note that seller has sellerDeposit in availableFunds from before
              // protocol: 0
              // agent: 0
              expectedBuyerAvailableFunds.funds[0] = new Funds(mockToken.address, "Foreign20", buyerPayoff);
              expectedSellerAvailableFunds.funds[0] = new Funds(
                mockToken.address,
                "Foreign20",
                ethers.BigNumber.from(sellerDeposit).add(sellerPayoff).toString()
              );
              sellersAvailableFunds = FundsList.fromStruct(await fundsHandler.getAvailableFunds(seller.id));
              buyerAvailableFunds = FundsList.fromStruct(await fundsHandler.getAvailableFunds(buyerId));
              protocolAvailableFunds = FundsList.fromStruct(await fundsHandler.getAvailableFunds(protocolId));
              agentAvailableFunds = FundsList.fromStruct(await fundsHandler.getAvailableFunds(agentId));
              expect(sellersAvailableFunds).to.eql(expectedSellerAvailableFunds);
              expect(buyerAvailableFunds).to.eql(expectedBuyerAvailableFunds);
              expect(protocolAvailableFunds).to.eql(expectedProtocolAvailableFunds);
              expect(agentAvailableFunds).to.eql(expectedAgentAvailableFunds);
            });

            context("Offer has an agent", async function () {
              beforeEach(async function () {
                // Create Agent offer
                await offerHandler
                  .connect(operator)
                  .createOffer(agentOffer, offerDates, offerDurations, disputeResolverId, agent.id);

                // approve protocol to transfer the tokens
                await mockToken.connect(buyer).approve(protocolDiamond.address, agentOffer.price);
                await mockToken.mint(buyer.address, agentOffer.price);

                // Commit to Offer
                await exchangeHandler.connect(buyer).commitToOffer(buyer.address, agentOffer.id);

                exchangeId = "2";

                // succesfully redeem exchange
                await exchangeHandler.connect(buyer).redeemVoucher(exchangeId);

                // raise the dispute
                await disputeHandler.connect(buyer).raiseDispute(exchangeId);

                // expected payoffs
                // buyer: price + buyerEscalationDeposit
                buyerPayoff = ethers.BigNumber.from(offerToken.price).add(buyerEscalationDeposit).toString();

                // seller: sellerDeposit
                sellerPayoff = offerToken.sellerDeposit;

                // protocol: 0
                protocolPayoff = 0;

                // Escalate the dispute
                await mockToken.mint(buyer.address, buyerEscalationDeposit);
                await mockToken.connect(buyer).approve(protocolDiamond.address, buyerEscalationDeposit);
                await disputeHandler.connect(buyer).escalateDispute(exchangeId);
              });

              it("should update state", async function () {
                // Read on chain state
                sellersAvailableFunds = FundsList.fromStruct(await fundsHandler.getAvailableFunds(seller.id));
                buyerAvailableFunds = FundsList.fromStruct(await fundsHandler.getAvailableFunds(buyerId));
                protocolAvailableFunds = FundsList.fromStruct(await fundsHandler.getAvailableFunds(protocolId));
                agentAvailableFunds = FundsList.fromStruct(await fundsHandler.getAvailableFunds(agentId));

                // Chain state should match the expected available funds
                expectedSellerAvailableFunds = new FundsList([
                  new Funds(ethers.constants.AddressZero, "Native currency", `${2 * sellerDeposit}`),
                ]);
                expectedBuyerAvailableFunds = new FundsList([]);
                expectedProtocolAvailableFunds = new FundsList([]);
                expectedAgentAvailableFunds = new FundsList([]);
                expect(sellersAvailableFunds).to.eql(expectedSellerAvailableFunds);
                expect(buyerAvailableFunds).to.eql(expectedBuyerAvailableFunds);
                expect(protocolAvailableFunds).to.eql(expectedProtocolAvailableFunds);
                expect(agentAvailableFunds).to.eql(expectedAgentAvailableFunds);

                // Expire the escalated dispute, so the funds are released
                await disputeHandler.connect(operatorDR).refuseEscalatedDispute(exchangeId);

                // Available funds should be increased for
                // buyer: price + buyerEscalationDeposit
                // seller: sellerDeposit;
                // protocol: 0
                // agent: 0
                expectedBuyerAvailableFunds.funds[0] = new Funds(mockToken.address, "Foreign20", buyerPayoff);
                expectedSellerAvailableFunds.funds.push(
                  new Funds(mockToken.address, "Foreign20", ethers.BigNumber.from(sellerPayoff).toString())
                );
                sellersAvailableFunds = FundsList.fromStruct(await fundsHandler.getAvailableFunds(seller.id));
                buyerAvailableFunds = FundsList.fromStruct(await fundsHandler.getAvailableFunds(buyerId));
                protocolAvailableFunds = FundsList.fromStruct(await fundsHandler.getAvailableFunds(protocolId));
                agentAvailableFunds = FundsList.fromStruct(await fundsHandler.getAvailableFunds(agentId));
                expect(sellersAvailableFunds).to.eql(expectedSellerAvailableFunds);
                expect(buyerAvailableFunds).to.eql(expectedBuyerAvailableFunds);
                expect(protocolAvailableFunds).to.eql(expectedProtocolAvailableFunds);
                expect(agentAvailableFunds).to.eql(expectedAgentAvailableFunds);
              });
            });
          }
        );
      });

      context("Changing the protocol fee", async function () {
        beforeEach(async function () {
          // Cast Diamond to IBosonConfigHandler
          configHandler = await ethers.getContractAt("IBosonConfigHandler", protocolDiamond.address);

          // expected payoffs
          // buyer: 0
          buyerPayoff = 0;

          // seller: sellerDeposit + price - protocolFee
          sellerPayoff = ethers.BigNumber.from(offerToken.sellerDeposit)
            .add(offerToken.price)
            .sub(offerTokenProtocolFee)
            .toString();
        });

        it("Protocol fee for existing exchanges should be the same as at the offer creation", async function () {
          // set the new procol fee
          protocolFeePercentage = "300"; // 3%
          await configHandler.connect(deployer).setProtocolFeePercentage(protocolFeePercentage);

          // Set time forward to the offer's voucherRedeemableFrom
          await setNextBlockTimestamp(Number(voucherRedeemableFrom));

          // succesfully redeem exchange
          await exchangeHandler.connect(buyer).redeemVoucher(exchangeId);

          // Complete the exchange, expecting event
          const tx = await exchangeHandler.connect(buyer).completeExchange(exchangeId);
          await expect(tx)
            .to.emit(exchangeHandler, "FundsReleased")
            .withArgs(exchangeId, seller.id, offerToken.exchangeToken, sellerPayoff, buyer.address);

          await expect(tx)
            .to.emit(exchangeHandler, "ProtocolFeeCollected")
            .withArgs(exchangeId, offerToken.exchangeToken, offerTokenProtocolFee, buyer.address);
        });

        it("Protocol fee for new exchanges should be the same as at the offer creation", async function () {
          // set the new procol fee
          protocolFeePercentage = "300"; // 3%
          await configHandler.connect(deployer).setProtocolFeePercentage(protocolFeePercentage);

          // similar as teste before, excpet the commit to offer is done after the procol fee change

          // commit to offer and get the correct exchangeId
          tx = await exchangeHandler.connect(buyer).commitToOffer(buyer.address, offerToken.id);
          txReceipt = await tx.wait();
          event = getEvent(txReceipt, exchangeHandler, "BuyerCommitted");
          exchangeId = event.exchangeId.toString();

          // Set time forward to the offer's voucherRedeemableFrom
          await setNextBlockTimestamp(Number(voucherRedeemableFrom));

          // succesfully redeem exchange
          await exchangeHandler.connect(buyer).redeemVoucher(exchangeId);

          // Complete the exchange, expecting event
          tx = await exchangeHandler.connect(buyer).completeExchange(exchangeId);
          await expect(tx)
            .to.emit(exchangeHandler, "FundsReleased")
            .withArgs(exchangeId, seller.id, offerToken.exchangeToken, sellerPayoff, buyer.address);

          await expect(tx)
            .to.emit(exchangeHandler, "ProtocolFeeCollected")
            .withArgs(exchangeId, offerToken.exchangeToken, offerTokenProtocolFee, buyer.address);
        });

        context("Offer has an agent", async function () {
          beforeEach(async function () {
            exchangeId = "2";

            // Cast Diamond to IBosonConfigHandler
            configHandler = await ethers.getContractAt("IBosonConfigHandler", protocolDiamond.address);

            // expected payoffs
            // buyer: 0
            buyerPayoff = 0;

            // agentPayoff: agentFee
            agentFee = ethers.BigNumber.from(agentOffer.price).mul(agentFeePercentage).div("10000").toString();
            agentPayoff = agentFee;

            // seller: sellerDeposit + price - protocolFee - agentFee
            sellerPayoff = ethers.BigNumber.from(agentOffer.sellerDeposit)
              .add(agentOffer.price)
              .sub(agentOfferProtocolFee)
              .sub(agentFee)
              .toString();

            // protocol: protocolFee
            protocolPayoff = agentOfferProtocolFee;

            // Create Agent Offer before setting new protocol fee as 3%
            await offerHandler
              .connect(operator)
              .createOffer(agentOffer, offerDates, offerDurations, disputeResolverId, agent.id);

            // Commit to Agent Offer
            await exchangeHandler.connect(buyer).commitToOffer(buyer.address, agentOffer.id);

            // set the new procol fee
            protocolFeePercentage = "300"; // 3%
            await configHandler.connect(deployer).setProtocolFeePercentage(protocolFeePercentage);
          });

          it("Protocol fee for existing exchanges should be the same as at the agent offer creation", async function () {
            // Set time forward to the offer's voucherRedeemableFrom
            await setNextBlockTimestamp(Number(voucherRedeemableFrom));

            // succesfully redeem exchange
            await exchangeHandler.connect(buyer).redeemVoucher(exchangeId);

            // Complete the exchange, expecting event
            const tx = await exchangeHandler.connect(buyer).completeExchange(exchangeId);

            await expect(tx)
              .to.emit(exchangeHandler, "FundsReleased")
              .withArgs(exchangeId, seller.id, agentOffer.exchangeToken, sellerPayoff, buyer.address);

            await expect(tx)
              .to.emit(exchangeHandler, "ProtocolFeeCollected")
              .withArgs(exchangeId, agentOffer.exchangeToken, protocolPayoff, buyer.address);

            await expect(tx)
              .to.emit(exchangeHandler, "FundsReleased")
              .withArgs(exchangeId, agentId, agentOffer.exchangeToken, agentPayoff, buyer.address);
          });

          it("Protocol fee for new exchanges should be the same as at the agent offer creation", async function () {
            // similar as tests before, excpet the commit to offer is done after the protocol fee change

            // top up seller's and buyer's account
            await mockToken.mint(operator.address, sellerDeposit);
            await mockToken.mint(buyer.address, price);

            // approve protocol to transfer the tokens
            await mockToken.connect(operator).approve(protocolDiamond.address, sellerDeposit);
            await mockToken.connect(buyer).approve(protocolDiamond.address, price);

            // deposit to seller's pool
            await fundsHandler.connect(operator).depositFunds(seller.id, mockToken.address, sellerDeposit);

            // commit to offer and get the correct exchangeId
            tx = await exchangeHandler.connect(buyer).commitToOffer(buyer.address, agentOffer.id);
            txReceipt = await tx.wait();
            event = getEvent(txReceipt, exchangeHandler, "BuyerCommitted");
            exchangeId = event.exchangeId.toString();

            // Set time forward to the offer's voucherRedeemableFrom
            await setNextBlockTimestamp(Number(voucherRedeemableFrom));

            // succesfully redeem exchange
            await exchangeHandler.connect(buyer).redeemVoucher(exchangeId);

            // Complete the exchange, expecting event
            tx = await exchangeHandler.connect(buyer).completeExchange(exchangeId);

            // Complete the exchange, expecting event
            await expect(tx)
              .to.emit(exchangeHandler, "FundsReleased")
              .withArgs(exchangeId, seller.id, agentOffer.exchangeToken, sellerPayoff, buyer.address);

            await expect(tx)
              .to.emit(exchangeHandler, "ProtocolFeeCollected")
              .withArgs(exchangeId, agentOffer.exchangeToken, protocolPayoff, buyer.address);

            await expect(tx)
              .to.emit(exchangeHandler, "FundsReleased")
              .withArgs(exchangeId, agentId, agentOffer.exchangeToken, agentPayoff, buyer.address);
          });
        });
      });
    });
  });
});<|MERGE_RESOLUTION|>--- conflicted
+++ resolved
@@ -17,11 +17,8 @@
   eventEmittedWithArgs,
   prepareDataSignatureParameters,
   applyPercentage,
-<<<<<<< HEAD
   calculateContractAddress,
-=======
   getFacetsWithArgs,
->>>>>>> b993e1f8
 } = require("../util/utils.js");
 const { oneWeek, oneMonth, maxPriorityFeePerGas } = require("../util/constants");
 const {
