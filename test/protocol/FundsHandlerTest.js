--- conflicted
+++ resolved
@@ -65,9 +65,7 @@
   let resolutionType, customSignatureType, message, r, s, v;
   let disputedDate, escalatedDate, timeout;
   let contractURI;
-<<<<<<< HEAD
   let emptyAuthToken;
-=======
   let agent,
     agentId,
     agentFeePercentage,
@@ -78,7 +76,6 @@
     expectedAgentAvailableFunds,
     agentAvailableFunds;
   let DRFee, buyerEscalationDeposit;
->>>>>>> 520445fa
 
   before(async function () {
     // get interface Ids
