--- conflicted
+++ resolved
@@ -328,11 +328,7 @@
         it("Token address is not a contract", async function () {
           // Attempt to deposit the funds, expecting revert
           await expect(
-<<<<<<< HEAD
-            fundsHandler.connect(rando).depositFunds(seller.id, admin.address, depositAmount)
-=======
             fundsHandler.connect(rando).depositFunds(seller.id, await admin.getAddress(), depositAmount)
->>>>>>> 9cc931b7
           ).to.revertedWithoutReason();
         });
 
@@ -1992,11 +1988,7 @@
 
           // Attempt to commit to an offer, expecting revert
           await expect(
-<<<<<<< HEAD
-            exchangeHandler.connect(buyer).commitToOffer(buyer.address, offerToken.id)
-=======
             exchangeHandler.connect(buyer).commitToOffer(await buyer.getAddress(), offerToken.id)
->>>>>>> 9cc931b7
           ).to.revertedWithoutReason();
         });
 
