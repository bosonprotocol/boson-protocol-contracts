const hre = require("hardhat");
const ethers = hre.ethers;
const { expect } = require("chai");
const { gasLimit } = require("../../environments");

const Role = require("../../scripts/domain/Role");
const Seller = require("../../scripts/domain/Seller");
const DisputeResolver = require("../../scripts/domain/DisputeResolver");
const { Funds, FundsList } = require("../../scripts/domain/Funds");
const Offer = require("../../scripts/domain/Offer");
const OfferDates = require("../../scripts/domain/OfferDates");
const OfferDurations = require("../../scripts/domain/OfferDurations");
const Resolution = require("../../scripts/domain/Resolution");

const { getInterfaceIds } = require("../../scripts/config/supported-interfaces.js");
const { RevertReasons } = require("../../scripts/config/revert-reasons.js");
const { deployProtocolDiamond } = require("../../scripts/util/deploy-protocol-diamond.js");
const { deployProtocolHandlerFacets } = require("../../scripts/util/deploy-protocol-handler-facets.js");
const { deployProtocolConfigFacet } = require("../../scripts/util/deploy-protocol-config-facet.js");
const { deployProtocolClients } = require("../../scripts/util/deploy-protocol-clients");
const { deployMockTokens } = require("../../scripts/util/deploy-mock-tokens");
const {
  setNextBlockTimestamp,
  calculateProtocolFee,
  getEvent,
  prepareDataSignatureParameters,
} = require("../../scripts/util/test-utils.js");

/**
 *  Test the Boson Funds Handler interface
 */
describe("IBosonFundsHandler", function () {
  // Common vars
  let InterfaceIds;
  let accounts, deployer, rando, operator, admin, clerk, treasury, feeCollector, other1;
  let erc165,
    protocolDiamond,
    accessController,
    accountHandler,
    fundsHandler,
    exchangeHandler,
    offerHandler,
    configHandler,
    bosonVoucher,
    disputeHandler;
  let support, oneMonth, oneWeek;
  let seller, active;
  let id, buyer, offerToken, offerNative, sellerId;
  let mockToken, bosonToken;
  let depositAmount;
  let offerId,
    price,
    sellerDeposit,
    protocolFee,
    buyerCancelPenalty,
    quantityAvailable,
    exchangeToken,
    disputeResolverId,
    metadataUri,
    offerChecksum,
    voided;
  let validFrom, validUntil, voucherRedeemableFrom, voucherRedeemableUntil, offerDates;
  let fulfillmentPeriod, voucherValid, resolutionPeriod, offerDurations;
  let protocolFeePrecentage;
  let block, blockNumber;
  let protocolId, exchangeId, buyerId, sellerPayoff, buyerPayoff;
  let sellersAvailableFunds,
    buyerAvailableFunds,
    protocolAvailableFunds,
    expectedSellerAvailableFunds,
    expectedBuyerAvailableFunds,
    expectedProtocolAvailableFunds;
  let tokenListSeller, tokenListBuyer, tokenAmountsSeller, tokenAmountsBuyer, tokenList, tokenAmounts;
  let tx, txReceipt, txCost, event;
  let disputeResolver;
  let buyerPercent, resolution;
  let resolutionType, customSignatureType, message, r, s, v;
<<<<<<< HEAD
  let disputedDate, timeout;
=======
>>>>>>> fa4f6720

  before(async function () {
    // get interface Ids
    InterfaceIds = await getInterfaceIds();
  });

  beforeEach(async function () {
    // Make accounts available
    accounts = await ethers.getSigners();
    deployer = accounts[0];
    operator = accounts[1];
    admin = accounts[2];
    clerk = accounts[3];
    treasury = accounts[4];
    rando = accounts[5];
    buyer = accounts[6];
    feeCollector = accounts[7];
    other1 = accounts[8];

    // Deploy the Protocol Diamond
    [protocolDiamond, , , accessController] = await deployProtocolDiamond();

    // Temporarily grant UPGRADER role to deployer account
    await accessController.grantRole(Role.UPGRADER, deployer.address);

    // Grant PROTOCOL role to ProtocolDiamond address and renounces admin
    await accessController.grantRole(Role.PROTOCOL, protocolDiamond.address);

    // Cut the protocol handler facets into the Diamond
    await deployProtocolHandlerFacets(protocolDiamond, [
      "AccountHandlerFacet",
      "FundsHandlerFacet",
      "ExchangeHandlerFacet",
      "OfferHandlerFacet",
    ]);

    // Deploy the Protocol client implementation/proxy pairs (currently just the Boson Voucher)
    const protocolClientArgs = [accessController.address, protocolDiamond.address];
    [, , [bosonVoucher]] = await deployProtocolClients(protocolClientArgs, gasLimit);

    // set protocolFeePrecentage
    protocolFeePrecentage = "200"; // 2 %

    // Add config Handler, so offer id starts at 1
    const protocolConfig = [
      "0x0000000000000000000000000000000000000000",
      "0x0000000000000000000000000000000000000000",
      bosonVoucher.address,
      protocolFeePrecentage,
      "100",
      "100",
      "100",
      "100",
      "100",
    ];
    await deployProtocolConfigFacet(protocolDiamond, protocolConfig, gasLimit);

    // Cast Diamond to IERC165
    erc165 = await ethers.getContractAt("IERC165", protocolDiamond.address);

    // Cast Diamond to IBosonAccountHandler
    accountHandler = await ethers.getContractAt("IBosonAccountHandler", protocolDiamond.address);

    // Cast Diamond to IBosonFundsHandler
    fundsHandler = await ethers.getContractAt("IBosonFundsHandler", protocolDiamond.address);

    // Cast Diamond to IBosonOfferHandler
    offerHandler = await ethers.getContractAt("IBosonOfferHandler", protocolDiamond.address);

    // Cast Diamond to IBosonExchangeHandler
    exchangeHandler = await ethers.getContractAt("IBosonExchangeHandler", protocolDiamond.address);

    // Deploy the mock token
    [mockToken] = await deployMockTokens(gasLimit, ["Foreign20"]);
  });

  // Interface support (ERC-156 provided by ProtocolDiamond, others by deployed facets)
  context("📋 Interfaces", async function () {
    context("👉 supportsInterface()", async function () {
      it("should indicate support for IBosonFundsHandler interface", async function () {
        // Current interfaceId for IBosonFundsHandler
        support = await erc165.supportsInterface(InterfaceIds.IBosonFundsHandler);

        // Test
        await expect(support, "IBosonFundsHandler interface not supported").is.true;
      });
    });
  });

  // All supported methods - single offer
  context("📋 Funds Handler Methods", async function () {
    beforeEach(async function () {
      // create a seller
      // Required constructor params
      id = "1"; // argument sent to contract for createSeller will be ignored

      active = true;

      // Create a valid seller, then set fields in tests directly
      seller = new Seller(id, operator.address, admin.address, clerk.address, treasury.address, active);
      expect(seller.isValid()).is.true;

      await accountHandler.connect(admin).createSeller(seller);

      // top up operators account
      await mockToken.mint(operator.address, "1000000");

      // approve protocol to transfer the tokens
      await mockToken.connect(operator).approve(protocolDiamond.address, "1000000");

      // set the deposit amount
      depositAmount = "100";
    });

    context("👉 depositFunds()", async function () {
      it("should emit a FundsDeposited event", async function () {
        // Deposit funds, testing for the event
        // Deposit token
        await expect(fundsHandler.connect(operator).depositFunds(seller.id, mockToken.address, depositAmount))
          .to.emit(fundsHandler, "FundsDeposited")
          .withArgs(seller.id, operator.address, mockToken.address, depositAmount);

        // Deposit native currency
        await expect(
          fundsHandler
            .connect(rando)
            .depositFunds(seller.id, ethers.constants.AddressZero, depositAmount, { value: depositAmount })
        )
          .to.emit(fundsHandler, "FundsDeposited")
          .withArgs(seller.id, rando.address, ethers.constants.AddressZero, depositAmount);
      });

      it("should update state", async function () {
        // Deposit token
        await fundsHandler.connect(operator).depositFunds(seller.id, mockToken.address, depositAmount);

        // Read on chain state
        let returnedAvailableFunds = FundsList.fromStruct(await fundsHandler.getAvailableFunds(seller.id));

        // Chain state should match the expected available funds
        let expectedAvailableFunds = new FundsList([new Funds(mockToken.address, "Foreign20", depositAmount)]);
        expect(returnedAvailableFunds).to.eql(expectedAvailableFunds);

        // Deposit native currency to the same seller id
        await fundsHandler
          .connect(rando)
          .depositFunds(seller.id, ethers.constants.AddressZero, depositAmount, { value: depositAmount });

        // Get new on chain state
        returnedAvailableFunds = FundsList.fromStruct(await fundsHandler.getAvailableFunds(seller.id));

        // Chain state should match the expected available funds
        expectedAvailableFunds.funds.push(new Funds(ethers.constants.AddressZero, "Native currency", depositAmount));
        expect(returnedAvailableFunds).to.eql(expectedAvailableFunds);
      });

      it("should be possible to top up the account", async function () {
        // Deposit token
        await fundsHandler.connect(operator).depositFunds(seller.id, mockToken.address, depositAmount);

        // Read on chain state
        let returnedAvailableFunds = FundsList.fromStruct(await fundsHandler.getAvailableFunds(seller.id));

        // Chain state should match the expected available funds
        let expectedAvailableFunds = new FundsList([new Funds(mockToken.address, "Foreign20", depositAmount)]);
        expect(returnedAvailableFunds).to.eql(expectedAvailableFunds);

        // Deposit the same token again
        await fundsHandler.connect(operator).depositFunds(seller.id, mockToken.address, 2 * depositAmount);

        // Get new on chain state
        returnedAvailableFunds = FundsList.fromStruct(await fundsHandler.getAvailableFunds(seller.id));

        // Chain state should match the expected available funds
        expectedAvailableFunds = new FundsList([new Funds(mockToken.address, "Foreign20", `${3 * depositAmount}`)]);
        expect(returnedAvailableFunds).to.eql(expectedAvailableFunds);
      });

      context("💔 Revert Reasons", async function () {
        it("Seller id does not exist", async function () {
          // Attempt to deposit the funds, expecting revert
          seller.id = "555";
          await expect(
            fundsHandler.connect(rando).depositFunds(seller.id, mockToken.address, depositAmount)
          ).to.revertedWith(RevertReasons.NO_SUCH_SELLER);
        });

        it("Native currency deposited, but the token address is not zero", async function () {
          // Attempt to deposit the funds, expecting revert
          await expect(
            fundsHandler
              .connect(rando)
              .depositFunds(seller.id, mockToken.address, depositAmount, { value: depositAmount })
          ).to.revertedWith(RevertReasons.NATIVE_WRONG_ADDRESS);
        });

        it("Native currency deposited, but the amount does not match msg.value", async function () {
          // Attempt to deposit the funds, expecting revert
          await expect(
            fundsHandler
              .connect(rando)
              .depositFunds(seller.id, ethers.constants.AddressZero, depositAmount * 2, { value: depositAmount })
          ).to.revertedWith(RevertReasons.NATIVE_WRONG_AMOUNT);
        });

        it("Token address contract does not support transferFrom", async function () {
          // Deploy a contract without the transferFrom
          [bosonToken] = await deployMockTokens(gasLimit, ["BosonToken"]);

          // Attempt to deposit the funds, expecting revert
          await expect(
            fundsHandler.connect(rando).depositFunds(seller.id, bosonToken.address, depositAmount)
          ).to.revertedWith(RevertReasons.TOKEN_TRANSFER_FAILED);
        });

        it("Token address is not a contract", async function () {
          // Attempt to deposit the funds, expecting revert
          await expect(
            fundsHandler.connect(rando).depositFunds(seller.id, admin.address, depositAmount)
          ).to.revertedWith("");
        });

        it("Token contract revert for another reason", async function () {
          // insufficient funds
          // approve more than account actually have
          await mockToken.connect(rando).approve(protocolDiamond.address, depositAmount);
          // Attempt to deposit the funds, expecting revert
          await expect(
            fundsHandler.connect(rando).depositFunds(seller.id, mockToken.address, depositAmount)
          ).to.revertedWith(RevertReasons.ERC20_EXCEEDS_BALANCE);

          // not approved
          depositAmount = "10000000";
          await expect(
            fundsHandler.connect(operator).depositFunds(seller.id, mockToken.address, depositAmount)
          ).to.revertedWith(RevertReasons.ERC20_INSUFFICIENT_ALLOWANCE);
        });
      });
    });

    context("👉 getAvailableFunds()", async function () {
      it("Returns info also for ERC20 tokens without the name", async function () {
        // Deploy the mock token with no name
        [mockToken] = await deployMockTokens(gasLimit, ["Foreign20NoName"]);
        // top up operators account
        await mockToken.mint(operator.address, "1000000");
        // approve protocol to transfer the tokens
        await mockToken.connect(operator).approve(protocolDiamond.address, "1000000");

        // Deposit token
        await fundsHandler.connect(operator).depositFunds(seller.id, mockToken.address, depositAmount);

        // Read on chain state
        let returnedAvailableFunds = FundsList.fromStruct(await fundsHandler.getAvailableFunds(seller.id));

        // Chain state should match the expected available funds
        let expectedAvailableFunds = new FundsList([
          new Funds(mockToken.address, "Token name unspecified", depositAmount),
        ]);
        expect(returnedAvailableFunds).to.eql(expectedAvailableFunds);
      });
    });

    context("💸 withdraw", async function () {
      beforeEach(async function () {
        // Initial ids for all the things
        id = sellerId = exchangeId = "1";
        buyerId = "3"; // created after a seller and a dispute resolver

        // Create a valid dispute resolver
        active = true;
        disputeResolver = new DisputeResolver(id.toString(), other1.address, active);
        expect(disputeResolver.isValid()).is.true;

        // Register the dispute resolver
        await accountHandler.connect(rando).createDisputeResolver(disputeResolver);

        // Create an offer to commit to
        oneWeek = 604800 * 1000; //  7 days in milliseconds
        oneMonth = 2678400 * 1000; // 31 days in milliseconds

        // Get the current block info
        blockNumber = await ethers.provider.getBlockNumber();
        block = await ethers.provider.getBlock(blockNumber);

        // Required constructor params
        price = ethers.utils.parseUnits("1.5", "ether").toString();
        sellerDeposit = ethers.utils.parseUnits("0.25", "ether").toString();
        protocolFee = calculateProtocolFee(sellerDeposit, price, protocolFeePrecentage);
        buyerCancelPenalty = ethers.utils.parseUnits("0.05", "ether").toString();
        quantityAvailable = "2";
        exchangeToken = mockToken.address; // Mock token addres
        disputeResolverId = "2";
        offerChecksum = "QmYXc12ov6F2MZVZwPs5XeCBbf61cW3wKRk8h3D5NTYj4T";
        metadataUri = `https://ipfs.io/ipfs/${offerChecksum}`;
        voided = false;

        // Create a valid offer entity
        offerToken = new Offer(
          id,
          sellerId,
          price,
          sellerDeposit,
          protocolFee,
          buyerCancelPenalty,
          quantityAvailable,
          exchangeToken,
          disputeResolverId,
          metadataUri,
          offerChecksum,
          voided
        );
        expect(offerToken.isValid()).is.true;

        offerNative = offerToken.clone();
        offerNative.id = "2";
        offerNative.exchangeToken = ethers.constants.AddressZero;
        expect(offerNative.isValid()).is.true;

        // Required constructor params
        validFrom = ethers.BigNumber.from(block.timestamp).toString(); // valid from now
        validUntil = ethers.BigNumber.from(block.timestamp)
          .add(oneMonth * 6)
          .toString(); // until 6 months
        voucherRedeemableFrom = ethers.BigNumber.from(block.timestamp).add(oneWeek).toString(); // redeemable in 1 week
        voucherRedeemableUntil = "0"; // vouchers don't have fixed expiration date

        // Create a valid offerDates, then set fields in tests directly
        offerDates = new OfferDates(validFrom, validUntil, voucherRedeemableFrom, voucherRedeemableUntil);

        // Required constructor params
        fulfillmentPeriod = oneMonth.toString(); // fulfillment period is one month
        voucherValid = oneMonth.toString(); // offers valid for one month
        resolutionPeriod = oneWeek.toString(); // dispute is valid for one month

        // Create a valid offerDurations, then set fields in tests directly
        offerDurations = new OfferDurations(fulfillmentPeriod, voucherValid, resolutionPeriod);

        // Create both offers
        await offerHandler.connect(operator).createOffer(offerToken, offerDates, offerDurations);
        await offerHandler.connect(operator).createOffer(offerNative, offerDates, offerDurations);

        // top up seller's and buyer's account
        await mockToken.mint(operator.address, sellerDeposit);
        await mockToken.mint(buyer.address, price);

        // approve protocol to transfer the tokens
        await mockToken.connect(operator).approve(protocolDiamond.address, sellerDeposit);
        await mockToken.connect(buyer).approve(protocolDiamond.address, price);

        // deposit to seller's pool
        await fundsHandler.connect(operator).depositFunds(seller.id, mockToken.address, sellerDeposit);
        await fundsHandler.connect(operator).depositFunds(seller.id, ethers.constants.AddressZero, sellerDeposit, {
          value: sellerDeposit,
        });

        // commit to both offers
        await exchangeHandler.connect(buyer).commitToOffer(buyer.address, offerToken.id);
        await exchangeHandler.connect(buyer).commitToOffer(buyer.address, offerNative.id, { value: offerNative.price });

        // cancel the voucher, so both seller and buyer have something to withdraw
        await exchangeHandler.connect(buyer).cancelVoucher(exchangeId); // canceling the voucher in tokens
        await exchangeHandler.connect(buyer).cancelVoucher(++exchangeId); // canceling the voucher in the native currency

        // expected payoffs - they are the same for token and native currency
        // buyer: price - buyerCancelPenalty - protocolFee
        buyerPayoff = ethers.BigNumber.from(offerToken.price)
          .sub(offerToken.buyerCancelPenalty)
          .sub(offerToken.protocolFee)
          .toString();

        // seller: sellerDeposit + buyerCancelPenalty
        sellerPayoff = ethers.BigNumber.from(offerToken.sellerDeposit).add(offerToken.buyerCancelPenalty).toString();
      });

      context("👉 withdrawFunds()", async function () {
        it("should emit a FundsWithdrawn event", async function () {
          // Withdraw funds, testing for the event
          // Withdraw tokens
          tokenListSeller = [mockToken.address, ethers.constants.AddressZero];
          tokenListBuyer = [ethers.constants.AddressZero, mockToken.address];

          // Withdraw amounts
          tokenAmountsSeller = [sellerPayoff, ethers.BigNumber.from(sellerPayoff).div("2").toString()];
          tokenAmountsBuyer = [buyerPayoff, ethers.BigNumber.from(buyerPayoff).div("5").toString()];

          // seller withdrawal
          await expect(fundsHandler.connect(clerk).withdrawFunds(sellerId, tokenListSeller, tokenAmountsSeller))
            .to.emit(fundsHandler, "FundsWithdrawn")
            .withArgs(sellerId, treasury.address, mockToken.address, sellerPayoff)
            .to.emit(fundsHandler, "FundsWithdrawn")
            .withArgs(sellerId, treasury.address, ethers.constants.Zero, ethers.BigNumber.from(sellerPayoff).div("2"));

          // buyer withdrawal
          await expect(fundsHandler.connect(buyer).withdrawFunds(buyerId, tokenListBuyer, tokenAmountsBuyer))
            .to.emit(fundsHandler, "FundsWithdrawn")
            .withArgs(buyerId, buyer.address, mockToken.address, ethers.BigNumber.from(buyerPayoff).div("5"))
            .to.emit(fundsHandler, "FundsWithdrawn")
            .withArgs(buyerId, buyer.address, ethers.constants.Zero, buyerPayoff);
        });

        it("should update state", async function () {
          // WITHDRAW ONE TOKEN PARTIALLY

          // Read on chain state
          sellersAvailableFunds = FundsList.fromStruct(await fundsHandler.getAvailableFunds(sellerId));
          const treasuryBalanceBefore = await ethers.provider.getBalance(treasury.address);

          // Chain state should match the expected available funds before the withdrawal
          expectedSellerAvailableFunds = new FundsList([
            new Funds(mockToken.address, "Foreign20", sellerPayoff),
            new Funds(ethers.constants.AddressZero, "Native currency", sellerPayoff),
          ]);
          expect(sellersAvailableFunds).to.eql(
            expectedSellerAvailableFunds,
            "Seller available funds mismatch before withdrawal"
          );

          // withdraw funds
          const withdrawAmount = ethers.BigNumber.from(sellerPayoff)
            .sub(ethers.utils.parseUnits("0.1", "ether"))
            .toString();
          await fundsHandler.connect(clerk).withdrawFunds(sellerId, [ethers.constants.AddressZero], [withdrawAmount]);

          // Read on chain state
          sellersAvailableFunds = FundsList.fromStruct(await fundsHandler.getAvailableFunds(sellerId));
          const treasuryBalanceAfter = await ethers.provider.getBalance(treasury.address);

          // Chain state should match the expected available funds after the withdrawal
          // Native currency available funds are reduced for the withdrawal amount
          expectedSellerAvailableFunds.funds[1] = new Funds(
            ethers.constants.AddressZero,
            "Native currency",
            ethers.BigNumber.from(sellerPayoff).sub(withdrawAmount).toString()
          );
          expect(sellersAvailableFunds).to.eql(
            expectedSellerAvailableFunds,
            "Seller available funds mismatch after withdrawal"
          );
          // Native currency balance is increased for the withdrawAmount
          expect(treasuryBalanceAfter).to.eql(
            treasuryBalanceBefore.add(withdrawAmount),
            "Treasury token balance mismatch"
          );

          // WITHDRAW ONE TOKEN FULLY

          // Read on chain state
          buyerAvailableFunds = FundsList.fromStruct(await fundsHandler.getAvailableFunds(buyerId));
          const buyerBalanceBefore = await mockToken.balanceOf(buyer.address);

          // Chain state should match the expected available funds before the withdrawal
          expectedBuyerAvailableFunds = new FundsList([
            new Funds(mockToken.address, "Foreign20", buyerPayoff),
            new Funds(ethers.constants.AddressZero, "Native currency", buyerPayoff),
          ]);
          expect(buyerAvailableFunds).to.eql(
            expectedBuyerAvailableFunds,
            "Buyer available funds mismatch before withdrawal"
          );

          // withdraw funds
          await fundsHandler.connect(buyer).withdrawFunds(buyerId, [mockToken.address], [buyerPayoff]);

          // Read on chain state
          buyerAvailableFunds = FundsList.fromStruct(await fundsHandler.getAvailableFunds(buyerId));
          const buyerBalanceAfter = await mockToken.balanceOf(buyer.address);

          // Chain state should match the expected available funds after the withdrawal
          // Since all tokens are withdrawn, token should be removed from the list
          expectedBuyerAvailableFunds = new FundsList([
            new Funds(ethers.constants.AddressZero, "Native currency", buyerPayoff),
          ]);
          expect(buyerAvailableFunds).to.eql(
            expectedBuyerAvailableFunds,
            "Buyer available funds mismatch after withdrawal"
          );
          // Token balance is increased for the buyer payoff
          expect(buyerBalanceAfter).to.eql(buyerBalanceBefore.add(buyerPayoff), "Buyer token balance mismatch");
        });

        it("should allow to withdraw all funds at once", async function () {
          // Read on chain state
          sellersAvailableFunds = FundsList.fromStruct(await fundsHandler.getAvailableFunds(sellerId));
          const treasuryNativeBalanceBefore = await ethers.provider.getBalance(treasury.address);
          const treasuryTokenBalanceBefore = await mockToken.balanceOf(treasury.address);

          // Chain state should match the expected available funds before the withdrawal
          expectedSellerAvailableFunds = new FundsList([
            new Funds(mockToken.address, "Foreign20", sellerPayoff),
            new Funds(ethers.constants.AddressZero, "Native currency", sellerPayoff),
          ]);
          expect(sellersAvailableFunds).to.eql(
            expectedSellerAvailableFunds,
            "Seller available funds mismatch before withdrawal"
          );

          // withdraw all funds
          await fundsHandler.connect(clerk).withdrawFunds(sellerId, [], []);

          // Read on chain state
          sellersAvailableFunds = FundsList.fromStruct(await fundsHandler.getAvailableFunds(sellerId));
          const treasuryNativeBalanceAfter = await ethers.provider.getBalance(treasury.address);
          const treasuryTokenBalanceAfter = await mockToken.balanceOf(treasury.address);

          // Chain state should match the expected available funds after the withdrawal
          // Funds available should be an empty list
          expectedSellerAvailableFunds = new FundsList([]);
          expect(sellersAvailableFunds).to.eql(
            expectedSellerAvailableFunds,
            "Seller available funds mismatch after withdrawal"
          );
          // Native currency balance is increased for the withdrawAmount
          expect(treasuryNativeBalanceAfter).to.eql(
            treasuryNativeBalanceBefore.add(sellerPayoff),
            "Treasury native currency balance mismatch"
          );
          expect(treasuryTokenBalanceAfter).to.eql(
            treasuryTokenBalanceBefore.add(sellerPayoff),
            "Treasury token balance mismatch"
          );
        });

        it("if user has more different tokens than maximum number allowed to withdraw, only part of it is withdrawn", async function () {
          // set maximum tokens per withdraw to 1
          configHandler = await ethers.getContractAt("IBosonConfigHandler", protocolDiamond.address);
          await configHandler.connect(deployer).setMaxTokensPerWithdrawal("1");

          // Read on chain state
          sellersAvailableFunds = FundsList.fromStruct(await fundsHandler.getAvailableFunds(sellerId));
          const treasuryNativeBalanceBefore = await ethers.provider.getBalance(treasury.address);
          const treasuryTokenBalanceBefore = await mockToken.balanceOf(treasury.address);

          // Chain state should match the expected available funds before the withdrawal
          expectedSellerAvailableFunds = new FundsList([
            new Funds(mockToken.address, "Foreign20", sellerPayoff),
            new Funds(ethers.constants.AddressZero, "Native currency", sellerPayoff),
          ]);
          expect(sellersAvailableFunds).to.eql(
            expectedSellerAvailableFunds,
            "Seller available funds mismatch before withdrawal"
          );

          // withdraw all funds
          await fundsHandler.connect(clerk).withdrawFunds(sellerId, [], []);

          // Read on chain state
          sellersAvailableFunds = FundsList.fromStruct(await fundsHandler.getAvailableFunds(sellerId));
          let treasuryNativeBalanceAfter = await ethers.provider.getBalance(treasury.address);
          const treasuryTokenBalanceAfter = await mockToken.balanceOf(treasury.address);

          // Chain state should match the expected available funds after the withdrawal
          // Funds available should still have the entries from above the threshold
          expectedSellerAvailableFunds = new FundsList([
            new Funds(ethers.constants.AddressZero, "Native currency", sellerPayoff),
          ]);
          expect(sellersAvailableFunds).to.eql(
            expectedSellerAvailableFunds,
            "Seller available funds mismatch after first withdrawal"
          );
          // Token balance is increased for sellerPayoff, while native currency balance remains the same
          expect(treasuryNativeBalanceAfter).to.eql(
            treasuryNativeBalanceBefore,
            "Treasury native currency balance mismatch after first withdrawal"
          );
          expect(treasuryTokenBalanceAfter).to.eql(
            treasuryTokenBalanceBefore.add(sellerPayoff),
            "Treasury token balance mismatch after first withdrawal"
          );

          // withdraw all funds again
          await fundsHandler.connect(clerk).withdrawFunds(sellerId, [], []);

          // Read on chain state
          sellersAvailableFunds = FundsList.fromStruct(await fundsHandler.getAvailableFunds(sellerId));
          treasuryNativeBalanceAfter = await ethers.provider.getBalance(treasury.address);

          // Chain state should match the expected available funds after the withdrawal
          // Funds available should now be an empty list
          expectedSellerAvailableFunds = new FundsList([]);
          expect(sellersAvailableFunds).to.eql(
            expectedSellerAvailableFunds,
            "Seller available funds mismatch after second withdrawal"
          );
          // Native currency balance is increased for the withdrawAmount
          expect(treasuryNativeBalanceAfter).to.eql(
            treasuryNativeBalanceBefore.add(sellerPayoff),
            "Treasury native currency balance mismatch after second withdrawal"
          );
        });

        it("It's possible to withdraw same toke twice if in total enough available funds", async function () {
          let reduction = ethers.utils.parseUnits("0.1", "ether").toString();
          // Withdraw token
          tokenListSeller = [mockToken.address, mockToken.address];
          tokenAmountsSeller = [ethers.BigNumber.from(sellerPayoff).sub(reduction).toString(), reduction];

          // seller withdrawal
          await expect(fundsHandler.connect(clerk).withdrawFunds(sellerId, tokenListSeller, tokenAmountsSeller))
            .to.emit(fundsHandler, "FundsWithdrawn")
            .withArgs(sellerId, treasury.address, mockToken.address, sellerPayoff)
            .to.emit(fundsHandler, "FundsWithdrawn")
            .withArgs(sellerId, treasury.address, mockToken.address, reduction);
        });

        context("💔 Revert Reasons", async function () {
          it("Caller is not authorized to withdraw", async function () {
            // Attempt to withdraw the buyer funds, expecting revert
            await expect(fundsHandler.connect(rando).withdrawFunds(buyerId, [], [])).to.revertedWith(
              RevertReasons.NOT_AUTHORIZED
            );

            // Attempt to withdraw the seller funds, expecting revert
            await expect(fundsHandler.connect(rando).withdrawFunds(sellerId, [], [])).to.revertedWith(
              RevertReasons.NOT_AUTHORIZED
            );

            // not even the admin, operator or trasuary are allowed to withdraw
            // Attempt to withdraw the seller funds as admin, expecting revert
            await expect(fundsHandler.connect(admin).withdrawFunds(sellerId, [], [])).to.revertedWith(
              RevertReasons.NOT_AUTHORIZED
            );

            // Attempt to withdraw the seller funds as operator, expecting revert
            await expect(fundsHandler.connect(operator).withdrawFunds(sellerId, [], [])).to.revertedWith(
              RevertReasons.NOT_AUTHORIZED
            );

            // Attempt to withdraw the seller funds as treasury, expecting revert
            await expect(fundsHandler.connect(treasury).withdrawFunds(sellerId, [], [])).to.revertedWith(
              RevertReasons.NOT_AUTHORIZED
            );
          });

          it("Token list address does not match token amount address", async function () {
            // Withdraw token
            tokenList = [mockToken.address, ethers.constants.AddressZero];
            tokenAmounts = [sellerPayoff];

            // Attempt to withdraw the funds, expecting revert
            await expect(fundsHandler.connect(clerk).withdrawFunds(sellerId, tokenList, tokenAmounts)).to.revertedWith(
              RevertReasons.TOKEN_AMOUNT_MISMATCH
            );
          });

          it("Caller wants to withdraw more different tokens than allowed", async function () {
            tokenList = new Array(101).fill(ethers.constants.AddressZero);
            tokenAmounts = new Array(101).fill("1");

            // Attempt to withdraw the funds, expecting revert
            await expect(fundsHandler.connect(clerk).withdrawFunds(sellerId, tokenList, tokenAmounts)).to.revertedWith(
              RevertReasons.TOO_MANY_TOKENS
            );
          });

          it("Caller tries to withdraw more than they have in the available funds", async function () {
            // Withdraw token
            tokenList = [mockToken.address];
            tokenAmounts = [ethers.BigNumber.from(sellerPayoff).mul("2")];

            // Attempt to withdraw the funds, expecting revert
            await expect(fundsHandler.connect(clerk).withdrawFunds(sellerId, tokenList, tokenAmounts)).to.revertedWith(
              RevertReasons.INSUFFICIENT_AVAILABLE_FUNDS
            );
          });

          it("Caller tries to withdraw the same token twice", async function () {
            // Withdraw token
            tokenList = [mockToken.address, mockToken.address];
            tokenAmounts = [sellerPayoff, sellerPayoff];

            // Attempt to withdraw the funds, expecting revert
            await expect(fundsHandler.connect(clerk).withdrawFunds(sellerId, tokenList, tokenAmounts)).to.revertedWith(
              RevertReasons.INSUFFICIENT_AVAILABLE_FUNDS
            );
          });

          it("Nothing to withdraw", async function () {
            // Withdraw token
            tokenList = [mockToken.address];
            tokenAmounts = ["0"];

            await expect(fundsHandler.connect(clerk).withdrawFunds(sellerId, tokenList, tokenAmounts)).to.revertedWith(
              RevertReasons.NOTHING_TO_WITHDRAW
            );

            // first withdraw everything
            await fundsHandler.connect(clerk).withdrawFunds(sellerId, [], []);

            // Attempt to withdraw the funds, expecting revert
            await expect(fundsHandler.connect(clerk).withdrawFunds(sellerId, [], [])).to.revertedWith(
              RevertReasons.NOTHING_TO_WITHDRAW
            );
          });

          it("Transfer of funds failed - revert in fallback", async function () {
            // deploy a contract that cannot receive funds
            const [fallbackErrorContract] = await deployMockTokens(gasLimit, ["FallbackError"]);

            // commit to offer on behalf of some contract
            tx = await exchangeHandler
              .connect(buyer)
              .commitToOffer(fallbackErrorContract.address, offerNative.id, { value: price });
            txReceipt = await tx.wait();
            event = getEvent(txReceipt, exchangeHandler, "BuyerCommitted");
            exchangeId = event.exchangeId;
            const fallbackContractBuyerId = event.buyerId;

            // revoke the voucher so the contract gets credited some funds
            await exchangeHandler.connect(operator).revokeVoucher(exchangeId);

            // we call a fallbackContract which calls fundsHandler.withdraw, which should revert
            await expect(
              fallbackErrorContract.withdrawFunds(
                fundsHandler.address,
                fallbackContractBuyerId,
                [ethers.constants.AddressZero],
                [offerNative.price]
              ) // during the revoke it's released more than offerToken.price
            ).to.revertedWith(RevertReasons.TOKEN_TRANSFER_FAILED);
          });

          it("Transfer of funds failed - no payable fallback or receive", async function () {
            // deploy a contract that cannot receive funds
            const [fallbackErrorContract] = await deployMockTokens(gasLimit, ["WithoutFallbackError"]);

            // commit to offer on behalf of some contract
            tx = await exchangeHandler
              .connect(buyer)
              .commitToOffer(fallbackErrorContract.address, offerNative.id, { value: price });
            txReceipt = await tx.wait();
            event = getEvent(txReceipt, exchangeHandler, "BuyerCommitted");
            exchangeId = event.exchangeId;
            const fallbackContractBuyerId = event.buyerId;

            // revoke the voucher so the contract gets credited some funds
            await exchangeHandler.connect(operator).revokeVoucher(exchangeId);

            // we call a fallbackContract which calls fundsHandler.withdraw, which should revert
            await expect(
              fallbackErrorContract.withdrawFunds(
                fundsHandler.address,
                fallbackContractBuyerId,
                [ethers.constants.AddressZero],
                [offerNative.price]
              ) // during the revoke it's released more than offerToken.price
            ).to.revertedWith(RevertReasons.TOKEN_TRANSFER_FAILED);
          });

          it("Transfer of funds failed - ERC20 token does not exist anymore", async function () {
            // destruct mockToken
            await mockToken.destruct();

            await expect(fundsHandler.connect(clerk).withdrawFunds(sellerId, [], [])).to.revertedWith(
              RevertReasons.EOA_FUNCTION_CALL
            );
          });

          it("Transfer of funds failed - revert durin ERC20 transfer", async function () {
            // pause mockToken
            await mockToken.pause();

            await expect(fundsHandler.connect(clerk).withdrawFunds(sellerId, [], [])).to.revertedWith(
              RevertReasons.ERC20_PAUSED
            );
          });
        });
      });

      context("👉 withdrawProtocolFees()", async function () {
        beforeEach(async function () {
          // grant fee collecor role
          await accessController.grantRole(Role.FEE_COLLECTOR, feeCollector.address);

          // set the protocol id
          protocolId = "0";
        });

        it("should emit a FundsWithdrawn event", async function () {
          // Withdraw funds, testing for the event
          tokenList = [mockToken.address, ethers.constants.AddressZero];
          tokenAmounts = [protocolFee, protocolFee];

          // protocol fee withdrawal
          await expect(fundsHandler.connect(feeCollector).withdrawProtocolFees(tokenList, tokenAmounts))
            .to.emit(fundsHandler, "FundsWithdrawn")
            .withArgs(protocolId, feeCollector.address, mockToken.address, protocolFee)
            .to.emit(fundsHandler, "FundsWithdrawn")
            .withArgs(protocolId, feeCollector.address, ethers.constants.Zero, protocolFee);
        });

        it("should update state", async function () {
          // Read on chain state
          protocolAvailableFunds = FundsList.fromStruct(await fundsHandler.getAvailableFunds(protocolId));
          const feeCollectorNativeBalanceBefore = await ethers.provider.getBalance(feeCollector.address);
          const feeCollectorTokenBalanceBefore = await mockToken.balanceOf(feeCollector.address);

          // Chain state should match the expected available funds before the withdrawal
          expectedProtocolAvailableFunds = new FundsList([
            new Funds(mockToken.address, "Foreign20", protocolFee),
            new Funds(ethers.constants.AddressZero, "Native currency", protocolFee),
          ]);
          expect(protocolAvailableFunds).to.eql(
            expectedProtocolAvailableFunds,
            "Protocol available funds mismatch before withdrawal"
          );

          // withdraw funds
          const partialFeeWithdrawAmount = ethers.BigNumber.from(protocolFee)
            .sub(ethers.utils.parseUnits("0.01", "ether"))
            .toString();
          tx = await fundsHandler
            .connect(feeCollector)
            .withdrawProtocolFees(
              [mockToken.address, ethers.constants.AddressZero],
              [protocolFee, partialFeeWithdrawAmount]
            );

          // calcualte tx costs
          txReceipt = await tx.wait();
          txCost = tx.gasPrice.mul(txReceipt.gasUsed);

          // Read on chain state
          protocolAvailableFunds = FundsList.fromStruct(await fundsHandler.getAvailableFunds(protocolId));
          const feeCollectorNativeBalanceAfter = await ethers.provider.getBalance(feeCollector.address);
          const feeCollectorTokenBalanceAfter = await mockToken.balanceOf(feeCollector.address);

          // Chain state should match the expected available funds after the withdrawal
          // Native currency available funds are reduced for the withdrawal amount
          // Mock token is fully withdrawn
          expectedProtocolAvailableFunds = new FundsList([
            new Funds(
              ethers.constants.AddressZero,
              "Native currency",
              ethers.BigNumber.from(protocolFee).sub(partialFeeWithdrawAmount).toString()
            ),
          ]);
          expect(protocolAvailableFunds).to.eql(
            expectedProtocolAvailableFunds,
            "Protocol available funds mismatch after withdrawal"
          );
          // Native currency balance is increased for the partialFeeWithdrawAmount
          expect(feeCollectorNativeBalanceAfter).to.eql(
            feeCollectorNativeBalanceBefore.add(partialFeeWithdrawAmount).sub(txCost),
            "Fee collector token balance mismatch"
          );
          // Token balance is increased for the protocol fee
          expect(feeCollectorTokenBalanceAfter).to.eql(
            feeCollectorTokenBalanceBefore.add(protocolFee),
            "Fee collector token balance mismatch"
          );
        });

        it("should allow to withdraw all funds at once", async function () {
          // Read on chain state
          protocolAvailableFunds = FundsList.fromStruct(await fundsHandler.getAvailableFunds(protocolId));
          const feeCollectorNativeBalanceBefore = await ethers.provider.getBalance(feeCollector.address);
          const feeCollectorTokenBalanceBefore = await mockToken.balanceOf(feeCollector.address);

          // Chain state should match the expected available funds before the withdrawal
          expectedProtocolAvailableFunds = new FundsList([
            new Funds(mockToken.address, "Foreign20", protocolFee),
            new Funds(ethers.constants.AddressZero, "Native currency", protocolFee),
          ]);
          expect(protocolAvailableFunds).to.eql(
            expectedProtocolAvailableFunds,
            "Protocol available funds mismatch before withdrawal"
          );

          // withdraw all funds
          tx = await fundsHandler.connect(feeCollector).withdrawProtocolFees([], []);

          // calcualte tx costs
          txReceipt = await tx.wait();
          txCost = tx.gasPrice.mul(txReceipt.gasUsed);

          // Read on chain state
          protocolAvailableFunds = FundsList.fromStruct(await fundsHandler.getAvailableFunds(protocolId));
          const feeCollectorNativeBalanceAfter = await ethers.provider.getBalance(feeCollector.address);
          const feeCollectorTokenBalanceAfter = await mockToken.balanceOf(feeCollector.address);

          // Chain state should match the expected available funds after the withdrawal
          // Funds available should be an empty list
          expectedProtocolAvailableFunds = new FundsList([]);
          expect(protocolAvailableFunds).to.eql(
            expectedProtocolAvailableFunds,
            "Protocol available funds mismatch after withdrawal"
          );
          // Native currency balance is increased for the partialFeeWithdrawAmount
          expect(feeCollectorNativeBalanceAfter).to.eql(
            feeCollectorNativeBalanceBefore.add(protocolFee).sub(txCost),
            "Fee collector native currency balance mismatch"
          );
          // Token balance is increased for the protocol fee
          expect(feeCollectorTokenBalanceAfter).to.eql(
            feeCollectorTokenBalanceBefore.add(protocolFee),
            "Fee collector token balance mismatch"
          );
        });

        it("if protocol has more different tokens than maximum number allowed to withdraw, only part of it is withdrawn", async function () {
          // set maximum tokens per withdraw to 1
          configHandler = await ethers.getContractAt("IBosonConfigHandler", protocolDiamond.address);
          await configHandler.connect(deployer).setMaxTokensPerWithdrawal("1");

          // Read on chain state
          protocolAvailableFunds = FundsList.fromStruct(await fundsHandler.getAvailableFunds(protocolId));
          let feeCollectorNativeBalanceBefore = await ethers.provider.getBalance(feeCollector.address);
          const feeCollectorTokenBalanceBefore = await mockToken.balanceOf(feeCollector.address);

          // Chain state should match the expected available funds before the withdrawal
          expectedProtocolAvailableFunds = new FundsList([
            new Funds(mockToken.address, "Foreign20", protocolFee),
            new Funds(ethers.constants.AddressZero, "Native currency", protocolFee),
          ]);
          expect(protocolAvailableFunds).to.eql(
            expectedProtocolAvailableFunds,
            "Protocol available funds mismatch before withdrawal"
          );

          // withdraw all funds
          let tx = await fundsHandler.connect(feeCollector).withdrawProtocolFees([], []);

          // calcualte tx costs
          txReceipt = await tx.wait();
          txCost = tx.gasPrice.mul(txReceipt.gasUsed);

          // Read on chain state
          protocolAvailableFunds = FundsList.fromStruct(await fundsHandler.getAvailableFunds(protocolId));
          let feeCollectorNativeBalanceAfter = await ethers.provider.getBalance(feeCollector.address);
          const feeCollectorTokenBalanceAfter = await mockToken.balanceOf(feeCollector.address);

          // Chain state should match the expected available funds after the withdrawal
          // Funds available should still have the entries from above the threshold
          expectedProtocolAvailableFunds = new FundsList([
            new Funds(ethers.constants.AddressZero, "Native currency", protocolFee),
          ]);
          expect(protocolAvailableFunds).to.eql(
            expectedProtocolAvailableFunds,
            "Protocol available funds mismatch after first withdrawal"
          );
          // Token balance is increased for protocolFee, while native currency balance is reduced only for tx costs
          expect(feeCollectorNativeBalanceAfter).to.eql(
            feeCollectorNativeBalanceBefore.sub(txCost),
            "Fee collector native currency balance mismatch after first withdrawal"
          );
          expect(feeCollectorTokenBalanceAfter).to.eql(
            feeCollectorTokenBalanceBefore.add(protocolFee),
            "Fee collector token balance mismatch after first withdrawal"
          );

          // update native curency balance
          feeCollectorNativeBalanceBefore = feeCollectorNativeBalanceBefore.sub(txCost);

          // withdraw all funds again
          tx = await fundsHandler.connect(feeCollector).withdrawProtocolFees([], []);

          // calcualte tx costs
          txReceipt = await tx.wait();
          txCost = tx.gasPrice.mul(txReceipt.gasUsed);

          // Read on chain state
          protocolAvailableFunds = FundsList.fromStruct(await fundsHandler.getAvailableFunds(protocolId));
          feeCollectorNativeBalanceAfter = await ethers.provider.getBalance(feeCollector.address);

          // Chain state should match the expected available funds after the withdrawal
          // Funds available should now be an empty list
          expectedProtocolAvailableFunds = new FundsList([]);
          expect(protocolAvailableFunds).to.eql(
            expectedProtocolAvailableFunds,
            "Protocol available funds mismatch after second withdrawal"
          );
          // Native currency balance is increased for the protocl fee
          expect(feeCollectorNativeBalanceAfter).to.eql(
            feeCollectorNativeBalanceBefore.add(protocolFee).sub(txCost),
            "Fee collector native currency balance mismatch after second withdrawal"
          );
        });

        it("It's possible to withdraw same toke twice if in total enough available funds", async function () {
          let reduction = ethers.utils.parseUnits("0.01", "ether").toString();
          // Withdraw token
          tokenList = [mockToken.address, mockToken.address];
          tokenAmounts = [ethers.BigNumber.from(protocolFee).sub(reduction).toString(), reduction];

          // protocol fee withdrawal
          await expect(fundsHandler.connect(feeCollector).withdrawProtocolFees(tokenList, tokenAmounts))
            .to.emit(fundsHandler, "FundsWithdrawn")
            .withArgs(protocolId, feeCollector.address, mockToken.address, protocolFee)
            .to.emit(fundsHandler, "FundsWithdrawn")
            .withArgs(protocolId, feeCollector.address, mockToken.address, reduction);
        });

        context("💔 Revert Reasons", async function () {
          it("Caller is not authorized to withdraw", async function () {
            // Attempt to withdraw the protocol fees, expecting revert
            await expect(fundsHandler.connect(rando).withdrawProtocolFees([], [])).to.revertedWith(
              RevertReasons.ACCESS_DENIED
            );
          });

          it("Token list address does not match token amount address", async function () {
            // Withdraw token
            tokenList = [mockToken.address, ethers.constants.AddressZero];
            tokenAmounts = [sellerPayoff];

            // Attempt to withdraw the funds, expecting revert
            await expect(
              fundsHandler.connect(feeCollector).withdrawProtocolFees(tokenList, tokenAmounts)
            ).to.revertedWith(RevertReasons.TOKEN_AMOUNT_MISMATCH);
          });

          it("Caller wants to withdraw more different tokens than allowed", async function () {
            tokenList = new Array(101).fill(ethers.constants.AddressZero);
            tokenAmounts = new Array(101).fill("1");

            // Attempt to withdraw the funds, expecting revert
            await expect(
              fundsHandler.connect(feeCollector).withdrawProtocolFees(tokenList, tokenAmounts)
            ).to.revertedWith(RevertReasons.TOO_MANY_TOKENS);
          });

          it("Caller tries to withdraw more than they have in the available funds", async function () {
            // Withdraw token
            tokenList = [mockToken.address];
            tokenAmounts = [ethers.BigNumber.from(protocolFee).mul("2")];

            // Attempt to withdraw the funds, expecting revert
            await expect(
              fundsHandler.connect(feeCollector).withdrawProtocolFees(tokenList, tokenAmounts)
            ).to.revertedWith(RevertReasons.INSUFFICIENT_AVAILABLE_FUNDS);
          });

          it("Caller tries to withdraw the same token twice", async function () {
            // Withdraw token
            tokenList = [mockToken.address, mockToken.address];
            tokenAmounts = [protocolFee, protocolFee];

            // Attempt to withdraw the funds, expecting revert
            await expect(
              fundsHandler.connect(feeCollector).withdrawProtocolFees(tokenList, tokenAmounts)
            ).to.revertedWith(RevertReasons.INSUFFICIENT_AVAILABLE_FUNDS);
          });

          it("Nothing to withdraw", async function () {
            // Withdraw token
            tokenList = [mockToken.address];
            tokenAmounts = ["0"];

            await expect(
              fundsHandler.connect(feeCollector).withdrawProtocolFees(tokenList, tokenAmounts)
            ).to.revertedWith(RevertReasons.NOTHING_TO_WITHDRAW);

            // first withdraw everything
            await fundsHandler.connect(feeCollector).withdrawProtocolFees([], []);

            // Attempt to withdraw the funds, expecting revert
            await expect(fundsHandler.connect(feeCollector).withdrawProtocolFees([], [])).to.revertedWith(
              RevertReasons.NOTHING_TO_WITHDRAW
            );
          });

          it("Transfer of funds failed - revert in fallback", async function () {
            // deploy a contract that cannot receive funds
            const [fallbackErrorContract] = await deployMockTokens(gasLimit, ["FallbackError"]);

            // grant fee collecor role to this contract
            await accessController.grantRole(Role.FEE_COLLECTOR, fallbackErrorContract.address);

            // we call a fallbackContract which calls fundsHandler.withdraw, which should revert
            await expect(
              fallbackErrorContract.withdrawProtocolFees(
                fundsHandler.address,
                [ethers.constants.AddressZero],
                [offerNative.protocolFee]
              ) // during the revoke it's released more than offerToken.price
            ).to.revertedWith(RevertReasons.TOKEN_TRANSFER_FAILED);
          });

          it("Transfer of funds failed - no payable fallback or receive", async function () {
            // deploy a contract that cannot receive funds
            const [fallbackErrorContract] = await deployMockTokens(gasLimit, ["WithoutFallbackError"]);

            // grant fee collecor role to this contract
            await accessController.grantRole(Role.FEE_COLLECTOR, fallbackErrorContract.address);

            // we call a fallbackContract which calls fundsHandler.withdraw, which should revert
            await expect(
              fallbackErrorContract.withdrawProtocolFees(
                fundsHandler.address,
                [ethers.constants.AddressZero],
                [offerNative.protocolFee]
              ) // during the revoke it's released more than offerToken.price
            ).to.revertedWith(RevertReasons.TOKEN_TRANSFER_FAILED);
          });

          it("Transfer of funds failed - ERC20 token does not exist anymore", async function () {
            // destruct mockToken
            await mockToken.destruct();

            await expect(fundsHandler.connect(feeCollector).withdrawProtocolFees([], [])).to.revertedWith(
              RevertReasons.EOA_FUNCTION_CALL
            );
          });

          it("Transfer of funds failed - revert durin ERC20 transfer", async function () {
            // pause mockToken
            await mockToken.pause();

            await expect(fundsHandler.connect(feeCollector).withdrawProtocolFees([], [])).to.revertedWith(
              RevertReasons.ERC20_PAUSED
            );
          });
        });
      });
    });
  });

  // Funds library methods.
  // Cannot be invoked directly, so tests calls the methods that use them
  context("📋 FundsLib  Methods", async function () {
    beforeEach(async function () {
      // Initial ids for all the things
      offerId = id = sellerId = "1";

      // Create a valid seller
      seller = new Seller(id, operator.address, admin.address, clerk.address, treasury.address, true);
      expect(seller.isValid()).is.true;
      await accountHandler.connect(admin).createSeller(seller);

      // Create a valid dispute resolver
      active = true;
      disputeResolver = new DisputeResolver(id, other1.address, active);
      expect(disputeResolver.isValid()).is.true;

      // Register the dispute resolver
      await accountHandler.connect(rando).createDisputeResolver(disputeResolver);

      // Create an offer to commit to
      oneWeek = 604800 * 1000; //  7 days in milliseconds
      oneMonth = 2678400 * 1000; // 31 days in milliseconds

      // Get the current block info
      blockNumber = await ethers.provider.getBlockNumber();
      block = await ethers.provider.getBlock(blockNumber);

      // Required constructor params
      price = ethers.utils.parseUnits("1.5", "ether").toString();
      sellerDeposit = ethers.utils.parseUnits("0.25", "ether").toString();
      protocolFee = calculateProtocolFee(sellerDeposit, price, protocolFeePrecentage);
      buyerCancelPenalty = ethers.utils.parseUnits("0.05", "ether").toString();
      quantityAvailable = "2";
      exchangeToken = mockToken.address; // MockToken address
      disputeResolverId = "2";
      offerChecksum = "QmYXc12ov6F2MZVZwPs5XeCBbf61cW3wKRk8h3D5NTYj4T";
      metadataUri = `https://ipfs.io/ipfs/${offerChecksum}`;
      voided = false;

      // Create a valid offer entity
      offerToken = new Offer(
        offerId,
        sellerId,
        price,
        sellerDeposit,
        protocolFee,
        buyerCancelPenalty,
        quantityAvailable,
        exchangeToken,
        disputeResolverId,
        metadataUri,
        offerChecksum,
        voided
      );
      expect(offerToken.isValid()).is.true;

      offerNative = offerToken.clone();
      offerNative.id = "2";
      offerNative.exchangeToken = ethers.constants.AddressZero;
      expect(offerNative.isValid()).is.true;

      // Required constructor params
      validFrom = ethers.BigNumber.from(block.timestamp).toString(); // valid from now
      validUntil = ethers.BigNumber.from(block.timestamp)
        .add(oneMonth * 6)
        .toString(); // until 6 months
      voucherRedeemableFrom = ethers.BigNumber.from(block.timestamp).add(oneWeek).toString(); // redeemable in 1 week
      voucherRedeemableUntil = "0"; // vouchers don't have fixed expiration date

      // Create a valid offerDates, then set fields in tests directly
      offerDates = new OfferDates(validFrom, validUntil, voucherRedeemableFrom, voucherRedeemableUntil);
      expect(offerDates.isValid()).is.true;

      // Required constructor params
      fulfillmentPeriod = oneMonth.toString(); // fulfillment period is one month
      voucherValid = oneMonth.toString(); // offers valid for one month
      resolutionPeriod = oneWeek.toString(); // dispute is valid for one month

      // Create a valid offerDurations, then set fields in tests directly
      offerDurations = new OfferDurations(fulfillmentPeriod, voucherValid, resolutionPeriod);
      expect(offerDurations.isValid()).is.true;

      // Create both offers
      await offerHandler.connect(operator).createOffer(offerToken, offerDates, offerDurations);
      await offerHandler.connect(operator).createOffer(offerNative, offerDates, offerDurations);

      // top up seller's and buyer's account
      await mockToken.mint(operator.address, `${2 * sellerDeposit}`);
      await mockToken.mint(buyer.address, `${2 * price}`);

      // approve protocol to transfer the tokens
      await mockToken.connect(operator).approve(protocolDiamond.address, `${2 * sellerDeposit}`);
      await mockToken.connect(buyer).approve(protocolDiamond.address, `${2 * price}`);

      // deposit to seller's pool
      await fundsHandler.connect(operator).depositFunds(seller.id, mockToken.address, `${2 * sellerDeposit}`);
      await fundsHandler
        .connect(operator)
        .depositFunds(seller.id, ethers.constants.AddressZero, `${2 * sellerDeposit}`, {
          value: `${2 * sellerDeposit}`,
        });
    });

    context("👉 encumberFunds()", async function () {
      it("should emit a FundsEncumbered event", async function () {
        let buyerId = "3"; // 1: seller, 2: disputeResolver, 3: buyer

        // Commit to an offer with erc20 token, test for FundsEncumbered event
        await expect(exchangeHandler.connect(buyer).commitToOffer(buyer.address, offerToken.id))
          .to.emit(exchangeHandler, "FundsEncumbered")
          .withArgs(buyerId, mockToken.address, price)
          .to.emit(exchangeHandler, "FundsEncumbered")
          .withArgs(sellerId, mockToken.address, sellerDeposit);

        // Commit to an offer with native currency, test for FundsEncumbered event
        await expect(exchangeHandler.connect(buyer).commitToOffer(buyer.address, offerNative.id, { value: price }))
          .to.emit(exchangeHandler, "FundsEncumbered")
          .withArgs(buyerId, ethers.constants.AddressZero, price)
          .to.emit(exchangeHandler, "FundsEncumbered")
          .withArgs(sellerId, ethers.constants.AddressZero, sellerDeposit);
      });

      it("should update state", async function () {
        // contract token value
        const contractTokenBalanceBefore = await mockToken.balanceOf(protocolDiamond.address);
        // contract native token balance
        const contractNativeBalanceBefore = await ethers.provider.getBalance(protocolDiamond.address);
        // seller's available funds
        const sellersAvailableFundsBefore = FundsList.fromStruct(await fundsHandler.getAvailableFunds(seller.id));

        // Commit to an offer with tokens
        await exchangeHandler.connect(buyer).commitToOffer(buyer.address, offerToken.id);

        // Check that token balance increased
        const contractTokenBalanceAfter = await mockToken.balanceOf(protocolDiamond.address);
        // contract token balance should increase for the incoming price
        // seller's deposit was already held in the contract's pool before
        expect(contractTokenBalanceAfter.sub(contractTokenBalanceBefore).toString()).to.eql(
          price,
          "Token wrong balance increase"
        );

        // Check that seller's pool balance was reduced
        let sellersAvailableFundsAfter = FundsList.fromStruct(await fundsHandler.getAvailableFunds(seller.id));
        // token is the first on the list of the available funds and the amount should be decreased for the sellerDeposit
        expect(
          ethers.BigNumber.from(sellersAvailableFundsBefore.funds[0].availableAmount)
            .sub(ethers.BigNumber.from(sellersAvailableFundsAfter.funds[0].availableAmount))
            .toString()
        ).to.eql(sellerDeposit, "Token seller available funds mismatch");

        // Commit to an offer with tokens
        await exchangeHandler.connect(buyer).commitToOffer(buyer.address, offerNative.id, { value: price });

        // check that native currency balance increased
        const contractNativeBalanceAfter = await ethers.provider.getBalance(protocolDiamond.address);
        // contract token balance should increase for the incoming price
        // seller's deposit was already held in the contract's pool before
        expect(contractNativeBalanceAfter.sub(contractNativeBalanceBefore).toString()).to.eql(
          price,
          "Native currency wrong balance increase"
        );

        // Check that seller's pool balance was reduced
        sellersAvailableFundsAfter = FundsList.fromStruct(await fundsHandler.getAvailableFunds(seller.id));
        // native currecny is the second on the list of the available funds and the amount should be decreased for the sellerDeposit
        expect(
          ethers.BigNumber.from(sellersAvailableFundsBefore.funds[1].availableAmount)
            .sub(ethers.BigNumber.from(sellersAvailableFundsAfter.funds[1].availableAmount))
            .toString()
        ).to.eql(sellerDeposit, "Native currency seller available funds mismatch");
      });

      it("if seller's available funds drop to 0, token should be removed from the tokenList", async function () {
        // seller's available funds
        let sellersAvailableFunds = FundsList.fromStruct(await fundsHandler.getAvailableFunds(seller.id));
        expect(sellersAvailableFunds.funds.length).to.eql(2, "Funds length mismatch");
        expect(sellersAvailableFunds.funds[0].tokenAddress).to.eql(
          mockToken.address,
          "Token contract address mismatch"
        );
        expect(sellersAvailableFunds.funds[1].tokenAddress).to.eql(
          ethers.constants.AddressZero,
          "Native currency address mismatch"
        );

        // Commit to offer with token twice to empty the seller's pool
        await exchangeHandler.connect(buyer).commitToOffer(buyer.address, offerToken.id);
        await exchangeHandler.connect(buyer).commitToOffer(buyer.address, offerToken.id);

        // Token address should be removed and have only native currency in the list
        sellersAvailableFunds = FundsList.fromStruct(await fundsHandler.getAvailableFunds(seller.id));
        expect(sellersAvailableFunds.funds.length).to.eql(1, "Funds length mismatch");
        expect(sellersAvailableFunds.funds[0].tokenAddress).to.eql(
          ethers.constants.AddressZero,
          "Native currency address mismatch"
        );

        // Commit to offer with token twice to empty the seller's pool
        await exchangeHandler.connect(buyer).commitToOffer(buyer.address, offerNative.id, { value: price });
        await exchangeHandler.connect(buyer).commitToOffer(buyer.address, offerNative.id, { value: price });

        // Token address should be removed and have only native currency in the list
        sellersAvailableFunds = FundsList.fromStruct(await fundsHandler.getAvailableFunds(seller.id));
        expect(sellersAvailableFunds.funds.length).to.eql(0, "Funds length mismatch");
      });

      it("when someone else deposits on buyer's behalf, callers funds are transferred", async function () {
        let randoBuyerId = "3"; // 1: seller, 2: disputeResolver, 3: rando
        // buyer will commit to an offer on rando's behalf
        // get token balance before the commit
        const buyerTokenBalanceBefore = await mockToken.balanceOf(buyer.address);
        const randoTokenBalanceBefore = await mockToken.balanceOf(rando.address);

        // commit to an offer with token on rando's behalf
        await exchangeHandler.connect(buyer).commitToOffer(rando.address, offerToken.id);

        // get token balance after the commit
        const buyerTokenBalanceAfter = await mockToken.balanceOf(buyer.address);
        const randoTokenBalanceAfter = await mockToken.balanceOf(rando.address);

        // buyer's balance should decrease, rando's should remain
        expect(buyerTokenBalanceBefore.sub(buyerTokenBalanceAfter).toString()).to.eql(
          price,
          "Buyer's token balance should decrease for a price"
        );
        expect(randoTokenBalanceAfter.toString()).to.eql(
          randoTokenBalanceBefore.toString(),
          "Rando's token balance should remain the same"
        );
        // make sure that rando is actually the buyer of the exchange
        let exchange;
        [, exchange] = await exchangeHandler.getExchange("1");
        expect(exchange.buyerId.toString()).to.eql(randoBuyerId, "Wrong buyer id");

        // get native currency balance before the commit
        const buyerNativeBalanceBefore = await ethers.provider.getBalance(buyer.address);
        const randoNativeBalanceBefore = await ethers.provider.getBalance(rando.address);

        // commit to an offer with native currency on rando's behalf
        tx = await exchangeHandler.connect(buyer).commitToOffer(rando.address, offerNative.id, { value: price });
        txReceipt = await tx.wait();
        txCost = tx.gasPrice.mul(txReceipt.gasUsed);

        // get token balance after the commit
        const buyerNativeBalanceAfter = await ethers.provider.getBalance(buyer.address);
        const randoNativeBalanceAfter = await ethers.provider.getBalance(rando.address);

        // buyer's balance should decrease, rando's should remain
        expect(buyerNativeBalanceBefore.sub(buyerNativeBalanceAfter).sub(txCost).toString()).to.eql(
          price,
          "Buyer's native balance should decrease for a price"
        );
        expect(randoNativeBalanceAfter.toString()).to.eql(
          randoNativeBalanceBefore.toString(),
          "Rando's native balance should remain the same"
        );
        // make sure that rando is actually the buyer of the exchange
        [, exchange] = await exchangeHandler.getExchange("2");
        expect(exchange.buyerId.toString()).to.eql(randoBuyerId, "Wrong buyer id");

        // make sure that randoBuyerId actually belongs to rando address
        [, buyer] = await accountHandler.getBuyer(randoBuyerId);
        expect(buyer.wallet).to.eql(rando.address, "Wrong buyer address");
      });

      context("💔 Revert Reasons", async function () {
        it("Insufficient native currency sent", async function () {
          // Attempt to commit to an offer, expecting revert
          await expect(
            exchangeHandler
              .connect(buyer)
              .commitToOffer(buyer.address, offerNative.id, { value: ethers.BigNumber.from(price).sub("1").toString() })
          ).to.revertedWith(RevertReasons.INSUFFICIENT_VALUE_SENT);
        });

        it("Native currency sent together with ERC20 token transfer", async function () {
          // Attempt to commit to an offer, expecting revert
          await expect(
            exchangeHandler.connect(buyer).commitToOffer(buyer.address, offerToken.id, { value: price })
          ).to.revertedWith(RevertReasons.NATIVE_NOT_ALLOWED);
        });

        it("Token address contract does not support transferFrom", async function () {
          // Deploy a contract without the transferFrom
          [bosonToken] = await deployMockTokens(gasLimit, ["BosonToken"]);

          // create an offer with a bad token contrat
          offerToken.exchangeToken = bosonToken.address;
          offerToken.id = "3";
          await offerHandler.connect(operator).createOffer(offerToken, offerDates, offerDurations);

          // Attempt to commit to an offer, expecting revert
          await expect(exchangeHandler.connect(buyer).commitToOffer(buyer.address, offerToken.id)).to.revertedWith(
            RevertReasons.TOKEN_TRANSFER_FAILED
          );
        });

        it("Token address is not a contract", async function () {
          // create an offer with a bad token contrat
          offerToken.exchangeToken = admin.address;
          offerToken.id = "3";
          await offerHandler.connect(operator).createOffer(offerToken, offerDates, offerDurations);

          // Attempt to commit to an offer, expecting revert
          await expect(exchangeHandler.connect(buyer).commitToOffer(buyer.address, offerToken.id)).to.revertedWith(
            RevertReasons.EOA_FUNCTION_CALL
          );
        });

        it("Token contract revert for another reason", async function () {
          // insufficient funds
          // approve more than account actually have
          await mockToken.connect(rando).approve(protocolDiamond.address, price);
          // Attempt to commit to an offer, expecting revert
          await expect(exchangeHandler.connect(rando).commitToOffer(rando.address, offerToken.id)).to.revertedWith(
            RevertReasons.ERC20_EXCEEDS_BALANCE
          );

          // not approved
          await mockToken
            .connect(rando)
            .approve(protocolDiamond.address, ethers.BigNumber.from(price).sub("1").toString());
          // Attempt to commit to an offer, expecting revert
          await expect(exchangeHandler.connect(rando).commitToOffer(rando.address, offerToken.id)).to.revertedWith(
            RevertReasons.ERC20_INSUFFICIENT_ALLOWANCE
          );
        });

        it("Seller'a availableFunds is less than the required sellerDeposit", async function () {
          // create an offer with token with higher seller deposit
          offerToken.sellerDeposit = ethers.BigNumber.from(offerToken.sellerDeposit).mul("4");
          offerToken.id = "3";
          await offerHandler.connect(operator).createOffer(offerToken, offerDates, offerDurations);

          // Attempt to commit to an offer, expecting revert
          await expect(exchangeHandler.connect(buyer).commitToOffer(buyer.address, offerToken.id)).to.revertedWith(
            RevertReasons.INSUFFICIENT_AVAILABLE_FUNDS
          );

          // create an offer with native currency with higher seller deposit
          offerNative.sellerDeposit = ethers.BigNumber.from(offerNative.sellerDeposit).mul("4");
          offerNative.id = "4";
          await offerHandler.connect(operator).createOffer(offerNative, offerDates, offerDurations);

          // Attempt to commit to an offer, expecting revert
          await expect(
            exchangeHandler.connect(buyer).commitToOffer(buyer.address, offerNative.id, { value: price })
          ).to.revertedWith(RevertReasons.INSUFFICIENT_AVAILABLE_FUNDS);
        });
      });
    });

    context("👉 releaseFunds()", async function () {
      beforeEach(async function () {
        // ids
        protocolId = "0";
        sellerId = "1";
        // disputeResolverId = "2";
        buyerId = "3";
        exchangeId = "1";

        // commit to offer
        await exchangeHandler.connect(buyer).commitToOffer(buyer.address, offerToken.id);
      });

      context("Final state COMPLETED", async function () {
        beforeEach(async function () {
          // Set time forward to the offer's voucherRedeemableFrom
          await setNextBlockTimestamp(Number(voucherRedeemableFrom));

          // succesfully redeem exchange
          await exchangeHandler.connect(buyer).redeemVoucher(exchangeId);

          // expected payoffs
          // buyer: 0
          buyerPayoff = 0;

          // seller: sellerDeposit + price - protocolFee
          sellerPayoff = ethers.BigNumber.from(offerToken.sellerDeposit)
            .add(offerToken.price)
            .sub(offerToken.protocolFee)
            .toString();
        });

        it("should emit a FundsReleased event", async function () {
          // Complete the exchange, expecting event
          await expect(exchangeHandler.connect(buyer).completeExchange(exchangeId))
            .to.emit(exchangeHandler, "FundsReleased")
            .withArgs(exchangeId, sellerId, offerToken.exchangeToken, sellerPayoff)
            .to.emit(exchangeHandler, "FundsReleased")
            .withArgs(exchangeId, buyerId, offerToken.exchangeToken, buyerPayoff)
            .to.emit(exchangeHandler, "ExchangeFee")
            .withArgs(exchangeId, offerToken.exchangeToken, offerToken.protocolFee);
        });

        it("should update state", async function () {
          // commit again, so seller has nothing in available funds
          await exchangeHandler.connect(buyer).commitToOffer(buyer.address, offerToken.id);

          // Read on chain state
          sellersAvailableFunds = FundsList.fromStruct(await fundsHandler.getAvailableFunds(sellerId));
          buyerAvailableFunds = FundsList.fromStruct(await fundsHandler.getAvailableFunds(buyerId));
          protocolAvailableFunds = FundsList.fromStruct(await fundsHandler.getAvailableFunds(protocolId));

          // Chain state should match the expected available funds
          expectedSellerAvailableFunds = new FundsList([
            new Funds(ethers.constants.AddressZero, "Native currency", `${2 * sellerDeposit}`),
          ]);
          expectedBuyerAvailableFunds = new FundsList([]);
          expectedProtocolAvailableFunds = new FundsList([]);
          expect(sellersAvailableFunds).to.eql(expectedSellerAvailableFunds);
          expect(buyerAvailableFunds).to.eql(expectedBuyerAvailableFunds);
          expect(protocolAvailableFunds).to.eql(expectedProtocolAvailableFunds);

          // Complete the exchange so the funds are released
          await exchangeHandler.connect(buyer).completeExchange(exchangeId);

          // Available funds should be increased for
          // buyer: 0
          // seller: sellerDeposit + price - protocolFee
          // protocol: protocolFee
          expectedSellerAvailableFunds.funds.push(new Funds(mockToken.address, "Foreign20", sellerPayoff));
          expectedProtocolAvailableFunds.funds.push(new Funds(mockToken.address, "Foreign20", protocolFee));
          sellersAvailableFunds = FundsList.fromStruct(await fundsHandler.getAvailableFunds(sellerId));
          buyerAvailableFunds = FundsList.fromStruct(await fundsHandler.getAvailableFunds(buyerId));
          protocolAvailableFunds = FundsList.fromStruct(await fundsHandler.getAvailableFunds(protocolId));
          expect(sellersAvailableFunds).to.eql(expectedSellerAvailableFunds);
          expect(buyerAvailableFunds).to.eql(expectedBuyerAvailableFunds);
          expect(protocolAvailableFunds).to.eql(expectedProtocolAvailableFunds);

          // complete another exchange so we test funds are only updated, no new entry is created
          await exchangeHandler.connect(buyer).redeemVoucher(++exchangeId);
          await exchangeHandler.connect(buyer).completeExchange(exchangeId);

          sellersAvailableFunds = FundsList.fromStruct(await fundsHandler.getAvailableFunds(seller.id));
          buyerAvailableFunds = FundsList.fromStruct(await fundsHandler.getAvailableFunds(buyerId));
          protocolAvailableFunds = FundsList.fromStruct(await fundsHandler.getAvailableFunds(protocolId));
          expectedSellerAvailableFunds.funds[1] = new Funds(
            mockToken.address,
            "Foreign20",
            ethers.BigNumber.from(sellerPayoff).mul(2).toString()
          );
          expectedProtocolAvailableFunds.funds[0] = new Funds(
            mockToken.address,
            "Foreign20",
            ethers.BigNumber.from(protocolFee).mul(2).toString()
          );
          expect(sellersAvailableFunds).to.eql(expectedSellerAvailableFunds);
          expect(buyerAvailableFunds).to.eql(expectedBuyerAvailableFunds);
          expect(protocolAvailableFunds).to.eql(expectedProtocolAvailableFunds);
        });
      });

      context("Final state REVOKED", async function () {
        beforeEach(async function () {
          // expected payoffs
          // buyer: sellerDeposit + price - protocolFee
          buyerPayoff = ethers.BigNumber.from(offerToken.sellerDeposit)
            .add(offerToken.price)
            .sub(offerToken.protocolFee)
            .toString();

          // seller:
          sellerPayoff = 0;
        });

        it("should emit a FundsReleased event", async function () {
          // Revoke the voucher, expecting event
          await expect(exchangeHandler.connect(operator).revokeVoucher(exchangeId))
            .to.emit(exchangeHandler, "FundsReleased")
            .withArgs(exchangeId, sellerId, offerToken.exchangeToken, sellerPayoff)
            .to.emit(exchangeHandler, "FundsReleased")
            .withArgs(exchangeId, buyerId, offerToken.exchangeToken, buyerPayoff)
            .to.emit(exchangeHandler, "ExchangeFee")
            .withArgs(exchangeId, offerToken.exchangeToken, offerToken.protocolFee);
        });

        it("should update state", async function () {
          // Read on chain state
          sellersAvailableFunds = FundsList.fromStruct(await fundsHandler.getAvailableFunds(sellerId));
          buyerAvailableFunds = FundsList.fromStruct(await fundsHandler.getAvailableFunds(buyerId));
          protocolAvailableFunds = FundsList.fromStruct(await fundsHandler.getAvailableFunds(protocolId));

          // Chain state should match the expected available funds
          expectedSellerAvailableFunds = new FundsList([
            new Funds(mockToken.address, "Foreign20", sellerDeposit),
            new Funds(ethers.constants.AddressZero, "Native currency", `${2 * sellerDeposit}`),
          ]);
          expectedBuyerAvailableFunds = new FundsList([]);
          expectedProtocolAvailableFunds = new FundsList([]);
          expect(sellersAvailableFunds).to.eql(expectedSellerAvailableFunds);
          expect(buyerAvailableFunds).to.eql(expectedBuyerAvailableFunds);
          expect(protocolAvailableFunds).to.eql(expectedProtocolAvailableFunds);

          // Revoke the voucher so the funds are released
          await exchangeHandler.connect(operator).revokeVoucher(exchangeId);

          // Available funds should be increased for
          // buyer: sellerDeposit + price - protocolFee
          // seller: 0
          // protocol: protocolFee
          expectedBuyerAvailableFunds.funds.push(new Funds(mockToken.address, "Foreign20", buyerPayoff));
          expectedProtocolAvailableFunds.funds.push(new Funds(mockToken.address, "Foreign20", protocolFee));
          sellersAvailableFunds = FundsList.fromStruct(await fundsHandler.getAvailableFunds(sellerId));
          buyerAvailableFunds = FundsList.fromStruct(await fundsHandler.getAvailableFunds(buyerId));
          protocolAvailableFunds = FundsList.fromStruct(await fundsHandler.getAvailableFunds(protocolId));
          expect(sellersAvailableFunds).to.eql(expectedSellerAvailableFunds);
          expect(buyerAvailableFunds).to.eql(expectedBuyerAvailableFunds);
          expect(protocolAvailableFunds).to.eql(expectedProtocolAvailableFunds);

          // Test that if buyer has some funds available, and gets more, the funds are only updated
          // Commit again
          await exchangeHandler.connect(buyer).commitToOffer(buyer.address, offerToken.id);

          // Revoke another voucher
          await exchangeHandler.connect(operator).revokeVoucher(++exchangeId);

          // Available funds should be increased for
          // buyer: sellerDeposit + price - protocolFee
          // seller: 0; but during the commitToOffer, sellerDeposit is encumbered
          // protocol: protocolFee
          expectedBuyerAvailableFunds.funds[0] = new Funds(
            mockToken.address,
            "Foreign20",
            ethers.BigNumber.from(buyerPayoff).mul(2).toString()
          );
          expectedSellerAvailableFunds = new FundsList([
            new Funds(ethers.constants.AddressZero, "Native currency", `${2 * sellerDeposit}`),
          ]);
          expectedProtocolAvailableFunds.funds[0] = new Funds(
            mockToken.address,
            "Foreign20",
            ethers.BigNumber.from(protocolFee).mul(2).toString()
          );
          sellersAvailableFunds = FundsList.fromStruct(await fundsHandler.getAvailableFunds(sellerId));
          buyerAvailableFunds = FundsList.fromStruct(await fundsHandler.getAvailableFunds(buyerId));
          protocolAvailableFunds = FundsList.fromStruct(await fundsHandler.getAvailableFunds(protocolId));
          expect(sellersAvailableFunds).to.eql(expectedSellerAvailableFunds);
          expect(buyerAvailableFunds).to.eql(expectedBuyerAvailableFunds);
          expect(protocolAvailableFunds).to.eql(expectedProtocolAvailableFunds);
        });
      });

      context("Final state CANCELED", async function () {
        beforeEach(async function () {
          // expected payoffs
          // buyer: price - buyerCancelPenalty - protocolFee
          buyerPayoff = ethers.BigNumber.from(offerToken.price)
            .sub(offerToken.buyerCancelPenalty)
            .sub(offerToken.protocolFee)
            .toString();

          // seller: sellerDeposit + buyerCancelPenalty
          sellerPayoff = ethers.BigNumber.from(offerToken.sellerDeposit).add(offerToken.buyerCancelPenalty).toString();
        });

        it("should emit a FundsReleased event", async function () {
          // Cancel the voucher, expecting event
          await expect(exchangeHandler.connect(buyer).cancelVoucher(exchangeId))
            .to.emit(exchangeHandler, "FundsReleased")
            .withArgs(exchangeId, sellerId, offerToken.exchangeToken, sellerPayoff)
            .to.emit(exchangeHandler, "FundsReleased")
            .withArgs(exchangeId, buyerId, offerToken.exchangeToken, buyerPayoff)
            .to.emit(exchangeHandler, "ExchangeFee")
            .withArgs(exchangeId, offerToken.exchangeToken, offerToken.protocolFee);
        });

        it("should update state", async function () {
          // Read on chain state
          sellersAvailableFunds = FundsList.fromStruct(await fundsHandler.getAvailableFunds(sellerId));
          buyerAvailableFunds = FundsList.fromStruct(await fundsHandler.getAvailableFunds(buyerId));
          protocolAvailableFunds = FundsList.fromStruct(await fundsHandler.getAvailableFunds(protocolId));

          // Chain state should match the expected available funds
          expectedSellerAvailableFunds = new FundsList([
            new Funds(mockToken.address, "Foreign20", sellerDeposit),
            new Funds(ethers.constants.AddressZero, "Native currency", `${2 * sellerDeposit}`),
          ]);
          expectedBuyerAvailableFunds = new FundsList([]);
          expectedProtocolAvailableFunds = new FundsList([]);
          expect(sellersAvailableFunds).to.eql(expectedSellerAvailableFunds);
          expect(buyerAvailableFunds).to.eql(expectedBuyerAvailableFunds);
          expect(protocolAvailableFunds).to.eql(expectedProtocolAvailableFunds);

          // Cancel the voucher, so the funds are released
          await exchangeHandler.connect(buyer).cancelVoucher(exchangeId);

          // Available funds should be increased for
          // buyer: price - buyerCancelPenalty - protocolFee
          // seller: sellerDeposit + buyerCancelPenalty; note that seller has sellerDeposit in availableFunds from before
          // protocol: protocolFee
          expectedSellerAvailableFunds.funds[0] = new Funds(
            mockToken.address,
            "Foreign20",
            ethers.BigNumber.from(sellerDeposit).add(sellerPayoff).toString()
          );
          expectedProtocolAvailableFunds.funds[0] = new Funds(mockToken.address, "Foreign20", protocolFee);
          expectedBuyerAvailableFunds.funds.push(new Funds(mockToken.address, "Foreign20", buyerPayoff));
          sellersAvailableFunds = FundsList.fromStruct(await fundsHandler.getAvailableFunds(sellerId));
          buyerAvailableFunds = FundsList.fromStruct(await fundsHandler.getAvailableFunds(buyerId));
          protocolAvailableFunds = FundsList.fromStruct(await fundsHandler.getAvailableFunds(protocolId));
          expect(sellersAvailableFunds).to.eql(expectedSellerAvailableFunds);
          expect(buyerAvailableFunds).to.eql(expectedBuyerAvailableFunds);
          expect(protocolAvailableFunds).to.eql(expectedProtocolAvailableFunds);
        });
      });

      context("Final state DISPUTED", async function () {
        beforeEach(async function () {
          await deployProtocolHandlerFacets(protocolDiamond, ["DisputeHandlerFacet"]);

          // Cast Diamond to IBosonDisputeHandler
          disputeHandler = await ethers.getContractAt("IBosonDisputeHandler", protocolDiamond.address);

          // Set time forward to the offer's voucherRedeemableFrom
          await setNextBlockTimestamp(Number(voucherRedeemableFrom));

          // succesfully redeem exchange
          await exchangeHandler.connect(buyer).redeemVoucher(exchangeId);

          // raise the dispute
<<<<<<< HEAD
          tx = await disputeHandler.connect(buyer).raiseDispute(exchangeId, "Wrong size");

          // Get the block timestamp of the confirmed tx and set disputedDate
          blockNumber = tx.blockNumber;
          block = await ethers.provider.getBlock(blockNumber);
          disputedDate = block.timestamp.toString();
          timeout = ethers.BigNumber.from(disputedDate).add(resolutionPeriod).toString();
=======
          await disputeHandler.connect(buyer).raiseDispute(exchangeId, "Wrong size");
>>>>>>> fa4f6720
        });

        context("Final state DISPUTED - RETRACTED", async function () {
          beforeEach(async function () {
            // expected payoffs
            // buyer: 0
            buyerPayoff = 0;

            // seller: sellerDeposit + price - protocolFee
            sellerPayoff = ethers.BigNumber.from(offerToken.sellerDeposit)
              .add(offerToken.price)
              .sub(offerToken.protocolFee)
              .toString();
          });

          it("should emit a FundsReleased event", async function () {
            // Retract from the dispute, expecting event
            await expect(disputeHandler.connect(buyer).retractDispute(exchangeId))
              .to.emit(disputeHandler, "ExchangeFee")
              .withArgs(exchangeId, offerToken.exchangeToken, offerToken.protocolFee)
              .to.emit(disputeHandler, "FundsReleased")
              .withArgs(exchangeId, sellerId, offerToken.exchangeToken, sellerPayoff)
              .withArgs(exchangeId, buyerId, offerToken.exchangeToken, buyerPayoff);
          });

          it("should update state", async function () {
            // Read on chain state
            sellersAvailableFunds = FundsList.fromStruct(await fundsHandler.getAvailableFunds(sellerId));
            buyerAvailableFunds = FundsList.fromStruct(await fundsHandler.getAvailableFunds(buyerId));
            protocolAvailableFunds = FundsList.fromStruct(await fundsHandler.getAvailableFunds(protocolId));

            // Chain state should match the expected available funds
            expectedSellerAvailableFunds = new FundsList([
              new Funds(mockToken.address, "Foreign20", sellerDeposit),
              new Funds(ethers.constants.AddressZero, "Native currency", `${2 * sellerDeposit}`),
            ]);
            expectedBuyerAvailableFunds = new FundsList([]);
            expectedProtocolAvailableFunds = new FundsList([]);
            expect(sellersAvailableFunds).to.eql(expectedSellerAvailableFunds);
            expect(buyerAvailableFunds).to.eql(expectedBuyerAvailableFunds);
            expect(protocolAvailableFunds).to.eql(expectedProtocolAvailableFunds);

            // Retract from the dispute, so the funds are released
            await disputeHandler.connect(buyer).retractDispute(exchangeId);
<<<<<<< HEAD

            // Available funds should be increased for
            // buyer: 0
            // seller: sellerDeposit + price - protocol fee; note that seller has sellerDeposit in availableFunds from before
            // protocol: protocolFee
            expectedSellerAvailableFunds.funds[0] = new Funds(
              mockToken.address,
              "Foreign20",
              ethers.BigNumber.from(sellerDeposit).add(sellerPayoff).toString()
            );
            expectedProtocolAvailableFunds.funds[0] = new Funds(mockToken.address, "Foreign20", protocolFee);
            sellersAvailableFunds = FundsList.fromStruct(await fundsHandler.getAvailableFunds(sellerId));
            buyerAvailableFunds = FundsList.fromStruct(await fundsHandler.getAvailableFunds(buyerId));
            protocolAvailableFunds = FundsList.fromStruct(await fundsHandler.getAvailableFunds(protocolId));
            expect(sellersAvailableFunds).to.eql(expectedSellerAvailableFunds);
            expect(buyerAvailableFunds).to.eql(expectedBuyerAvailableFunds);
            expect(protocolAvailableFunds).to.eql(expectedProtocolAvailableFunds);
          });
        });

        context("Final state DISPUTED - RETRACTED via expireDispute", async function () {
          beforeEach(async function () {
            // expected payoffs
            // buyer: 0
            buyerPayoff = 0;

            // seller: sellerDeposit + price - protocolFee
            sellerPayoff = ethers.BigNumber.from(offerToken.sellerDeposit)
              .add(offerToken.price)
              .sub(offerToken.protocolFee)
              .toString();

            await setNextBlockTimestamp(Number(timeout));
          });

          it("should emit a FundsReleased event", async function () {
            // Expire the dispute, expecting event
            await expect(disputeHandler.connect(rando).expireDispute(exchangeId))
              .to.emit(disputeHandler, "ExchangeFee")
              .withArgs(exchangeId, offerToken.exchangeToken, offerToken.protocolFee)
              .to.emit(disputeHandler, "FundsReleased")
              .withArgs(exchangeId, sellerId, offerToken.exchangeToken, sellerPayoff)
              .withArgs(exchangeId, buyerId, offerToken.exchangeToken, buyerPayoff);
          });

          it("should update state", async function () {
            // Read on chain state
            sellersAvailableFunds = FundsList.fromStruct(await fundsHandler.getAvailableFunds(sellerId));
            buyerAvailableFunds = FundsList.fromStruct(await fundsHandler.getAvailableFunds(buyerId));
            protocolAvailableFunds = FundsList.fromStruct(await fundsHandler.getAvailableFunds(protocolId));

            // Chain state should match the expected available funds
            expectedSellerAvailableFunds = new FundsList([
              new Funds(mockToken.address, "Foreign20", sellerDeposit),
              new Funds(ethers.constants.AddressZero, "Native currency", `${2 * sellerDeposit}`),
            ]);
            expectedBuyerAvailableFunds = new FundsList([]);
            expectedProtocolAvailableFunds = new FundsList([]);
            expect(sellersAvailableFunds).to.eql(expectedSellerAvailableFunds);
            expect(buyerAvailableFunds).to.eql(expectedBuyerAvailableFunds);
            expect(protocolAvailableFunds).to.eql(expectedProtocolAvailableFunds);

            // Expire the dispute, so the funds are released
            await disputeHandler.connect(rando).expireDispute(exchangeId);
=======
>>>>>>> fa4f6720

            // Available funds should be increased for
            // buyer: 0
            // seller: sellerDeposit + price - protocol fee; note that seller has sellerDeposit in availableFunds from before
            // protocol: protocolFee
            expectedSellerAvailableFunds.funds[0] = new Funds(
              mockToken.address,
              "Foreign20",
              ethers.BigNumber.from(sellerDeposit).add(sellerPayoff).toString()
            );
            expectedProtocolAvailableFunds.funds[0] = new Funds(mockToken.address, "Foreign20", protocolFee);
            sellersAvailableFunds = FundsList.fromStruct(await fundsHandler.getAvailableFunds(sellerId));
            buyerAvailableFunds = FundsList.fromStruct(await fundsHandler.getAvailableFunds(buyerId));
            protocolAvailableFunds = FundsList.fromStruct(await fundsHandler.getAvailableFunds(protocolId));
            expect(sellersAvailableFunds).to.eql(expectedSellerAvailableFunds);
            expect(buyerAvailableFunds).to.eql(expectedBuyerAvailableFunds);
            expect(protocolAvailableFunds).to.eql(expectedProtocolAvailableFunds);
          });
        });

        context.skip("Final state DISPUTED - RESOLVED", async function () {
          beforeEach(async function () {
            buyerPercent = "5566"; // 55.66%

            // expected payoffs
            // buyer: 0
            buyerPayoff = ethers.BigNumber.from(offerToken.price)
              .add(offerToken.sellerDeposit)
              .mul(buyerPercent)
              .div("10000")
              .toString();

            // seller: sellerDeposit + price - protocolFee
            sellerPayoff = ethers.BigNumber.from(offerToken.price)
              .add(offerToken.sellerDeposit)
              .sub(buyerPayoff)
              .sub(protocolFee)
              .toString();

            resolution = new Resolution(buyerPercent);

            // Set the message Type, needed for signature
            resolutionType = [
              { name: "exchangeId", type: "uint256" },
              { name: "buyerPercent", type: "uint256" },
            ];

            customSignatureType = {
              Resolution: resolutionType,
            };

            message = {
              exchangeId: exchangeId,
              buyerPercent: resolution.buyerPercent,
            };

            // Collect the signature components
            ({ r, s, v } = await prepareDataSignatureParameters(
              buyer, // Operator is the caller, seller should be the signer.
              customSignatureType,
              "Resolution",
              message,
              disputeHandler.address
            ));
          });

          it("should emit a FundsReleased event", async function () {
            // Resolve the dispute, expecting event
            await expect(disputeHandler.connect(operator).resolveDispute(exchangeId, resolution, r, s, v))
              .to.emit(disputeHandler, "ExchangeFee")
              .withArgs(exchangeId, offerToken.exchangeToken, offerToken.protocolFee)
              .to.emit(disputeHandler, "FundsReleased")
              .withArgs(exchangeId, sellerId, offerToken.exchangeToken, sellerPayoff)
              .withArgs(exchangeId, buyerId, offerToken.exchangeToken, buyerPayoff);
          });

          it("should update state", async function () {
            // Read on chain state
            sellersAvailableFunds = FundsList.fromStruct(await fundsHandler.getAvailableFunds(sellerId));
            buyerAvailableFunds = FundsList.fromStruct(await fundsHandler.getAvailableFunds(buyerId));
            protocolAvailableFunds = FundsList.fromStruct(await fundsHandler.getAvailableFunds(protocolId));

            // Chain state should match the expected available funds
            expectedSellerAvailableFunds = new FundsList([
              new Funds(mockToken.address, "Foreign20", sellerDeposit),
              new Funds(ethers.constants.AddressZero, "Native currency", `${2 * sellerDeposit}`),
            ]);
            expectedBuyerAvailableFunds = new FundsList([]);
            expectedProtocolAvailableFunds = new FundsList([]);
            expect(sellersAvailableFunds).to.eql(expectedSellerAvailableFunds);
            expect(buyerAvailableFunds).to.eql(expectedBuyerAvailableFunds);
            expect(protocolAvailableFunds).to.eql(expectedProtocolAvailableFunds);

            // Resolve the dispute, so the funds are released
            await disputeHandler.connect(operator).resolveDispute(exchangeId, resolution, r, s, v);

            // Available funds should be increased for
            // buyer: (price + sellerDeposit)*buyerPercentage
            // seller: (price + sellerDeposit)*(1-buyerPercentage)-protocolFee; note that seller has sellerDeposit in availableFunds from before
            // protocol: protocolFee
            expectedSellerAvailableFunds.funds[0] = new Funds(
              mockToken.address,
              "Foreign20",
              ethers.BigNumber.from(sellerDeposit).add(sellerPayoff).toString()
            );
            expectedBuyerAvailableFunds = new FundsList([new Funds(mockToken.address, "Foreign20", buyerPayoff)]);
            expectedProtocolAvailableFunds.funds[0] = new Funds(mockToken.address, "Foreign20", protocolFee);
            sellersAvailableFunds = FundsList.fromStruct(await fundsHandler.getAvailableFunds(sellerId));
            buyerAvailableFunds = FundsList.fromStruct(await fundsHandler.getAvailableFunds(buyerId));
            protocolAvailableFunds = FundsList.fromStruct(await fundsHandler.getAvailableFunds(protocolId));

            expect(sellersAvailableFunds).to.eql(expectedSellerAvailableFunds);
            expect(buyerAvailableFunds).to.eql(expectedBuyerAvailableFunds);
            expect(protocolAvailableFunds).to.eql(expectedProtocolAvailableFunds);
          });
        });

        context.skip("Final state DISPUTED - DECIDED", async function () {
          beforeEach(async function () {
            buyerPercent = "5566"; // 55.66%

            // expected payoffs
            // buyer: 0
            buyerPayoff = ethers.BigNumber.from(offerToken.price)
              .add(offerToken.sellerDeposit)
              .mul(buyerPercent)
              .div("10000")
              .toString();

            // seller: sellerDeposit + price - protocolFee
            sellerPayoff = ethers.BigNumber.from(offerToken.price)
              .add(offerToken.sellerDeposit)
              .sub(buyerPayoff)
              .sub(protocolFee)
              .toString();
          });

          it("should emit a FundsReleased event", async function () {
            // Decide the dispute, expecting event
            await expect(exchangeHandler.connect(buyer).decideDispute(exchangeId, buyerPercent))
              .to.emit(exchangeHandler, "FundsReleased")
              .withArgs(exchangeId, sellerId, offerToken.exchangeToken, sellerPayoff)
              .to.emit(exchangeHandler, "FundsReleased")
              .withArgs(exchangeId, buyerId, offerToken.exchangeToken, buyerPayoff)
              .to.emit(exchangeHandler, "ExchangeFee")
              .withArgs(exchangeId, offerToken.exchangeToken, offerToken.protocolFee);
          });

          it("should update state", async function () {
            // Read on chain state
            sellersAvailableFunds = FundsList.fromStruct(await fundsHandler.getAvailableFunds(sellerId));
            buyerAvailableFunds = FundsList.fromStruct(await fundsHandler.getAvailableFunds(buyerId));
            protocolAvailableFunds = FundsList.fromStruct(await fundsHandler.getAvailableFunds(protocolId));

            // Chain state should match the expected available funds
            expectedSellerAvailableFunds = new FundsList([
              new Funds(mockToken.address, "Foreign20", sellerDeposit),
              new Funds(ethers.constants.AddressZero, "Native currency", `${2 * sellerDeposit}`),
            ]);
            expectedBuyerAvailableFunds = new FundsList([]);
            expectedProtocolAvailableFunds = new FundsList([]);
            expect(sellersAvailableFunds).to.eql(expectedSellerAvailableFunds);
            expect(buyerAvailableFunds).to.eql(expectedBuyerAvailableFunds);
            expect(protocolAvailableFunds).to.eql(expectedProtocolAvailableFunds);

            // Decide the dispute, so the funds are released
            await exchangeHandler.connect(buyer).decideDispute(exchangeId, buyerPercent);

            // Available funds should be increased for
            // buyer: (price + sellerDeposit)*buyerPercentage
            // seller: (price + sellerDeposit)*(1-buyerPercentage)-protocolFee; note that seller has sellerDeposit in availableFunds from before
            // protocol: protocolFee
            expectedSellerAvailableFunds.funds[0] = new Funds(
              mockToken.address,
              "Foreign20",
              ethers.BigNumber.from(sellerDeposit).add(sellerPayoff).toString()
            );
            expectedProtocolAvailableFunds.funds[0] = new Funds(mockToken.address, "Foreign20", protocolFee);
            sellersAvailableFunds = FundsList.fromStruct(await fundsHandler.getAvailableFunds(sellerId));
            buyerAvailableFunds = FundsList.fromStruct(await fundsHandler.getAvailableFunds(buyerId));
            protocolAvailableFunds = FundsList.fromStruct(await fundsHandler.getAvailableFunds(protocolId));
            expect(sellersAvailableFunds).to.eql(expectedSellerAvailableFunds);
            expect(buyerAvailableFunds).to.eql(expectedBuyerAvailableFunds);
            expect(protocolAvailableFunds).to.eql(expectedProtocolAvailableFunds);
          });
        });
      });

      context("Changing the protocol fee", async function () {
        beforeEach(async function () {
          // Cast Diamond to IBosonConfigHandler
          configHandler = await ethers.getContractAt("IBosonConfigHandler", protocolDiamond.address);

          // expected payoffs
          // buyer: 0
          buyerPayoff = 0;

          // seller: sellerDeposit + price - protocolFee
          sellerPayoff = ethers.BigNumber.from(offerToken.sellerDeposit)
            .add(offerToken.price)
            .sub(offerToken.protocolFee)
            .toString();

          // set the new procol fee
          protocolFeePrecentage = "300"; // 3%
          await configHandler.connect(deployer).setProtocolFeePercentage(protocolFeePrecentage);
        });

        it("Protocol fee for existing exchanges should be the same as at the offer creation", async function () {
          // Set time forward to the offer's voucherRedeemableFrom
          await setNextBlockTimestamp(Number(voucherRedeemableFrom));

          // succesfully redeem exchange
          await exchangeHandler.connect(buyer).redeemVoucher(exchangeId);

          // Complete the exchange, expecting event
          await expect(exchangeHandler.connect(buyer).completeExchange(exchangeId))
            .to.emit(exchangeHandler, "FundsReleased")
            .withArgs(exchangeId, sellerId, offerToken.exchangeToken, sellerPayoff)
            .to.emit(exchangeHandler, "FundsReleased")
            .withArgs(exchangeId, buyerId, offerToken.exchangeToken, buyerPayoff)
            .to.emit(exchangeHandler, "ExchangeFee")
            .withArgs(exchangeId, offerToken.exchangeToken, offerToken.protocolFee);
        });

        it("Protocol fee for new exchanges should be the same as at the offer creation", async function () {
          // similar as teste before, excpet the commit to offer is done after the procol fee change

          // commit to offer and get the correct exchangeId
          tx = await exchangeHandler.connect(buyer).commitToOffer(buyer.address, offerToken.id);
          txReceipt = await tx.wait();
          event = getEvent(txReceipt, exchangeHandler, "BuyerCommitted");
          exchangeId = event.exchangeId.toString();

          // Set time forward to the offer's voucherRedeemableFrom
          await setNextBlockTimestamp(Number(voucherRedeemableFrom));

          // succesfully redeem exchange
          await exchangeHandler.connect(buyer).redeemVoucher(exchangeId);

          // Complete the exchange, expecting event
          await expect(exchangeHandler.connect(buyer).completeExchange(exchangeId))
            .to.emit(exchangeHandler, "FundsReleased")
            .withArgs(exchangeId, sellerId, offerToken.exchangeToken, sellerPayoff)
            .to.emit(exchangeHandler, "FundsReleased")
            .withArgs(exchangeId, buyerId, offerToken.exchangeToken, buyerPayoff)
            .to.emit(exchangeHandler, "ExchangeFee")
            .withArgs(exchangeId, offerToken.exchangeToken, offerToken.protocolFee);
        });
      });
    });
  });
});<|MERGE_RESOLUTION|>--- conflicted
+++ resolved
@@ -75,10 +75,7 @@
   let disputeResolver;
   let buyerPercent, resolution;
   let resolutionType, customSignatureType, message, r, s, v;
-<<<<<<< HEAD
   let disputedDate, timeout;
-=======
->>>>>>> fa4f6720
 
   before(async function () {
     // get interface Ids
@@ -1820,7 +1817,6 @@
           await exchangeHandler.connect(buyer).redeemVoucher(exchangeId);
 
           // raise the dispute
-<<<<<<< HEAD
           tx = await disputeHandler.connect(buyer).raiseDispute(exchangeId, "Wrong size");
 
           // Get the block timestamp of the confirmed tx and set disputedDate
@@ -1828,9 +1824,6 @@
           block = await ethers.provider.getBlock(blockNumber);
           disputedDate = block.timestamp.toString();
           timeout = ethers.BigNumber.from(disputedDate).add(resolutionPeriod).toString();
-=======
-          await disputeHandler.connect(buyer).raiseDispute(exchangeId, "Wrong size");
->>>>>>> fa4f6720
         });
 
         context("Final state DISPUTED - RETRACTED", async function () {
@@ -1875,7 +1868,6 @@
 
             // Retract from the dispute, so the funds are released
             await disputeHandler.connect(buyer).retractDispute(exchangeId);
-<<<<<<< HEAD
 
             // Available funds should be increased for
             // buyer: 0
@@ -1940,8 +1932,6 @@
 
             // Expire the dispute, so the funds are released
             await disputeHandler.connect(rando).expireDispute(exchangeId);
-=======
->>>>>>> fa4f6720
 
             // Available funds should be increased for
             // buyer: 0
@@ -1962,7 +1952,7 @@
           });
         });
 
-        context.skip("Final state DISPUTED - RESOLVED", async function () {
+        context("Final state DISPUTED - RESOLVED", async function () {
           beforeEach(async function () {
             buyerPercent = "5566"; // 55.66%
 
