--- conflicted
+++ resolved
@@ -6,10 +6,8 @@
 const Role = require("../../scripts/domain/Role");
 const Seller = require("../../scripts/domain/Seller");
 const { Funds, FundsList } = require("../../scripts/domain/Funds");
-<<<<<<< HEAD
 const Offer = require("../../scripts/domain/Offer");
-=======
->>>>>>> 74e3ef26
+
 const { getInterfaceIds } = require("../../scripts/config/supported-interfaces.js");
 const { RevertReasons } = require("../../scripts/config/revert-reasons.js");
 const { deployProtocolDiamond } = require("../../scripts/util/deploy-protocol-diamond.js");
@@ -185,11 +183,7 @@
         // Read on chain state
         let returnedAvailableFunds = FundsList.fromStruct(await fundsHandler.getAvailableFunds(seller.id));
 
-<<<<<<< HEAD
-        // Chain state should match the expected availabe funds
-=======
         // Chain state should match the expected available funds
->>>>>>> 74e3ef26
         let expectedAvailableFunds = new FundsList([new Funds(mockToken.address, "Foreign20", depositAmount)]);
         expect(returnedAvailableFunds).to.eql(expectedAvailableFunds);
 
@@ -201,11 +195,7 @@
         // Get new on chain state
         returnedAvailableFunds = FundsList.fromStruct(await fundsHandler.getAvailableFunds(seller.id));
 
-<<<<<<< HEAD
-        // Chain state should match the expected availabe funds
-=======
         // Chain state should match the expected available funds
->>>>>>> 74e3ef26
         expectedAvailableFunds.funds.push(new Funds(ethers.constants.AddressZero, "Native currency", depositAmount));
         expect(returnedAvailableFunds).to.eql(expectedAvailableFunds);
       });
@@ -217,11 +207,7 @@
         // Read on chain state
         let returnedAvailableFunds = FundsList.fromStruct(await fundsHandler.getAvailableFunds(seller.id));
 
-<<<<<<< HEAD
-        // Chain state should match the expected availabe funds
-=======
         // Chain state should match the expected available funds
->>>>>>> 74e3ef26
         let expectedAvailableFunds = new FundsList([new Funds(mockToken.address, "Foreign20", depositAmount)]);
         expect(returnedAvailableFunds).to.eql(expectedAvailableFunds);
 
@@ -231,11 +217,7 @@
         // Get new on chain state
         returnedAvailableFunds = FundsList.fromStruct(await fundsHandler.getAvailableFunds(seller.id));
 
-<<<<<<< HEAD
-        // Chain state should match the expected availabe funds
-=======
         // Chain state should match the expected available funds
->>>>>>> 74e3ef26
         expectedAvailableFunds = new FundsList([new Funds(mockToken.address, "Foreign20", `${3 * depositAmount}`)]);
         expect(returnedAvailableFunds).to.eql(expectedAvailableFunds);
       });
@@ -317,18 +299,13 @@
         // Read on chain state
         let returnedAvailableFunds = FundsList.fromStruct(await fundsHandler.getAvailableFunds(seller.id));
 
-<<<<<<< HEAD
-        // Chain state should match the expected availabe funds
-=======
         // Chain state should match the expected available funds
->>>>>>> 74e3ef26
         let expectedAvailableFunds = new FundsList([
           new Funds(mockToken.address, "Token name unspecified", depositAmount),
         ]);
         expect(returnedAvailableFunds).to.eql(expectedAvailableFunds);
       });
     });
-<<<<<<< HEAD
   });
 
   // Funds library methods.
@@ -661,7 +638,5 @@
         });
       });
     });
-=======
->>>>>>> 74e3ef26
   });
 });