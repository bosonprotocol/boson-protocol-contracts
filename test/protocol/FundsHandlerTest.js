--- conflicted
+++ resolved
@@ -104,11 +104,8 @@
   let snapshotId;
   let priceDiscoveryContract;
   let beaconProxyAddress;
-<<<<<<< HEAD
   let offerFeeLimit;
-=======
   let bosonErrors;
->>>>>>> f685df37
 
   before(async function () {
     accountId.next(true);
