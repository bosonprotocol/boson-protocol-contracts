const { ethers } = require("hardhat");
const { ZeroAddress, getSigners, provider, parseUnits, getContractAt, getContractFactory, MaxUint256 } = ethers;
const { expect, assert } = require("chai");
const Role = require("../../scripts/domain/Role");
const { Funds, FundsList } = require("../../scripts/domain/Funds");
const { DisputeResolverFee } = require("../../scripts/domain/DisputeResolverFee");
const PausableRegion = require("../../scripts/domain/PausableRegion.js");
const PriceDiscovery = require("../../scripts/domain/PriceDiscovery");
const Side = require("../../scripts/domain/Side");
const { RoyaltyInfo } = require("../../scripts/domain/RoyaltyInfo");
const { RoyaltyRecipientInfo, RoyaltyRecipientInfoList } = require("../../scripts/domain/RoyaltyRecipientInfo.js");
const { getInterfaceIds } = require("../../scripts/config/supported-interfaces.js");
const { RevertReasons } = require("../../scripts/config/revert-reasons.js");
const { deployMockTokens } = require("../../scripts/util/deploy-mock-tokens");
const {
  setNextBlockTimestamp,
  getEvent,
  eventEmittedWithArgs,
  prepareDataSignature,
  applyPercentage,
  calculateCloneAddress,
  calculateBosonProxyAddress,
  setupTestEnvironment,
  getSnapshot,
  revertToSnapshot,
  deriveTokenId,
  generateOfferId,
} = require("../util/utils.js");
const {
  mockOffer,
  mockDisputeResolver,
  mockVoucherInitValues,
  mockSeller,
  mockAuthToken,
  mockAgent,
  mockBuyer,
  accountId,
} = require("../util/mock");
const PriceType = require("../../scripts/domain/PriceType.js");

// Helper function to get fund amount for a participant (global utility)
const getFundsForParticipant = async (fundsHandler, participantId, tokenAddress) => {
  const funds = FundsList.fromStruct(await fundsHandler.getAllAvailableFunds(participantId));
  const found = funds.funds.find((fund) => fund.tokenAddress === tokenAddress);
  return BigInt(found?.availableAmount || "0");
};

/**
 *  Test the Boson Funds Handler interface
 */
describe("IBosonFundsHandler", function () {
  // Common vars
  let InterfaceIds;
  let deployer,
    pauser,
    rando,
    assistant,
    admin,
    clerk,
    treasury,
    feeCollector,
    assistantDR,
    adminDR,
    clerkDR,
    treasuryDR,
    other,
    other2,
    protocolTreasury;
  let erc165,
    accessController,
    accountHandler,
    fundsHandler,
    exchangeHandler,
    offerHandler,
    configHandler,
    disputeHandler,
    pauseHandler,
    sequentialCommitHandler,
    priceDiscoveryHandler;
  let support;
  let seller;
  let buyer, offerToken, offerNative, offerPriceDiscovery;
  let mockToken, bosonToken;
  let depositAmount;
  let offerTokenProtocolFee, offerNativeProtocolFee, priceDiscoveryProtocolFee, price, sellerDeposit;
  let offerDates, voucherRedeemableFrom;
  let resolutionPeriod, offerDurations;
  let protocolFeePercentage, buyerEscalationDepositPercentage;
  let block, blockNumber;
  let protocolId, exchangeId, buyerId, randoBuyerId, sellerPayoff, sellerPayoff2, buyerPayoff, protocolPayoff;
  let sellersAvailableFunds,
    buyerAvailableFunds,
    protocolAvailableFunds,
    royaltyRecipientsAvailableFunds,
    expectedSellerAvailableFunds,
    expectedBuyerAvailableFunds,
    expectedProtocolAvailableFunds,
    expectedRoyaltyRecipientsAvailableFunds;
  let tokenListSeller, tokenListBuyer, tokenAmountsSeller, tokenAmountsBuyer, tokenList, tokenAmounts;
  let tx, txReceipt, txCost, event;
  let disputeResolverFees, disputeResolver, drParams;
  let buyerPercentBasisPoints;
  let resolutionType, customSignatureType, message, signature;
  let disputedDate, escalatedDate, timeout;
  let voucherInitValues;
  let emptyAuthToken;
  let agent,
    agentId,
    agentFeePercentage,
    agentFee,
    agentPayoff,
    agentOffer,
    agentOfferProtocolFee,
    expectedAgentAvailableFunds,
    agentAvailableFunds;
  let DRFee, buyerEscalationDeposit, drPayoff;
  let buyer1, buyer2, buyer3;
  let protocolDiamondAddress;
  let snapshotId;
  let priceDiscoveryContract;
  let beaconProxyAddress;
  let offerFeeLimit;
  let bosonErrors;
  let bpd;
  let drFeeMutualizer;

  before(async function () {
    accountId.next(true);
    generateOfferId.next(true);

    // get interface Ids
    InterfaceIds = await getInterfaceIds();

    // Add WETH
    const wethFactory = await getContractFactory("WETH9");
    const weth = await wethFactory.deploy();
    await weth.waitForDeployment();

    // Specify contracts needed for this test
    const contracts = {
      erc165: "ERC165Facet",
      accountHandler: "IBosonAccountHandler",
      offerHandler: "IBosonOfferHandler",
      exchangeHandler: "IBosonExchangeHandler",
      fundsHandler: "IBosonFundsHandler",
      configHandler: "IBosonConfigHandler",
      pauseHandler: "IBosonPauseHandler",
      disputeHandler: "IBosonDisputeHandler",
      sequentialCommitHandler: "IBosonSequentialCommitHandler",
      priceDiscoveryHandler: "IBosonPriceDiscoveryHandler",
    };

    ({
      signers: [
        pauser,
        admin,
        treasury,
        rando,
        buyer,
        feeCollector,
        adminDR,
        treasuryDR,
        other,
        other2,
        buyer1,
        buyer2,
        buyer3,
      ],
      contractInstances: {
        erc165,
        accountHandler,
        offerHandler,
        exchangeHandler,
        fundsHandler,
        configHandler,
        pauseHandler,
        disputeHandler,
        sequentialCommitHandler,
        priceDiscoveryHandler,
      },
      protocolConfig: [, , protocolFeePercentage, , buyerEscalationDepositPercentage],
      diamondAddress: protocolDiamondAddress,
      extraReturnValues: { accessController },
    } = await setupTestEnvironment(contracts, {
      wethAddress: await weth.getAddress(),
    }));

    bosonErrors = await getContractAt("BosonErrors", protocolDiamondAddress);

    // make all account the same
    assistant = admin;
    assistantDR = adminDR;
    clerk = clerkDR = { address: ZeroAddress };

    [deployer, protocolTreasury] = await getSigners();

    // Deploy the mock token
    [mockToken] = await deployMockTokens(["Foreign20"]);

    // Add BosonPriceDiscovery
    const bpdFactory = await getContractFactory("BosonPriceDiscovery");
    bpd = await bpdFactory.deploy(await weth.getAddress(), protocolDiamondAddress);
    await bpd.waitForDeployment();

    await configHandler.setPriceDiscoveryAddress(await bpd.getAddress());

    // Deploy PriceDiscovery contract
    const PriceDiscoveryFactory = await ethers.getContractFactory("PriceDiscoveryMock");
    priceDiscoveryContract = await PriceDiscoveryFactory.deploy();
    await priceDiscoveryContract.waitForDeployment();

    // Deploy DRFeeMutualizer
    const DRFeeMutualizerFactory = await ethers.getContractFactory("DRFeeMutualizer");
    drFeeMutualizer = await DRFeeMutualizerFactory.deploy(protocolDiamondAddress, ZeroAddress);
    await drFeeMutualizer.waitForDeployment();

    // Get the beacon proxy address
    beaconProxyAddress = await calculateBosonProxyAddress(protocolDiamondAddress);

    // Get snapshot id
    snapshotId = await getSnapshot();
  });

  afterEach(async function () {
    await revertToSnapshot(snapshotId);
    snapshotId = await getSnapshot();
  });

  // Interface support (ERC-156 provided by ProtocolDiamond, others by deployed facets)
  context("📋 Interfaces", async function () {
    context("👉 supportsInterface()", async function () {
      it("should indicate support for IBosonFundsHandler interface", async function () {
        // Current interfaceId for IBosonFundsHandler
        support = await erc165.supportsInterface(InterfaceIds.IBosonFundsHandler);

        // Test
        expect(support, "IBosonFundsHandler interface not supported").is.true;
      });
    });
  });

  // All supported methods - single offer
  context("📋 Funds Handler Methods", async function () {
    beforeEach(async function () {
      // Create a valid seller, then set fields in tests directly
      seller = mockSeller(
        await assistant.getAddress(),
        await admin.getAddress(),
        clerk.address,
        await treasury.getAddress()
      );
      expect(seller.isValid()).is.true;

      // VoucherInitValues
      voucherInitValues = mockVoucherInitValues();
      expect(voucherInitValues.isValid()).is.true;

      // AuthToken
      emptyAuthToken = mockAuthToken();
      expect(emptyAuthToken.isValid()).is.true;

      await accountHandler.connect(admin).createSeller(seller, emptyAuthToken, voucherInitValues);

      // top up assistants account
      await mockToken.mint(await assistant.getAddress(), "1000000");

      // approve protocol to transfer the tokens
      await mockToken.connect(assistant).approve(protocolDiamondAddress, "1000000");

      // top up drFeeMutualizer with non-native token
      await mockToken.mint(deployer.address, "1000000000000000000");
      await mockToken.connect(deployer).approve(await drFeeMutualizer.getAddress(), "1000000000000000000");
      await drFeeMutualizer.connect(deployer).deposit(await mockToken.getAddress(), "1000000000000000000");

      // top up drFeeMutualizer with native token
      await drFeeMutualizer
        .connect(deployer)
        .deposit(ZeroAddress, "1000000000000000000", { value: "1000000000000000000" });

      // set the deposit amount
      depositAmount = 100n;

      // Set agent id as zero as it is optional for createOffer().
      agentId = "0";

      // unlimited offer fee to not affect the tests
      offerFeeLimit = MaxUint256;
    });

    afterEach(async function () {
      // Reset the accountId iterator
      accountId.next(true);
      generateOfferId.next(true);
    });

    context("👉 depositFunds()", async function () {
      it("should emit a FundsDeposited event", async function () {
        // Deposit funds, testing for the event
        // Deposit token
        await expect(
          fundsHandler.connect(assistant).depositFunds(seller.id, await mockToken.getAddress(), depositAmount)
        )
          .to.emit(fundsHandler, "FundsDeposited")
          .withArgs(seller.id, await assistant.getAddress(), await mockToken.getAddress(), depositAmount);

        // Deposit native currency
        await expect(
          fundsHandler.connect(rando).depositFunds(seller.id, ZeroAddress, depositAmount, { value: depositAmount })
        )
          .to.emit(fundsHandler, "FundsDeposited")
          .withArgs(seller.id, await rando.getAddress(), ZeroAddress, depositAmount);
      });

      it("should update state", async function () {
        // Deposit token
        await fundsHandler.connect(assistant).depositFunds(seller.id, await mockToken.getAddress(), depositAmount);

        // Read on chain state
        let returnedAvailableFunds = FundsList.fromStruct(await fundsHandler.getAllAvailableFunds(seller.id));

        // Chain state should match the expected available funds
        let expectedAvailableFunds = new FundsList([
          new Funds(await mockToken.getAddress(), "Foreign20", depositAmount.toString()),
        ]);
        expect(returnedAvailableFunds).to.eql(expectedAvailableFunds);

        // Deposit native currency to the same seller id
        await fundsHandler.connect(rando).depositFunds(seller.id, ZeroAddress, depositAmount, { value: depositAmount });

        // Get new on chain state
        returnedAvailableFunds = FundsList.fromStruct(await fundsHandler.getAllAvailableFunds(seller.id));

        // Chain state should match the expected available funds
        expectedAvailableFunds.funds.push(new Funds(ZeroAddress, "Native currency", depositAmount.toString()));
        expect(returnedAvailableFunds).to.eql(expectedAvailableFunds);
      });

      it("should be possible to top up the account", async function () {
        // Deposit token
        await fundsHandler.connect(assistant).depositFunds(seller.id, await mockToken.getAddress(), depositAmount);

        // Read on chain state
        let returnedAvailableFunds = FundsList.fromStruct(await fundsHandler.getAllAvailableFunds(seller.id));

        // Chain state should match the expected available funds
        let expectedAvailableFunds = new FundsList([
          new Funds(await mockToken.getAddress(), "Foreign20", depositAmount.toString()),
        ]);
        expect(returnedAvailableFunds).to.eql(expectedAvailableFunds);

        // Deposit the same token again
        await fundsHandler.connect(assistant).depositFunds(seller.id, await mockToken.getAddress(), 2n * depositAmount);

        // Get new on chain state
        returnedAvailableFunds = FundsList.fromStruct(await fundsHandler.getAllAvailableFunds(seller.id));

        // Chain state should match the expected available funds
        expectedAvailableFunds = new FundsList([
          new Funds(await mockToken.getAddress(), "Foreign20", (3n * depositAmount).toString()),
        ]);
        expect(returnedAvailableFunds).to.eql(expectedAvailableFunds);
      });

      context("💔 Revert Reasons", async function () {
        it("The funds region of protocol is paused", async function () {
          // Pause the funds region of the protocol
          await pauseHandler.connect(pauser).pause([PausableRegion.Funds]);

          // Attempt to deposit funds, expecting revert
          await expect(
            fundsHandler.connect(assistant).depositFunds(seller.id, await mockToken.getAddress(), depositAmount)
          )
            .to.revertedWithCustomError(bosonErrors, RevertReasons.REGION_PAUSED)
            .withArgs(PausableRegion.Funds);
        });

        it("Amount to deposit is zero", async function () {
          depositAmount = 0;

          // Attempt to deposit funds, expecting revert
          await expect(
            fundsHandler.connect(assistant).depositFunds(seller.id, await mockToken.getAddress(), depositAmount)
          ).to.revertedWithCustomError(bosonErrors, RevertReasons.ZERO_DEPOSIT_NOT_ALLOWED);
        });

        it("Seller id does not exist", async function () {
          // Attempt to deposit the funds, expecting revert
          seller.id = "555";
          await expect(
            fundsHandler.connect(rando).depositFunds(seller.id, await mockToken.getAddress(), depositAmount)
          ).to.revertedWithCustomError(bosonErrors, RevertReasons.NO_SUCH_SELLER);
        });

        it("Native currency deposited, but the token address is not zero", async function () {
          // Attempt to deposit the funds, expecting revert
          await expect(
            fundsHandler
              .connect(rando)
              .depositFunds(seller.id, await mockToken.getAddress(), depositAmount, { value: depositAmount })
          ).to.revertedWithCustomError(bosonErrors, RevertReasons.NATIVE_WRONG_ADDRESS);
        });

        it("Native currency deposited, but the amount does not match msg.value", async function () {
          // Attempt to deposit the funds, expecting revert
          await expect(
            fundsHandler
              .connect(rando)
              .depositFunds(seller.id, ZeroAddress, depositAmount * 2n, { value: depositAmount })
          ).to.revertedWithCustomError(bosonErrors, RevertReasons.NATIVE_WRONG_AMOUNT);
        });

        it("Token address contract does not support transferFrom", async function () {
          // Deploy a contract without the transferFrom
          [bosonToken] = await deployMockTokens(["BosonToken"]);

          // Attempt to deposit the funds, expecting revert
          await expect(
            fundsHandler.connect(rando).depositFunds(seller.id, await bosonToken.getAddress(), depositAmount)
          ).to.revertedWith(RevertReasons.SAFE_ERC20_LOW_LEVEL_CALL);
        });

        it("No native currency deposited and token address is zero", async function () {
          // Attempt to deposit the funds, expecting revert
          await expect(
            fundsHandler.connect(rando).depositFunds(seller.id, ZeroAddress, depositAmount)
          ).to.revertedWithCustomError(bosonErrors, RevertReasons.INVALID_ADDRESS);
        });

        it("Token address is not a contract", async function () {
          // Attempt to deposit the funds, expecting revert
          await expect(
            fundsHandler.connect(rando).depositFunds(seller.id, await admin.getAddress(), depositAmount)
          ).to.revertedWithoutReason();
        });

        it("Token contract revert for another reason", async function () {
          // insufficient funds
          // approve more than account actually have
          await mockToken.connect(rando).approve(protocolDiamondAddress, depositAmount);
          // Attempt to deposit the funds, expecting revert
          await expect(
            fundsHandler.connect(rando).depositFunds(seller.id, await mockToken.getAddress(), depositAmount)
          ).to.revertedWith(RevertReasons.ERC20_EXCEEDS_BALANCE);

          // not approved
          depositAmount = 10000000n;
          await expect(
            fundsHandler.connect(assistant).depositFunds(seller.id, await mockToken.getAddress(), depositAmount)
          ).to.revertedWith(RevertReasons.ERC20_INSUFFICIENT_ALLOWANCE);
        });

        it("Received ERC20 token amount differs from the expected value", async function () {
          // Deploy ERC20 with fees
          const [Foreign20WithFee] = await deployMockTokens(["Foreign20WithFee"]);

          // mint tokens and approve
          await Foreign20WithFee.mint(await assistant.getAddress(), depositAmount);
          await Foreign20WithFee.connect(assistant).approve(protocolDiamondAddress, depositAmount);

          // Attempt to deposit funds, expecting revert
          await expect(
            fundsHandler.connect(assistant).depositFunds(seller.id, await Foreign20WithFee.getAddress(), depositAmount)
          ).to.revertedWithCustomError(bosonErrors, RevertReasons.INSUFFICIENT_VALUE_RECEIVED);
        });

        it("ERC20 transferFrom returns false", async function () {
          const [foreign20ReturnFalse] = await deployMockTokens(["Foreign20TransferFromReturnFalse"]);

          await foreign20ReturnFalse.connect(assistant).mint(await assistant.getAddress(), depositAmount);
          await foreign20ReturnFalse.connect(assistant).approve(protocolDiamondAddress, depositAmount);

          await expect(
            fundsHandler
              .connect(assistant)
              .depositFunds(seller.id, await foreign20ReturnFalse.getAddress(), depositAmount)
          ).to.revertedWith(RevertReasons.SAFE_ERC20_OPERATION_FAILED);
        });
      });
    });

    context("💸 withdraw", async function () {
      beforeEach(async function () {
        // Initial ids for all the things
        exchangeId = "1";
        const drFeeAmount = parseUnits("0.001", "ether");
        DRFee = drFeeAmount.toString(); // Store for use in payoff calculations

        // Create a valid dispute resolver
        disputeResolver = mockDisputeResolver(
          await assistantDR.getAddress(),
          await adminDR.getAddress(),
          clerkDR.address,
          await treasuryDR.getAddress(),
          true
        );
        expect(disputeResolver.isValid()).is.true;

        //Create DisputeResolverFee array so offer creation will succeed
        disputeResolverFees = [
          new DisputeResolverFee(ZeroAddress, "Native", drFeeAmount.toString()), // 0.001 ETH in wei
          new DisputeResolverFee(await mockToken.getAddress(), "mockToken", drFeeAmount.toString()), // 0.001 tokens
        ];

        // Make empty seller list, so every seller is allowed
        const sellerAllowList = [];

        // Register the dispute resolver
        await accountHandler
          .connect(adminDR)
          .createDisputeResolver(disputeResolver, disputeResolverFees, sellerAllowList);

        // Mock offer
        const { offer, offerDates, offerDurations, drParams, offerFees } = await mockOffer();
        offer.quantityAvailable = "2";
        offer.id = "0";
        offerNative = offer;

        offerToken = offer.clone();
        offerToken.id = "0";
        offerToken.exchangeToken = await mockToken.getAddress();
        drParams.mutualizerAddress = await drFeeMutualizer.getAddress();
        // Check if domains are valid
        expect(offerNative.isValid()).is.true;
        expect(offerToken.isValid()).is.true;
        expect(offerDates.isValid()).is.true;
        expect(offerDurations.isValid()).is.true;

        // Set used variables
        voucherRedeemableFrom = offerDates.voucherRedeemableFrom;

        // Create both offers
        offerNative.id = await offerHandler
          .connect(assistant)
          .createOffer(offerNative, offerDates, offerDurations, drParams, agentId, offerFeeLimit, {
            getOfferId: true,
          });
        offerToken.id = await offerHandler
          .connect(assistant)
          .createOffer(offerToken, offerDates, offerDurations, drParams, agentId, offerFeeLimit, {
            getOfferId: true,
          });

        // Create DR fee mutualizer agreement for the seller for the two offers
        const maxAmountPerTx = parseUnits("0.01", "ether"); // 0.01 ETH max per transaction
        const maxAmountTotal = parseUnits("0.1", "ether"); // 0.1 ETH total max
        const timePeriod = 30 * 24 * 60 * 60; // 30 days
        const premium = parseUnits("0.005", "ether"); // 0.005 ETH premium
        const refundOnCancel = true;
        const tokenAddress = await mockToken.getAddress();

        // Create agreement for non-native currency offer
        const nonNativeTokenAgreementId = 1;
        await drFeeMutualizer
          .connect(deployer)
          .newAgreement(
            seller.id,
            tokenAddress,
            disputeResolver.id,
            maxAmountPerTx.toString(),
            maxAmountTotal.toString(),
            timePeriod.toString(),
            premium.toString(),
            refundOnCancel
          );

        // Create agreement for native currency offer
        const nativeTokenAgreementId = 2;
        await drFeeMutualizer
          .connect(deployer)
          .newAgreement(
            seller.id,
            ZeroAddress,
            disputeResolver.id,
            maxAmountPerTx.toString(),
            maxAmountTotal.toString(),
            timePeriod.toString(),
            premium.toString(),
            refundOnCancel
          );

        // pay premium for the non-native token offer agreement
        await mockToken.mint(deployer.address, premium);
        await mockToken.connect(deployer).approve(await drFeeMutualizer.getAddress(), premium);
        await drFeeMutualizer.connect(deployer).payPremium(nonNativeTokenAgreementId, seller.id);

        // pay premium for the native token offer agreement
        await drFeeMutualizer.connect(deployer).payPremium(nativeTokenAgreementId, seller.id, { value: premium });

        // Set used variables
        price = offerToken.price;
        sellerDeposit = offerToken.sellerDeposit;
        offerTokenProtocolFee = offerNativeProtocolFee = offerFees.protocolFee;

        // top up seller's and buyer's account
        await Promise.all([
          mockToken.mint(await assistant.getAddress(), sellerDeposit),
          mockToken.mint(await buyer.getAddress(), price),
        ]);

        // approve protocol to transfer the tokens
        await Promise.all([
          mockToken.connect(assistant).approve(protocolDiamondAddress, sellerDeposit),
          mockToken.connect(buyer).approve(protocolDiamondAddress, price),
        ]);

        // deposit to seller's pool
        await Promise.all([
          fundsHandler.connect(assistant).depositFunds(seller.id, await mockToken.getAddress(), sellerDeposit),
          fundsHandler.connect(assistant).depositFunds(seller.id, ZeroAddress, sellerDeposit, { value: sellerDeposit }),
        ]);

        // commit to both offers
        await exchangeHandler.connect(buyer).commitToOffer(await buyer.getAddress(), offerToken.id);
        await exchangeHandler
          .connect(buyer)
          .commitToOffer(await buyer.getAddress(), offerNative.id, { value: offerNative.price });

        buyerId = accountId.next().value;
      });

      afterEach(async function () {
        // Reset the accountId iterator
        accountId.next(true);
        generateOfferId.next(true);
      });

      context("👉 withdrawFunds()", async function () {
        context("single exchange", async function () {
          beforeEach(async function () {
            // cancel the voucher, so both seller and buyer have something to withdraw
            await exchangeHandler.connect(buyer).cancelVoucher(exchangeId); // canceling the voucher in tokens
            await exchangeHandler.connect(buyer).cancelVoucher(++exchangeId); // canceling the voucher in the native currency

            // expected payoffs - they are the same for token and native currency
            // buyer: price - buyerCancelPenalty
            buyerPayoff = BigInt(offerToken.price) - BigInt(offerToken.buyerCancelPenalty);

            // seller: sellerDeposit + buyerCancelPenalty
            sellerPayoff = BigInt(offerToken.sellerDeposit) + BigInt(offerToken.buyerCancelPenalty);
          });

          it("should emit a FundsWithdrawn event", async function () {
            // Withdraw funds, testing for the event
            // Withdraw tokens
            tokenListSeller = [await mockToken.getAddress(), ZeroAddress];
            tokenListBuyer = [ZeroAddress, await mockToken.getAddress()];

            // Withdraw amounts
            tokenAmountsSeller = [sellerPayoff, (BigInt(sellerPayoff) / 2n).toString()];
            tokenAmountsBuyer = [buyerPayoff, (BigInt(buyerPayoff) / 5n).toString()];

            // seller withdrawal
            const tx = await fundsHandler
              .connect(assistant)
              .withdrawFunds(seller.id, tokenListSeller, tokenAmountsSeller);
            await expect(tx)
              .to.emit(fundsHandler, "FundsWithdrawn")
              .withArgs(
                seller.id,
                await treasury.getAddress(),
                await mockToken.getAddress(),
                sellerPayoff,
                await assistant.getAddress()
              );

            await expect(tx)
              .to.emit(fundsHandler, "FundsWithdrawn")

              .withArgs(
                seller.id,
                await treasury.getAddress(),
                0n,
                BigInt(sellerPayoff) / 2n,
                await assistant.getAddress()
              );

            // buyer withdrawal
            const tx2 = await fundsHandler.connect(buyer).withdrawFunds(buyerId, tokenListBuyer, tokenAmountsBuyer);
            await expect(tx2)
              .to.emit(fundsHandler, "FundsWithdrawn")
              .withArgs(
                buyerId,
                await buyer.getAddress(),
                await mockToken.getAddress(),
                BigInt(buyerPayoff) / 5n,
                await buyer.getAddress()
              );

            await expect(tx2)
              .to.emit(fundsHandler, "FundsWithdrawn")
              .withArgs(buyerId, await buyer.getAddress(), 0n, buyerPayoff, await buyer.getAddress());
          });

          it("should update state", async function () {
            // WITHDRAW ONE TOKEN PARTIALLY

            // Read on chain state
            sellersAvailableFunds = FundsList.fromStruct(await fundsHandler.getAllAvailableFunds(seller.id));
            const treasuryBalanceBefore = await provider.getBalance(await treasury.getAddress());

            // Chain state should match the expected available funds before the withdrawal
            expectedSellerAvailableFunds = new FundsList([
              new Funds(await mockToken.getAddress(), "Foreign20", sellerPayoff),
              new Funds(ZeroAddress, "Native currency", sellerPayoff),
            ]);
            expect(sellersAvailableFunds).to.eql(
              expectedSellerAvailableFunds,
              "Seller available funds mismatch before withdrawal"
            );

            // withdraw funds
            const withdrawAmount = BigInt(sellerPayoff) - parseUnits("0.1", "ether");
            await fundsHandler.connect(assistant).withdrawFunds(seller.id, [ZeroAddress], [withdrawAmount]);

            // Read on chain state
            sellersAvailableFunds = FundsList.fromStruct(await fundsHandler.getAllAvailableFunds(seller.id));
            const treasuryBalanceAfter = await provider.getBalance(await treasury.getAddress());

            // Chain state should match the expected available funds after the withdrawal
            // Native currency available funds are reduced for the withdrawal amount
            expectedSellerAvailableFunds.funds[1] = new Funds(
              ZeroAddress,
              "Native currency",
              BigInt(sellerPayoff) - BigInt(withdrawAmount)
            );
            expect(sellersAvailableFunds).to.eql(
              expectedSellerAvailableFunds,
              "Seller available funds mismatch after withdrawal"
            );

            // Native currency balance is increased for the withdrawAmount
            expect(treasuryBalanceAfter).to.eql(
              treasuryBalanceBefore + withdrawAmount,
              "Treasury token balance mismatch"
            );

            // WITHDRAW ONE TOKEN FULLY

            // Read on chain state
            buyerAvailableFunds = FundsList.fromStruct(await fundsHandler.getAllAvailableFunds(buyerId));
            const buyerBalanceBefore = await mockToken.balanceOf(await buyer.getAddress());

            // Chain state should match the expected available funds before the withdrawal
            expectedBuyerAvailableFunds = new FundsList([
              new Funds(await mockToken.getAddress(), "Foreign20", buyerPayoff),
              new Funds(ZeroAddress, "Native currency", buyerPayoff),
            ]);
            expect(buyerAvailableFunds).to.eql(
              expectedBuyerAvailableFunds,
              "Buyer available funds mismatch before withdrawal"
            );

            // withdraw funds
            await fundsHandler.connect(buyer).withdrawFunds(buyerId, [await mockToken.getAddress()], [buyerPayoff]);

            // Read on chain state
            buyerAvailableFunds = FundsList.fromStruct(await fundsHandler.getAllAvailableFunds(buyerId));
            const buyerBalanceAfter = await mockToken.balanceOf(await buyer.getAddress());

            // Chain state should match the expected available funds after the withdrawal
            // Since all tokens are withdrawn, getAvailableFunds should return 0 for token
            expectedBuyerAvailableFunds = new FundsList([new Funds(ZeroAddress, "Native currency", buyerPayoff)]);

            expect(buyerAvailableFunds).to.eql(
              expectedBuyerAvailableFunds,
              "Buyer available funds mismatch after withdrawal"
            );
            // Token balance is increased for the buyer payoff
            expect(buyerBalanceAfter).to.eql(buyerBalanceBefore + buyerPayoff, "Buyer token balance mismatch");
          });

          it("should allow to withdraw all funds at once", async function () {
            // Read on chain state
            sellersAvailableFunds = FundsList.fromStruct(await fundsHandler.getAllAvailableFunds(seller.id));
            const treasuryNativeBalanceBefore = await provider.getBalance(await treasury.getAddress());
            const treasuryTokenBalanceBefore = await mockToken.balanceOf(await treasury.getAddress());

            // Chain state should match the expected available funds before the withdrawal
            expectedSellerAvailableFunds = new FundsList([
              new Funds(await mockToken.getAddress(), "Foreign20", sellerPayoff),
              new Funds(ZeroAddress, "Native currency", sellerPayoff),
            ]);
            expect(sellersAvailableFunds).to.eql(
              expectedSellerAvailableFunds,
              "Seller available funds mismatch before withdrawal"
            );

            // withdraw all funds
            await fundsHandler.connect(assistant).withdrawFunds(seller.id, [], []);

            // Read on chain state
            sellersAvailableFunds = FundsList.fromStruct(await fundsHandler.getAllAvailableFunds(seller.id));
            const treasuryNativeBalanceAfter = await provider.getBalance(await treasury.getAddress());
            const treasuryTokenBalanceAfter = await mockToken.balanceOf(await treasury.getAddress());

            // Chain state should match the expected available funds after the withdrawal
            // Funds available should be zero
            expectedSellerAvailableFunds = new FundsList([]);

            expect(sellersAvailableFunds).to.eql(
              expectedSellerAvailableFunds,
              "Seller available funds mismatch after withdrawal"
            );
            // Native currency balance is increased for the withdrawAmount
            expect(treasuryNativeBalanceAfter).to.eql(
              treasuryNativeBalanceBefore + sellerPayoff,
              "Treasury native currency balance mismatch"
            );
            expect(treasuryTokenBalanceAfter).to.eql(
              treasuryTokenBalanceBefore + sellerPayoff,
              "Treasury token balance mismatch"
            );
          });

          it("It's possible to withdraw same token twice if in total enough available funds", async function () {
            let reduction = parseUnits("0.1", "ether");
            // Withdraw token
            tokenListSeller = [await mockToken.getAddress(), await mockToken.getAddress()];
            tokenAmountsSeller = [BigInt(sellerPayoff) - BigInt(reduction), reduction];

            // seller withdrawal
            const tx = await fundsHandler
              .connect(assistant)
              .withdrawFunds(seller.id, tokenListSeller, tokenAmountsSeller);
            await expect(tx)
              .to.emit(fundsHandler, "FundsWithdrawn")
              .withArgs(
                seller.id,
                await treasury.getAddress(),
                await mockToken.getAddress(),
                BigInt(sellerPayoff) - BigInt(reduction),
                await assistant.getAddress()
              );

            await expect(tx)
              .to.emit(fundsHandler, "FundsWithdrawn")
              .withArgs(
                seller.id,
                await treasury.getAddress(),
                await mockToken.getAddress(),
                reduction,
                await assistant.getAddress()
              );
          });

          context("Agent Withdraws funds", async function () {
            beforeEach(async function () {
              // Create a valid agent,
              agentId = "4";
              agent = mockAgent(await other.getAddress());
              agent.id = agentId;
              expect(agent.isValid()).is.true;

              // Create an agent
              await accountHandler.connect(rando).createAgent(agent);

              // Mock offer
              const { offer, offerDates, offerDurations, drParams } = await mockOffer();
              agentOffer = offer.clone();
              agentOffer.id = "0";
              exchangeId = "3";
              agentOffer.exchangeToken = await mockToken.getAddress();

              // Create offer with agent
              agentOffer.id = await offerHandler
                .connect(assistant)
                .createOffer(agentOffer, offerDates, offerDurations, drParams, agent.id, offerFeeLimit, {
                  getOfferId: true,
                });

              // Set used variables
              price = agentOffer.price;
              sellerDeposit = agentOffer.sellerDeposit;
              voucherRedeemableFrom = offerDates.voucherRedeemableFrom;

              // top up seller's and buyer's account
              await mockToken.mint(await assistant.getAddress(), sellerDeposit);
              await mockToken.mint(await buyer.getAddress(), price);

              // approve protocol to transfer the tokens
              await mockToken.connect(assistant).approve(protocolDiamondAddress, sellerDeposit);
              await mockToken.connect(buyer).approve(protocolDiamondAddress, price);

              // deposit to seller's pool
              await fundsHandler
                .connect(assistant)
                .depositFunds(seller.id, await mockToken.getAddress(), sellerDeposit);

              // commit to agent offer
              await exchangeHandler.connect(buyer).commitToOffer(await buyer.getAddress(), agentOffer.id);

              // Set time forward to the offer's voucherRedeemableFrom
              await setNextBlockTimestamp(Number(voucherRedeemableFrom));

              // succesfully redeem exchange
              await exchangeHandler.connect(buyer).redeemVoucher(exchangeId);
            });

            it("Withdraw when exchange is completed, it emits a FundsWithdrawn event", async function () {
              // Complete the exchange
              await exchangeHandler.connect(buyer).completeExchange(exchangeId);

              agentPayoff = applyPercentage(agentOffer.price, agent.feePercentage);

              // Check the balance BEFORE withdrawFunds()
              const feeCollectorNativeBalanceBefore = await mockToken.balanceOf(agent.wallet);

              await expect(
                fundsHandler.connect(other).withdrawFunds(agentId, [await mockToken.getAddress()], [agentPayoff])
              )
                .to.emit(fundsHandler, "FundsWithdrawn")
                .withArgs(agentId, agent.wallet, await mockToken.getAddress(), agentPayoff, agent.wallet);

              // Check the balance AFTER withdrawFunds()
              const feeCollectorNativeBalanceAfter = await mockToken.balanceOf(agent.wallet);

              // Expected balance
              const expectedFeeCollectorNativeBalanceAfter =
                BigInt(feeCollectorNativeBalanceBefore) + BigInt(agentPayoff);

              // Check agent wallet balance and verify the transfer really happened.
              expect(feeCollectorNativeBalanceAfter).to.eql(
                expectedFeeCollectorNativeBalanceAfter,
                "Agent did not receive their fee"
              );
            });

            it("Withdraw when dispute is retracted, it emits a FundsWithdrawn event", async function () {
              // raise the dispute
              await disputeHandler.connect(buyer).raiseDispute(exchangeId);

              // retract from the dispute
              await disputeHandler.connect(buyer).retractDispute(exchangeId);

              agentPayoff = applyPercentage(agentOffer.price, agent.feePercentage);

              // Check the balance BEFORE withdrawFunds()
              const feeCollectorNativeBalanceBefore = await mockToken.balanceOf(agent.wallet);

              await expect(
                fundsHandler.connect(other).withdrawFunds(agentId, [await mockToken.getAddress()], [agentPayoff])
              )
                .to.emit(fundsHandler, "FundsWithdrawn")
                .withArgs(agentId, agent.wallet, await mockToken.getAddress(), agentPayoff, agent.wallet);

              // Check the balance AFTER withdrawFunds()
              const feeCollectorNativeBalanceAfter = await mockToken.balanceOf(agent.wallet);

              // Expected balance
              const expectedFeeCollectorNativeBalanceAfter =
                BigInt(feeCollectorNativeBalanceBefore) + BigInt(agentPayoff);

              // Check agent wallet balance and verify the transfer really happened.
              expect(feeCollectorNativeBalanceAfter).to.eql(
                expectedFeeCollectorNativeBalanceAfter,
                "Agent did not receive their fee"
              );
            });
          });

          context("💔 Revert Reasons", async function () {
            it("The funds region of protocol is paused", async function () {
              // Withdraw tokens
              tokenListBuyer = [ZeroAddress, await mockToken.getAddress()];

              // Withdraw amounts
              tokenAmountsBuyer = [BigInt(buyerPayoff), BigInt(buyerPayoff) / 5n];

              // Pause the funds region of the protocol
              await pauseHandler.connect(pauser).pause([PausableRegion.Funds]);

              // Attempt to withdraw funds, expecting revert
              await expect(fundsHandler.connect(buyer).withdrawFunds(buyerId, tokenListBuyer, tokenAmountsBuyer))
                .to.revertedWithCustomError(bosonErrors, RevertReasons.REGION_PAUSED)
                .withArgs(PausableRegion.Funds);
            });

            it("Caller is not authorized to withdraw", async function () {
              // Attempt to withdraw the buyer funds, expecting revert
              await expect(fundsHandler.connect(rando).withdrawFunds(buyerId, [], [])).to.revertedWithCustomError(
                bosonErrors,
                RevertReasons.NOT_AUTHORIZED
              );

              // Attempt to withdraw the seller funds, expecting revert
              await expect(fundsHandler.connect(rando).withdrawFunds(seller.id, [], [])).to.revertedWithCustomError(
                bosonErrors,
                RevertReasons.NOT_AUTHORIZED
              );

              // Attempt to withdraw the seller funds as treasury, expecting revert
              await expect(fundsHandler.connect(treasury).withdrawFunds(seller.id, [], [])).to.revertedWithCustomError(
                bosonErrors,
                RevertReasons.NOT_AUTHORIZED
              );
            });

            it("Token list address does not match token amount address", async function () {
              // Withdraw token
              tokenList = [await mockToken.getAddress(), ZeroAddress];
              tokenAmounts = [sellerPayoff];

              // Attempt to withdraw the funds, expecting revert
              await expect(
                fundsHandler.connect(assistant).withdrawFunds(seller.id, tokenList, tokenAmounts)
              ).to.revertedWithCustomError(bosonErrors, RevertReasons.TOKEN_AMOUNT_MISMATCH);
            });

            it("Caller tries to withdraw more than they have in the available funds", async function () {
              // Withdraw token
              tokenList = [await mockToken.getAddress()];
              tokenAmounts = [BigInt(sellerPayoff) * 2n];

              // Attempt to withdraw the funds, expecting revert
              await expect(
                fundsHandler.connect(assistant).withdrawFunds(seller.id, tokenList, tokenAmounts)
              ).to.revertedWithCustomError(bosonErrors, RevertReasons.INSUFFICIENT_AVAILABLE_FUNDS);
            });

            it("Caller tries to withdraw the same token twice", async function () {
              // Withdraw token
              tokenList = [await mockToken.getAddress(), await mockToken.getAddress()];
              tokenAmounts = [sellerPayoff, sellerPayoff];

              // Attempt to withdraw the funds, expecting revert
              await expect(
                fundsHandler.connect(assistant).withdrawFunds(seller.id, tokenList, tokenAmounts)
              ).to.revertedWithCustomError(bosonErrors, RevertReasons.INSUFFICIENT_AVAILABLE_FUNDS);
            });

            it("Nothing to withdraw", async function () {
              // Withdraw token
              tokenList = [await mockToken.getAddress()];
              tokenAmounts = ["0"];

              await expect(
                fundsHandler.connect(assistant).withdrawFunds(seller.id, tokenList, tokenAmounts)
              ).to.revertedWithCustomError(bosonErrors, RevertReasons.NOTHING_TO_WITHDRAW);

              // first withdraw everything
              await fundsHandler.connect(assistant).withdrawFunds(seller.id, [], []);

              // Attempt to withdraw the funds, expecting revert
              await expect(fundsHandler.connect(assistant).withdrawFunds(seller.id, [], [])).to.revertedWithCustomError(
                bosonErrors,
                RevertReasons.NOTHING_TO_WITHDRAW
              );
            });

            it("Transfer of funds failed - revert in fallback", async function () {
              // deploy a contract that cannot receive funds
              const [fallbackErrorContract] = await deployMockTokens(["FallbackError"]);

              // commit to offer on behalf of some contract
              tx = await exchangeHandler
                .connect(buyer)
                .commitToOffer(await fallbackErrorContract.getAddress(), offerNative.id, { value: price });
              txReceipt = await tx.wait();
              event = getEvent(txReceipt, exchangeHandler, "BuyerCommitted");
              exchangeId = event.exchangeId;
              const fallbackContractBuyerId = event.buyerId;

              // revoke the voucher so the contract gets credited some funds
              await exchangeHandler.connect(assistant).revokeVoucher(exchangeId);

              // we call a fallbackContract which calls fundsHandler.withdraw, which should revert
              await expect(
                fallbackErrorContract.withdrawFunds(
                  await fundsHandler.getAddress(),
                  fallbackContractBuyerId,
                  [ZeroAddress],
                  [offerNative.price]
                )
              ).to.revertedWithCustomError(bosonErrors, RevertReasons.TOKEN_TRANSFER_FAILED);
            });

            it("Transfer of funds failed - no payable fallback or receive", async function () {
              // deploy a contract that cannot receive funds
              const [fallbackErrorContract] = await deployMockTokens(["WithoutFallbackError"]);

              // commit to offer on behalf of some contract
              tx = await exchangeHandler
                .connect(buyer)
                .commitToOffer(await fallbackErrorContract.getAddress(), offerNative.id, { value: price });
              txReceipt = await tx.wait();
              event = getEvent(txReceipt, exchangeHandler, "BuyerCommitted");
              exchangeId = event.exchangeId;
              const fallbackContractBuyerId = event.buyerId;

              // revoke the voucher so the contract gets credited some funds
              await exchangeHandler.connect(assistant).revokeVoucher(exchangeId);

              // we call a fallbackContract which calls fundsHandler.withdraw, which should revert
              await expect(
                fallbackErrorContract.withdrawFunds(
                  await fundsHandler.getAddress(),
                  fallbackContractBuyerId,
                  [ZeroAddress],
                  [offerNative.price]
                )
              ).to.revertedWithCustomError(bosonErrors, RevertReasons.TOKEN_TRANSFER_FAILED);
            });

            it("Transfer of funds failed - revert durin ERC20 transfer", async function () {
              // pause mockToken
              await mockToken.pause();

              await expect(fundsHandler.connect(assistant).withdrawFunds(seller.id, [], [])).to.revertedWith(
                RevertReasons.ERC20_PAUSED
              );
            });

            it("Transfer of funds failed - ERC20 transfer returns false", async function () {
              const [foreign20ReturnFalse] = await deployMockTokens(["Foreign20TransferReturnFalse"]);

              await foreign20ReturnFalse.connect(assistant).mint(await assistant.getAddress(), sellerDeposit);
              await foreign20ReturnFalse.connect(assistant).approve(protocolDiamondAddress, sellerDeposit);

              await fundsHandler
                .connect(assistant)
                .depositFunds(seller.id, await foreign20ReturnFalse.getAddress(), sellerDeposit);

              await expect(
                fundsHandler
                  .connect(assistant)
                  .withdrawFunds(seller.id, [await foreign20ReturnFalse.getAddress()], [sellerDeposit])
              ).to.revertedWith(RevertReasons.SAFE_ERC20_OPERATION_FAILED);
            });
          });
        });

        context("sequential commit", async function () {
          let royaltyRecipientId, royaltyRecipientId2;
          let tokenListRoyaltyRecipient, tokenListRoyaltyRecipient2;
          let tokenAmountsRoyaltyRecipient, tokenAmountsRoyaltyRecipient2;
          beforeEach(async function () {
            // Add royalty recipients
            const royaltyRecipientList = new RoyaltyRecipientInfoList([
              new RoyaltyRecipientInfo(other.address, "0"),
              new RoyaltyRecipientInfo(other2.address, "0"),
            ]);
            // Royalty recipients increase the accountIds by 2 in the protocol
            royaltyRecipientId = accountId.next().value;
            royaltyRecipientId2 = accountId.next().value;

            await accountHandler.connect(admin).addRoyaltyRecipients(seller.id, royaltyRecipientList.toStruct());
            const royaltySplit = {
              seller: 5000, // 50%
              other: 3000, // 30%
              other2: 2000, // 20%
            };

            const royalties = 600;
            let newRoyaltyInfo = new RoyaltyInfo(
              [ZeroAddress, other.address, other2.address],
              [
                applyPercentage(royalties, royaltySplit.seller),
                applyPercentage(royalties, royaltySplit.other),
                applyPercentage(royalties, royaltySplit.other2),
              ]
            );

            await offerHandler.connect(assistant).updateOfferRoyaltyRecipients(offerToken.id, newRoyaltyInfo);

            price = applyPercentage(offerToken.price, 11000);
            const expectedCloneAddress = calculateCloneAddress(
              await accountHandler.getAddress(),
              beaconProxyAddress,
              admin.address
            );
            const bosonVoucherClone = await ethers.getContractAt("BosonVoucher", expectedCloneAddress);
            const tokenId = deriveTokenId(offerToken.id, exchangeId);
            let order = {
              seller: buyer.address,
              buyer: buyer2.address,
              voucherContract: expectedCloneAddress,
              tokenId: tokenId,
              exchangeToken: offerToken.exchangeToken,
              price: BigInt(price),
            };

            const priceDiscoveryData = priceDiscoveryContract.interface.encodeFunctionData("fulfilBuyOrder", [order]);

            const priceDiscovery = new PriceDiscovery(
              order.price,
              Side.Ask,
              await priceDiscoveryContract.getAddress(),
              await priceDiscoveryContract.getAddress(),
              priceDiscoveryData
            );

            let royaltyRecipientPayoff = applyPercentage(price, applyPercentage(royalties, royaltySplit.other));
            let royaltyRecipient2Payoff = applyPercentage(price, applyPercentage(royalties, royaltySplit.other2));

            // voucher owner approves protocol to transfer the tokens
            await mockToken.mint(buyer.address, order.price);
            await mockToken.connect(buyer).approve(protocolDiamondAddress, order.price);

            // Voucher owner approves PriceDiscovery contract to transfer the tokens
            await bosonVoucherClone.connect(buyer).setApprovalForAll(await priceDiscoveryContract.getAddress(), true);

            // Buyer approves protocol to transfer the tokens
            await mockToken.mint(buyer2.address, order.price);
            await mockToken.connect(buyer2).approve(protocolDiamondAddress, order.price);

            // commit to offer
            await sequentialCommitHandler
              .connect(buyer2)
              .sequentialCommitToOffer(buyer2.address, tokenId, priceDiscovery, {
                gasPrice: 0,
              });

            // Finalize the exchange
            await setNextBlockTimestamp(Number(voucherRedeemableFrom));
            await exchangeHandler.connect(buyer2).redeemVoucher(exchangeId);
            await exchangeHandler.connect(buyer2).completeExchange(exchangeId);

            // Withdraw tokens
            tokenListRoyaltyRecipient = [await mockToken.getAddress()];
            tokenListRoyaltyRecipient2 = [await mockToken.getAddress()];

            // Withdraw amounts
            tokenAmountsRoyaltyRecipient = [royaltyRecipientPayoff];
            tokenAmountsRoyaltyRecipient2 = [royaltyRecipient2Payoff];
          });

          it("should emit a FundsWithdrawn event", async function () {
            // Withdraw funds, testing for the event
            // First royalty recipient withdrawal
            await expect(
              fundsHandler
                .connect(other)
                .withdrawFunds(royaltyRecipientId, tokenListRoyaltyRecipient, tokenAmountsRoyaltyRecipient)
            )
              .to.emit(fundsHandler, "FundsWithdrawn")
              .withArgs(
                royaltyRecipientId,
                other.address,
                await mockToken.getAddress(),
                tokenAmountsRoyaltyRecipient[0],
                other.address
              );

            // Second royalty recipient withdrawal
            await expect(
              fundsHandler
                .connect(other2)
                .withdrawFunds(royaltyRecipientId2, tokenListRoyaltyRecipient2, tokenAmountsRoyaltyRecipient2)
            )
              .to.emit(fundsHandler, "FundsWithdrawn")
              .withArgs(
                royaltyRecipientId2,
                other2.address,
                await mockToken.getAddress(),
                tokenAmountsRoyaltyRecipient2[0],
                other2.address
              );
          });

          it("should update state", async function () {
            // WITHDRAW ONE TOKEN PARTIALLY
            let royaltyRecipientPayoff = tokenAmountsRoyaltyRecipient[0];

            // Read on chain state
            let royaltyRecipientAvailableFunds = FundsList.fromStruct(
              await fundsHandler.getAllAvailableFunds(royaltyRecipientId)
            );
            const royaltyRecipientBalanceBefore = await mockToken.balanceOf(other.address);

            // Chain state should match the expected available funds before the withdrawal
            let expectedRoyaltyRecipientAvailableFunds = new FundsList([
              new Funds(await mockToken.getAddress(), "Foreign20", tokenAmountsRoyaltyRecipient[0]),
            ]);
            expect(royaltyRecipientAvailableFunds).to.eql(
              expectedRoyaltyRecipientAvailableFunds,
              "Royalty recipient available funds mismatch before withdrawal"
            );

            // withdraw funds
            const withdrawAmount = BigInt(royaltyRecipientPayoff) / 2n;
            await fundsHandler
              .connect(other)
              .withdrawFunds(royaltyRecipientId, tokenListRoyaltyRecipient, [withdrawAmount]);

            // Read on chain state
            royaltyRecipientAvailableFunds = FundsList.fromStruct(
              await fundsHandler.getAllAvailableFunds(royaltyRecipientId)
            );
            const royaltyRecipientBalanceAfter = await mockToken.balanceOf(other.address);

            // Chain state should match the expected available funds after the withdrawal
            // Token available funds are reduced for the withdrawal amount
            expectedRoyaltyRecipientAvailableFunds.funds[0] = new Funds(
              await mockToken.getAddress(),
              "Foreign20",
              BigInt(royaltyRecipientPayoff) - BigInt(withdrawAmount)
            );
            expect(royaltyRecipientAvailableFunds).to.eql(
              expectedRoyaltyRecipientAvailableFunds,
              "Royalty recipient available funds mismatch after withdrawal"
            );

            // Token balance is increased for the withdrawAmount
            expect(royaltyRecipientBalanceAfter).to.eql(
              royaltyRecipientBalanceBefore + withdrawAmount,
              "Royalty recipient token balance mismatch"
            );

            // WITHDRAW ONE TOKEN FULLY

            // Read on chain state
            let royaltyRecipient2Payoff = tokenAmountsRoyaltyRecipient2[0];

            // Read on chain state
            let royaltyRecipient2AvailableFunds = FundsList.fromStruct(
              await fundsHandler.getAllAvailableFunds(royaltyRecipientId2)
            );
            const royaltyRecipient2BalanceBefore = await mockToken.balanceOf(other2.address);

            // Chain state should match the expected available funds before the withdrawal
            let expectedRoyaltyRecipient2AvailableFunds = new FundsList([
              new Funds(await mockToken.getAddress(), "Foreign20", tokenAmountsRoyaltyRecipient2[0]),
            ]);
            expect(royaltyRecipient2AvailableFunds).to.eql(
              expectedRoyaltyRecipient2AvailableFunds,
              "Royalty recipient available funds mismatch before withdrawal"
            );

            // withdraw funds
            const withdrawAmount2 = BigInt(royaltyRecipient2Payoff);
            await fundsHandler
              .connect(other2)
              .withdrawFunds(royaltyRecipientId2, tokenListRoyaltyRecipient2, [withdrawAmount2]);

            // Read on chain state
            royaltyRecipient2AvailableFunds = FundsList.fromStruct(
              await fundsHandler.getAllAvailableFunds(royaltyRecipientId2)
            );
            const royaltyRecipient2BalanceAfter = await mockToken.balanceOf(other2.address);

            // Chain state should match the expected available funds after the withdrawal
            // Fund list should be empty
            expectedRoyaltyRecipient2AvailableFunds = new FundsList([]);
            expect(royaltyRecipient2AvailableFunds).to.eql(
              expectedRoyaltyRecipient2AvailableFunds,
              "Royalty recipient available funds mismatch after withdrawal"
            );

            // Token balance is increased for the withdrawAmount
            expect(royaltyRecipient2BalanceAfter).to.eql(
              royaltyRecipient2BalanceBefore + withdrawAmount2,
              "Royalty recipient token balance mismatch"
            );
          });
        });
      });

      context("👉 withdrawProtocolFees()", async function () {
        beforeEach(async function () {
          const tokenExchangeId = exchangeId;
          const nativeExchangeId = ++exchangeId;

          // succesfully finalize the exchange so the protocol gets some fees
          await setNextBlockTimestamp(Number(voucherRedeemableFrom));
          await exchangeHandler.connect(buyer).redeemVoucher(tokenExchangeId);
          await exchangeHandler.connect(buyer).redeemVoucher(nativeExchangeId);
          await exchangeHandler.connect(buyer).completeExchange(tokenExchangeId);
          await exchangeHandler.connect(buyer).completeExchange(nativeExchangeId);

          // expected payoffs - they are the same for token and native currency
          // buyer: 0
          buyerPayoff = 0;

          // seller: sellerDeposit + offerToken.price
          sellerPayoff = BigInt(offerToken.sellerDeposit) + BigInt(offerToken.price);

          // protocol: protocolFee
          protocolPayoff = BigInt(offerTokenProtocolFee);

          // grant fee collecor role
          await accessController.grantRole(Role.FEE_COLLECTOR, await feeCollector.getAddress());

          // set the protocol id
          protocolId = "0";
        });

        it("should emit a FundsWithdrawn event", async function () {
          // Withdraw funds, testing for the event
          tokenList = [await mockToken.getAddress(), ZeroAddress];
          tokenAmounts = [protocolPayoff, protocolPayoff];

          // protocol fee withdrawal
          const tx = await fundsHandler.connect(feeCollector).withdrawProtocolFees(tokenList, tokenAmounts);
          await expect(tx)
            .to.emit(fundsHandler, "FundsWithdrawn")
            .withArgs(
              protocolId,
              await protocolTreasury.getAddress(),
              await mockToken.getAddress(),
              protocolPayoff,
              await feeCollector.getAddress()
            );

          await expect(tx)
            .to.emit(fundsHandler, "FundsWithdrawn")
            .withArgs(
              protocolId,
              await protocolTreasury.getAddress(),
              0n,
              protocolPayoff,
              await feeCollector.getAddress()
            );
        });

        it("should update state", async function () {
          // Read on chain state
          protocolAvailableFunds = FundsList.fromStruct(await fundsHandler.getAllAvailableFunds(protocolId));
          const protocolTreasuryNativeBalanceBefore = await provider.getBalance(await protocolTreasury.getAddress());
          const protocolTreasuryTokenBalanceBefore = await mockToken.balanceOf(await protocolTreasury.getAddress());

          // Chain state should match the expected available funds before the withdrawal
          expectedProtocolAvailableFunds = new FundsList([
            new Funds(await mockToken.getAddress(), "Foreign20", protocolPayoff.toString()),
            new Funds(ZeroAddress, "Native currency", protocolPayoff.toString()),
          ]);

          expect(protocolAvailableFunds).to.eql(
            expectedProtocolAvailableFunds,
            "Protocol available funds mismatch before withdrawal"
          );

          // withdraw funds
          const partialFeeWithdrawAmount = BigInt(protocolPayoff) - parseUnits("0.01", "ether");
          tx = await fundsHandler
            .connect(feeCollector)
            .withdrawProtocolFees(
              [await mockToken.getAddress(), ZeroAddress],
              [protocolPayoff, partialFeeWithdrawAmount]
            );

          // calcualte tx costs
          txReceipt = await tx.wait();
          txCost = tx.gasPrice * txReceipt.gasUsed;

          // Read on chain state
          protocolAvailableFunds = FundsList.fromStruct(await fundsHandler.getAllAvailableFunds(protocolId));
          const protocolTreasuryNativeBalanceAfter = await provider.getBalance(await protocolTreasury.getAddress());
          const protocolTreasuryTokenBalanceAfter = await mockToken.balanceOf(await protocolTreasury.getAddress());

          // Chain state should match the expected available funds after the withdrawal
          // Native currency available funds are reduced for the withdrawal amount
          // Mock token is fully withdrawn
          expectedProtocolAvailableFunds = new FundsList([
            new Funds(ZeroAddress, "Native currency", (BigInt(protocolPayoff) - partialFeeWithdrawAmount).toString()),
          ]);

          expect(protocolAvailableFunds).to.eql(
            expectedProtocolAvailableFunds,
            "Protocol available funds mismatch after withdrawal"
          );
          // Native currency balance is increased for the partialFeeWithdrawAmount
          expect(protocolTreasuryNativeBalanceAfter).to.eql(
            protocolTreasuryNativeBalanceBefore + partialFeeWithdrawAmount,
            "Fee collector token balance mismatch"
          );
          // Token balance is increased for the protocol fee
          expect(protocolTreasuryTokenBalanceAfter).to.eql(
            protocolTreasuryTokenBalanceBefore + BigInt(protocolPayoff),
            "Fee collector token balance mismatch"
          );
        });

        it("should allow to withdraw all funds at once", async function () {
          // Read on chain state
          protocolAvailableFunds = FundsList.fromStruct(await fundsHandler.getAllAvailableFunds(protocolId));
          const protocolTreasuryNativeBalanceBefore = await provider.getBalance(await protocolTreasury.getAddress());
          const protocolTreasuryTokenBalanceBefore = await mockToken.balanceOf(await protocolTreasury.getAddress());

          // Chain state should match the expected available funds before the withdrawal
          expectedProtocolAvailableFunds = new FundsList([
            new Funds(await mockToken.getAddress(), "Foreign20", protocolPayoff.toString()),
            new Funds(ZeroAddress, "Native currency", protocolPayoff.toString()),
          ]);

          expect(protocolAvailableFunds).to.eql(
            expectedProtocolAvailableFunds,
            "Protocol available funds mismatch before withdrawal"
          );

          // withdraw all funds
          tx = await fundsHandler.connect(feeCollector).withdrawProtocolFees([], []);

          // calcualte tx costs
          txReceipt = await tx.wait();
          txCost = tx.gasPrice * txReceipt.gasUsed;

          // Read on chain state
          protocolAvailableFunds = FundsList.fromStruct(await fundsHandler.getAllAvailableFunds(protocolId));
          const protocolTreasuryNativeBalanceAfter = await provider.getBalance(await protocolTreasury.getAddress());
          const protocolTreasuryTokenBalanceAfter = await mockToken.balanceOf(await protocolTreasury.getAddress());

          // Chain state should match the expected available funds after the withdrawal
          // Funds available should be an empty list
          expectedProtocolAvailableFunds = new FundsList([]);
          expect(protocolAvailableFunds).to.eql(
            expectedProtocolAvailableFunds,
            "Protocol available funds mismatch after withdrawal"
          );
          // Native currency balance is increased for the partialFeeWithdrawAmount
          expect(protocolTreasuryNativeBalanceAfter).to.eql(
            protocolTreasuryNativeBalanceBefore + protocolPayoff,
            "Fee collector native currency balance mismatch"
          );
          // Token balance is increased for the protocol fee
          expect(protocolTreasuryTokenBalanceAfter).to.eql(
            protocolTreasuryTokenBalanceBefore + protocolPayoff,
            "Fee collector token balance mismatch"
          );
        });

        it("It's possible to withdraw same token twice if in total enough available funds", async function () {
          let reduction = parseUnits("0.01", "ether");
          // Withdraw token
          tokenList = [await mockToken.getAddress(), await mockToken.getAddress()];
          tokenAmounts = [BigInt(protocolPayoff) - reduction, reduction];

          // protocol fee withdrawal
          const tx = await fundsHandler.connect(feeCollector).withdrawProtocolFees(tokenList, tokenAmounts);
          await expect(tx)
            .to.emit(fundsHandler, "FundsWithdrawn")
            .withArgs(
              protocolId,
              await protocolTreasury.getAddress(),
              await mockToken.getAddress(),
              BigInt(protocolPayoff) - reduction,
              await feeCollector.getAddress()
            );

          await expect(tx)
            .to.emit(fundsHandler, "FundsWithdrawn")
            .withArgs(
              protocolId,
              await protocolTreasury.getAddress(),
              await mockToken.getAddress(),
              reduction,
              await feeCollector.getAddress()
            );
        });

        context("💔 Revert Reasons", async function () {
          it("The funds region of protocol is paused", async function () {
            // Withdraw funds, testing for the event
            tokenList = [await mockToken.getAddress(), ZeroAddress];
            tokenAmounts = [protocolPayoff, protocolPayoff];

            // Pause the funds region of the protocol
            await pauseHandler.connect(pauser).pause([PausableRegion.Funds]);

            // Attempt to withdraw funds, expecting revert
            await expect(fundsHandler.connect(feeCollector).withdrawProtocolFees(tokenList, tokenAmounts))
              .to.revertedWithCustomError(bosonErrors, RevertReasons.REGION_PAUSED)
              .withArgs(PausableRegion.Funds);
          });

          it("Caller is not authorized to withdraw", async function () {
            // Attempt to withdraw the protocol fees, expecting revert
            await expect(fundsHandler.connect(rando).withdrawProtocolFees([], [])).to.revertedWithCustomError(
              bosonErrors,
              RevertReasons.ACCESS_DENIED
            );
          });

          it("Token list address does not match token amount address", async function () {
            // Withdraw token
            tokenList = [await mockToken.getAddress(), ZeroAddress];
            tokenAmounts = [sellerPayoff];

            // Attempt to withdraw the funds, expecting revert
            await expect(
              fundsHandler.connect(feeCollector).withdrawProtocolFees(tokenList, tokenAmounts)
            ).to.revertedWithCustomError(bosonErrors, RevertReasons.TOKEN_AMOUNT_MISMATCH);
          });

          it("Caller tries to withdraw more than they have in the available funds", async function () {
            // Withdraw token
            tokenList = [await mockToken.getAddress()];
            tokenAmounts = [BigInt(offerTokenProtocolFee) * 2n];

            // Attempt to withdraw the funds, expecting revert
            await expect(
              fundsHandler.connect(feeCollector).withdrawProtocolFees(tokenList, tokenAmounts)
            ).to.revertedWithCustomError(bosonErrors, RevertReasons.INSUFFICIENT_AVAILABLE_FUNDS);
          });

          it("Caller tries to withdraw the same token twice", async function () {
            // Withdraw token
            tokenList = [await mockToken.getAddress(), await mockToken.getAddress()];
            tokenAmounts = [offerTokenProtocolFee, offerTokenProtocolFee];

            // Attempt to withdraw the funds, expecting revert
            await expect(
              fundsHandler.connect(feeCollector).withdrawProtocolFees(tokenList, tokenAmounts)
            ).to.revertedWithCustomError(bosonErrors, RevertReasons.INSUFFICIENT_AVAILABLE_FUNDS);
          });

          it("Nothing to withdraw", async function () {
            // Withdraw token
            tokenList = [await mockToken.getAddress()];
            tokenAmounts = ["0"];

            await expect(
              fundsHandler.connect(feeCollector).withdrawProtocolFees(tokenList, tokenAmounts)
            ).to.revertedWithCustomError(bosonErrors, RevertReasons.NOTHING_TO_WITHDRAW);

            // first withdraw everything
            await fundsHandler.connect(feeCollector).withdrawProtocolFees([], []);

            // Attempt to withdraw the funds, expecting revert
            await expect(fundsHandler.connect(feeCollector).withdrawProtocolFees([], [])).to.revertedWithCustomError(
              bosonErrors,
              RevertReasons.NOTHING_TO_WITHDRAW
            );
          });

          it("Transfer of funds failed - revert in fallback", async function () {
            // deploy a contract that cannot receive funds
            const [fallbackErrorContract] = await deployMockTokens(["FallbackError"]);

            // temporarily grant ADMIN role to deployer account
            await accessController.grantRole(Role.ADMIN, await deployer.getAddress());

            // set treasury to this contract
            await configHandler.connect(deployer).setTreasuryAddress(await fallbackErrorContract.getAddress());

            // attempt to withdraw the funds, expecting revert
            await expect(
              fundsHandler.connect(feeCollector).withdrawProtocolFees([ZeroAddress], [offerNativeProtocolFee])
            ).to.revertedWithCustomError(bosonErrors, RevertReasons.TOKEN_TRANSFER_FAILED);
          });

          it("Transfer of funds failed - no payable fallback or receive", async function () {
            // deploy a contract that cannot receive funds
            const [fallbackErrorContract] = await deployMockTokens(["WithoutFallbackError"]);

            // temporarily grant ADMIN role to deployer account
            await accessController.grantRole(Role.ADMIN, await deployer.getAddress());

            // set treasury to this contract
            await configHandler.connect(deployer).setTreasuryAddress(await fallbackErrorContract.getAddress());

            // attempt to withdraw the funds, expecting revert
            await expect(
              fundsHandler.connect(feeCollector).withdrawProtocolFees([ZeroAddress], [offerNativeProtocolFee])
            ).to.revertedWithCustomError(bosonErrors, RevertReasons.TOKEN_TRANSFER_FAILED);
          });

          it("Transfer of funds failed - revert during ERC20 transfer", async function () {
            // pause mockToken
            await mockToken.pause();

            await expect(fundsHandler.connect(feeCollector).withdrawProtocolFees([], [])).to.revertedWith(
              RevertReasons.ERC20_PAUSED
            );
          });
        });
      });
    });

    context("👉 getAllAvailableFunds()", async function () {
      it("Returns info also for ERC20 tokens without the name", async function () {
        // Deploy the mock token with no name
        const [mockToken] = await deployMockTokens(["Foreign20NoName"]);

        // top up assistants account
        await mockToken.mint(await assistant.getAddress(), "1000000");
        // approve protocol to transfer the tokens
        await mockToken.connect(assistant).approve(protocolDiamondAddress, "1000000");

        // Deposit token
        await fundsHandler.connect(assistant).depositFunds(seller.id, await mockToken.getAddress(), depositAmount);

        // Read on chain state
        let returnedAvailableFunds = FundsList.fromStruct(await fundsHandler.getAllAvailableFunds(seller.id));

        // Chain state should match the expected available funds
        let expectedAvailableFunds = new FundsList([
          new Funds(await mockToken.getAddress(), "Token name unavailable", depositAmount.toString()),
        ]);
        expect(returnedAvailableFunds).to.eql(expectedAvailableFunds);
      });

      it("Returns info even if name consumes all the gas", async function () {
        // Deploy the mock token that consumes all gas in the name getter
        const [mockToken, mockToken2, mockToken3] = await deployMockTokens([
          "Foreign20MaliciousName",
          "Foreign20MaliciousName",
          "Foreign20",
        ]);

        // top up attackers account
        await mockToken.mint(rando.address, "1000000");
        await mockToken2.mint(rando.address, "1000000");
        await mockToken3.mint(rando.address, "1000000");

        // approve protocol to transfer the tokens
        await mockToken.connect(rando).approve(protocolDiamondAddress, "1000000");
        await mockToken2.connect(rando).approve(protocolDiamondAddress, "1000000");
        await mockToken3.connect(rando).approve(protocolDiamondAddress, "1000000");

        // Deposit token - seller
        await fundsHandler
          .connect(assistant)
          .depositFunds(seller.id, ZeroAddress, depositAmount, { value: depositAmount });
        // Deposit token - attacker
        await fundsHandler.connect(rando).depositFunds(seller.id, await mockToken.getAddress(), depositAmount);
        await fundsHandler.connect(rando).depositFunds(seller.id, await mockToken2.getAddress(), depositAmount);
        await fundsHandler.connect(rando).depositFunds(seller.id, await mockToken3.getAddress(), depositAmount);

        // Read on chain state
        let returnedAvailableFunds = FundsList.fromStruct(await fundsHandler.getAllAvailableFunds(seller.id));

        let expectedAvailableFunds = new FundsList([
          new Funds(ZeroAddress, "Native currency", depositAmount.toString()),
          new Funds(await mockToken.getAddress(), "Token name unavailable", depositAmount.toString()),
          new Funds(await mockToken2.getAddress(), "Token name unavailable", depositAmount.toString()),
          new Funds(await mockToken3.getAddress(), "Foreign20", depositAmount.toString()),
        ]);
        expect(returnedAvailableFunds).to.eql(expectedAvailableFunds);
      });
    });

    context("👉 getAvailableFunds()", async function () {
      it("Returns info even if name consumes all the gas", async function () {
        // Deploy the mock token that consumes all gas in the name getter
        const [mockToken, mockToken2] = await deployMockTokens(["Foreign20", "Foreign20MaliciousName"]);
        const ERC20 = await getContractFactory("@openzeppelin/contracts/token/ERC20/ERC20.sol:ERC20");
        const mockToken3 = await ERC20.deploy("SomeToken", "STK");

        // top up assistants account
        await mockToken.mint(assistant.address, "1000000");
        await mockToken2.mint(assistant.address, "1000000");

        // approve protocol to transfer the tokens
        await mockToken.connect(assistant).approve(protocolDiamondAddress, "1000000");
        await mockToken2.connect(assistant).approve(protocolDiamondAddress, "1000000");

        // Deposit token - seller
        await fundsHandler.connect(assistant).depositFunds(seller.id, await mockToken.getAddress(), depositAmount);
        await fundsHandler
          .connect(assistant)
          .depositFunds(seller.id, ZeroAddress, depositAmount, { value: depositAmount });
        await fundsHandler.connect(assistant).depositFunds(seller.id, await mockToken2.getAddress(), depositAmount);

        // Read on chain state
        const tokenList = [ZeroAddress, await mockToken3.getAddress(), await mockToken.getAddress()];
        const returnedAvailableFunds = FundsList.fromStruct(await fundsHandler.getAvailableFunds(seller.id, tokenList));

        const expectedAvailableFunds = new FundsList([
          new Funds(ZeroAddress, "Native currency", depositAmount.toString()),
          new Funds(await mockToken3.getAddress(), "SomeToken", "0"),
          new Funds(await mockToken.getAddress(), "Foreign20", depositAmount.toString()),
        ]);
        expect(returnedAvailableFunds).to.eql(expectedAvailableFunds);
      });
    });

    context("👉 getTokenList()", async function () {
      it("Returns list of tokens", async function () {
        // Deploy the mock token that consumes all gas in the name getter
        const [mockToken, mockToken2, mockToken3] = await deployMockTokens(["Foreign20", "Foreign20", "Foreign20"]);

        // top up assistants account
        await mockToken.mint(assistant.address, "1000000");
        await mockToken2.mint(assistant.address, "1000000");
        await mockToken3.mint(assistant.address, "1000000");

        // approve protocol to transfer the tokens
        await mockToken.connect(assistant).approve(protocolDiamondAddress, "1000000");
        await mockToken2.connect(assistant).approve(protocolDiamondAddress, "1000000");
        await mockToken3.connect(assistant).approve(protocolDiamondAddress, "1000000");

        // Deposit token - seller
        await fundsHandler.connect(assistant).depositFunds(seller.id, await mockToken.getAddress(), depositAmount);
        await fundsHandler
          .connect(assistant)
          .depositFunds(seller.id, ZeroAddress, depositAmount, { value: depositAmount });
        await fundsHandler.connect(assistant).depositFunds(seller.id, await mockToken2.getAddress(), depositAmount);
        await fundsHandler.connect(assistant).depositFunds(seller.id, await mockToken3.getAddress(), depositAmount);

        // Read on chain state
        const returnedTokenList = await fundsHandler.getTokenList(seller.id);
        const expectedAvailableFunds = [
          await mockToken.getAddress(),
          ZeroAddress,
          await mockToken2.getAddress(),
          await mockToken3.getAddress(),
        ];
        expect(returnedTokenList).to.eql(expectedAvailableFunds);
      });
    });

    context("👉 getTokenListPaginated()", async function () {
      let mockTokens;
      beforeEach(async function () {
        // Deploy the mock token that consumes all gas in the name getter
        mockTokens = await deployMockTokens(["Foreign20", "Foreign20", "Foreign20", "Foreign20", "Foreign20"]);

        // top up assistants account
        for (const mockToken of mockTokens) {
          await mockToken.mint(assistant.address, "1000000");
          await mockToken.connect(assistant).approve(protocolDiamondAddress, "1000000");
          await fundsHandler.connect(assistant).depositFunds(seller.id, await mockToken.getAddress(), depositAmount);
        }

        // Deposit token - seller
        await fundsHandler
          .connect(assistant)
          .depositFunds(seller.id, ZeroAddress, depositAmount, { value: depositAmount });
      });

      it("Returns list of tokens", async function () {
        const limit = 3;
        const offset = 1;

        // Read on chain state
        const returnedTokenList = await fundsHandler.getTokenListPaginated(seller.id, limit, offset);
        const expectedAvailableFunds = await Promise.all(
          mockTokens.slice(offset, offset + limit).map((token) => token.getAddress())
        );
        expect(returnedTokenList).to.eql(expectedAvailableFunds);
      });

      it("Offset is more than number of tokens", async function () {
        const limit = 2;
        const offset = 8;
        // Read on chain state
        const returnedTokenList = await fundsHandler.getTokenListPaginated(seller.id, limit, offset);
        const expectedAvailableFunds = [];
        expect(returnedTokenList).to.eql(expectedAvailableFunds);
      });

      it("Limit + offset is more than number of tokens", async function () {
        const limit = 7;
        const offset = 2;
        // Read on chain state
        const returnedTokenList = await fundsHandler.getTokenListPaginated(seller.id, limit, offset);
        const expectedAvailableFunds = [
          ...(await Promise.all(mockTokens.slice(offset).map((token) => token.getAddress()))),
          ZeroAddress,
        ];
        expect(returnedTokenList).to.eql(expectedAvailableFunds);
      });
    });
  });

  // Funds library methods.
  // Cannot be invoked directly, so tests calls the methods that use them
  context("📋 FundsBase  Methods", async function () {
    let orderPrice;
    beforeEach(async function () {
      // Create a valid seller
      seller = mockSeller(
        await assistant.getAddress(),
        await admin.getAddress(),
        clerk.address,
        await treasury.getAddress()
      );
      expect(seller.isValid()).is.true;

      // VoucherInitValues
      voucherInitValues = mockVoucherInitValues();
      expect(voucherInitValues.isValid()).is.true;

      // AuthToken
      emptyAuthToken = mockAuthToken();
      expect(emptyAuthToken.isValid()).is.true;

      await accountHandler.connect(admin).createSeller(seller, emptyAuthToken, voucherInitValues);

      // Create a valid dispute resolver
      disputeResolver = mockDisputeResolver(
        await assistantDR.getAddress(),
        await adminDR.getAddress(),
        clerkDR.address,
        await treasuryDR.getAddress(),
        true
      );
      expect(disputeResolver.isValid()).is.true;

      //Create DisputeResolverFee array so offer creation will succeed
      DRFee = parseUnits("0", "ether").toString();
      disputeResolverFees = [
        new DisputeResolverFee(ZeroAddress, "Native", "0"),
        new DisputeResolverFee(await mockToken.getAddress(), "mockToken", DRFee),
      ];

      // Make empty seller list, so every seller is allowed
      const sellerAllowList = [];
      buyerEscalationDeposit = applyPercentage(DRFee, buyerEscalationDepositPercentage);

      // Register the dispute resolver
      await accountHandler
        .connect(adminDR)
        .createDisputeResolver(disputeResolver, disputeResolverFees, sellerAllowList);

      const { offer, ...mo } = await mockOffer();
      offer.id = "0";
      offer.quantityAvailable = "2";
      offerNative = offer;

      offerToken = offerNative.clone();
      offerToken.id = "0";
      offerToken.exchangeToken = await mockToken.getAddress();

      offerPriceDiscovery = offer.clone();
      offerPriceDiscovery.id = "0";
      offerPriceDiscovery.quantityAvailable = "2";
      offerPriceDiscovery.priceType = PriceType.Discovery;
      offerPriceDiscovery.exchangeToken = await mockToken.getAddress();
      orderPrice = BigInt(offerPriceDiscovery.price) + 10000n;

      offerDates = mo.offerDates;
      expect(offerDates.isValid()).is.true;

      offerDurations = mo.offerDurations;
      expect(offerDurations.isValid()).is.true;

      drParams = mo.drParams;
      drParams.mutualizer = await drFeeMutualizer.getAddress();

      agentId = "0"; // agent id is optional while creating an offer
      offerFeeLimit = MaxUint256;
      // Create both offers
      offerNative.id = await offerHandler
        .connect(assistant)
        .createOffer(offerNative, offerDates, offerDurations, drParams, agentId, offerFeeLimit, {
          getOfferId: true,
        });
      offerToken.id = await offerHandler
        .connect(assistant)
        .createOffer(offerToken, offerDates, offerDurations, drParams, agentId, offerFeeLimit, {
          getOfferId: true,
        });
      offerPriceDiscovery.id = await offerHandler
        .connect(assistant)
        .createOffer(offerPriceDiscovery, offerDates, offerDurations, drParams, agentId, offerFeeLimit, {
          getOfferId: true,
        });
      expect(offerNative.isValid()).is.true;
      expect(offerPriceDiscovery.isValid()).is.true;
      // Set used variables
      price = offerToken.price;
      offerTokenProtocolFee = mo.offerFees.protocolFee;
      sellerDeposit = offerToken.sellerDeposit;
      voucherRedeemableFrom = offerDates.voucherRedeemableFrom;
      resolutionPeriod = offerDurations.resolutionPeriod;

      // top up seller's and buyer's account
      await mockToken.mint(await assistant.getAddress(), `${20 * sellerDeposit}`);
      await mockToken.mint(await buyer.getAddress(), `${20 * price}`);

      // approve protocol to transfer the tokens
      await mockToken.connect(assistant).approve(protocolDiamondAddress, `${20 * sellerDeposit}`);
      await mockToken.connect(buyer).approve(protocolDiamondAddress, `${20 * price}`);

      // deposit to seller's pool
      await fundsHandler
        .connect(assistant)
        .depositFunds(seller.id, await mockToken.getAddress(), `${2 * sellerDeposit}`);
      await fundsHandler.connect(assistant).depositFunds(seller.id, ZeroAddress, `${2 * sellerDeposit}`, {
        value: `${2 * sellerDeposit}`,
      });

      // Agents
      // Create a valid agent,
      agentId = "3";
      agentFeePercentage = "500"; //5%
      agent = mockAgent(await other.getAddress());

      expect(agent.isValid()).is.true;

      // Create an agent
      await accountHandler.connect(rando).createAgent(agent);

      agentOffer = offerNative.clone();
      agentOffer.id = "0";
      agentOfferProtocolFee = mo.offerFees.protocolFee;

      randoBuyerId = "4"; // 1: seller, 2: disputeResolver, 3: agent, 4: rando
    });

    afterEach(async function () {
      // Reset the accountId iterator
      accountId.next(true);
      generateOfferId.next(true);
    });

    context("👉 encumberFunds()", async function () {
      it("should emit a FundsEncumbered event", async function () {
        let buyerId = "4"; // 1: seller, 2: disputeResolver, 3: agent, 4: buyer

        // Commit to an offer with erc20 token, test for FundsEncumbered event
        const tx = await exchangeHandler.connect(buyer).commitToOffer(await buyer.getAddress(), offerToken.id);
        await expect(tx)
          .to.emit(exchangeHandler, "FundsEncumbered")
          .withArgs(buyerId, await mockToken.getAddress(), price, await buyer.getAddress());

        await expect(tx)
          .to.emit(exchangeHandler, "FundsEncumbered")
          .withArgs(seller.id, await mockToken.getAddress(), sellerDeposit, await buyer.getAddress());

        // Commit to an offer with native currency, test for FundsEncumbered event
        const tx2 = await exchangeHandler
          .connect(buyer)
          .commitToOffer(await buyer.getAddress(), offerNative.id, { value: price });
        await expect(tx2)
          .to.emit(exchangeHandler, "FundsEncumbered")
          .withArgs(buyerId, ZeroAddress, price, await buyer.getAddress());

        await expect(tx2)
          .to.emit(exchangeHandler, "FundsEncumbered")
          .withArgs(seller.id, ZeroAddress, sellerDeposit, await buyer.getAddress());
      });

      it("should update state", async function () {
        // contract token value
        const contractTokenBalanceBefore = await mockToken.balanceOf(protocolDiamondAddress);
        // contract native token balance
        const contractNativeBalanceBefore = await provider.getBalance(protocolDiamondAddress);
        // seller's available funds
        const sellersAvailableFundsBefore = FundsList.fromStruct(await fundsHandler.getAllAvailableFunds(seller.id));

        // Commit to an offer with erc20 token
        await exchangeHandler.connect(buyer).commitToOffer(await buyer.getAddress(), offerToken.id);

        // Check that token balance increased
        const contractTokenBalanceAfter = await mockToken.balanceOf(protocolDiamondAddress);
        // contract token balance should increase for the incoming price
        // seller's deposit was already held in the contract's pool before
        expect(contractTokenBalanceAfter - contractTokenBalanceBefore).to.eql(
          BigInt(price),
          "Token wrong balance increase"
        );

        // Check that seller's pool balance was reduced
        let sellersAvailableFundsAfter = FundsList.fromStruct(await fundsHandler.getAllAvailableFunds(seller.id));
        // token is the first on the list of the available funds and the amount should be decreased for the sellerDeposit
        expect(
          BigInt(sellersAvailableFundsBefore.funds[0].availableAmount) -
            BigInt(sellersAvailableFundsAfter.funds[0].availableAmount)
        ).to.eql(BigInt(sellerDeposit), "Token seller available funds mismatch");

        // Commit to an offer with native currency
        await exchangeHandler.connect(buyer).commitToOffer(await buyer.getAddress(), offerNative.id, { value: price });

        // check that native currency balance increased
        const contractNativeBalanceAfter = await provider.getBalance(protocolDiamondAddress);
        // contract token balance should increase for the incoming price
        // seller's deposit was already held in the contract's pool before
        expect(contractNativeBalanceAfter - contractNativeBalanceBefore).to.eql(
          BigInt(price),
          "Native currency wrong balance increase"
        );

        // Check that seller's pool balance was reduced
        sellersAvailableFundsAfter = FundsList.fromStruct(await fundsHandler.getAllAvailableFunds(seller.id));
        // native currency is the second on the list of the available funds and the amount should be decreased for the sellerDeposit
        expect(
          BigInt(sellersAvailableFundsBefore.funds[1].availableAmount) -
            BigInt(sellersAvailableFundsAfter.funds[1].availableAmount)
        ).to.eql(BigInt(sellerDeposit), "Native currency seller available funds mismatch");
      });

      context("seller's available funds drop to 0", async function () {
        it("token should be removed from the tokenList", async function () {
          // seller's available funds
          let sellersAvailableFunds = FundsList.fromStruct(await fundsHandler.getAllAvailableFunds(seller.id));
          expect(sellersAvailableFunds.funds.length).to.eql(2, "Funds length mismatch");
          expect(sellersAvailableFunds.funds[0].tokenAddress).to.eql(
            await mockToken.getAddress(),
            "Token contract address mismatch"
          );
          expect(sellersAvailableFunds.funds[1].tokenAddress).to.eql(ZeroAddress, "Native currency address mismatch");

          // Commit to offer with token twice to empty the seller's pool
          await exchangeHandler.connect(buyer).commitToOffer(await buyer.getAddress(), offerToken.id);
          await exchangeHandler.connect(buyer).commitToOffer(await buyer.getAddress(), offerToken.id);

          // Token address should be removed and have only native currency in the list
          sellersAvailableFunds = FundsList.fromStruct(await fundsHandler.getAllAvailableFunds(seller.id));
          expect(sellersAvailableFunds.funds.length).to.eql(1, "Funds length mismatch");
          expect(sellersAvailableFunds.funds[0].tokenAddress).to.eql(ZeroAddress, "Native currency address mismatch");

          // Commit to offer with token twice to empty the seller's pool
          await exchangeHandler
            .connect(buyer)
            .commitToOffer(await buyer.getAddress(), offerNative.id, { value: price });
          await exchangeHandler
            .connect(buyer)
            .commitToOffer(await buyer.getAddress(), offerNative.id, { value: price });

          // Seller available funds must be empty
          sellersAvailableFunds = FundsList.fromStruct(await fundsHandler.getAllAvailableFunds(seller.id));
          expect(sellersAvailableFunds.funds.length).to.eql(0, "Funds length mismatch");
        });

        it("token should be removed from the token list even when list length - 1 is different from index", async function () {
          // length - 1 is different from index when index isn't the first or last element in the list
          // Deploy a new mock token
          let TokenContractFactory = await getContractFactory("Foreign20");
          const otherToken = await TokenContractFactory.deploy();
          await otherToken.waitForDeployment();

          // Add otherToken to DR fees
          await accountHandler
            .connect(adminDR)
            .addFeesToDisputeResolver(disputeResolver.id, [
              new DisputeResolverFee(await otherToken.getAddress(), "Other Token", "0"),
            ]);

          // top up seller's and buyer's account
          await otherToken.mint(await assistant.getAddress(), sellerDeposit);

          // approve protocol to transfer the tokens
          await otherToken.connect(assistant).approve(protocolDiamondAddress, sellerDeposit);

          // deposit to seller's pool
          await fundsHandler.connect(assistant).depositFunds(seller.id, await otherToken.getAddress(), sellerDeposit);

          // seller's available funds
          let sellersAvailableFunds = FundsList.fromStruct(await fundsHandler.getAllAvailableFunds(seller.id));
          expect(sellersAvailableFunds.funds.length).to.eql(3, "Funds length mismatch");
          expect(sellersAvailableFunds.funds[0].tokenAddress).to.eql(
            await mockToken.getAddress(),
            "Token contract address mismatch"
          );
          expect(sellersAvailableFunds.funds[1].tokenAddress).to.eql(ZeroAddress, "Native currency address mismatch");
          expect(sellersAvailableFunds.funds[2].tokenAddress).to.eql(
            await otherToken.getAddress(),
            "Boson token address mismatch"
          );

          // Commit to offer with token twice to empty the seller's pool
          await exchangeHandler
            .connect(buyer)
            .commitToOffer(await buyer.getAddress(), offerNative.id, { value: price });
          await exchangeHandler
            .connect(buyer)
            .commitToOffer(await buyer.getAddress(), offerNative.id, { value: price });

          // Native currency address should be removed and have only mock token and other token in the list
          sellersAvailableFunds = FundsList.fromStruct(await fundsHandler.getAllAvailableFunds(seller.id));
          expect(sellersAvailableFunds.funds.length).to.eql(2, "Funds length mismatch");
          expect(sellersAvailableFunds.funds[0].tokenAddress).to.eql(
            await mockToken.getAddress(),
            "Token contract address mismatch"
          );
          expect(sellersAvailableFunds.funds[1].tokenAddress).to.eql(
            await otherToken.getAddress(),
            "Other token address mismatch"
          );
        });
      });

      it("when someone else deposits on buyer's behalf, callers funds are transferred", async function () {
        // buyer will commit to an offer on rando's behalf
        // get token balance before the commit
        const buyerTokenBalanceBefore = await mockToken.balanceOf(await buyer.getAddress());
        const randoTokenBalanceBefore = await mockToken.balanceOf(await rando.getAddress());

        // commit to an offer with token on rando's behalf
        await exchangeHandler.connect(buyer).commitToOffer(await rando.getAddress(), offerToken.id);

        // get token balance after the commit
        const buyerTokenBalanceAfter = await mockToken.balanceOf(await buyer.getAddress());
        const randoTokenBalanceAfter = await mockToken.balanceOf(await rando.getAddress());

        // buyer's balance should decrease, rando's should remain
        expect(buyerTokenBalanceBefore - buyerTokenBalanceAfter).to.eql(
          BigInt(price),
          "Buyer's token balance should decrease for a price"
        );
        expect(randoTokenBalanceAfter).to.eql(randoTokenBalanceBefore, "Rando's token balance should remain the same");
        // make sure that rando is actually the buyer of the exchange
        let exchange;
        [, exchange] = await exchangeHandler.getExchange("1");
        expect(exchange.buyerId.toString()).to.eql(randoBuyerId, "Wrong buyer id");

        // get native currency balance before the commit
        const buyerNativeBalanceBefore = await provider.getBalance(await buyer.getAddress());
        const randoNativeBalanceBefore = await provider.getBalance(await rando.getAddress());

        // commit to an offer with native currency on rando's behalf
        tx = await exchangeHandler
          .connect(buyer)
          .commitToOffer(await rando.getAddress(), offerNative.id, { value: price });
        txReceipt = await tx.wait();
        txCost = tx.gasPrice * txReceipt.gasUsed;

        // get token balance after the commit
        const buyerNativeBalanceAfter = await provider.getBalance(await buyer.getAddress());
        const randoNativeBalanceAfter = await provider.getBalance(await rando.getAddress());

        // buyer's balance should decrease, rando's should remain
        expect(buyerNativeBalanceBefore - buyerNativeBalanceAfter - txCost).to.eql(
          BigInt(price),
          "Buyer's native balance should decrease for a price"
        );
        expect(randoNativeBalanceAfter.toString()).to.eql(
          randoNativeBalanceBefore.toString(),
          "Rando's native balance should remain the same"
        );
        // make sure that rando is actually the buyer of the exchange
        [, exchange] = await exchangeHandler.getExchange("2");
        expect(exchange.buyerId.toString()).to.eql(randoBuyerId, "Wrong buyer id");

        // make sure that randoBuyerId actually belongs to rando address
        let [, buyerStruct] = await accountHandler.getBuyer(randoBuyerId);
        expect(buyerStruct.wallet).to.eql(await rando.getAddress(), "Wrong buyer address");
      });

      it("if offer is preminted, only sellers funds are encumbered", async function () {
        // deposit to seller's pool to cover for the price
        const buyerId = mockBuyer().id;
        await mockToken.mint(await assistant.getAddress(), `${2 * price}`);
        await mockToken.connect(assistant).approve(protocolDiamondAddress, `${2 * price}`);
        await fundsHandler.connect(assistant).depositFunds(seller.id, await mockToken.getAddress(), `${2 * price}`);
        await fundsHandler.connect(assistant).depositFunds(seller.id, ZeroAddress, `${2 * price}`, {
          value: `${2 * price}`,
        });

        // get token balance before the commit
        const buyerTokenBalanceBefore = await mockToken.balanceOf(await buyer.getAddress());

        const sellersAvailableFundsBefore = FundsList.fromStruct(await fundsHandler.getAllAvailableFunds(seller.id));

        // reserve a range and premint vouchers
        await offerHandler
          .connect(assistant)
          .reserveRange(offerToken.id, offerToken.quantityAvailable, assistant.address);
        const voucherCloneAddress = calculateCloneAddress(
          await accountHandler.getAddress(),
          beaconProxyAddress,
          admin.address
        );
        const bosonVoucher = await ethers.getContractAt("BosonVoucher", voucherCloneAddress);
        await bosonVoucher.connect(assistant).preMint(offerToken.id, offerToken.quantityAvailable);

        // commit to an offer via preminted voucher
        let exchangeId = "1";
        let tokenId = deriveTokenId(offerToken.id, exchangeId);
        tx = await bosonVoucher
          .connect(assistant)
          .transferFrom(await assistant.getAddress(), await buyer.getAddress(), tokenId);

        // it should emit FundsEncumbered event with amount equal to sellerDeposit + price
        let encumberedFunds = BigInt(sellerDeposit) + BigInt(price);
        await expect(tx)
          .to.emit(exchangeHandler, "FundsEncumbered")
          .withArgs(seller.id, await mockToken.getAddress(), encumberedFunds, await bosonVoucher.getAddress());

        // Check that seller's pool balance was reduced
        let sellersAvailableFundsAfter = FundsList.fromStruct(await fundsHandler.getAllAvailableFunds(seller.id));
        // token is the first on the list of the available funds and the amount should be decreased for the sellerDeposit and price
        expect(
          BigInt(sellersAvailableFundsBefore.funds[0].availableAmount) -
            BigInt(sellersAvailableFundsAfter.funds[0].availableAmount)
        ).to.eql(encumberedFunds, "Token seller available funds mismatch");

        // buyer's token balance should stay the same
        const buyerTokenBalanceAfter = await mockToken.balanceOf(await buyer.getAddress());
        expect(buyerTokenBalanceBefore.toString()).to.eql(
          buyerTokenBalanceAfter.toString(),
          "Buyer's token balance should remain the same"
        );

        // make sure that buyer is actually the buyer of the exchange
        let exchange;
        [, exchange] = await exchangeHandler.getExchange(exchangeId);
        expect(exchange.buyerId.toString()).to.eql(buyerId, "Wrong buyer id");

        // get native currency balance before the commit
        const buyerNativeBalanceBefore = await provider.getBalance(await buyer.getAddress());

        // reserve a range and premint vouchers
        exchangeId = await exchangeHandler.getNextExchangeId();
        tokenId = deriveTokenId(offerNative.id, exchangeId);
        await offerHandler
          .connect(assistant)
          .reserveRange(offerNative.id, offerNative.quantityAvailable, await assistant.getAddress());
        await bosonVoucher.connect(assistant).preMint(offerNative.id, offerNative.quantityAvailable);

        // commit to an offer via preminted voucher
        tx = await bosonVoucher
          .connect(assistant)
          .transferFrom(await assistant.getAddress(), await buyer.getAddress(), tokenId);

        // it should emit FundsEncumbered event with amount equal to sellerDeposit + price
        encumberedFunds = BigInt(sellerDeposit) + BigInt(price);
        await expect(tx)
          .to.emit(exchangeHandler, "FundsEncumbered")
          .withArgs(seller.id, ZeroAddress, encumberedFunds, await bosonVoucher.getAddress());

        // buyer's balance should remain the same
        const buyerNativeBalanceAfter = await provider.getBalance(await buyer.getAddress());
        expect(buyerNativeBalanceBefore.toString()).to.eql(
          buyerNativeBalanceAfter.toString(),
          "Buyer's native balance should remain the same"
        );

        // Check that seller's pool balance was reduced
        sellersAvailableFundsAfter = FundsList.fromStruct(await fundsHandler.getAllAvailableFunds(seller.id));
        // native currency the second on the list of the available funds and the amount should be decreased for the sellerDeposit and price
        expect(
          BigInt(sellersAvailableFundsBefore.funds[1].availableAmount) -
            BigInt(sellersAvailableFundsAfter.funds[1].availableAmount)
        ).to.eql(encumberedFunds, "Native currency seller available funds mismatch");

        // make sure that buyer is actually the buyer of the exchange
        [, exchange] = await exchangeHandler.getExchange(exchangeId);
        expect(exchange.buyerId.toString()).to.eql(buyerId, "Wrong buyer id");
      });

      context("💔 Revert Reasons", async function () {
        it("Insufficient native currency sent", async function () {
          // Attempt to commit to an offer, expecting revert
          await expect(
            exchangeHandler
              .connect(buyer)
              .commitToOffer(await buyer.getAddress(), offerNative.id, { value: BigInt(price) - 1n })
          ).to.revertedWithCustomError(bosonErrors, RevertReasons.INSUFFICIENT_VALUE_RECEIVED);
        });

        it("Native currency sent together with ERC20 token transfer", async function () {
          // Attempt to commit to an offer, expecting revert
          await expect(
            exchangeHandler.connect(buyer).commitToOffer(await buyer.getAddress(), offerToken.id, { value: price })
          ).to.revertedWithCustomError(bosonErrors, RevertReasons.NATIVE_NOT_ALLOWED);
        });

        it("Token address contract does not support transferFrom", async function () {
          // Deploy a contract without the transferFrom
          [bosonToken] = await deployMockTokens(["BosonToken"]);

          // create an offer with a bad token contract
          offerToken.exchangeToken = await bosonToken.getAddress();

          // add to DR fees
          await accountHandler
            .connect(adminDR)
            .addFeesToDisputeResolver(disputeResolver.id, [
              new DisputeResolverFee(offerToken.exchangeToken, "BadContract", "0"),
            ]);
          offerToken.id = await offerHandler
            .connect(assistant)
            .createOffer(offerToken, offerDates, offerDurations, drParams, agentId, offerFeeLimit, {
              getOfferId: true,
            });

          // Attempt to commit to an offer, expecting revert
          await expect(
            exchangeHandler.connect(buyer).commitToOffer(await buyer.getAddress(), offerToken.id)
          ).to.revertedWith(RevertReasons.SAFE_ERC20_LOW_LEVEL_CALL);
        });

        it("Token address is not a contract", async function () {
          // create an offer with a bad token contract
          offerToken.exchangeToken = await admin.getAddress();

          // add to DR fees
          await accountHandler
            .connect(adminDR)
            .addFeesToDisputeResolver(disputeResolver.id, [
              new DisputeResolverFee(offerToken.exchangeToken, "NotAContract", "0"),
            ]);

          offerToken.id = await offerHandler
            .connect(assistant)
            .createOffer(offerToken, offerDates, offerDurations, drParams, agentId, offerFeeLimit, {
              getOfferId: true,
            });

          // Attempt to commit to an offer, expecting revert
          await expect(
            exchangeHandler.connect(buyer).commitToOffer(await buyer.getAddress(), offerToken.id)
          ).to.revertedWithoutReason();
        });

        it("Token contract revert for another reason", async function () {
          // insufficient funds
          // approve more than account actually have
          await mockToken.connect(rando).approve(protocolDiamondAddress, price);
          // Attempt to commit to an offer, expecting revert
          await expect(
            exchangeHandler.connect(rando).commitToOffer(await rando.getAddress(), offerToken.id)
          ).to.revertedWith(RevertReasons.ERC20_EXCEEDS_BALANCE);

          // not approved
          await mockToken.connect(rando).approve(protocolDiamondAddress, BigInt(price) - 1n);
          // Attempt to commit to an offer, expecting revert
          await expect(
            exchangeHandler.connect(rando).commitToOffer(await rando.getAddress(), offerToken.id)
          ).to.revertedWith(RevertReasons.ERC20_INSUFFICIENT_ALLOWANCE);
        });

        it("Seller'a availableFunds is less than the required sellerDeposit", async function () {
          // create an offer with token with higher seller deposit
          offerToken.sellerDeposit = BigInt(offerToken.sellerDeposit) * 4n;

          offerToken.id = await offerHandler
            .connect(assistant)
            .createOffer(offerToken, offerDates, offerDurations, drParams, agentId, offerFeeLimit, {
              getOfferId: true,
            });

          // Attempt to commit to an offer, expecting revert
          await expect(
            exchangeHandler.connect(buyer).commitToOffer(await buyer.getAddress(), offerToken.id)
          ).to.revertedWithCustomError(bosonErrors, RevertReasons.INSUFFICIENT_AVAILABLE_FUNDS);

          // create an offer with native currency with higher seller deposit
          offerNative.sellerDeposit = BigInt(offerNative.sellerDeposit) * 4n;

          offerNative.id = await offerHandler
            .connect(assistant)
            .createOffer(offerNative, offerDates, offerDurations, drParams, agentId, offerFeeLimit, {
              getOfferId: true,
            });

          // Attempt to commit to an offer, expecting revert
          await expect(
            exchangeHandler.connect(buyer).commitToOffer(await buyer.getAddress(), offerNative.id, { value: price })
          ).to.revertedWithCustomError(bosonErrors, RevertReasons.INSUFFICIENT_AVAILABLE_FUNDS);
        });

        it("Seller'a availableFunds is less than the required sellerDeposit + price for preminted offer", async function () {
          // reserve a range and premint vouchers for offer in tokens
          await offerHandler
            .connect(assistant)
            .reserveRange(offerToken.id, offerToken.quantityAvailable, assistant.address);
          const voucherCloneAddress = calculateCloneAddress(
            await accountHandler.getAddress(),
            beaconProxyAddress,
            admin.address
          );
          const bosonVoucher = await ethers.getContractAt("BosonVoucher", voucherCloneAddress);
          await bosonVoucher.connect(assistant).preMint(offerToken.id, offerToken.quantityAvailable);

          // Seller's availableFunds is 2*sellerDeposit which is less than sellerDeposit + price.
          // Add the check in case if the sellerDeposit is changed in the future
          assert.isBelow(Number(sellerDeposit), Number(price), "Seller's availableFunds is not less than price");
          // Attempt to commit to an offer via preminted voucher, expecting revert
          let tokenId = deriveTokenId(offerToken.id, "1");
          await expect(
            bosonVoucher
              .connect(assistant)
              .transferFrom(await assistant.getAddress(), await buyer.getAddress(), tokenId)
          ).to.revertedWithCustomError(bosonErrors, RevertReasons.INSUFFICIENT_AVAILABLE_FUNDS);

          // reserve a range and premint vouchers for offer in native currency
          exchangeId = await exchangeHandler.getNextExchangeId();
          tokenId = deriveTokenId(offerNative.id, exchangeId);
          await offerHandler
            .connect(assistant)
            .reserveRange(offerNative.id, offerNative.quantityAvailable, await assistant.getAddress());
          await bosonVoucher.connect(assistant).preMint(offerNative.id, offerNative.quantityAvailable);

          // Attempt to commit to an offer, expecting revert
          await expect(
            bosonVoucher
              .connect(assistant)
              .transferFrom(await assistant.getAddress(), await buyer.getAddress(), tokenId)
          ).to.revertedWithCustomError(bosonErrors, RevertReasons.INSUFFICIENT_AVAILABLE_FUNDS);
        });

        it("Received ERC20 token amount differs from the expected value", async function () {
          // Deploy ERC20 with fees
          const [Foreign20WithFee] = await deployMockTokens(["Foreign20WithFee"]);

          // add to DR fees
          DRFee = parseUnits("0", "ether").toString();
          await accountHandler
            .connect(adminDR)
            .addFeesToDisputeResolver(drParams.disputeResolverId, [
              new DisputeResolverFee(await Foreign20WithFee.getAddress(), "Foreign20WithFee", DRFee),
            ]);

          // Create an offer with ERC20 with fees
          // Prepare an absolute zero offer
          offerToken.exchangeToken = await Foreign20WithFee.getAddress();
          offerToken.sellerDeposit = "0";

          // Create a new offer
          offerToken.id = await offerHandler
            .connect(assistant)
            .createOffer(offerToken, offerDates, offerDurations, drParams, agentId, offerFeeLimit, {
              getOfferId: true,
            });

          // mint tokens and approve
          await Foreign20WithFee.mint(await buyer.getAddress(), offerToken.price);
          await Foreign20WithFee.connect(buyer).approve(protocolDiamondAddress, offerToken.price);

          // Attempt to commit to offer, expecting revert
          await expect(
            exchangeHandler.connect(buyer).commitToOffer(await buyer.getAddress(), offerToken.id)
          ).to.revertedWithCustomError(bosonErrors, RevertReasons.INSUFFICIENT_VALUE_RECEIVED);
        });
      });
    });

    context("👉 releaseFunds() - Static offer price", async function () {
      beforeEach(async function () {
        protocolId = "0";
        buyerId = "4";
        exchangeId = "1";
        await exchangeHandler.connect(buyer).commitToOffer(await buyer.getAddress(), offerToken.id);
      });

      // Non-dispute states (standalone contexts)
      const nonDisputeStates = ["COMPLETED", "REVOKED", "CANCELED"];

      // Dispute states (grouped under parent "Final state DISPUTED" context)
      const disputeStates = [
        "RETRACTED",
        "RETRACTED-EXPIRED",
        "RESOLVED",
        "ESCALATED-RETRACTED",
        "ESCALATED-RESOLVED",
        "ESCALATED-DECIDED",
        "ESCALATED-EXPIRED",
        "ESCALATED-REFUSED",
      ];

      // Configuration objects for non-dispute states
      const nonDisputeStateSetup = {
        COMPLETED: async function () {
          await setNextBlockTimestamp(Number(voucherRedeemableFrom));
          await exchangeHandler.connect(buyer).redeemVoucher(exchangeId);
        },
        REVOKED: async function () {
          // No special setup needed for REVOKED - uses committed exchange as-is
        },
        CANCELED: async function () {
          // No special setup needed for CANCELED - uses committed exchange as-is
        },
      };

      // Configuration objects for dispute states (no redeem/raise setup - handled by parent context)
      const disputeStateSetup = {
        RETRACTED: async function () {
          // No additional setup needed after parent context redeem + raise dispute
        },
        "RETRACTED-EXPIRED": async function () {
          // Parent context already raised dispute, we need to calculate timeout
          // Get the current block timestamp as dispute timestamp (just raised in parent)
          const currentBlock = await provider.getBlock("latest");
          const disputedDate = currentBlock.timestamp;
          const timeout = disputedDate + Number(resolutionPeriod);

          // Set time to expire the dispute
          await setNextBlockTimestamp(Number(timeout) + 1);
        },
        RESOLVED: async function () {
          // Prepare signature for dispute resolution (like original test)
          const buyerPercentBasisPoints = "5566"; // 55.66%
          const resolutionType = [
            { name: "exchangeId", type: "uint256" },
            { name: "buyerPercentBasisPoints", type: "uint256" },
          ];
          const customSignatureType = { Resolution: resolutionType };
          const message = { exchangeId: exchangeId, buyerPercentBasisPoints };

          // Store signature in global scope for finalization access
          global.disputeSignature = await prepareDataSignature(
            buyer,
            customSignatureType,
            "Resolution",
            message,
            await disputeHandler.getAddress()
          );
          global.buyerPercentBasisPoints = buyerPercentBasisPoints;
        },
        "ESCALATED-RETRACTED": async function () {
          await disputeHandler.connect(buyer).escalateDispute(exchangeId);
        },
        "ESCALATED-RESOLVED": async function () {
          await disputeHandler.connect(buyer).escalateDispute(exchangeId);

          // Prepare signature for escalated dispute resolution
          const buyerPercentBasisPoints = "5566"; // 55.66%
          const resolutionType = [
            { name: "exchangeId", type: "uint256" },
            { name: "buyerPercentBasisPoints", type: "uint256" },
          ];
          const customSignatureType = { Resolution: resolutionType };
          const message = { exchangeId: exchangeId, buyerPercentBasisPoints };

          // Store signature in global scope for finalization access
          global.disputeSignature = await prepareDataSignature(
            buyer,
            customSignatureType,
            "Resolution",
            message,
            await disputeHandler.getAddress()
          );
          global.buyerPercentBasisPoints = buyerPercentBasisPoints;
        },
        "ESCALATED-DECIDED": async function () {
          await disputeHandler.connect(buyer).escalateDispute(exchangeId);

          // Store buyer percentage for escalated dispute decision (no signature needed)
          const buyerPercentBasisPoints = "5566"; // 55.66%
          global.buyerPercentBasisPoints = buyerPercentBasisPoints;
        },
        "ESCALATED-EXPIRED": async function () {
          const tx = await disputeHandler.connect(buyer).escalateDispute(exchangeId);

          // Calculate timeout from escalation timestamp (like original test)
          const blockNumber = tx.blockNumber;
          const block = await provider.getBlock(blockNumber);
          const escalatedDate = block.timestamp;
          const timeout = escalatedDate + Number(disputeResolver.escalationResponsePeriod);

          // Set time to expire the escalated dispute
          await setNextBlockTimestamp(Number(timeout) + 1);
        },
        "ESCALATED-REFUSED": async function () {
          await disputeHandler.connect(buyer).escalateDispute(exchangeId);
        },
      };

      const nonDisputeStatePayouts = {
        COMPLETED: function () {
          buyerPayoff = 0;
          sellerPayoff = (
            BigInt(offerToken.sellerDeposit) +
            BigInt(offerToken.price) -
            BigInt(offerTokenProtocolFee)
          ).toString();
          protocolPayoff = offerTokenProtocolFee;
          drPayoff = "0"; // DR gets no fee for completed exchange (not a dispute)
        },
        REVOKED: function () {
          buyerPayoff = (BigInt(offerToken.sellerDeposit) + BigInt(offerToken.price)).toString();
          sellerPayoff = 0;
          protocolPayoff = 0;
          drPayoff = "0"; // DR gets no fee for revoked exchange
        },
        CANCELED: function () {
          buyerPayoff = (BigInt(offerToken.price) - BigInt(offerToken.buyerCancelPenalty)).toString();
          sellerPayoff = (BigInt(offerToken.sellerDeposit) + BigInt(offerToken.buyerCancelPenalty)).toString();
          protocolPayoff = 0;
          drPayoff = "0"; // DR gets no fee for canceled exchange
        },
      };

      const disputeStatePayouts = {
<<<<<<< HEAD
        RETRACTED: function () {
          buyerPayoff = 0;
          sellerPayoff = (
            BigInt(offerToken.sellerDeposit) +
            BigInt(offerToken.price) -
            BigInt(offerTokenProtocolFee)
          ).toString();
          protocolPayoff = offerTokenProtocolFee;
          drPayoff = "0"; // DR gets no fee for non-escalated retracted dispute
        },
        "RETRACTED-EXPIRED": function () {
          buyerPayoff = 0;
          sellerPayoff = (
            BigInt(offerToken.sellerDeposit) +
            BigInt(offerToken.price) -
            BigInt(offerTokenProtocolFee)
          ).toString();
          protocolPayoff = offerTokenProtocolFee;
          drPayoff = "0"; // DR gets no fee for non-escalated expired retracted dispute
        },
=======
        RETRACTED: nonDisputeStatePayouts.COMPLETED,
        "RETRACTED-EXPIRED": nonDisputeStatePayouts.COMPLETED,
>>>>>>> d309cd90
        RESOLVED: function () {
          const buyerPercentBasisPoints = global.buyerPercentBasisPoints || "5566";

          // buyer: (price + sellerDeposit)*buyerPercentage
          buyerPayoff = applyPercentage(
            BigInt(offerToken.price) + BigInt(offerToken.sellerDeposit),
            buyerPercentBasisPoints
          );

          // seller: (price + sellerDeposit)*(1-buyerPercentage)
          sellerPayoff = BigInt(offerToken.price) + BigInt(offerToken.sellerDeposit) - BigInt(buyerPayoff);

          // protocol: 0
          protocolPayoff = 0;

          // DR gets no fee for mutually resolved dispute
          drPayoff = "0";
        },
        "ESCALATED-RETRACTED": function () {
          // buyer: 0
          buyerPayoff = 0;

          // seller: sellerDeposit + price - protocolFee + buyerEscalationDeposit
          sellerPayoff = (
            BigInt(offerToken.sellerDeposit) +
            BigInt(offerToken.price) -
            BigInt(offerTokenProtocolFee) +
            BigInt(buyerEscalationDeposit)
          ).toString();

          // protocol: protocolFee
          protocolPayoff = offerTokenProtocolFee;

          // DR gets fee for escalated retracted dispute
          drPayoff = DRFee;
        },
        "ESCALATED-RESOLVED": function () {
          const buyerPercentBasisPoints = global.buyerPercentBasisPoints || "5566";

          // buyer: (price + sellerDeposit + buyerEscalationDeposit)*buyerPercentage
          buyerPayoff = (
            ((BigInt(offerToken.price) + BigInt(offerToken.sellerDeposit) + BigInt(buyerEscalationDeposit)) *
              BigInt(buyerPercentBasisPoints)) /
            10000n
          ).toString();

          // seller: (price + sellerDeposit + buyerEscalationDeposit)*(1-buyerPercentage)
          sellerPayoff = (
            BigInt(offerToken.price) +
            BigInt(offerToken.sellerDeposit) +
            BigInt(buyerEscalationDeposit) -
            BigInt(buyerPayoff)
          ).toString();

          // protocol: 0
          protocolPayoff = 0;

          // DR gets fee for escalated dispute resolution (buyerEscalationDeposit > 0)
          drPayoff = DRFee;
        },
        "ESCALATED-DECIDED": function () {
          const buyerPercentBasisPoints = global.buyerPercentBasisPoints || "5566";

          // buyer: (price + sellerDeposit + buyerEscalationDeposit)*buyerPercentage
          buyerPayoff = (
            ((BigInt(offerToken.price) + BigInt(offerToken.sellerDeposit) + BigInt(buyerEscalationDeposit)) *
              BigInt(buyerPercentBasisPoints)) /
            10000n
          ).toString();

          // seller: (price + sellerDeposit + buyerEscalationDeposit)*(1-buyerPercentage)
          sellerPayoff = (
            BigInt(offerToken.price) +
            BigInt(offerToken.sellerDeposit) +
            BigInt(buyerEscalationDeposit) -
            BigInt(buyerPayoff)
          ).toString();

          // protocol: 0
          protocolPayoff = 0;

          // DR gets fee for decided escalated dispute
          drPayoff = DRFee;
        },
        "ESCALATED-EXPIRED": function () {
          // buyer: price + buyerEscalationDeposit
          buyerPayoff = (BigInt(offerToken.price) + BigInt(buyerEscalationDeposit)).toString();

          // seller: sellerDeposit
          sellerPayoff = offerToken.sellerDeposit;

          // protocol: 0
          protocolPayoff = 0;

          // DR gets no fee for expired escalated dispute (DR didn't respond)
          drPayoff = "0";
        },
        "ESCALATED-REFUSED": function () {
          // buyer: price + buyerEscalationDeposit
          buyerPayoff = (BigInt(offerToken.price) + BigInt(buyerEscalationDeposit)).toString();

          // seller: sellerDeposit
          sellerPayoff = offerToken.sellerDeposit;

          // protocol: 0
          protocolPayoff = 0;

          // DR gets no fee for refused escalated dispute (DR refused to arbitrate)
          drPayoff = "0";
        },
      };

      const nonDisputeStateFinalization = {
        COMPLETED: function () {
          return {
            wallet: buyer,
            handler: exchangeHandler,
            method: "completeExchange",
            args: [exchangeId],
          };
        },
        REVOKED: function () {
          return {
            wallet: assistant,
            handler: exchangeHandler,
            method: "revokeVoucher",
            args: [exchangeId],
          };
        },
        CANCELED: function () {
          return {
            wallet: buyer,
            handler: exchangeHandler,
            method: "cancelVoucher",
            args: [exchangeId],
          };
        },
      };

      const disputeStateFinalization = {
        RETRACTED: function () {
          return {
            wallet: buyer,
            handler: disputeHandler,
            method: "retractDispute",
            args: [exchangeId],
          };
        },
        "RETRACTED-EXPIRED": function () {
          return {
            wallet: rando,
            handler: disputeHandler,
            method: "expireDispute",
            args: [exchangeId],
          };
        },
        RESOLVED: function () {
          const buyerPercentBasisPoints = global.buyerPercentBasisPoints || "5566";
          const signature = global.disputeSignature;
          return {
            wallet: assistant,
            handler: disputeHandler,
            method: "resolveDispute",
            args: [exchangeId, buyerPercentBasisPoints, signature],
          };
        },
        "ESCALATED-RETRACTED": function () {
          return {
            wallet: buyer,
            handler: disputeHandler,
            method: "retractDispute",
            args: [exchangeId],
          };
        },
        "ESCALATED-RESOLVED": function () {
          const buyerPercentBasisPoints = global.buyerPercentBasisPoints || "5566";
          const signature = global.disputeSignature;
          return {
            wallet: assistant,
            handler: disputeHandler,
            method: "resolveDispute",
            args: [exchangeId, buyerPercentBasisPoints, signature],
          };
        },
        "ESCALATED-DECIDED": function () {
          const buyerPercentBasisPoints = global.buyerPercentBasisPoints || "5566";
          return {
            wallet: assistantDR,
            handler: disputeHandler,
            method: "decideDispute",
            args: [exchangeId, buyerPercentBasisPoints],
          };
        },
        "ESCALATED-EXPIRED": function () {
          return {
            wallet: rando,
            handler: disputeHandler,
            method: "expireEscalatedDispute",
            args: [exchangeId],
          };
        },
        "ESCALATED-REFUSED": function () {
          return {
            wallet: assistantDR,
            handler: disputeHandler,
            method: "refuseEscalatedDispute",
            args: [exchangeId],
          };
        },
      };

      // Agent-specific configurations (keeping state logic in config)
      const agentStateSetup = {
        COMPLETED: async function () {
          await setNextBlockTimestamp(Number(voucherRedeemableFrom) + 10);
          await exchangeHandler.connect(buyer).redeemVoucher(exchangeId);
          return {};
        },
        REVOKED: function () {
          return {};
        },
        CANCELED: function () {
          return {};
        },
        "DISPUTED-RETRACTED": function () {
          return {};
        },
        "DISPUTED-RETRACTED-EXPIRED": function () {
          return { expired: true };
        },
        "DISPUTED-RESOLVED": function () {
          return { prepareDataSignature: true };
        },
        "DISPUTED-ESCALATED-RETRACTED": function () {
          return { escalateDispute: true };
        },
        "DISPUTED-ESCALATED-RESOLVED": function () {
          return { escalateDispute: true, prepareDataSignature: true };
        },
        "DISPUTED-ESCALATED-DECIDED": function () {
          return { escalateDispute: true };
        },
        "DISPUTED-ESCALATED-EXPIRED": function () {
          return { escalateDispute: true, expired: true };
        },
        "DISPUTED-ESCALATED-REFUSED": function () {
          return { escalateDispute: true };
        },
      };

      const agentStatePayouts = {
        COMPLETED: function () {
          buyerPayoff = 0;
          agentFee = applyPercentage(agentOffer.price, agentFeePercentage);
          agentPayoff = agentFee;
          sellerPayoff = (
            BigInt(agentOffer.sellerDeposit) +
            BigInt(agentOffer.price) -
            BigInt(agentOfferProtocolFee) -
            BigInt(agentFee)
          ).toString();
          protocolPayoff = agentOfferProtocolFee;
        },
        REVOKED: function () {
          buyerPayoff = (BigInt(agentOffer.sellerDeposit) + BigInt(agentOffer.price)).toString();
          sellerPayoff = 0;
          protocolPayoff = 0;
          agentPayoff = 0;
        },
        CANCELED: function () {
          buyerPayoff = (BigInt(agentOffer.price) - BigInt(agentOffer.buyerCancelPenalty)).toString();
          sellerPayoff = (BigInt(agentOffer.sellerDeposit) + BigInt(agentOffer.buyerCancelPenalty)).toString();
          protocolPayoff = 0;
          agentPayoff = 0;
        },
        "DISPUTED-RETRACTED": function () {
          buyerPayoff = 0;
          agentFee = applyPercentage(agentOffer.price, agentFeePercentage);
          agentPayoff = agentFee;
          sellerPayoff = (
            BigInt(agentOffer.sellerDeposit) +
            BigInt(agentOffer.price) -
            BigInt(agentOfferProtocolFee) -
            BigInt(agentFee)
          ).toString();
          protocolPayoff = agentOfferProtocolFee;
        },
        "DISPUTED-RETRACTED-EXPIRED": function () {
          buyerPayoff = 0;
          agentFee = applyPercentage(agentOffer.price, agentFeePercentage);
          agentPayoff = agentFee;
          sellerPayoff = (
            BigInt(agentOffer.sellerDeposit) +
            BigInt(agentOffer.price) -
            BigInt(agentOfferProtocolFee) -
            BigInt(agentFee)
          ).toString();
          protocolPayoff = agentOfferProtocolFee;
        },
        "DISPUTED-RESOLVED": function () {
          const buyerPercentBasisPoints = global.buyerPercentBasisPoints || "5566";

          // buyer: (price + sellerDeposit)*buyerPercentage
          buyerPayoff = (
            ((BigInt(agentOffer.price) + BigInt(agentOffer.sellerDeposit)) * BigInt(buyerPercentBasisPoints)) /
            10000n
          ).toString();

          // seller: (price + sellerDeposit)*(1-buyerPercentage)
          sellerPayoff = (BigInt(agentOffer.price) + BigInt(agentOffer.sellerDeposit) - BigInt(buyerPayoff)).toString();

          // protocol: 0
          protocolPayoff = 0;

          // agent: 0 (no agent fee in resolved disputes)
          agentPayoff = 0;
        },
        "DISPUTED-ESCALATED-RETRACTED": function () {
          // buyer: 0
          buyerPayoff = 0;

          // agentPayoff: agentFee
          agentFee = applyPercentage(agentOffer.price, agentFeePercentage);
          agentPayoff = agentFee;

          // seller: sellerDeposit + price - protocolFee - agentFee + buyerEscalationDeposit
          sellerPayoff = (
            BigInt(agentOffer.sellerDeposit) +
            BigInt(agentOffer.price) -
            BigInt(agentOfferProtocolFee) -
            BigInt(agentFee) +
            BigInt(buyerEscalationDeposit)
          ).toString();

          // protocol: protocolFee
          protocolPayoff = agentOfferProtocolFee;
        },
        "DISPUTED-ESCALATED-RESOLVED": function () {
          const buyerPercentBasisPoints = global.buyerPercentBasisPoints || "5566";

          // buyer: (price + sellerDeposit + buyerEscalationDeposit)*buyerPercentage
          buyerPayoff = (
            ((BigInt(agentOffer.price) + BigInt(agentOffer.sellerDeposit) + BigInt(buyerEscalationDeposit)) *
              BigInt(buyerPercentBasisPoints)) /
            10000n
          ).toString();

          // seller: (price + sellerDeposit + buyerEscalationDeposit)*(1-buyerPercentage)
          sellerPayoff = (
            BigInt(agentOffer.price) +
            BigInt(agentOffer.sellerDeposit) +
            BigInt(buyerEscalationDeposit) -
            BigInt(buyerPayoff)
          ).toString();

          // protocol: 0
          protocolPayoff = 0;

          // agent: 0 (no agent fee in resolved disputes)
          agentPayoff = 0;
        },
        "DISPUTED-ESCALATED-DECIDED": function () {
          const buyerPercentBasisPoints = global.buyerPercentBasisPoints || "5566";

          // buyer: (price + sellerDeposit + buyerEscalationDeposit)*buyerPercentage
          buyerPayoff = (
            ((BigInt(agentOffer.price) + BigInt(agentOffer.sellerDeposit) + BigInt(buyerEscalationDeposit)) *
              BigInt(buyerPercentBasisPoints)) /
            10000n
          ).toString();

          // seller: (price + sellerDeposit + buyerEscalationDeposit)*(1-buyerPercentage)
          sellerPayoff = (
            BigInt(agentOffer.price) +
            BigInt(agentOffer.sellerDeposit) +
            BigInt(buyerEscalationDeposit) -
            BigInt(buyerPayoff)
          ).toString();

          // protocol: 0
          protocolPayoff = 0;

          // agent: 0 (no agent fee in decided disputes)
          agentPayoff = 0;
        },
        "DISPUTED-ESCALATED-EXPIRED": function () {
          // buyer: price + buyerEscalationDeposit (use offerToken.price since it's the same amount)
          buyerPayoff = (BigInt(offerToken.price) + BigInt(buyerEscalationDeposit)).toString();

          // seller: sellerDeposit (use offerToken.sellerDeposit since it's the same amount)
          sellerPayoff = offerToken.sellerDeposit;

          // protocol: 0
          protocolPayoff = 0;

          // agent: 0 (no agent fee in expired escalated disputes)
          agentPayoff = 0;
        },
        "DISPUTED-ESCALATED-REFUSED": function () {
          // buyer: price + buyerEscalationDeposit (use offerToken.price since it's the same amount)
          buyerPayoff = (BigInt(offerToken.price) + BigInt(buyerEscalationDeposit)).toString();

          // seller: sellerDeposit (use offerToken.sellerDeposit since it's the same amount)
          sellerPayoff = offerToken.sellerDeposit;

          // protocol: 0
          protocolPayoff = 0;

          // agent: 0 (no agent fee in refused escalated disputes)
          agentPayoff = 0;
        },
      };

      const agentEventChecks = {
        COMPLETED: async function (tx) {
          await expect(tx)
            .to.emit(exchangeHandler, "FundsReleased")
            .withArgs(exchangeId, seller.id, agentOffer.exchangeToken, sellerPayoff, await buyer.getAddress());

          await expect(tx)
            .to.emit(exchangeHandler, "ProtocolFeeCollected")
            .withArgs(exchangeId, agentOffer.exchangeToken, protocolPayoff, await buyer.getAddress());

          await expect(tx)
            .to.emit(exchangeHandler, "FundsReleased")
            .withArgs(exchangeId, agentId, agentOffer.exchangeToken, agentPayoff, await buyer.getAddress());
        },
        REVOKED: async function (tx) {
          await expect(tx)
            .to.emit(exchangeHandler, "FundsReleased")
            .withArgs(exchangeId, buyerId, agentOffer.exchangeToken, buyerPayoff, await assistant.getAddress());
          await expect(tx).to.not.emit(exchangeHandler, "ProtocolFeeCollected");
        },
        CANCELED: async function (tx) {
          await expect(tx)
            .to.emit(exchangeHandler, "FundsReleased")
            .withArgs(exchangeId, seller.id, agentOffer.exchangeToken, sellerPayoff, await buyer.getAddress());

          await expect(tx)
            .to.emit(exchangeHandler, "FundsReleased")
            .withArgs(exchangeId, buyerId, agentOffer.exchangeToken, buyerPayoff, await buyer.getAddress());

          await expect(tx).to.not.emit(exchangeHandler, "ProtocolFeeCollected");
        },
        "DISPUTED-RETRACTED": async function (tx) {
          await expect(tx)
            .to.emit(disputeHandler, "ProtocolFeeCollected")
            .withArgs(exchangeId, agentOffer.exchangeToken, protocolPayoff, await buyer.getAddress());

          await expect(tx)
            .to.emit(disputeHandler, "FundsReleased")
            .withArgs(exchangeId, seller.id, agentOffer.exchangeToken, sellerPayoff, await buyer.getAddress());

          await expect(tx)
            .to.emit(exchangeHandler, "FundsReleased")
            .withArgs(exchangeId, agentId, agentOffer.exchangeToken, agentPayoff, await buyer.getAddress());
        },
        "DISPUTED-RETRACTED-EXPIRED": async function (tx) {
          await expect(tx)
            .to.emit(disputeHandler, "ProtocolFeeCollected")
            .withArgs(exchangeId, agentOffer.exchangeToken, protocolPayoff, rando.address);

          await expect(tx)
            .to.emit(disputeHandler, "FundsReleased")
            .withArgs(exchangeId, seller.id, agentOffer.exchangeToken, sellerPayoff, rando.address);

          await expect(tx)
            .to.emit(exchangeHandler, "FundsReleased")
            .withArgs(exchangeId, agentId, agentOffer.exchangeToken, agentPayoff, rando.address);
        },
        "DISPUTED-RESOLVED": async function (tx) {
          await expect(tx)
            .to.emit(disputeHandler, "FundsReleased")
            .withArgs(exchangeId, seller.id, agentOffer.exchangeToken, sellerPayoff, await assistant.getAddress());

          await expect(tx)
            .to.emit(disputeHandler, "FundsReleased")
            .withArgs(exchangeId, buyerId, agentOffer.exchangeToken, buyerPayoff, await assistant.getAddress());

          await expect(tx).to.not.emit(disputeHandler, "ProtocolFeeCollected");
        },
        "DISPUTED-ESCALATED-RETRACTED": async function (tx) {
          await expect(tx)
            .to.emit(disputeHandler, "ProtocolFeeCollected")
            .withArgs(exchangeId, agentOffer.exchangeToken, protocolPayoff, await buyer.getAddress());

          await expect(tx)
            .to.emit(disputeHandler, "FundsReleased")
            .withArgs(exchangeId, seller.id, agentOffer.exchangeToken, sellerPayoff, await buyer.getAddress());

          await expect(tx)
            .to.emit(exchangeHandler, "FundsReleased")
            .withArgs(exchangeId, agentId, agentOffer.exchangeToken, agentPayoff, await buyer.getAddress());
        },
        "DISPUTED-ESCALATED-RESOLVED": async function (tx) {
          await expect(tx)
            .to.emit(disputeHandler, "FundsReleased")
            .withArgs(exchangeId, seller.id, agentOffer.exchangeToken, sellerPayoff, await assistant.getAddress());

          await expect(tx)
            .to.emit(disputeHandler, "FundsReleased")
            .withArgs(exchangeId, buyerId, agentOffer.exchangeToken, buyerPayoff, await assistant.getAddress());

          await expect(tx).to.not.emit(disputeHandler, "ProtocolFeeCollected");
        },
        "DISPUTED-ESCALATED-DECIDED": async function (tx) {
          await expect(tx)
            .to.emit(disputeHandler, "FundsReleased")
            .withArgs(exchangeId, seller.id, agentOffer.exchangeToken, sellerPayoff, await assistantDR.getAddress());

          await expect(tx)
            .to.emit(disputeHandler, "FundsReleased")
            .withArgs(exchangeId, buyerId, agentOffer.exchangeToken, buyerPayoff, await assistantDR.getAddress());

          await expect(tx).to.not.emit(disputeHandler, "ProtocolFeeCollected");
        },
        "DISPUTED-ESCALATED-EXPIRED": async function (tx) {
          await expect(tx)
            .to.emit(disputeHandler, "FundsReleased")
            .withArgs(exchangeId, buyerId, agentOffer.exchangeToken, buyerPayoff, rando.address);

          await expect(tx)
            .to.emit(disputeHandler, "FundsReleased")
            .withArgs(exchangeId, seller.id, agentOffer.exchangeToken, sellerPayoff, rando.address);

          await expect(tx).to.not.emit(disputeHandler, "ProtocolFeeCollected");
        },
        "DISPUTED-ESCALATED-REFUSED": async function (tx) {
          await expect(tx)
            .to.emit(disputeHandler, "FundsReleased")
            .withArgs(exchangeId, seller.id, agentOffer.exchangeToken, sellerPayoff, await assistantDR.getAddress());

          await expect(tx)
            .to.emit(disputeHandler, "FundsReleased")
            .withArgs(exchangeId, buyerId, agentOffer.exchangeToken, buyerPayoff, await assistantDR.getAddress());

          await expect(tx).to.not.emit(disputeHandler, "ProtocolFeeCollected");
        },
      };

      // Unified validation function for both events and state based on expected payoffs
      const validateStateAndEvents = async function (options = {}) {
        const {
          tx = null,
          action = null,
          expectedPayoffs = {
            sellerPayoff: sellerPayoff || "0",
            buyerPayoff: buyerPayoff || "0",
            protocolPayoff: protocolPayoff || "0",
            agentPayoff: agentPayoff || "0",
          },
          updatedSellersAvailableFunds = null,
          updatedBuyerAvailableFunds = null,
          updatedProtocolAvailableFunds = null,
          updatedAgentAvailableFunds = null,
        } = options;

        const {
          sellerPayoff: expSellerPayoff,
          buyerPayoff: expBuyerPayoff,
          protocolPayoff: expProtocolPayoff,
          agentPayoff: expAgentPayoff,
        } = expectedPayoffs;

        // Get exchange token from the actual exchange
        const [exchangeExists, exchange] = await exchangeHandler.getExchange(exchangeId);
        if (!exchangeExists) {
          throw new Error(`Exchange ${exchangeId} does not exist`);
        }
        const [offerExists, offer] = await offerHandler.getOffer(exchange.offerId);
        if (!offerExists) {
          throw new Error(`Offer ${exchange.offerId} does not exist`);
        }
        const exchangeToken = offer.exchangeToken;

        // Event validation
        if (tx && action) {
          // Get seller ID from the offer
          const sellerId = offer.sellerId;

          // Seller events
          if (expSellerPayoff != "0") {
            await expect(tx)
              .to.emit(action.handler, "FundsReleased")
              .withArgs(exchangeId, sellerId, exchangeToken, expSellerPayoff, action.wallet.address);
          }

<<<<<<< HEAD
          if (protocolPayoff != "0") {
            await expect(tx)
              .to.emit(action.handler, "ProtocolFeeCollected")
              .withArgs(exchangeId, offerToken.exchangeToken, protocolPayoff, action.wallet.address);
          }

          if (drPayoff != "0") {
            await expect(tx)
              .to.emit(action.handler, "FundsReleased")
              .withArgs(exchangeId, disputeResolver.id, offerToken.exchangeToken, drPayoff, action.wallet.address);
          }
        },
        REVOKED: async function (tx, action) {
          if (buyerPayoff != "0") {
=======
          // Buyer events
          if (expBuyerPayoff != "0") {
>>>>>>> d309cd90
            await expect(tx)
              .to.emit(action.handler, "FundsReleased")
              .withArgs(exchangeId, buyerId, exchangeToken, expBuyerPayoff, action.wallet.address);
          }
<<<<<<< HEAD

          // DR gets no fee for revoked exchange - verify no DR FundsReleased event
          if (drPayoff == "0") {
            // Could add check for no DR funds released but might be complex with other events
          }
        },
        CANCELED: async function (tx, action) {
          await expect(tx)
            .to.emit(action.handler, "FundsReleased")
            .withArgs(exchangeId, seller.id, offerToken.exchangeToken, sellerPayoff, action.wallet.address);

          await expect(tx)
            .to.emit(action.handler, "FundsReleased")
            .withArgs(exchangeId, buyerId, offerToken.exchangeToken, buyerPayoff, action.wallet.address);

          await expect(tx).to.not.emit(action.handler, "ProtocolFeeCollected");

          // DR gets no fee for canceled exchange - verify no DR FundsReleased event
          if (drPayoff == "0") {
            // Could add check for no DR funds released but might be complex with other events
          }
        },
        "DISPUTED-RETRACTED": async function (tx, action) {
          await expect(tx)
            .to.emit(action.handler, "ProtocolFeeCollected")
            .withArgs(exchangeId, offerToken.exchangeToken, protocolPayoff, action.wallet.address);

          await expect(tx)
            .to.emit(action.handler, "FundsReleased")
            .withArgs(exchangeId, seller.id, offerToken.exchangeToken, sellerPayoff, action.wallet.address);

          if (drPayoff != "0") {
            await expect(tx)
              .to.emit(action.handler, "FundsReleased")
              .withArgs(exchangeId, disputeResolver.id, offerToken.exchangeToken, drPayoff, action.wallet.address);
          }

          // Check that FundsReleased event was NOT emitted for buyer (buyerPayoff is 0)
          // (Original test does this check but we can skip for optimization)
        },
        "DISPUTED-RETRACTED-EXPIRED": async function (tx, action) {
          await expect(tx)
            .to.emit(action.handler, "ProtocolFeeCollected")
            .withArgs(exchangeId, offerToken.exchangeToken, protocolPayoff, action.wallet.address);

          await expect(tx)
            .to.emit(action.handler, "FundsReleased")
            .withArgs(exchangeId, seller.id, offerToken.exchangeToken, sellerPayoff, action.wallet.address);

          if (drPayoff != "0") {
            await expect(tx)
              .to.emit(action.handler, "FundsReleased")
              .withArgs(exchangeId, disputeResolver.id, offerToken.exchangeToken, drPayoff, action.wallet.address);
          }

          // Check that FundsReleased event was NOT emitted for buyer (buyerPayoff is 0)
          // (Original test does this check but we can skip for optimization)
        },
        "DISPUTED-RESOLVED": async function (tx, action) {
          await expect(tx)
            .to.emit(action.handler, "FundsReleased")
            .withArgs(exchangeId, seller.id, offerToken.exchangeToken, sellerPayoff, action.wallet.address);

          await expect(tx)
            .to.emit(action.handler, "FundsReleased")
            .withArgs(exchangeId, buyerId, offerToken.exchangeToken, buyerPayoff, action.wallet.address);

          await expect(tx).to.not.emit(action.handler, "ProtocolFeeCollected");

          // DR gets no fee for mutually resolved dispute
          if (drPayoff == "0") {
            // No DR funds released for mutual resolution
          }
        },
        "DISPUTED-ESCALATED-RETRACTED": async function (tx, action) {
          await expect(tx)
            .to.emit(action.handler, "ProtocolFeeCollected")
            .withArgs(exchangeId, offerToken.exchangeToken, protocolPayoff, action.wallet.address);

          await expect(tx)
            .to.emit(action.handler, "FundsReleased")
            .withArgs(exchangeId, seller.id, offerToken.exchangeToken, sellerPayoff, action.wallet.address);

          if (drPayoff != "0") {
            await expect(tx)
              .to.emit(action.handler, "FundsReleased")
              .withArgs(exchangeId, disputeResolver.id, offerToken.exchangeToken, drPayoff, action.wallet.address);
          }

          // Check that FundsReleased event was NOT emitted for buyer (buyerPayoff is 0)
        },
        "DISPUTED-ESCALATED-RESOLVED": async function (tx, action) {
          await expect(tx)
            .to.emit(action.handler, "FundsReleased")
            .withArgs(exchangeId, seller.id, offerToken.exchangeToken, sellerPayoff, action.wallet.address);

          await expect(tx)
            .to.emit(action.handler, "FundsReleased")
            .withArgs(exchangeId, buyerId, offerToken.exchangeToken, buyerPayoff, action.wallet.address);

          await expect(tx).to.not.emit(action.handler, "ProtocolFeeCollected");

          // DR gets fee for escalated dispute resolution
          if (drPayoff != "0") {
            await expect(tx)
              .to.emit(action.handler, "FundsReleased")
              .withArgs(exchangeId, disputeResolver.id, offerToken.exchangeToken, drPayoff, action.wallet.address);
          }
        },
        "DISPUTED-ESCALATED-DECIDED": async function (tx, action) {
          await expect(tx)
            .to.emit(action.handler, "FundsReleased")
            .withArgs(exchangeId, seller.id, offerToken.exchangeToken, sellerPayoff, action.wallet.address);

          await expect(tx)
            .to.emit(action.handler, "FundsReleased")
            .withArgs(exchangeId, buyerId, offerToken.exchangeToken, buyerPayoff, action.wallet.address);

          await expect(tx).to.not.emit(action.handler, "ProtocolFeeCollected");

          if (drPayoff != "0") {
            await expect(tx)
              .to.emit(action.handler, "FundsReleased")
              .withArgs(exchangeId, disputeResolver.id, offerToken.exchangeToken, drPayoff, action.wallet.address);
          }
        },
        "DISPUTED-ESCALATED-EXPIRED": async function (tx, action) {
          await expect(tx)
            .to.emit(action.handler, "FundsReleased")
            .withArgs(exchangeId, buyerId, offerToken.exchangeToken, buyerPayoff, action.wallet.address);

          await expect(tx)
            .to.emit(action.handler, "FundsReleased")
            .withArgs(exchangeId, seller.id, offerToken.exchangeToken, sellerPayoff, action.wallet.address);

          await expect(tx).to.not.emit(action.handler, "ProtocolFeeCollected");

          // DR gets no fee for expired escalated dispute (didn't respond)
          if (drPayoff == "0") {
            // No DR funds released for expired dispute
          }
        },
        "DISPUTED-ESCALATED-REFUSED": async function (tx, action) {
          await expect(tx)
            .to.emit(action.handler, "FundsReleased")
            .withArgs(exchangeId, seller.id, offerToken.exchangeToken, sellerPayoff, action.wallet.address);

          await expect(tx)
            .to.emit(action.handler, "FundsReleased")
            .withArgs(exchangeId, buyerId, offerToken.exchangeToken, buyerPayoff, action.wallet.address);

          await expect(tx).to.not.emit(action.handler, "ProtocolFeeCollected");

          // DR gets no fee for refused escalated dispute (refused to arbitrate)
          if (drPayoff == "0") {
            // No DR funds released for refused dispute
          }
        },
      };

      // Helper function to validate DR funds
      const validateDRFunds = async function () {
        if (drPayoff != "0") {
          const updatedDRAvailableFunds = FundsList.fromStruct(
            await fundsHandler.getAllAvailableFunds(disputeResolver.id)
          );
          const drFound = updatedDRAvailableFunds.funds.find((fund) => fund.tokenAddress === offerToken.exchangeToken);
          expect(drFound?.availableAmount).to.equal(drPayoff);
        }
      };

      const regularStateValidation = {
        COMPLETED: async function (updatedSellersAvailableFunds, updatedProtocolAvailableFunds) {
          if (sellerPayoff != "0") {
            const sellerFound = updatedSellersAvailableFunds.funds.find(
              (fund) => fund.tokenAddress === offerToken.exchangeToken
            );
            expect(sellerFound?.availableAmount).to.equal(sellerPayoff);
          }

          if (protocolPayoff != "0") {
            const protocolFound = updatedProtocolAvailableFunds.funds.find(
              (fund) => fund.tokenAddress === offerToken.exchangeToken
            );
            expect(protocolFound?.availableAmount).to.equal(protocolPayoff);
          }

          // Validate DR funds
          await validateDRFunds();
        },
        REVOKED: async function () {
          if (buyerPayoff != "0") {
            const freshBuyerFunds = FundsList.fromStruct(await fundsHandler.getAllAvailableFunds(buyerId));
            const buyerFound = freshBuyerFunds.funds.find((fund) => fund.tokenAddress === offerToken.exchangeToken);
            expect(buyerFound?.availableAmount).to.equal(buyerPayoff);
          }

          // Validate DR funds
          await validateDRFunds();
        },
        CANCELED: async function (
          updatedSellersAvailableFunds,
          updatedProtocolAvailableFunds,
          updatedBuyerAvailableFunds
        ) {
          // For CANCELED, both buyer and seller get payoffs
          const buyerFound = updatedBuyerAvailableFunds.funds.find(
            (fund) => fund.tokenAddress === offerToken.exchangeToken
          );
          expect(buyerFound?.availableAmount).to.equal(buyerPayoff);

          const sellerFound = updatedSellersAvailableFunds.funds.find(
            (fund) => fund.tokenAddress === offerToken.exchangeToken
          );
          expect(sellerFound?.availableAmount).to.equal(sellerPayoff);

          // Validate DR funds
          await validateDRFunds();
        },
        "DISPUTED-RETRACTED": async function (updatedSellersAvailableFunds, updatedProtocolAvailableFunds) {
          // For DISPUTED-RETRACTED, seller and protocol get payoffs, buyer gets 0
          if (sellerPayoff != "0") {
            const sellerFound = updatedSellersAvailableFunds.funds.find(
              (fund) => fund.tokenAddress === offerToken.exchangeToken
            );
            expect(sellerFound?.availableAmount).to.equal(sellerPayoff);
          }

          if (protocolPayoff != "0") {
            const protocolFound = updatedProtocolAvailableFunds.funds.find(
              (fund) => fund.tokenAddress === offerToken.exchangeToken
            );
            expect(protocolFound?.availableAmount).to.equal(protocolPayoff);
          }

          // Buyer should have no payout (buyerPayoff is 0)
          // Validate DR funds
          await validateDRFunds();
        },
        "DISPUTED-RETRACTED-EXPIRED": async function (updatedSellersAvailableFunds, updatedProtocolAvailableFunds) {
          // For DISPUTED-RETRACTED-EXPIRED, seller and protocol get payoffs, buyer gets 0 (same as DISPUTED-RETRACTED)
          if (sellerPayoff != "0") {
            const sellerFound = updatedSellersAvailableFunds.funds.find(
              (fund) => fund.tokenAddress === offerToken.exchangeToken
            );
            expect(sellerFound?.availableAmount).to.equal(sellerPayoff);
=======

          // Protocol events
          if (expProtocolPayoff != "0") {
            await expect(tx)
              .to.emit(action.handler, "ProtocolFeeCollected")
              .withArgs(exchangeId, exchangeToken, expProtocolPayoff, action.wallet.address);
          } else {
            await expect(tx).to.not.emit(action.handler, "ProtocolFeeCollected");
          }

          // Agent events (for agent offers only)
          const offerAgentId = offer.agentId;
          if (offerAgentId && offerAgentId != "0") {
            if (expAgentPayoff != "0") {
              await expect(tx)
                .to.emit(action.handler, "FundsReleased")
                .withArgs(exchangeId, offerAgentId, exchangeToken, expAgentPayoff, action.wallet.address);
            }
>>>>>>> d309cd90
          }
        }

        // State validation
        if (
          updatedSellersAvailableFunds ||
          updatedBuyerAvailableFunds ||
          updatedProtocolAvailableFunds ||
          updatedAgentAvailableFunds
        ) {
          // Get seller ID from the offer for state validation
          const sellerId = offer.sellerId;

          // Seller funds
          if (updatedSellersAvailableFunds) {
            const sellerFound = updatedSellersAvailableFunds.funds.find((fund) => fund.tokenAddress === exchangeToken);
            expect(sellerFound?.availableAmount || "0").to.equal(expSellerPayoff.toString());
          } else {
            const freshSellerFunds = FundsList.fromStruct(await fundsHandler.getAllAvailableFunds(sellerId));
            const sellerFound = freshSellerFunds.funds.find((fund) => fund.tokenAddress === exchangeToken);
            expect(sellerFound?.availableAmount || "0").to.equal(expSellerPayoff.toString());
          }

<<<<<<< HEAD
          // Buyer should have no payout (buyerPayoff is 0)
          // Validate DR funds
          await validateDRFunds();
        },
        "DISPUTED-RESOLVED": async function (updatedSellersAvailableFunds) {
          // For DISPUTED-RESOLVED, both buyer and seller get payoffs, protocol gets 0
          if (buyerPayoff != "0") {
            const freshBuyerFunds = FundsList.fromStruct(await fundsHandler.getAllAvailableFunds(buyerId));
            const buyerFound = freshBuyerFunds.funds.find((fund) => fund.tokenAddress === offerToken.exchangeToken);
            expect(buyerFound?.availableAmount).to.equal(buyerPayoff.toString());
          }

          if (sellerPayoff != "0") {
            const sellerFound = updatedSellersAvailableFunds.funds.find(
              (fund) => fund.tokenAddress === offerToken.exchangeToken
            );
            expect(sellerFound?.availableAmount).to.equal(sellerPayoff.toString());
          }

          // Protocol should have no payout (protocolPayoff is 0)
          // Validate DR funds
          await validateDRFunds();
        },
        "DISPUTED-ESCALATED-RETRACTED": async function (updatedSellersAvailableFunds, updatedProtocolAvailableFunds) {
          // For DISPUTED-ESCALATED-RETRACTED, seller and protocol get payoffs, buyer gets 0
          if (sellerPayoff != "0") {
            const sellerFound = updatedSellersAvailableFunds.funds.find(
              (fund) => fund.tokenAddress === offerToken.exchangeToken
            );
            expect(sellerFound?.availableAmount).to.equal(sellerPayoff);
=======
          // Buyer funds
          if (updatedBuyerAvailableFunds) {
            const buyerFound = updatedBuyerAvailableFunds.funds.find((fund) => fund.tokenAddress === exchangeToken);
            expect(buyerFound?.availableAmount || "0").to.equal(expBuyerPayoff.toString());
          } else {
            const freshBuyerFunds = FundsList.fromStruct(await fundsHandler.getAllAvailableFunds(buyerId));
            const buyerFound = freshBuyerFunds.funds.find((fund) => fund.tokenAddress === exchangeToken);
            expect(buyerFound?.availableAmount || "0").to.equal(expBuyerPayoff.toString());
>>>>>>> d309cd90
          }

          // Protocol funds
          if (updatedProtocolAvailableFunds) {
            const protocolFound = updatedProtocolAvailableFunds.funds.find(
<<<<<<< HEAD
              (fund) => fund.tokenAddress === offerToken.exchangeToken
            );
            expect(protocolFound?.availableAmount).to.equal(protocolPayoff);
          }

          // Buyer should have no payout (buyerPayoff is 0)
          // Validate DR funds
          await validateDRFunds();
        },
        "DISPUTED-ESCALATED-RESOLVED": async function (
          updatedSellersAvailableFunds,
          updatedProtocolAvailableFunds,
          updatedBuyerAvailableFunds
        ) {
          // For DISPUTED-ESCALATED-RESOLVED, both buyer and seller get payoffs, protocol gets 0
          if (buyerPayoff != "0") {
            const buyerFound = updatedBuyerAvailableFunds.funds.find(
              (fund) => fund.tokenAddress === offerToken.exchangeToken
            );
            expect(buyerFound?.availableAmount).to.equal(buyerPayoff);
          }

          if (sellerPayoff != "0") {
            const sellerFound = updatedSellersAvailableFunds.funds.find(
              (fund) => fund.tokenAddress === offerToken.exchangeToken
            );
            expect(sellerFound?.availableAmount).to.equal(sellerPayoff);
          }

          // Protocol should have no payout (protocolPayoff is 0)
          // Validate DR funds
          await validateDRFunds();
        },
        "DISPUTED-ESCALATED-DECIDED": async function (
          updatedSellersAvailableFunds,
          updatedProtocolAvailableFunds,
          updatedBuyerAvailableFunds
        ) {
          // For DISPUTED-ESCALATED-DECIDED, both buyer and seller get payoffs, protocol gets 0
          if (buyerPayoff != "0") {
            const buyerFound = updatedBuyerAvailableFunds.funds.find(
              (fund) => fund.tokenAddress === offerToken.exchangeToken
=======
              (fund) => fund.tokenAddress === exchangeToken
>>>>>>> d309cd90
            );
            expect(protocolFound?.availableAmount || "0").to.equal(expProtocolPayoff.toString());
          } else {
            const freshProtocolFunds = FundsList.fromStruct(await fundsHandler.getAllAvailableFunds(protocolId));
            const protocolFound = freshProtocolFunds.funds.find((fund) => fund.tokenAddress === exchangeToken);
            expect(protocolFound?.availableAmount || "0").to.equal(expProtocolPayoff.toString());
          }

<<<<<<< HEAD
          if (sellerPayoff != "0") {
            const sellerFound = updatedSellersAvailableFunds.funds.find(
              (fund) => fund.tokenAddress === offerToken.exchangeToken
            );
            expect(sellerFound?.availableAmount).to.equal(sellerPayoff);
          }

          // Protocol should have no payout (protocolPayoff is 0)
          // Validate DR funds
          await validateDRFunds();
        },
        "DISPUTED-ESCALATED-EXPIRED": async function (
          updatedSellersAvailableFunds,
          updatedProtocolAvailableFunds,
          updatedBuyerAvailableFunds
        ) {
          // For DISPUTED-ESCALATED-EXPIRED, both buyer and seller get payoffs, protocol gets 0
          if (buyerPayoff != "0") {
            const buyerFound = updatedBuyerAvailableFunds.funds.find(
              (fund) => fund.tokenAddress === offerToken.exchangeToken
            );
            expect(buyerFound?.availableAmount).to.equal(buyerPayoff);
=======
          // Agent funds (for agent offers only)
          const offerAgentId = offer.agentId;
          if (offerAgentId && offerAgentId != "0") {
            if (updatedAgentAvailableFunds) {
              const agentFound = updatedAgentAvailableFunds.funds.find((fund) => fund.tokenAddress === exchangeToken);
              expect(agentFound?.availableAmount || "0").to.equal(expAgentPayoff.toString());
            } else {
              const freshAgentFunds = FundsList.fromStruct(await fundsHandler.getAllAvailableFunds(offerAgentId));
              const agentFound = freshAgentFunds.funds.find((fund) => fund.tokenAddress === exchangeToken);
              expect(agentFound?.availableAmount || "0").to.equal(expAgentPayoff.toString());
            }
>>>>>>> d309cd90
          }
        }
      };

      // Event validation - uses payoffs calculated by nonDisputeStatePayouts/disputeStatePayouts
      const validateEvents = async function (tx, action) {
        await validateStateAndEvents({
          tx,
          action,
          expectedPayoffs: {
            sellerPayoff,
            buyerPayoff,
            protocolPayoff,
            agentPayoff: agentPayoff || "0",
          },
        });
      };

<<<<<<< HEAD
          // Protocol should have no payout (protocolPayoff is 0)
          // Validate DR funds
          await validateDRFunds();
        },
        "DISPUTED-ESCALATED-REFUSED": async function (
          updatedSellersAvailableFunds,
          updatedProtocolAvailableFunds,
          updatedBuyerAvailableFunds
        ) {
          // For DISPUTED-ESCALATED-REFUSED, both buyer and seller get payoffs, protocol gets 0
          if (buyerPayoff != "0") {
            const buyerFound = updatedBuyerAvailableFunds.funds.find(
              (fund) => fund.tokenAddress === offerToken.exchangeToken
            );
            expect(buyerFound?.availableAmount).to.equal(buyerPayoff);
          }

          if (sellerPayoff != "0") {
            const sellerFound = updatedSellersAvailableFunds.funds.find(
              (fund) => fund.tokenAddress === offerToken.exchangeToken
            );
            expect(sellerFound?.availableAmount).to.equal(sellerPayoff);
          }

          // Protocol should have no payout (protocolPayoff is 0)
          // Validate DR funds
          await validateDRFunds();
        },
=======
      // State validation - uses payoffs calculated by nonDisputeStatePayouts/disputeStatePayouts
      const validateState = async function (
        updatedSellersAvailableFunds,
        updatedProtocolAvailableFunds,
        updatedBuyerAvailableFunds
      ) {
        await validateStateAndEvents({
          expectedPayoffs: {
            sellerPayoff,
            buyerPayoff,
            protocolPayoff,
            agentPayoff: agentPayoff || "0",
          },
          updatedSellersAvailableFunds,
          updatedProtocolAvailableFunds,
          updatedBuyerAvailableFunds,
        });
>>>>>>> d309cd90
      };

      const agentStateValidation = {
        COMPLETED: async function (updatedSellersAvailableFunds, updatedProtocolAvailableFunds) {
          // For agent offers, seller gets payoff ADDED to existing sellerDeposit
          const expectedSellerTotal = (BigInt(sellerPayoff) + BigInt(agentOffer.sellerDeposit)).toString();
          const sellerFound = updatedSellersAvailableFunds.funds.find(
            (fund) => fund.tokenAddress === agentOffer.exchangeToken
          );
          expect(sellerFound?.availableAmount).to.equal(expectedSellerTotal);

          const protocolFound = updatedProtocolAvailableFunds.funds.find(
            (fund) => fund.tokenAddress === agentOffer.exchangeToken
          );
          expect(protocolFound?.availableAmount).to.equal(protocolPayoff);

          const updatedAgentAvailableFunds = FundsList.fromStruct(await fundsHandler.getAllAvailableFunds(agentId));
          const agentFound = updatedAgentAvailableFunds.funds.find(
            (fund) => fund.tokenAddress === agentOffer.exchangeToken
          );
          expect(agentFound?.availableAmount).to.equal(agentPayoff);
        },
        REVOKED: function (updatedSellersAvailableFunds, updatedProtocolAvailableFunds, updatedBuyerAvailableFunds) {
          // For REVOKED, buyer gets the payout
          const buyerFound = updatedBuyerAvailableFunds.funds.find(
            (fund) => fund.tokenAddress === agentOffer.exchangeToken
          );
          expect(buyerFound?.availableAmount).to.equal(buyerPayoff);

          // For REVOKED agent offers, seller keeps existing funds (doesn't get additional payout but keeps what they had)
          // This matches original test behavior where seller maintains their existing sellerDeposit
          const sellerFound = updatedSellersAvailableFunds.funds.find(
            (fund) => fund.tokenAddress === agentOffer.exchangeToken
          );
          // Seller should have their existing sellerDeposit amount (not 0, not additional payout)
          expect(sellerFound?.availableAmount || "0").to.equal(agentOffer.sellerDeposit);

          // Protocol should have no payoffs for REVOKED
          const protocolFound = updatedProtocolAvailableFunds.funds.find(
            (fund) => fund.tokenAddress === agentOffer.exchangeToken
          );
          expect(protocolFound?.availableAmount || "0").to.equal("0");
        },
        CANCELED: async function (
          updatedSellersAvailableFunds,
          updatedProtocolAvailableFunds,
          updatedBuyerAvailableFunds
        ) {
          // For CANCELED, both buyer and seller get payoffs
          const buyerFound = updatedBuyerAvailableFunds.funds.find(
            (fund) => fund.tokenAddress === agentOffer.exchangeToken
          );
          expect(buyerFound?.availableAmount).to.equal(buyerPayoff);

          // For CANCELED agent offers, seller gets payout ADDED to existing sellerDeposit
          const expectedSellerTotal = (BigInt(sellerPayoff) + BigInt(agentOffer.sellerDeposit)).toString();
          const sellerFound = updatedSellersAvailableFunds.funds.find(
            (fund) => fund.tokenAddress === agentOffer.exchangeToken
          );
          expect(sellerFound?.availableAmount).to.equal(expectedSellerTotal);

          // Protocol should have no payoffs for CANCELED
          const protocolFound = updatedProtocolAvailableFunds.funds.find(
            (fund) => fund.tokenAddress === agentOffer.exchangeToken
          );
          expect(protocolFound?.availableAmount || "0").to.equal("0");
        },
        "DISPUTED-RETRACTED": async function (updatedSellersAvailableFunds, updatedProtocolAvailableFunds) {
          // For DISPUTED-RETRACTED agent offers, seller gets payout ADDED to existing sellerDeposit
          const expectedSellerTotal = (BigInt(sellerPayoff) + BigInt(agentOffer.sellerDeposit)).toString();
          const sellerFound = updatedSellersAvailableFunds.funds.find(
            (fund) => fund.tokenAddress === agentOffer.exchangeToken
          );
          expect(sellerFound?.availableAmount).to.equal(expectedSellerTotal);

          // Protocol gets fee
          const protocolFound = updatedProtocolAvailableFunds.funds.find(
            (fund) => fund.tokenAddress === agentOffer.exchangeToken
          );
          expect(protocolFound?.availableAmount).to.equal(protocolPayoff);

          // Agent gets fee
          const updatedAgentAvailableFunds = FundsList.fromStruct(await fundsHandler.getAllAvailableFunds(agentId));
          const agentFound = updatedAgentAvailableFunds.funds.find(
            (fund) => fund.tokenAddress === agentOffer.exchangeToken
          );
          expect(agentFound?.availableAmount).to.equal(agentPayoff);
        },
        "DISPUTED-RETRACTED-EXPIRED": async function (updatedSellersAvailableFunds, updatedProtocolAvailableFunds) {
          // For DISPUTED-RETRACTED-EXPIRED agent offers, seller gets payout ADDED to existing sellerDeposit (same as DISPUTED-RETRACTED)
          const expectedSellerTotal = (BigInt(sellerPayoff) + BigInt(agentOffer.sellerDeposit)).toString();
          const sellerFound = updatedSellersAvailableFunds.funds.find(
            (fund) => fund.tokenAddress === agentOffer.exchangeToken
          );
          expect(sellerFound?.availableAmount).to.equal(expectedSellerTotal);

          // Protocol gets fee
          const protocolFound = updatedProtocolAvailableFunds.funds.find(
            (fund) => fund.tokenAddress === agentOffer.exchangeToken
          );
          expect(protocolFound?.availableAmount).to.equal(protocolPayoff);

          // Agent gets fee
          const updatedAgentAvailableFunds = FundsList.fromStruct(await fundsHandler.getAllAvailableFunds(agentId));
          const agentFound = updatedAgentAvailableFunds.funds.find(
            (fund) => fund.tokenAddress === agentOffer.exchangeToken
          );
          expect(agentFound?.availableAmount).to.equal(agentPayoff);
        },
        "DISPUTED-RESOLVED": async function (
          updatedSellersAvailableFunds,
          updatedProtocolAvailableFunds,
          updatedBuyerAvailableFunds
        ) {
          // For DISPUTED-RESOLVED agent offers, both buyer and seller get payoffs
          const buyerFound = updatedBuyerAvailableFunds.funds.find(
            (fund) => fund.tokenAddress === agentOffer.exchangeToken
          );
          expect(buyerFound?.availableAmount).to.equal(buyerPayoff);

          // For agent offers, seller gets payout ADDED to existing sellerDeposit
          const expectedSellerTotal = (BigInt(sellerPayoff) + BigInt(agentOffer.sellerDeposit)).toString();
          const sellerFound = updatedSellersAvailableFunds.funds.find(
            (fund) => fund.tokenAddress === agentOffer.exchangeToken
          );
          expect(sellerFound?.availableAmount).to.equal(expectedSellerTotal);

          // Protocol should have no payoffs for DISPUTED-RESOLVED
          const protocolFound = updatedProtocolAvailableFunds.funds.find(
            (fund) => fund.tokenAddress === agentOffer.exchangeToken
          );
          expect(protocolFound?.availableAmount || "0").to.equal("0");

          // Agent should have no payoffs for DISPUTED-RESOLVED (agent doesn't get paid in resolved disputes)
          const updatedAgentAvailableFunds = FundsList.fromStruct(await fundsHandler.getAllAvailableFunds(agentId));
          const agentFound = updatedAgentAvailableFunds.funds.find(
            (fund) => fund.tokenAddress === agentOffer.exchangeToken
          );
          expect(agentFound?.availableAmount || "0").to.equal("0");
        },
        "DISPUTED-ESCALATED-RETRACTED": async function (updatedSellersAvailableFunds, updatedProtocolAvailableFunds) {
          // For DISPUTED-ESCALATED-RETRACTED agent offers, seller gets payout ADDED to existing sellerDeposit
          const expectedSellerTotal = (BigInt(sellerPayoff) + BigInt(agentOffer.sellerDeposit)).toString();
          const sellerFound = updatedSellersAvailableFunds.funds.find(
            (fund) => fund.tokenAddress === agentOffer.exchangeToken
          );
          expect(sellerFound?.availableAmount).to.equal(expectedSellerTotal);

          // Protocol gets fee
          const protocolFound = updatedProtocolAvailableFunds.funds.find(
            (fund) => fund.tokenAddress === agentOffer.exchangeToken
          );
          expect(protocolFound?.availableAmount).to.equal(protocolPayoff);

          // Agent gets fee
          const updatedAgentAvailableFunds = FundsList.fromStruct(await fundsHandler.getAllAvailableFunds(agentId));
          const agentFound = updatedAgentAvailableFunds.funds.find(
            (fund) => fund.tokenAddress === agentOffer.exchangeToken
          );
          expect(agentFound?.availableAmount).to.equal(agentPayoff);
        },
        "DISPUTED-ESCALATED-RESOLVED": async function (
          updatedSellersAvailableFunds,
          updatedProtocolAvailableFunds,
          updatedBuyerAvailableFunds
        ) {
          // For DISPUTED-ESCALATED-RESOLVED agent offers, both buyer and seller get payoffs
          const buyerFound = updatedBuyerAvailableFunds.funds.find(
            (fund) => fund.tokenAddress === agentOffer.exchangeToken
          );
          expect(buyerFound?.availableAmount).to.equal(buyerPayoff);

          // For agent offers, seller gets payout ADDED to existing sellerDeposit
          const expectedSellerTotal = (BigInt(sellerPayoff) + BigInt(agentOffer.sellerDeposit)).toString();
          const sellerFound = updatedSellersAvailableFunds.funds.find(
            (fund) => fund.tokenAddress === agentOffer.exchangeToken
          );
          expect(sellerFound?.availableAmount).to.equal(expectedSellerTotal);

          // Protocol should have no payoffs for DISPUTED-ESCALATED-RESOLVED
          const protocolFound = updatedProtocolAvailableFunds.funds.find(
            (fund) => fund.tokenAddress === agentOffer.exchangeToken
          );
          expect(protocolFound?.availableAmount || "0").to.equal("0");

          // Agent should have no payoffs for DISPUTED-ESCALATED-RESOLVED (agent doesn't get paid in resolved disputes)
          const updatedAgentAvailableFunds = FundsList.fromStruct(await fundsHandler.getAllAvailableFunds(agentId));
          const agentFound = updatedAgentAvailableFunds.funds.find(
            (fund) => fund.tokenAddress === agentOffer.exchangeToken
          );
          expect(agentFound?.availableAmount || "0").to.equal("0");
        },
        "DISPUTED-ESCALATED-DECIDED": async function (
          updatedSellersAvailableFunds,
          updatedProtocolAvailableFunds,
          updatedBuyerAvailableFunds
        ) {
          // For DISPUTED-ESCALATED-DECIDED agent offers, both buyer and seller get payoffs
          const buyerFound = updatedBuyerAvailableFunds.funds.find(
            (fund) => fund.tokenAddress === agentOffer.exchangeToken
          );
          expect(buyerFound?.availableAmount).to.equal(buyerPayoff);

          // For agent offers, seller gets payout ADDED to existing sellerDeposit
          const expectedSellerTotal = (BigInt(sellerPayoff) + BigInt(agentOffer.sellerDeposit)).toString();
          const sellerFound = updatedSellersAvailableFunds.funds.find(
            (fund) => fund.tokenAddress === agentOffer.exchangeToken
          );
          expect(sellerFound?.availableAmount).to.equal(expectedSellerTotal);

          // Protocol should have no payoffs for DISPUTED-ESCALATED-DECIDED
          const protocolFound = updatedProtocolAvailableFunds.funds.find(
            (fund) => fund.tokenAddress === agentOffer.exchangeToken
          );
          expect(protocolFound?.availableAmount || "0").to.equal("0");

          // Agent should have no payoffs for DISPUTED-ESCALATED-DECIDED (agent doesn't get paid in decided disputes)
          const updatedAgentAvailableFunds = FundsList.fromStruct(await fundsHandler.getAllAvailableFunds(agentId));
          const agentFound = updatedAgentAvailableFunds.funds.find(
            (fund) => fund.tokenAddress === agentOffer.exchangeToken
          );
          expect(agentFound?.availableAmount || "0").to.equal("0");
        },
        "DISPUTED-ESCALATED-EXPIRED": async function (
          updatedSellersAvailableFunds,
          updatedProtocolAvailableFunds,
          updatedBuyerAvailableFunds
        ) {
          // For DISPUTED-ESCALATED-EXPIRED agent offers, both buyer and seller get payoffs
          const buyerFound = updatedBuyerAvailableFunds.funds.find(
            (fund) => fund.tokenAddress === agentOffer.exchangeToken
          );
          expect(buyerFound?.availableAmount).to.equal(buyerPayoff);

          // For agent offers, seller gets payout ADDED to existing sellerDeposit
          const expectedSellerTotal = (BigInt(sellerPayoff) + BigInt(agentOffer.sellerDeposit)).toString();
          const sellerFound = updatedSellersAvailableFunds.funds.find(
            (fund) => fund.tokenAddress === agentOffer.exchangeToken
          );
          expect(sellerFound?.availableAmount).to.equal(expectedSellerTotal);

          // Protocol should have no payoffs for DISPUTED-ESCALATED-EXPIRED
          const protocolFound = updatedProtocolAvailableFunds.funds.find(
            (fund) => fund.tokenAddress === agentOffer.exchangeToken
          );
          expect(protocolFound?.availableAmount || "0").to.equal("0");

          // Agent should have no payoffs for DISPUTED-ESCALATED-EXPIRED (agent doesn't get paid in expired escalated disputes)
          const updatedAgentAvailableFunds = FundsList.fromStruct(await fundsHandler.getAllAvailableFunds(agentId));
          const agentFound = updatedAgentAvailableFunds.funds.find(
            (fund) => fund.tokenAddress === agentOffer.exchangeToken
          );
          expect(agentFound?.availableAmount || "0").to.equal("0");
        },
        "DISPUTED-ESCALATED-REFUSED": async function (
          updatedSellersAvailableFunds,
          updatedProtocolAvailableFunds,
          updatedBuyerAvailableFunds
        ) {
          // For DISPUTED-ESCALATED-REFUSED agent offers, both buyer and seller get payoffs
          const buyerFound = updatedBuyerAvailableFunds.funds.find(
            (fund) => fund.tokenAddress === agentOffer.exchangeToken
          );
          expect(buyerFound?.availableAmount).to.equal(buyerPayoff);

          // For agent offers, seller gets payout ADDED to existing sellerDeposit
          const expectedSellerTotal = (BigInt(sellerPayoff) + BigInt(agentOffer.sellerDeposit)).toString();
          const sellerFound = updatedSellersAvailableFunds.funds.find(
            (fund) => fund.tokenAddress === agentOffer.exchangeToken
          );
          expect(sellerFound?.availableAmount).to.equal(expectedSellerTotal);

          // Protocol should have no payoffs for DISPUTED-ESCALATED-REFUSED
          const protocolFound = updatedProtocolAvailableFunds.funds.find(
            (fund) => fund.tokenAddress === agentOffer.exchangeToken
          );
          expect(protocolFound?.availableAmount || "0").to.equal("0");

          // Agent should have no payoffs for DISPUTED-ESCALATED-REFUSED (agent doesn't get paid in refused escalated disputes)
          const updatedAgentAvailableFunds = FundsList.fromStruct(await fundsHandler.getAllAvailableFunds(agentId));
          const agentFound = updatedAgentAvailableFunds.funds.find(
            (fund) => fund.tokenAddress === agentOffer.exchangeToken
          );
          expect(agentFound?.availableAmount || "0").to.equal("0");
        },
      };

      // ===== Non-dispute states (standalone contexts) =====
      nonDisputeStates.forEach((state) => {
        context(`Final state ${state}`, async function () {
          beforeEach(async function () {
            await nonDisputeStateSetup[state]();
            nonDisputeStatePayouts[state]();
          });

          it("should emit a FundsReleased event", async function () {
            const action = nonDisputeStateFinalization[state]();
            const tx = await action.handler.connect(action.wallet)[action.method](...action.args);

            await validateEvents(tx, action);
          });

          it("should update state", async function () {
            // Get the exchange token from the offer
            const [, exchange] = await exchangeHandler.getExchange(exchangeId);
            const [, offer] = await offerHandler.getOffer(exchange.offerId);
            const exchangeToken = offer.exchangeToken;

            // Store available funds before the finalizing action
            const sellerFundsBefore = await getFundsForParticipant(fundsHandler, seller.id, exchangeToken);
            const buyerFundsBefore = await getFundsForParticipant(fundsHandler, buyerId, exchangeToken);
            const protocolFundsBefore = await getFundsForParticipant(fundsHandler, protocolId, exchangeToken);

            const action = nonDisputeStateFinalization[state]();
            await action.handler.connect(action.wallet)[action.method](...action.args);

            // Get available funds after the finalizing action
            const sellerFundsAfter = await getFundsForParticipant(fundsHandler, seller.id, exchangeToken);
            const buyerFundsAfter = await getFundsForParticipant(fundsHandler, buyerId, exchangeToken);
            const protocolFundsAfter = await getFundsForParticipant(fundsHandler, protocolId, exchangeToken);

            // Validate fund changes match expected payoffs
            expect((sellerFundsAfter - sellerFundsBefore).toString()).to.equal(sellerPayoff.toString());
            expect((buyerFundsAfter - buyerFundsBefore).toString()).to.equal(buyerPayoff.toString());
            expect((protocolFundsAfter - protocolFundsBefore).toString()).to.equal(protocolPayoff.toString());
          });

          context("Offer has an agent", async function () {
            beforeEach(async function () {
              agentOffer.id = await offerHandler
                .connect(assistant)
                .createOffer(agentOffer, offerDates, offerDurations, drParams, agent.id, offerFeeLimit, {
                  getOfferId: true,
                });

              await exchangeHandler.connect(buyer).commitToOffer(await buyer.getAddress(), agentOffer.id, {
                value: agentOffer.price,
              });

              exchangeId = "2";

              // Apply agent-specific setup and payouts using configuration
              await agentStateSetup[state]();
              agentStatePayouts[state]();
            });

            it("should emit a FundsReleased event", async function () {
              const action = nonDisputeStateFinalization[state]();
              const tx = await action.handler.connect(action.wallet)[action.method](...action.args);

              await agentEventChecks[state](tx);
            });

            it("should update state", async function () {
              // Get the exchange token from the agent offer
              const [, exchange] = await exchangeHandler.getExchange(exchangeId);
              const [, offer] = await offerHandler.getOffer(exchange.offerId);
              const exchangeToken = offer.exchangeToken;

              // Store available funds before the finalizing action
              const sellerFundsBefore = await getFundsForParticipant(fundsHandler, seller.id, exchangeToken);
              const buyerFundsBefore = await getFundsForParticipant(fundsHandler, buyerId, exchangeToken);
              const protocolFundsBefore = await getFundsForParticipant(fundsHandler, protocolId, exchangeToken);
              const agentFundsBefore = await getFundsForParticipant(fundsHandler, agent.id, exchangeToken);

              const action = nonDisputeStateFinalization[state]();
              await action.handler.connect(action.wallet)[action.method](...action.args);

              // Get available funds after the finalizing action
              const sellerFundsAfter = await getFundsForParticipant(fundsHandler, seller.id, exchangeToken);
              const buyerFundsAfter = await getFundsForParticipant(fundsHandler, buyerId, exchangeToken);
              const protocolFundsAfter = await getFundsForParticipant(fundsHandler, protocolId, exchangeToken);
              const agentFundsAfter = await getFundsForParticipant(fundsHandler, agent.id, exchangeToken);

              // Validate fund changes match expected payoffs
              expect((sellerFundsAfter - sellerFundsBefore).toString()).to.equal(sellerPayoff.toString());
              expect((buyerFundsAfter - buyerFundsBefore).toString()).to.equal(buyerPayoff.toString());
              expect((protocolFundsAfter - protocolFundsBefore).toString()).to.equal(protocolPayoff.toString());
              expect((agentFundsAfter - agentFundsBefore).toString()).to.equal(agentPayoff.toString());
            });
          });
        });
      });

      context("Final state DISPUTED", async function () {
        beforeEach(async function () {
          // Shared dispute setup: redeem voucher + raise dispute
          await setNextBlockTimestamp(Number(voucherRedeemableFrom));
          await exchangeHandler.connect(buyer).redeemVoucher(exchangeId);
          await disputeHandler.connect(buyer).raiseDispute(exchangeId);
        });

        disputeStates.forEach((state) => {
          context(`Final state DISPUTED - ${state}`, async function () {
            beforeEach(async function () {
              await disputeStateSetup[state]();
              disputeStatePayouts[state]();
            });

            it("should emit a FundsReleased event", async function () {
              const action = disputeStateFinalization[state]();
              const tx = await action.handler.connect(action.wallet)[action.method](...action.args);

              await validateEvents(tx, action);
            });

            it("should update state", async function () {
              // commit again, so seller has nothing in available funds (matches original test)
              await exchangeHandler.connect(buyer).commitToOffer(await buyer.getAddress(), offerToken.id);

              const action = disputeStateFinalization[state]();
              await action.handler.connect(action.wallet)[action.method](...action.args);

              const updatedSellersAvailableFunds = FundsList.fromStruct(
                await fundsHandler.getAllAvailableFunds(seller.id)
              );
              const updatedProtocolAvailableFunds = FundsList.fromStruct(
                await fundsHandler.getAllAvailableFunds(protocolId)
              );
              const updatedBuyerAvailableFunds = FundsList.fromStruct(await fundsHandler.getAllAvailableFunds(buyerId));

              await validateState(
                updatedSellersAvailableFunds,
                updatedProtocolAvailableFunds,
                updatedBuyerAvailableFunds
              );
            });

            context("Offer has an agent", async function () {
              beforeEach(async function () {
                agentOffer.id = await offerHandler
                  .connect(assistant)
                  .createOffer(agentOffer, offerDates, offerDurations, drParams, agent.id, offerFeeLimit, {
                    getOfferId: true,
                  });

                await exchangeHandler.connect(buyer).commitToOffer(await buyer.getAddress(), agentOffer.id, {
                  value: agentOffer.price,
                });

                exchangeId = "2";

                await exchangeHandler.connect(buyer).redeemVoucher(exchangeId);
                await disputeHandler.connect(buyer).raiseDispute(exchangeId);

                const disputeKey = `DISPUTED-${state}`;
                if (agentStateSetup[disputeKey]) {
                  const flags = agentStateSetup[disputeKey]();

                  if (flags.escalateDispute) {
                    await disputeHandler.connect(buyer).escalateDispute(exchangeId);
                  }
                  if (flags.prepareDataSignature) {
                    const buyerPercentBasisPoints = "5566"; // 55.66%
                    const resolutionType = [
                      { name: "exchangeId", type: "uint256" },
                      { name: "buyerPercentBasisPoints", type: "uint256" },
                    ];
                    const customSignatureType = { Resolution: resolutionType };
                    const message = { exchangeId: exchangeId, buyerPercentBasisPoints };

                    global.disputeSignature = await prepareDataSignature(
                      buyer,
                      customSignatureType,
                      "Resolution",
                      message,
                      await disputeHandler.getAddress()
                    );
                    global.buyerPercentBasisPoints = buyerPercentBasisPoints;
                  }
                  if (flags.expired) {
                    // Handle timeout logic for expired states
                    if (state.includes("ESCALATED") && state.includes("EXPIRED")) {
                      // Use current block timestamp (escalation just happened above)
                      const currentBlock = await provider.getBlock("latest");
                      const escalatedDate = currentBlock.timestamp;
                      const timeout = BigInt(escalatedDate) + BigInt(disputeResolver.escalationResponsePeriod);
                      await setNextBlockTimestamp(Number(timeout) + 1);
                    } else if (state.includes("EXPIRED")) {
                      // Use current block timestamp (dispute just raised above)
                      const currentBlock = await provider.getBlock("latest");
                      const disputedDate = currentBlock.timestamp;
                      const timeout = BigInt(disputedDate) + BigInt(resolutionPeriod);
                      await setNextBlockTimestamp(Number(timeout) + 1);
                    }
                  }
                }

                agentStatePayouts[disputeKey]();
              });

              it("should emit a FundsReleased event", async function () {
                const action = disputeStateFinalization[state]();
                const tx = await action.handler.connect(action.wallet)[action.method](...action.args);

                await agentEventChecks[`DISPUTED-${state}`](tx);
              });

              it("should update state", async function () {
                const action = disputeStateFinalization[state]();
                await action.handler.connect(action.wallet)[action.method](...action.args);

                const updatedSellersAvailableFunds = FundsList.fromStruct(
                  await fundsHandler.getAllAvailableFunds(seller.id)
                );
                const updatedProtocolAvailableFunds = FundsList.fromStruct(
                  await fundsHandler.getAllAvailableFunds(protocolId)
                );
                const updatedBuyerAvailableFunds = FundsList.fromStruct(
                  await fundsHandler.getAllAvailableFunds(buyerId)
                );

                await agentStateValidation[`DISPUTED-${state}`](
                  updatedSellersAvailableFunds,
                  updatedProtocolAvailableFunds,
                  updatedBuyerAvailableFunds
                );
              });
            });
          });
        });
      });

      context("Changing the protocol fee", async function () {
        beforeEach(async function () {
          // Cast Diamond to IBosonConfigHandler
          configHandler = await getContractAt("IBosonConfigHandler", protocolDiamondAddress);

          // expected payoffs
          // buyer: 0
          buyerPayoff = 0;

          // seller: sellerDeposit + price - protocolFee
          sellerPayoff = BigInt(offerToken.sellerDeposit) + BigInt(offerToken.price) - BigInt(offerTokenProtocolFee);
        });

        it("Protocol fee for existing exchanges should be the same as at the offer creation", async function () {
          // set the new procol fee
          protocolFeePercentage = "300"; // 3%
          await configHandler.connect(deployer).setProtocolFeePercentage(protocolFeePercentage);

          // Set time forward to the offer's voucherRedeemableFrom
          await setNextBlockTimestamp(Number(voucherRedeemableFrom));

          // succesfully redeem exchange
          await exchangeHandler.connect(buyer).redeemVoucher(exchangeId);

          // Complete the exchange, expecting event
          const tx = await exchangeHandler.connect(buyer).completeExchange(exchangeId);
          await expect(tx)
            .to.emit(exchangeHandler, "FundsReleased")
            .withArgs(exchangeId, seller.id, offerToken.exchangeToken, sellerPayoff, await buyer.getAddress());

          await expect(tx)
            .to.emit(exchangeHandler, "ProtocolFeeCollected")
            .withArgs(exchangeId, offerToken.exchangeToken, offerTokenProtocolFee, await buyer.getAddress());
        });

        it("Protocol fee for new exchanges should be the same as at the offer creation", async function () {
          // set the new procol fee
          protocolFeePercentage = "300"; // 3%
          await configHandler.connect(deployer).setProtocolFeePercentage(protocolFeePercentage);
          // similar as teste before, excpet the commit to offer is done after the procol fee change

          // commit to offer and get the correct exchangeId
          tx = await exchangeHandler.connect(buyer).commitToOffer(await buyer.getAddress(), offerToken.id);
          txReceipt = await tx.wait();
          event = getEvent(txReceipt, exchangeHandler, "BuyerCommitted");
          exchangeId = event.exchangeId.toString();

          // Set time forward to the offer's voucherRedeemableFrom
          await setNextBlockTimestamp(Number(voucherRedeemableFrom));

          // succesfully redeem exchange
          await exchangeHandler.connect(buyer).redeemVoucher(exchangeId);

          // Complete the exchange, expecting event
          tx = await exchangeHandler.connect(buyer).completeExchange(exchangeId);
          await expect(tx)
            .to.emit(exchangeHandler, "FundsReleased")
            .withArgs(exchangeId, seller.id, offerToken.exchangeToken, sellerPayoff, await buyer.getAddress());

          await expect(tx)
            .to.emit(exchangeHandler, "ProtocolFeeCollected")
            .withArgs(exchangeId, offerToken.exchangeToken, offerTokenProtocolFee, await buyer.getAddress());
        });

        context("Offer has an agent", async function () {
          beforeEach(async function () {
            exchangeId = "2";

            // Cast Diamond to IBosonConfigHandler
            configHandler = await getContractAt("IBosonConfigHandler", protocolDiamondAddress);

            // expected payoffs
            // buyer: 0
            buyerPayoff = 0;

            // agentPayoff: agentFee
            agentFee = applyPercentage(agentOffer.price, agentFeePercentage);
            agentPayoff = agentFee;

            // seller: sellerDeposit + price - protocolFee - agentFee
            sellerPayoff =
              BigInt(agentOffer.sellerDeposit) +
              BigInt(agentOffer.price) -
              BigInt(agentOfferProtocolFee) -
              BigInt(agentFee);

            // protocol: protocolFee
            protocolPayoff = agentOfferProtocolFee;

            // Create Agent Offer before setting new protocol fee as 3%
            agentOffer.id = await offerHandler
              .connect(assistant)
              .createOffer(agentOffer, offerDates, offerDurations, drParams, agent.id, offerFeeLimit, {
                getOfferId: true,
              });

            // Commit to Agent Offer
            await exchangeHandler
              .connect(buyer)
              .commitToOffer(await buyer.getAddress(), agentOffer.id, { value: agentOffer.price });

            // set the new procol fee
            protocolFeePercentage = "300"; // 3%
            await configHandler.connect(deployer).setProtocolFeePercentage(protocolFeePercentage);
          });

          it("Protocol fee for existing exchanges should be the same as at the agent offer creation", async function () {
            // Set time forward to the offer's voucherRedeemableFrom
            await setNextBlockTimestamp(Number(voucherRedeemableFrom));

            // succesfully redeem exchange
            await exchangeHandler.connect(buyer).redeemVoucher(exchangeId);

            // Complete the exchange, expecting event
            const tx = await exchangeHandler.connect(buyer).completeExchange(exchangeId);

            await expect(tx)
              .to.emit(exchangeHandler, "FundsReleased")
              .withArgs(exchangeId, seller.id, agentOffer.exchangeToken, sellerPayoff, await buyer.getAddress());

            await expect(tx)
              .to.emit(exchangeHandler, "ProtocolFeeCollected")
              .withArgs(exchangeId, agentOffer.exchangeToken, protocolPayoff, await buyer.getAddress());

            await expect(tx)
              .to.emit(exchangeHandler, "FundsReleased")
              .withArgs(exchangeId, agentId, agentOffer.exchangeToken, agentPayoff, await buyer.getAddress());
          });

          it("Protocol fee for new exchanges should be the same as at the agent offer creation", async function () {
            // similar as tests before, excpet the commit to offer is done after the protocol fee change

            // top up seller's and buyer's account
            await mockToken.mint(await assistant.getAddress(), sellerDeposit);
            await mockToken.mint(await buyer.getAddress(), price);

            // approve protocol to transfer the tokens
            await mockToken.connect(assistant).approve(protocolDiamondAddress, sellerDeposit);
            await mockToken.connect(buyer).approve(protocolDiamondAddress, price);

            // deposit to seller's pool
            await fundsHandler.connect(assistant).depositFunds(seller.id, await mockToken.getAddress(), sellerDeposit);

            // commit to offer and get the correct exchangeId
            tx = await exchangeHandler
              .connect(buyer)
              .commitToOffer(await buyer.getAddress(), agentOffer.id, { value: agentOffer.price });
            txReceipt = await tx.wait();
            event = getEvent(txReceipt, exchangeHandler, "BuyerCommitted");
            exchangeId = event.exchangeId.toString();

            // Set time forward to the offer's voucherRedeemableFrom
            await setNextBlockTimestamp(Number(voucherRedeemableFrom));

            // succesfully redeem exchange
            await exchangeHandler.connect(buyer).redeemVoucher(exchangeId);

            // Complete the exchange, expecting event
            tx = await exchangeHandler.connect(buyer).completeExchange(exchangeId);

            // Complete the exchange, expecting event
            await expect(tx)
              .to.emit(exchangeHandler, "FundsReleased")
              .withArgs(exchangeId, seller.id, agentOffer.exchangeToken, sellerPayoff, await buyer.getAddress());

            await expect(tx)
              .to.emit(exchangeHandler, "ProtocolFeeCollected")
              .withArgs(exchangeId, agentOffer.exchangeToken, protocolPayoff, await buyer.getAddress());

            await expect(tx)
              .to.emit(exchangeHandler, "FundsReleased")
              .withArgs(exchangeId, agentId, agentOffer.exchangeToken, agentPayoff, await buyer.getAddress());
          });
        });
      });
    });

    context("👉 releaseFunds() - Mutualizer Integration Tests", async function () {
      let drFeeMutualizer;
      let mutualizerOfferId;
      let mutualizerExchangeId;

      beforeEach(async function () {
        // Deploy real DRFeeMutualizer contract
        const protocolAddress = await fundsHandler.getAddress();

        // Deploy mock forwarder for meta-transactions (required by DRFeeMutualizer)
        const MockForwarder = await getContractFactory("MockForwarder");
        const mockForwarder = await MockForwarder.deploy();
        await mockForwarder.waitForDeployment();

        const DRFeeMutualizerFactory = await getContractFactory("DRFeeMutualizer");
        drFeeMutualizer = await DRFeeMutualizerFactory.deploy(protocolAddress, await mockForwarder.getAddress());
        await drFeeMutualizer.waitForDeployment();

        // Create offer with mutualizer (no agreement needed for offer creation)
        const mutualizerOffer = offerNative.clone(); // Use native token offer (simpler)
        mutualizerOfferId = await offerHandler.getNextOfferId();
        mutualizerOffer.id = mutualizerOfferId.toString();

        const mutualizerDRParams = {
          disputeResolverId: disputeResolver.id,
          mutualizerAddress: await drFeeMutualizer.getAddress(),
        };

        await offerHandler
          .connect(assistant)
          .createOffer(mutualizerOffer, offerDates, offerDurations, mutualizerDRParams, agentId, offerFeeLimit);

        // Commit to the mutualizer offer (will work even without agreement - buyer pays DR fee)
        await exchangeHandler
          .connect(buyer)
          .commitToOffer(await buyer.getAddress(), mutualizerOfferId, { value: price });
        mutualizerExchangeId = "1";
        buyerId = "4"; // Standard buyer ID in this context: 1=seller, 2=DR, 3=agent, 4=buyer
        protocolId = "0"; // Protocol account ID
      });

      it("should store mutualizer address correctly in offer", async function () {
        // Verify the offer has the correct mutualizer address stored
        const [exists, , , , disputeResolutionTerms] = await offerHandler.getOffer(mutualizerOfferId);
        expect(exists).to.be.true;
        expect(disputeResolutionTerms.mutualizerAddress).to.equal(await drFeeMutualizer.getAddress());
      });

      it("should work with completed exchange", async function () {
        // Set up COMPLETED state
        await setNextBlockTimestamp(Number(voucherRedeemableFrom));
        await exchangeHandler.connect(buyer).redeemVoucher(mutualizerExchangeId);

        // Complete the exchange - funds should be released automatically
        await expect(exchangeHandler.connect(buyer).completeExchange(mutualizerExchangeId)).to.emit(
          exchangeHandler,
          "FundsReleased"
        );
      });

      it("should work with canceled exchange", async function () {
        // Cancel the exchange - funds should be released automatically
        await expect(exchangeHandler.connect(buyer).cancelVoucher(mutualizerExchangeId)).to.emit(
          exchangeHandler,
          "FundsReleased"
        );
      });

      it("should work with revoked exchange", async function () {
        // Seller can revoke voucher while in committed state - funds should be released automatically
        await expect(exchangeHandler.connect(assistant).revokeVoucher(mutualizerExchangeId)).to.emit(
          exchangeHandler,
          "FundsReleased"
        );
      });
    });

    context("👉 releaseFunds() - Sequential commit", async function () {
      let resellersAvailableFunds, expectedResellersAvailableFunds;

      const directions = ["increasing", "constant", "decreasing", "mixed"];

      let buyerChains;
      beforeEach(async function () {
        buyerChains = {
          increasing: [
            { buyer: buyer1, price: "150" },
            { buyer: buyer2, price: "160" },
            { buyer: buyer3, price: "400" },
          ],
          constant: [
            { buyer: buyer1, price: "100" },
            { buyer: buyer2, price: "100" },
            { buyer: buyer3, price: "100" },
          ],
          decreasing: [
            { buyer: buyer1, price: "90" },
            { buyer: buyer2, price: "85" },
            { buyer: buyer3, price: "50" },
          ],
          mixed: [
            { buyer: buyer1, price: "130" },
            { buyer: buyer2, price: "130" },
            { buyer: buyer3, price: "120" },
          ],
        };

        await configHandler.connect(deployer).setMaxTotalOfferFeePercentage("10000"); // 100%
      });

      const fees = [
        {
          protocol: 0,
          royalties: 0,
        },
        {
          protocol: 1000,
          royalties: 0,
        },
        {
          protocol: 0,
          royalties: 600,
        },
        {
          protocol: 300,
          royalties: 400, // less than profit
        },
        {
          protocol: 8500, // ridiculously high
          royalties: 700,
        },
      ];

      directions.forEach((direction) => {
        let bosonVoucherClone;
        let offer;
        let mockTokenAddress;

        context(`Direction: ${direction}`, async function () {
          const keyToId = { other: 4, other2: 5 };

          fees.forEach((fee) => {
            context(`protocol fee: ${fee.protocol / 100}%; royalties: ${fee.royalties / 100}%`, async function () {
              let voucherOwner, previousPrice;
              let totalRoyalties, protocolFee, totalRoyaltiesSplit;
              let royaltySplit, royaltyRecipientsPayoffs;
              let royaltiesPerExchange;
              let exchangeInformation;

              beforeEach(async function () {
                exchangeInformation = [];

                const expectedCloneAddress = calculateCloneAddress(
                  await accountHandler.getAddress(),
                  beaconProxyAddress,
                  admin.address
                );
                bosonVoucherClone = await ethers.getContractAt("IBosonVoucher", expectedCloneAddress);

                // Add royalty recipients
                const royaltyRecipientList = new RoyaltyRecipientInfoList([
                  new RoyaltyRecipientInfo(other.address, "0"),
                  new RoyaltyRecipientInfo(other2.address, "0"),
                ]);
                // Royalty recipients increase the accountIds by 2 in the protocol
                accountId.next();
                accountId.next();

                await accountHandler.connect(admin).addRoyaltyRecipients(seller.id, royaltyRecipientList.toStruct());
                royaltySplit = {
                  seller: 5000, // 50%
                  other: 3000, // 30%
                  other2: 2000, // 20%
                };

                // set fees
                await configHandler.setProtocolFeePercentage(fee.protocol);

                offer = offerToken.clone();
                offer.id = "0";
                offer.price = "100";
                offer.sellerDeposit = "10";
                offer.buyerCancelPenalty = "30";
                offer.royaltyInfo = [
                  new RoyaltyInfo(
                    [ZeroAddress, other.address, other2.address],
                    [
                      applyPercentage(fee.royalties, royaltySplit.seller),
                      applyPercentage(fee.royalties, royaltySplit.other),
                      applyPercentage(fee.royalties, royaltySplit.other2),
                    ]
                  ),
                ];

                // deposit to seller's pool
                await fundsHandler.connect(assistant).withdrawFunds(seller.id, [], []); // withdraw all, so it's easier to test
                await mockToken.connect(assistant).mint(assistant.address, offer.sellerDeposit);
                await mockToken.connect(assistant).approve(await fundsHandler.getAddress(), offer.sellerDeposit);
                await fundsHandler
                  .connect(assistant)
                  .depositFunds(seller.id, await mockToken.getAddress(), offer.sellerDeposit);

                offer.id = await offerHandler
                  .connect(assistant)
                  .createOffer(offer, offerDates, offerDurations, drParams, 0, offerFeeLimit, {
                    getOfferId: true,
                  });

                // Create buyer with price discovery client address to not mess up ids in tests
                await accountHandler.createBuyer(mockBuyer(await bpd.getAddress()));

                // ids
                exchangeId = "1";
                agentId = "3";
                buyerId = await accountHandler.getNextAccountId();
                protocolId = 0;

                // commit to offer
                await exchangeHandler.connect(buyer).commitToOffer(buyer.address, offer.id);

                voucherOwner = buyer; // voucherOwner is the first buyer

                const tokenId = deriveTokenId(offer.id, exchangeId);
                for (const trade of buyerChains[direction]) {
                  // Prepare calldata for PriceDiscovery contract
                  let order = {
                    seller: voucherOwner.address,
                    buyer: trade.buyer.address,
                    voucherContract: expectedCloneAddress,
                    tokenId: tokenId,
                    exchangeToken: offer.exchangeToken,
                    price: BigInt(trade.price),
                  };

                  const priceDiscoveryData = priceDiscoveryContract.interface.encodeFunctionData("fulfilBuyOrder", [
                    order,
                  ]);

                  const priceDiscovery = new PriceDiscovery(
                    order.price,
                    Side.Ask,
                    await priceDiscoveryContract.getAddress(),
                    await priceDiscoveryContract.getAddress(),
                    priceDiscoveryData
                  );

                  // voucher owner approves protocol to transfer the tokens
                  await mockToken.mint(voucherOwner.address, order.price);
                  await mockToken.connect(voucherOwner).approve(protocolDiamondAddress, order.price);

                  // Voucher owner approves PriceDiscovery contract to transfer the tokens
                  await bosonVoucherClone
                    .connect(voucherOwner)
                    .setApprovalForAll(await priceDiscoveryContract.getAddress(), true);

                  // Buyer approves protocol to transfer the tokens
                  await mockToken.mint(trade.buyer.address, order.price);
                  await mockToken.connect(trade.buyer).approve(protocolDiamondAddress, order.price);

                  // commit to offer
                  await sequentialCommitHandler
                    .connect(trade.buyer)
                    .sequentialCommitToOffer(trade.buyer.address, tokenId, priceDiscovery, {
                      gasPrice: 0,
                    });

                  exchangeInformation.push({ resellerId: buyerId++, price: order.price });
                  voucherOwner = trade.buyer; // last buyer is voucherOwner in next iteration
                }
                mockTokenAddress = await mockToken.getAddress();
              });

              const finalState = [
                "COMPLETED",
                "REVOKED",
                "CANCELED",
                "DISPUTED-RETRACTED",
                "DISPUTED-EXPIRED",
                "DISPUTED-RESOLVED",
                "DISPUTED-ESCALATED-RETRACTED",
                "DISPUTED-ESCALATED-RESOLVED",
                "DISPUTED-ESCALATED-DECIDED",
                "DISPUTED-ESCALATED-EXPIRED",
                "DISPUTED-ESCALATED-REFUSED",
              ];

              const finalStateSetup = {
                COMPLETED: async function () {
                  // Set time forward to the offer's voucherRedeemableFrom
                  await setNextBlockTimestamp(Number(voucherRedeemableFrom));

                  // succesfully redeem exchange
                  await exchangeHandler.connect(voucherOwner).redeemVoucher(exchangeId);
                },
                REVOKED: async function () {},
                CANCELED: async function () {},
                DISPUTED: async function () {
                  // Not a final state, but a separate setup to avoid code duplication

                  // Set time forward to the offer's voucherRedeemableFrom
                  await setNextBlockTimestamp(Number(voucherRedeemableFrom));

                  // succesfully redeem exchange
                  await exchangeHandler.connect(voucherOwner).redeemVoucher(exchangeId);

                  // raise the dispute
                  tx = await disputeHandler.connect(voucherOwner).raiseDispute(exchangeId);

                  // Get the block timestamp of the confirmed tx and set disputedDate
                  blockNumber = tx.blockNumber;
                  block = await provider.getBlock(blockNumber);
                  disputedDate = block.timestamp.toString();
                  timeout = (BigInt(disputedDate) + BigInt(resolutionPeriod) + 1n).toString();
                },
                "DISPUTED-RETRACTED": async function () {
                  await finalStateSetup["DISPUTED"]();
                },
                "DISPUTED-EXPIRED": async function () {
                  await finalStateSetup["DISPUTED"]();
                  await setNextBlockTimestamp(Number(timeout));
                },
                "DISPUTED-RESOLVED": async function () {
                  await finalStateSetup["DISPUTED"]();

                  buyerPercentBasisPoints = "5566"; // 55.66%

                  // Set the message Type, needed for signature
                  resolutionType = [
                    { name: "exchangeId", type: "uint256" },
                    { name: "buyerPercentBasisPoints", type: "uint256" },
                  ];

                  customSignatureType = {
                    Resolution: resolutionType,
                  };

                  message = {
                    exchangeId: exchangeId,
                    buyerPercentBasisPoints,
                  };

                  // Collect the signature components
                  signature = await prepareDataSignature(
                    voucherOwner, // Assistant is the caller, seller should be the signer.
                    customSignatureType,
                    "Resolution",
                    message,
                    await disputeHandler.getAddress()
                  );
                },
                "DISPUTED-ESCALATED": async function () {
                  // Not a final state, but a separate setup to avoid code duplication

                  await finalStateSetup["DISPUTED"]();

                  // Escalate the dispute
                  await disputeHandler.connect(voucherOwner).escalateDispute(exchangeId);
                },
                "DISPUTED-ESCALATED-RETRACTED": async function () {
                  await finalStateSetup["DISPUTED-ESCALATED"]();
                },
                "DISPUTED-ESCALATED-RESOLVED": async function () {
                  // "DISPUTED-ESCALATED-RESOLVED" has more in common with "DISPUTED-RESOLVED" than "DISPUTED-ESCALATED"
                  await finalStateSetup["DISPUTED-RESOLVED"]();

                  // Escalate the dispute
                  await disputeHandler.connect(voucherOwner).escalateDispute(exchangeId);
                },
                "DISPUTED-ESCALATED-DECIDED": async function () {
                  await finalStateSetup["DISPUTED-ESCALATED"]();

                  buyerPercentBasisPoints = "4321"; // 43.21%
                },
                "DISPUTED-ESCALATED-EXPIRED": async function () {
                  await finalStateSetup["DISPUTED"]();

                  // Escalate the dispute
                  tx = await disputeHandler.connect(voucherOwner).escalateDispute(exchangeId);

                  // Get the block timestamp of the confirmed tx and set escalatedDate
                  blockNumber = tx.blockNumber;
                  block = await ethers.provider.getBlock(blockNumber);
                  escalatedDate = block.timestamp.toString();

                  await setNextBlockTimestamp(
                    Number(escalatedDate) + Number(disputeResolver.escalationResponsePeriod) + 1
                  );
                },
                "DISPUTED-ESCALATED-REFUSED": async function () {
                  await finalStateSetup["DISPUTED-ESCALATED"]();
                },
              };

              let resellerPayoffs;
              const finalStatePayouts = {
                COMPLETED: async function () {
                  buyerPayoff = "0";

                  protocolFee = BigInt(applyPercentage(offer.price, fee.protocol));
                  previousPrice = BigInt(offer.price);
                  for (const exchange of exchangeInformation) {
                    const exchangeProtocolFee = applyPercentage(exchange.price, fee.protocol);
                    const exchangeRoyalties = applyPercentage(exchange.price, fee.royalties);

                    // Total royalties and fees
                    totalRoyalties = totalRoyalties + BigInt(exchangeRoyalties);
                    protocolFee = protocolFee + BigInt(exchangeProtocolFee);

                    // Update royalties split
                    for (const [key, value] of Object.entries(totalRoyaltiesSplit)) {
                      const thisTradeRoyalties = BigInt(
                        applyPercentage(exchange.price, applyPercentage(fee.royalties, royaltySplit[key]))
                      );
                      totalRoyaltiesSplit[key] = value + thisTradeRoyalties;
                      royaltiesPerExchange.push({ id: keyToId[key], payoff: thisTradeRoyalties });
                    }

                    // Reseller payoff
                    const reducedSecondaryPrice =
                      exchange.price - BigInt(exchangeRoyalties) - BigInt(exchangeProtocolFee);
                    const priceDiff = reducedSecondaryPrice - previousPrice;

                    resellerPayoffs.push({
                      id: exchange.resellerId,
                      payoff: priceDiff > 0n ? priceDiff.toString() : "0",
                    });
                    previousPrice = exchange.price;
                  }
                  totalRoyaltiesSplit.seller = totalRoyalties - totalRoyaltiesSplit.other - totalRoyaltiesSplit.other2;

                  // seller: sellerDeposit + price - protocolFee + royalties
                  const initialFee = applyPercentage(offer.price, fee.protocol);
                  sellerPayoff = (
                    BigInt(offer.sellerDeposit) +
                    BigInt(offer.price) +
                    BigInt(totalRoyaltiesSplit.seller) -
                    BigInt(initialFee)
                  ).toString();

                  // protocol: protocolFee
                  protocolPayoff = protocolFee.toString();

                  // royalty recipients: royalties
                  royaltyRecipientsPayoffs = [
                    {
                      id: keyToId["other"],
                      payoff: totalRoyaltiesSplit.other,
                    },
                    { id: keyToId["other2"], payoff: totalRoyaltiesSplit.other2 },
                  ];
                },
                REVOKED: async function () {
                  // expected payoffs
                  // last buyer: sellerDeposit + last price
                  const lastPrice = exchangeInformation[exchangeInformation.length - 1].price;
                  buyerPayoff = (BigInt(lastPrice) + BigInt(offer.sellerDeposit)).toString();

                  // resellers: difference between original price and immediate payoff
                  previousPrice = BigInt(offer.price);
                  for (const exchange of exchangeInformation) {
                    const exchangeProtocolFee = applyPercentage(exchange.price, fee.protocol);
                    const exchangeRoyalties = applyPercentage(exchange.price, fee.royalties);

                    // Reseller payoff
                    const reducedSecondaryPrice =
                      exchange.price - BigInt(exchangeRoyalties) - BigInt(exchangeProtocolFee);
                    const priceDiff = previousPrice - reducedSecondaryPrice;

                    resellerPayoffs.push({
                      id: exchange.resellerId,
                      payoff: priceDiff > 0n ? priceDiff.toString() : "0",
                    });
                    previousPrice = exchange.price;
                  }

                  // seller: 0
                  sellerPayoff = "0";

                  // protocol: 0
                  protocolPayoff = "0";

                  // royalty recipients: 0
                  royaltyRecipientsPayoffs = [
                    {
                      id: keyToId["other"],
                      payoff: 0n,
                    },
                    { id: keyToId["other2"], payoff: 0n },
                  ];
                },
                CANCELED: async function () {
                  // expected payoffs
                  // last buyer: last price - buyerCancelPenalty
                  const lastPrice = exchangeInformation[exchangeInformation.length - 1].price;
                  buyerPayoff = (BigInt(lastPrice) - BigInt(offer.buyerCancelPenalty)).toString();

                  // resellers: difference between original price and immediate payoff
                  previousPrice = BigInt(offer.price);
                  for (const exchange of exchangeInformation) {
                    const exchangeProtocolFee = applyPercentage(exchange.price, fee.protocol);
                    const exchangeRoyalties = applyPercentage(exchange.price, fee.royalties);

                    // Reseller payoff
                    const reducedSecondaryPrice =
                      exchange.price - BigInt(exchangeRoyalties) - BigInt(exchangeProtocolFee);
                    const priceDiff = previousPrice - reducedSecondaryPrice;

                    resellerPayoffs.push({
                      id: exchange.resellerId,
                      payoff: priceDiff > 0n ? priceDiff.toString() : "0",
                    });
                    previousPrice = exchange.price;
                  }

                  // seller: sellerDeposit + buyerCancelPenalty
                  sellerPayoff = (BigInt(offer.sellerDeposit) + BigInt(offer.buyerCancelPenalty)).toString();

                  // protocol: 0
                  protocolPayoff = 0;

                  // royalty recipients: 0
                  royaltyRecipientsPayoffs = [
                    {
                      id: keyToId["other"],
                      payoff: 0n,
                    },
                    { id: keyToId["other2"], payoff: 0n },
                  ];
                },
                "DISPUTED-RETRACTED": async function () {
                  // Payoffs are the same as in the COMPLETED state
                  await finalStatePayouts["COMPLETED"]();
                },
                "DISPUTED-EXPIRED": async function () {
                  // Payoffs are the same as in the COMPLETED state
                  await finalStatePayouts["COMPLETED"]();
                },
                "DISPUTED-RESOLVED": async function () {
                  // expected payoffs
                  // last buyer: (last price + sellerDeposit)*buyerPercentage
                  const lastPrice = exchangeInformation[exchangeInformation.length - 1].price;
                  const sellerDepositSplitBuyer = BigInt(applyPercentage(offer.sellerDeposit, buyerPercentBasisPoints));
                  buyerPayoff = (
                    BigInt(applyPercentage(BigInt(lastPrice), buyerPercentBasisPoints)) + sellerDepositSplitBuyer
                  ).toString();

                  const sellerPercentBasisPoints = 10000 - parseInt(buyerPercentBasisPoints);

                  protocolFee = 0n; // if disputed, the fee is not collected on original trade
                  previousPrice = BigInt(offer.price);
                  for (const exchange of exchangeInformation) {
                    const exchangeProtocolFee = applyPercentage(exchange.price, fee.protocol);
                    const exchangeRoyalties = applyPercentage(exchange.price, fee.royalties);

                    protocolFee = protocolFee + BigInt(applyPercentage(exchangeProtocolFee, sellerPercentBasisPoints));

                    // Reseller payoff
                    const reducedSecondaryPrice =
                      exchange.price - BigInt(exchangeRoyalties) - BigInt(exchangeProtocolFee);
                    const resellerPayoff =
                      BigInt(applyPercentage(previousPrice, buyerPercentBasisPoints)) +
                      (exchange.price - BigInt(applyPercentage(exchange.price, buyerPercentBasisPoints))) -
                      BigInt(applyPercentage(exchangeRoyalties, sellerPercentBasisPoints)) -
                      BigInt(applyPercentage(exchangeProtocolFee, sellerPercentBasisPoints)) -
                      (reducedSecondaryPrice < previousPrice ? reducedSecondaryPrice : previousPrice);

                    resellerPayoffs.push({
                      id: exchange.resellerId,
                      payoff: resellerPayoff.toString(),
                    });
                    previousPrice = exchange.price;

                    // Total royalties and fees
                    const effectivePrice = applyPercentage(exchange.price, sellerPercentBasisPoints);
                    totalRoyalties =
                      totalRoyalties +
                      BigInt(applyPercentage(applyPercentage(exchange.price, fee.royalties), sellerPercentBasisPoints));

                    for (const [key, value] of Object.entries(totalRoyaltiesSplit)) {
                      const thisTradeRoyalties = BigInt(
                        applyPercentage(effectivePrice, applyPercentage(fee.royalties, royaltySplit[key]))
                      );
                      totalRoyaltiesSplit[key] = value + thisTradeRoyalties;
                      royaltiesPerExchange.push({ id: keyToId[key], payoff: thisTradeRoyalties });
                    }
                  }
                  totalRoyaltiesSplit.seller = totalRoyalties - totalRoyaltiesSplit.other - totalRoyaltiesSplit.other2;

                  // seller: sellerDeposit + price + royalties
                  // (last price + sellerDeposit)*buyerPercentage
                  sellerPayoff = (
                    BigInt(offer.price) -
                    BigInt(applyPercentage(offer.price, buyerPercentBasisPoints)) +
                    (BigInt(offer.sellerDeposit) - sellerDepositSplitBuyer) +
                    BigInt(totalRoyaltiesSplit.seller)
                  ).toString();

                  // protocol: protocolFee (only secondary market)
                  protocolPayoff = protocolFee.toString();

                  // royalty recipients: royalties
                  royaltyRecipientsPayoffs = [
                    {
                      id: keyToId["other"],
                      payoff: totalRoyaltiesSplit.other,
                    },
                    { id: keyToId["other2"], payoff: totalRoyaltiesSplit.other2 },
                  ];
                },
                "DISPUTED-ESCALATED-RETRACTED": async function () {
                  // Payoffs are the same as in the COMPLETED state
                  await finalStatePayouts["COMPLETED"]();
                },
                "DISPUTED-ESCALATED-RESOLVED": async function () {
                  // Payoffs are the same as in the "DISPUTED-RESOLVED" state
                  await finalStatePayouts["DISPUTED-RESOLVED"]();
                },
                "DISPUTED-ESCALATED-DECIDED": async function () {
                  // Payoffs are the same as in the "DISPUTED-RESOLVED" state
                  await finalStatePayouts["DISPUTED-RESOLVED"]();
                },
                "DISPUTED-ESCALATED-EXPIRED": async function () {
                  // expected payoffs
                  // last buyer: last price + buyerEscalationDeposit
                  const lastPrice = exchangeInformation[exchangeInformation.length - 1].price;
                  buyerPayoff = (BigInt(lastPrice) + BigInt(buyerEscalationDeposit)).toString();

                  // resellers: difference between original price and immediate payoff
                  previousPrice = BigInt(offer.price);
                  for (const exchange of exchangeInformation) {
                    const exchangeProtocolFee = applyPercentage(exchange.price, fee.protocol);
                    const exchangeRoyalties = applyPercentage(exchange.price, fee.royalties);

                    // Reseller payoff
                    const reducedSecondaryPrice =
                      exchange.price - BigInt(exchangeRoyalties) - BigInt(exchangeProtocolFee);
                    const priceDiff = previousPrice - reducedSecondaryPrice;

                    resellerPayoffs.push({
                      id: exchange.resellerId,
                      payoff: priceDiff > 0n ? priceDiff.toString() : "0",
                    });
                    previousPrice = exchange.price;
                  }

                  // seller: sellerDeposit
                  sellerPayoff = offer.sellerDeposit;

                  // protocol: 0
                  protocolPayoff = "0";

                  // royalty recipients: 0
                  royaltyRecipientsPayoffs = [
                    {
                      id: keyToId["other"],
                      payoff: 0n,
                    },
                    { id: keyToId["other2"], payoff: 0n },
                  ];
                },
                "DISPUTED-ESCALATED-REFUSED": async function () {
                  // Payoffs are the same as in the "DISPUTED-ESCALATED-EXPIRED" state
                  await finalStatePayouts["DISPUTED-ESCALATED-EXPIRED"]();
                },
              };

              const finalStateFinalization = {
                COMPLETED: async () => {
                  return {
                    wallet: voucherOwner,
                    handler: exchangeHandler,
                    method: "completeExchange",
                    args: [exchangeId],
                  };
                },
                REVOKED: async () => {
                  return {
                    wallet: assistant,
                    handler: exchangeHandler,
                    method: "revokeVoucher",
                    args: [exchangeId],
                  };
                },
                CANCELED: async () => {
                  return {
                    wallet: voucherOwner,
                    handler: exchangeHandler,
                    method: "cancelVoucher",
                    args: [exchangeId],
                  };
                },
                "DISPUTED-RETRACTED": async () => {
                  return {
                    wallet: voucherOwner,
                    handler: disputeHandler,
                    method: "retractDispute",
                    args: [exchangeId],
                  };
                },
                "DISPUTED-EXPIRED": async () => {
                  return {
                    wallet: rando,
                    handler: disputeHandler,
                    method: "expireDispute",
                    args: [exchangeId],
                  };
                },
                "DISPUTED-RESOLVED": async () => {
                  return {
                    wallet: assistant,
                    handler: disputeHandler,
                    method: "resolveDispute",
                    args: [exchangeId, buyerPercentBasisPoints, signature],
                  };
                },
                "DISPUTED-ESCALATED-RETRACTED": async () => {
                  // Finalization is the same as "DISPUTED-RETRACTED"
                  return finalStateFinalization["DISPUTED-RETRACTED"]();
                },
                "DISPUTED-ESCALATED-RESOLVED": async () => {
                  // Finalization is the same as "DISPUTED-RESOLVED"
                  return finalStateFinalization["DISPUTED-RESOLVED"]();
                },
                "DISPUTED-ESCALATED-DECIDED": async () => {
                  return {
                    wallet: assistantDR,
                    handler: disputeHandler,
                    method: "decideDispute",
                    args: [exchangeId, buyerPercentBasisPoints],
                  };
                },
                "DISPUTED-ESCALATED-EXPIRED": async () => {
                  return {
                    wallet: rando,
                    handler: disputeHandler,
                    method: "expireEscalatedDispute",
                    args: [exchangeId],
                  };
                },
                "DISPUTED-ESCALATED-REFUSED": async () => {
                  return {
                    wallet: assistantDR,
                    handler: disputeHandler,
                    method: "refuseEscalatedDispute",
                    args: [exchangeId],
                  };
                },
              };

              finalState.forEach((state) => {
                context(`Final state ${state}`, async function () {
                  beforeEach(async function () {
                    await finalStateSetup[state]();

                    totalRoyalties = 0n;
                    totalRoyaltiesSplit = {
                      other: 0n,
                      other2: 0n,
                    };
                    royaltiesPerExchange = [];
                    resellerPayoffs = [];
                    await finalStatePayouts[state]();
                  });

                  it("should emit a FundsReleased event", async function () {
                    // Finalize the exchange, expecting event
                    const action = await finalStateFinalization[state]();
                    const handler = action.handler;
                    const tx = await handler.connect(action.wallet)[action.method](...action.args);

                    let expectedEventCount = 0;
                    // seller
                    if (sellerPayoff != "0") {
                      expectedEventCount++;
                      await expect(tx)
                        .to.emit(handler, "FundsReleased")
                        .withArgs(exchangeId, seller.id, offerToken.exchangeToken, sellerPayoff, action.wallet.address);
                    }

                    // Buyer
                    if (buyerPayoff != "0") {
                      expectedEventCount++;
                      await expect(tx)
                        .to.emit(handler, "FundsReleased")
                        .withArgs(exchangeId, buyerId, offerToken.exchangeToken, buyerPayoff, action.wallet.address);
                    }

                    // resellers
                    for (const resellerPayoff of resellerPayoffs) {
                      if (resellerPayoff.payoff != "0") {
                        expectedEventCount++;
                        await expect(tx)
                          .to.emit(handler, "FundsReleased")
                          .withArgs(
                            exchangeId,
                            resellerPayoff.id,
                            offer.exchangeToken,
                            resellerPayoff.payoff,
                            action.wallet.address
                          );
                      }
                    }

                    // royalty recipients
                    for (const royaltyRecipientPayoff of royaltiesPerExchange) {
                      if (royaltyRecipientPayoff.payoff != 0n) {
                        expectedEventCount++;
                        await expect(tx)
                          .to.emit(handler, "FundsReleased")
                          .withArgs(
                            exchangeId,
                            royaltyRecipientPayoff.id,
                            offer.exchangeToken,
                            royaltyRecipientPayoff.payoff,
                            action.wallet.address
                          );
                      }
                    }

                    // Make sure exact number of FundsReleased events was emitted
                    const eventCount = (await tx.wait()).logs.filter((e) => e.eventName == "FundsReleased").length;
                    expect(eventCount).to.equal(expectedEventCount);

                    // protocol
                    if (protocolPayoff != "0") {
                      await expect(tx)
                        .to.emit(handler, "ProtocolFeeCollected")
                        .withArgs(exchangeId, offer.exchangeToken, protocolPayoff, action.wallet.address);
                    } else {
                      await expect(tx).to.not.emit(handler, "ProtocolFeeCollected");
                    }
                  });

                  it("should update state", async function () {
                    // Read on chain state
                    sellersAvailableFunds = FundsList.fromStruct(await fundsHandler.getAllAvailableFunds(seller.id));
                    buyerAvailableFunds = FundsList.fromStruct(await fundsHandler.getAllAvailableFunds(buyerId));
                    protocolAvailableFunds = FundsList.fromStruct(await fundsHandler.getAllAvailableFunds(protocolId));
                    agentAvailableFunds = FundsList.fromStruct(await fundsHandler.getAllAvailableFunds(agentId));
                    resellersAvailableFunds = (
                      await Promise.all(resellerPayoffs.map((r) => fundsHandler.getAllAvailableFunds(r.id)))
                    ).map((returnedValue) => FundsList.fromStruct(returnedValue));
                    royaltyRecipientsAvailableFunds = (
                      await Promise.all(royaltyRecipientsPayoffs.map((r) => fundsHandler.getAllAvailableFunds(r.id)))
                    ).map((returnedValue) => FundsList.fromStruct(returnedValue));

                    // Chain state should match the expected available funds
                    expectedSellerAvailableFunds = new FundsList([]);
                    expectedBuyerAvailableFunds = new FundsList([]);
                    expectedProtocolAvailableFunds = new FundsList([]);
                    expectedAgentAvailableFunds = new FundsList([]);
                    expectedResellersAvailableFunds = new Array(resellerPayoffs.length).fill(new FundsList([]));
                    expectedRoyaltyRecipientsAvailableFunds = new Array(royaltyRecipientsPayoffs.length).fill(
                      new FundsList([])
                    );
                    expect(sellersAvailableFunds).to.eql(expectedSellerAvailableFunds);
                    expect(buyerAvailableFunds).to.eql(expectedBuyerAvailableFunds);
                    expect(protocolAvailableFunds).to.eql(expectedProtocolAvailableFunds);
                    expect(agentAvailableFunds).to.eql(expectedAgentAvailableFunds);
                    expect(resellersAvailableFunds).to.eql(expectedResellersAvailableFunds);
                    expect(royaltyRecipientsAvailableFunds).to.eql(expectedRoyaltyRecipientsAvailableFunds);

                    // Complete the exchange so the funds are released
                    const action = await finalStateFinalization[state]();
                    await action.handler.connect(action.wallet)[action.method](...action.args);

                    // Change in available funds
                    if (sellerPayoff != "0") {
                      expectedSellerAvailableFunds.funds.push(new Funds(mockTokenAddress, "Foreign20", sellerPayoff));
                    }
                    if (buyerPayoff != "0") {
                      expectedBuyerAvailableFunds.funds.push(new Funds(mockTokenAddress, "Foreign20", buyerPayoff));
                    }
                    if (protocolPayoff != "0") {
                      expectedProtocolAvailableFunds.funds.push(
                        new Funds(mockTokenAddress, "Foreign20", protocolPayoff)
                      );
                    }
                    expectedResellersAvailableFunds = resellerPayoffs.map((r) => {
                      return new FundsList(r.payoff != "0" ? [new Funds(mockTokenAddress, "Foreign20", r.payoff)] : []);
                    });
                    expectedRoyaltyRecipientsAvailableFunds = royaltyRecipientsPayoffs.map((r) => {
                      return new FundsList(r.payoff != "0" ? [new Funds(mockTokenAddress, "Foreign20", r.payoff)] : []);
                    });

                    sellersAvailableFunds = FundsList.fromStruct(await fundsHandler.getAllAvailableFunds(seller.id));
                    buyerAvailableFunds = FundsList.fromStruct(await fundsHandler.getAllAvailableFunds(buyerId));
                    protocolAvailableFunds = FundsList.fromStruct(await fundsHandler.getAllAvailableFunds(protocolId));
                    agentAvailableFunds = FundsList.fromStruct(await fundsHandler.getAllAvailableFunds(agentId));
                    resellersAvailableFunds = (
                      await Promise.all(resellerPayoffs.map((r) => fundsHandler.getAllAvailableFunds(r.id)))
                    ).map((returnedValue) => FundsList.fromStruct(returnedValue));
                    royaltyRecipientsAvailableFunds = (
                      await Promise.all(royaltyRecipientsPayoffs.map((r) => fundsHandler.getAllAvailableFunds(r.id)))
                    ).map((returnedValue) => FundsList.fromStruct(returnedValue));

                    expect(sellersAvailableFunds).to.eql(expectedSellerAvailableFunds);
                    expect(buyerAvailableFunds).to.eql(expectedBuyerAvailableFunds);
                    expect(protocolAvailableFunds).to.eql(expectedProtocolAvailableFunds);
                    expect(agentAvailableFunds).to.eql(expectedAgentAvailableFunds);
                    expect(resellersAvailableFunds).to.eql(expectedResellersAvailableFunds);
                    expect(royaltyRecipientsAvailableFunds).to.eql(expectedRoyaltyRecipientsAvailableFunds);

                    const protocolBalance = await mockToken.balanceOf(protocolDiamondAddress);
                    const totalPayoff =
                      BigInt(sellerPayoff) +
                      BigInt(buyerPayoff) +
                      BigInt(protocolPayoff) +
                      BigInt(resellerPayoffs.reduce((acc, r) => acc + BigInt(r.payoff), 0n)) +
                      BigInt(royaltyRecipientsPayoffs.reduce((acc, r) => acc + BigInt(r.payoff), 0n));

                    // Since protocol had no funds before and nothing was withdrawn, the balance should match the total payoff
                    expect(protocolBalance).to.equal(totalPayoff);
                  });
                });
              });
            });
          });

          context("Changing the protocol fee and royalties", async function () {
            let voucherOwner, previousPrice;
            let payoutInformation;
            let totalRoyalties, totalProtocolFee;
            let resellerPayoffs;

            beforeEach(async function () {
              payoutInformation = [];

              const fees = [
                { protocol: 100, royalties: 50 },
                { protocol: 400, royalties: 200 },
                { protocol: 300, royalties: 300 },
                { protocol: 700, royalties: 100 },
              ];

              let feeIndex = 0;
              let fee = fees[feeIndex];

              // set fees
              const expectedCloneAddress = calculateCloneAddress(
                await accountHandler.getAddress(),
                beaconProxyAddress,
                admin.address
              );
              const bosonVoucherClone = await ethers.getContractAt("IBosonVoucher", expectedCloneAddress);
              await configHandler.setProtocolFeePercentage(fee.protocol);

              // create a new offer
              offer = offerToken.clone();
              offer.id = "0";
              offer.price = "100";
              offer.sellerDeposit = "10";
              offer.buyerCancelPenalty = "30";
              offer.royaltyInfo = [new RoyaltyInfo([ZeroAddress], [fee.royalties])];

              // deposit to seller's pool
              await fundsHandler.connect(assistant).withdrawFunds(seller.id, [], []); // withdraw all, so it's easier to test
              await mockToken.connect(assistant).mint(assistant.address, offer.sellerDeposit);
              await mockToken.connect(assistant).approve(await fundsHandler.getAddress(), offer.sellerDeposit);
              await fundsHandler
                .connect(assistant)
                .depositFunds(seller.id, await mockToken.getAddress(), offer.sellerDeposit);

              offer.id = await offerHandler
                .connect(assistant)
                .createOffer(offer, offerDates, offerDurations, drParams, 0, offerFeeLimit, {
                  getOfferId: true,
                });

              // ids
              exchangeId = "1";
              agentId = "3";
              buyerId = 5;

              // Create buyer with price discovery client address to not mess up ids in tests
              await accountHandler.createBuyer(mockBuyer(await bpd.getAddress()));

              // commit to offer
              await exchangeHandler.connect(buyer).commitToOffer(buyer.address, offer.id);

              voucherOwner = buyer; // voucherOwner is the first buyer
              previousPrice = BigInt(offer.price);
              totalRoyalties = 0n;
              totalProtocolFee = 0n;
              for (const trade of buyerChains[direction]) {
                feeIndex++;
                fee = fees[feeIndex];

                // set new fee
                await configHandler.setProtocolFeePercentage(fee.protocol);
                await offerHandler
                  .connect(assistant)
                  .updateOfferRoyaltyRecipients(offer.id, new RoyaltyInfo([ZeroAddress], [fee.royalties]));

                // Prepare calldata for PriceDiscovery contract
                const tokenId = deriveTokenId(offer.id, exchangeId);
                let order = {
                  seller: voucherOwner.address,
                  buyer: trade.buyer.address,
                  voucherContract: expectedCloneAddress,
                  tokenId: tokenId,
                  exchangeToken: offer.exchangeToken,
                  price: BigInt(trade.price),
                };

                const priceDiscoveryData = priceDiscoveryContract.interface.encodeFunctionData("fulfilBuyOrder", [
                  order,
                ]);

                const priceDiscoveryContractAddress = await priceDiscoveryContract.getAddress();
                const priceDiscovery = new PriceDiscovery(
                  order.price,
                  Side.Ask,
                  priceDiscoveryContractAddress,
                  priceDiscoveryContractAddress,
                  priceDiscoveryData
                );

                // voucher owner approves protocol to transfer the tokens
                await mockToken.mint(voucherOwner.address, order.price);
                await mockToken.connect(voucherOwner).approve(protocolDiamondAddress, order.price);

                // Voucher owner approves PriceDiscovery contract to transfer the tokens
                await bosonVoucherClone.connect(voucherOwner).setApprovalForAll(priceDiscoveryContractAddress, true);

                // Buyer approves protocol to transfer the tokens
                await mockToken.mint(trade.buyer.address, order.price);
                await mockToken.connect(trade.buyer).approve(protocolDiamondAddress, order.price);

                // commit to offer
                await sequentialCommitHandler
                  .connect(trade.buyer)
                  .sequentialCommitToOffer(trade.buyer.address, tokenId, priceDiscovery, {
                    gasPrice: 0,
                  });

                // Fees, royalties and immediate payout
                const royalties = applyPercentage(order.price, fee.royalties);
                const protocolFee = applyPercentage(order.price, fee.protocol);
                const reducedSecondaryPrice = order.price - BigInt(royalties) - BigInt(protocolFee);
                const immediatePayout = reducedSecondaryPrice <= previousPrice ? reducedSecondaryPrice : previousPrice;
                payoutInformation.push({ buyerId: buyerId++, immediatePayout, previousPrice, reducedSecondaryPrice });

                // Total royalties and fees
                totalRoyalties = totalRoyalties + BigInt(royalties);
                totalProtocolFee = totalProtocolFee + BigInt(protocolFee);

                voucherOwner = trade.buyer; // last buyer is voucherOwner in next iteration
                previousPrice = order.price;
              }

              // expected payoffs
              // buyer: 0
              buyerPayoff = 0;

              // resellers: difference between the secondary price and immediate payout
              resellerPayoffs = payoutInformation.map((pi) => {
                return { id: pi.buyerId, payoff: (pi.reducedSecondaryPrice - BigInt(pi.immediatePayout)).toString() };
              });

              // seller: sellerDeposit + price - protocolFee + royalties
              const initialFee = applyPercentage(offer.price, fees[0].protocol);
              sellerPayoff = (
                BigInt(offer.sellerDeposit) +
                BigInt(offer.price) +
                BigInt(totalRoyalties) -
                BigInt(initialFee)
              ).toString();

              // protocol: protocolFee
              protocolPayoff = (totalProtocolFee + BigInt(initialFee)).toString();
            });

            it("Fees and royalties should be the same as at the commit time", async function () {
              // set the new protocol fee
              protocolFeePercentage = "300"; // 3%
              await configHandler.connect(deployer).setProtocolFeePercentage(protocolFeePercentage);

              // Set time forward to the offer's voucherRedeemableFrom
              await setNextBlockTimestamp(Number(voucherRedeemableFrom));

              // succesfully redeem exchange
              await exchangeHandler.connect(voucherOwner).redeemVoucher(exchangeId);

              // complete exchange
              tx = await exchangeHandler.connect(voucherOwner).completeExchange(exchangeId);

              // seller
              await expect(tx)
                .to.emit(exchangeHandler, "FundsReleased")
                .withArgs(exchangeId, seller.id, offerToken.exchangeToken, sellerPayoff, voucherOwner.address);

              // resellers
              let expectedEventCount = 1; // 1 for seller
              for (const resellerPayoff of resellerPayoffs) {
                if (resellerPayoff.payoff != "0") {
                  expectedEventCount++;
                  await expect(tx)
                    .to.emit(exchangeHandler, "FundsReleased")
                    .withArgs(
                      exchangeId,
                      resellerPayoff.id,
                      offer.exchangeToken,
                      resellerPayoff.payoff,
                      voucherOwner.address
                    );
                }
              }

              // Make sure exact number of FundsReleased events was emitted
              const eventCount = (await tx.wait()).logs.filter((e) => e.eventName == "FundsReleased").length;
              expect(eventCount).to.equal(expectedEventCount);

              // protocol
              if (protocolPayoff != "0") {
                await expect(tx)
                  .to.emit(exchangeHandler, "ProtocolFeeCollected")
                  .withArgs(exchangeId, offer.exchangeToken, protocolPayoff, voucherOwner.address);
              } else {
                await expect(tx).to.not.emit(exchangeHandler, "ProtocolFeeCollected");
              }
            });
          });
        });
      });
    });

    context("👉 releaseFunds() - Price discovery", async function () {
      let voucherCloneAddress, order;

      beforeEach(async function () {
        // ids
        protocolId = "0";
        buyerId = "4";
        exchangeId = "1";

        // reserve a range and premint vouchers
        await offerHandler
          .connect(assistant)
          .reserveRange(offerPriceDiscovery.id, offerPriceDiscovery.quantityAvailable, assistant.address);
        voucherCloneAddress = calculateCloneAddress(
          await accountHandler.getAddress(),
          beaconProxyAddress,
          admin.address
        );
        const bosonVoucher = await ethers.getContractAt("BosonVoucher", voucherCloneAddress);
        await bosonVoucher.connect(assistant).preMint(offerPriceDiscovery.id, offerPriceDiscovery.quantityAvailable);
        await bosonVoucher.connect(assistant).setApprovalForAll(await priceDiscoveryContract.getAddress(), true);
        const tokenId = deriveTokenId(offerPriceDiscovery.id, exchangeId);

        order = {
          seller: assistant.address,
          buyer: buyer.address,
          voucherContract: voucherCloneAddress,
          tokenId: tokenId,
          exchangeToken: offerPriceDiscovery.exchangeToken,
          price: orderPrice,
        };
        priceDiscoveryProtocolFee = applyPercentage(order.price, "200");

        const priceDiscoveryData = priceDiscoveryContract.interface.encodeFunctionData("fulfilBuyOrder", [order]);

        const priceDiscovery = PriceDiscovery.fromObject({
          price: order.price,
          side: Side.Ask,
          priceDiscoveryContract: await priceDiscoveryContract.getAddress(),
          conduit: await priceDiscoveryContract.getAddress(),
          priceDiscoveryData: priceDiscoveryData,
        });
        await mockToken
          .connect(assistant)
          .approve(protocolDiamondAddress, order.price * BigInt(offerPriceDiscovery.quantityAvailable));

        // commit to offer
        await priceDiscoveryHandler
          .connect(buyer)
          .commitToPriceDiscoveryOffer(await buyer.getAddress(), offerPriceDiscovery.id, priceDiscovery);
      });

      const nonDisputeStates = ["COMPLETED", "REVOKED", "CANCELED"];
      const disputeStates = [
        "RETRACTED",
        "RETRACTED-EXPIRED",
        "RESOLVED",
        "ESCALATED-RETRACTED",
        "ESCALATED-RESOLVED",
        "ESCALATED-DECIDED",
        "ESCALATED-REFUSED-EXPIRED",
        "ESCALATED-REFUSED-EXPLICIT",
      ];
      const nonDisputeStateSetup = {
        COMPLETED: async function () {
          await setNextBlockTimestamp(Number(voucherRedeemableFrom));
          await exchangeHandler.connect(buyer).redeemVoucher(exchangeId);
        },
        REVOKED: async function () {
          // No special setup needed for REVOKED - uses committed exchange as-is
        },
        CANCELED: async function () {
          // No special setup needed for CANCELED - uses committed exchange as-is
        },
      };
      const nonDisputeStatePayouts = {
        COMPLETED: function () {
          buyerPayoff = 0;
          protocolPayoff = priceDiscoveryProtocolFee.toString();
          sellerPayoff = BigInt(order.price) - BigInt(protocolPayoff);
          sellerPayoff2 = BigInt(offerPriceDiscovery.sellerDeposit);
        },
        REVOKED: function () {
          buyerPayoff = (BigInt(offerPriceDiscovery.sellerDeposit) + BigInt(orderPrice)).toString();
          sellerPayoff = 0;
          sellerPayoff2 = 0;
          protocolPayoff = 0;
        },
        CANCELED: function () {
          buyerPayoff = (BigInt(order.price) - BigInt(offerPriceDiscovery.buyerCancelPenalty)).toString();
          sellerPayoff = (
            BigInt(offerPriceDiscovery.sellerDeposit) + BigInt(offerPriceDiscovery.buyerCancelPenalty)
          ).toString();
          sellerPayoff2 = 0;
          protocolPayoff = 0;
        },
      };
      const nonDisputeStateFinalization = {
        COMPLETED: function () {
          return {
            handler: exchangeHandler,
            wallet: buyer,
            method: "completeExchange",
            args: [exchangeId],
          };
        },
        REVOKED: function () {
          return {
            handler: exchangeHandler,
            wallet: assistant,
            method: "revokeVoucher",
            args: [exchangeId],
          };
        },
        CANCELED: function () {
          return {
            handler: exchangeHandler,
            wallet: buyer,
            method: "cancelVoucher",
            args: [exchangeId],
          };
        },
      };

      const disputeStateSetup = {
        RETRACTED: async function () {
          // No additional setup needed - common setup in parent beforeEach
        },
        "RETRACTED-EXPIRED": async function (timeout) {
          // Set timeout for dispute expiration
          await setNextBlockTimestamp(Number(timeout) + 1);
        },
        RESOLVED: async function () {
          // No additional setup needed - common setup in parent beforeEach
        },
        "ESCALATED-RETRACTED": async function () {
          // Escalate the dispute
          await disputeHandler.connect(buyer).escalateDispute(exchangeId);
        },
        "ESCALATED-RESOLVED": async function () {
          // Escalate the dispute
          await disputeHandler.connect(buyer).escalateDispute(exchangeId);
        },
        "ESCALATED-DECIDED": async function () {
          // Escalate the dispute
          await disputeHandler.connect(buyer).escalateDispute(exchangeId);
        },
        "ESCALATED-REFUSED-EXPIRED": async function () {
          // Escalate the dispute and set timeout for escalation expiration
          const tx = await disputeHandler.connect(buyer).escalateDispute(exchangeId);
          const block = await provider.getBlock(tx.blockNumber);
          const escalatedDate = block.timestamp.toString();
          await setNextBlockTimestamp(Number(escalatedDate) + Number(disputeResolver.escalationResponsePeriod) + 1);
        },
        "ESCALATED-REFUSED-EXPLICIT": async function () {
          // Escalate the dispute
          await disputeHandler.connect(buyer).escalateDispute(exchangeId);
        },
      };
      const disputeStatePayouts = {
        RETRACTED: function () {
          buyerPayoff = 0;
          protocolPayoff = BigInt(priceDiscoveryProtocolFee).toString();
          sellerPayoff = BigInt(order.price) - BigInt(protocolPayoff);
          sellerPayoff2 = BigInt(offerPriceDiscovery.sellerDeposit);
        },
        "RETRACTED-EXPIRED": function () {
          buyerPayoff = 0;
          protocolPayoff = BigInt(priceDiscoveryProtocolFee).toString();
          sellerPayoff = BigInt(order.price) - BigInt(protocolPayoff);
          sellerPayoff2 = BigInt(offerPriceDiscovery.sellerDeposit);
        },
        RESOLVED: function () {
          const buyerPercentBasisPoints = "5566"; // 55.66%

          buyerPayoff = BigInt(applyPercentage(order.price, buyerPercentBasisPoints));
          buyerPayoff += BigInt(applyPercentage(offerPriceDiscovery.sellerDeposit, buyerPercentBasisPoints));

          const sellerPercentBasisPoints = 10000n - BigInt(buyerPercentBasisPoints);
          sellerPayoff = BigInt(
            applyPercentage(offerPriceDiscovery.sellerDeposit, 10000n - BigInt(buyerPercentBasisPoints))
          );

          const sellerPricePart = BigInt(order.price) - BigInt(applyPercentage(order.price, sellerPercentBasisPoints));
          const sellerProtocolFeePart = BigInt(applyPercentage(priceDiscoveryProtocolFee, sellerPercentBasisPoints));
          sellerPayoff2 = BigInt(order.price) - sellerPricePart - sellerProtocolFeePart;

          protocolPayoff = sellerProtocolFeePart;
        },
        "ESCALATED-RETRACTED": function () {
          buyerPayoff = 0;
          protocolPayoff = BigInt(priceDiscoveryProtocolFee).toString();
          sellerPayoff = BigInt(order.price) - BigInt(protocolPayoff);
          sellerPayoff2 = BigInt(offerPriceDiscovery.sellerDeposit);
        },
        "ESCALATED-RESOLVED": function () {
          const buyerPercentBasisPoints = "5566"; // 55.66%

          buyerPayoff = BigInt(applyPercentage(order.price, buyerPercentBasisPoints));
          buyerPayoff += BigInt(applyPercentage(offerPriceDiscovery.sellerDeposit, buyerPercentBasisPoints));
          buyerPayoff += BigInt(buyerEscalationDeposit);

          const sellerPercentBasisPoints = 10000n - BigInt(buyerPercentBasisPoints);
          sellerPayoff = BigInt(
            applyPercentage(offerPriceDiscovery.sellerDeposit, 10000n - BigInt(buyerPercentBasisPoints))
          );

          const sellerPricePart = BigInt(order.price) - BigInt(applyPercentage(order.price, sellerPercentBasisPoints));
          const sellerProtocolFeePart = BigInt(applyPercentage(priceDiscoveryProtocolFee, sellerPercentBasisPoints));
          sellerPayoff2 = BigInt(order.price) - sellerPricePart - sellerProtocolFeePart;

          protocolPayoff = sellerProtocolFeePart;
        },
        "ESCALATED-DECIDED": function () {
          const buyerPercentBasisPoints = "5566"; // 55.66%

          buyerPayoff = BigInt(applyPercentage(order.price, buyerPercentBasisPoints));
          buyerPayoff += BigInt(applyPercentage(offerPriceDiscovery.sellerDeposit, buyerPercentBasisPoints));
          buyerPayoff += BigInt(buyerEscalationDeposit);

          const sellerPercentBasisPoints = 10000n - BigInt(buyerPercentBasisPoints);
          sellerPayoff = BigInt(
            applyPercentage(offerPriceDiscovery.sellerDeposit, 10000n - BigInt(buyerPercentBasisPoints))
          );

          const sellerPricePart = BigInt(order.price) - BigInt(applyPercentage(order.price, sellerPercentBasisPoints));
          const sellerProtocolFeePart = BigInt(applyPercentage(priceDiscoveryProtocolFee, sellerPercentBasisPoints));
          sellerPayoff2 = BigInt(order.price) - sellerPricePart - sellerProtocolFeePart;

          protocolPayoff = sellerProtocolFeePart;
        },
        "ESCALATED-REFUSED-EXPIRED": function () {
          buyerPayoff = (BigInt(order.price) + BigInt(buyerEscalationDeposit)).toString();
          sellerPayoff = offerPriceDiscovery.sellerDeposit;
          sellerPayoff2 = 0; // No second seller payout for ESCALATED-REFUSED
          protocolPayoff = 0;
        },
        "ESCALATED-REFUSED-EXPLICIT": function () {
          buyerPayoff = (BigInt(order.price) + BigInt(buyerEscalationDeposit)).toString();
          sellerPayoff = offerPriceDiscovery.sellerDeposit;
          sellerPayoff2 = 0; // No second seller payout for ESCALATED-REFUSED
          protocolPayoff = 0;
        },
      };
      const disputeStateFinalization = {
        RETRACTED: function () {
          return {
            handler: disputeHandler,
            wallet: buyer,
            method: "retractDispute",
            args: [exchangeId],
          };
        },
        "RETRACTED-EXPIRED": function () {
          return {
            handler: disputeHandler,
            wallet: rando,
            method: "expireDispute",
            args: [exchangeId],
          };
        },
        RESOLVED: function () {
          const buyerPercentBasisPoints = "5566";
          return {
            handler: disputeHandler,
            wallet: assistant,
            method: "resolveDispute",
            args: [exchangeId, buyerPercentBasisPoints, signature],
          };
        },
        "ESCALATED-RETRACTED": function () {
          return {
            handler: disputeHandler,
            wallet: buyer,
            method: "retractDispute",
            args: [exchangeId],
          };
        },
        "ESCALATED-RESOLVED": function () {
          const buyerPercentBasisPoints = "5566";
          return {
            handler: disputeHandler,
            wallet: assistant,
            method: "resolveDispute",
            args: [exchangeId, buyerPercentBasisPoints, signature],
          };
        },
        "ESCALATED-DECIDED": function () {
          const buyerPercentBasisPoints = "5566";
          return {
            handler: disputeHandler,
            wallet: assistantDR,
            method: "decideDispute",
            args: [exchangeId, buyerPercentBasisPoints],
          };
        },
        "ESCALATED-REFUSED-EXPIRED": function () {
          return {
            handler: disputeHandler,
            wallet: rando,
            method: "expireEscalatedDispute",
            args: [exchangeId],
          };
        },
        "ESCALATED-REFUSED-EXPLICIT": function () {
          return {
            handler: disputeHandler,
            wallet: assistantDR,
            method: "refuseEscalatedDispute",
            args: [exchangeId],
          };
        },
      };
      const disputeEventChecks = {
        "DISPUTED-RETRACTED": async function (tx, action) {
          await expect(tx)
            .to.emit(disputeHandler, "ProtocolFeeCollected")
            .withArgs(exchangeId, offerPriceDiscovery.exchangeToken, protocolPayoff, action.wallet.address);

          await expect(tx)
            .to.emit(disputeHandler, "FundsReleased")
            .withArgs(exchangeId, seller.id, offerPriceDiscovery.exchangeToken, sellerPayoff, action.wallet.address);

          await expect(tx)
            .to.emit(disputeHandler, "FundsReleased")
            .withArgs(exchangeId, seller.id, offerPriceDiscovery.exchangeToken, sellerPayoff2, action.wallet.address);

          // Verify buyer gets nothing
          const txReceipt = await tx.wait();
          const match = eventEmittedWithArgs(txReceipt, disputeHandler, "FundsReleased", [
            exchangeId,
            buyerId,
            offerPriceDiscovery.exchangeToken,
            buyerPayoff,
            action.wallet.address,
          ]);
          expect(match).to.be.false;
        },
        "DISPUTED-RETRACTED-EXPIRED": async function (tx, action) {
          await expect(tx)
            .to.emit(disputeHandler, "ProtocolFeeCollected")
            .withArgs(exchangeId, offerPriceDiscovery.exchangeToken, protocolPayoff, action.wallet.address);

          await expect(tx)
            .to.emit(disputeHandler, "FundsReleased")
            .withArgs(exchangeId, seller.id, offerPriceDiscovery.exchangeToken, sellerPayoff, action.wallet.address);

          await expect(tx)
            .to.emit(disputeHandler, "FundsReleased")
            .withArgs(exchangeId, seller.id, offerPriceDiscovery.exchangeToken, sellerPayoff2, action.wallet.address);

          // Verify buyer gets nothing
          const txReceipt = await tx.wait();
          const match = eventEmittedWithArgs(txReceipt, disputeHandler, "FundsReleased", [
            exchangeId,
            buyerId,
            offerPriceDiscovery.exchangeToken,
            buyerPayoff,
            action.wallet.address,
          ]);
          expect(match).to.be.false;
        },
        "DISPUTED-RESOLVED": async function (tx, action) {
          await expect(tx)
            .to.emit(disputeHandler, "ProtocolFeeCollected")
            .withArgs(exchangeId, offerPriceDiscovery.exchangeToken, protocolPayoff, action.wallet.address);

          await expect(tx)
            .to.emit(disputeHandler, "FundsReleased")
            .withArgs(exchangeId, seller.id, offerPriceDiscovery.exchangeToken, sellerPayoff, action.wallet.address);

          await expect(tx)
            .to.emit(disputeHandler, "FundsReleased")
            .withArgs(exchangeId, seller.id, offerPriceDiscovery.exchangeToken, sellerPayoff2, action.wallet.address);

          await expect(tx)
            .to.emit(disputeHandler, "FundsReleased")
            .withArgs(exchangeId, buyerId, offerPriceDiscovery.exchangeToken, buyerPayoff, action.wallet.address);
        },
        "DISPUTED-ESCALATED-RETRACTED": async function (tx, action) {
          await expect(tx)
            .to.emit(disputeHandler, "ProtocolFeeCollected")
            .withArgs(exchangeId, offerPriceDiscovery.exchangeToken, protocolPayoff, action.wallet.address);

          await expect(tx)
            .to.emit(disputeHandler, "FundsReleased")
            .withArgs(exchangeId, seller.id, offerPriceDiscovery.exchangeToken, sellerPayoff, action.wallet.address);

          await expect(tx)
            .to.emit(disputeHandler, "FundsReleased")
            .withArgs(exchangeId, seller.id, offerPriceDiscovery.exchangeToken, sellerPayoff2, action.wallet.address);

          // Verify buyer gets nothing
          const txReceipt = await tx.wait();
          const match = eventEmittedWithArgs(txReceipt, disputeHandler, "FundsReleased", [
            exchangeId,
            buyerId,
            offerPriceDiscovery.exchangeToken,
            buyerPayoff,
            action.wallet.address,
          ]);
          expect(match).to.be.false;
        },
        "DISPUTED-ESCALATED-RESOLVED": async function (tx, action) {
          await expect(tx)
            .to.emit(disputeHandler, "ProtocolFeeCollected")
            .withArgs(exchangeId, offerPriceDiscovery.exchangeToken, protocolPayoff, action.wallet.address);

          await expect(tx)
            .to.emit(disputeHandler, "FundsReleased")
            .withArgs(exchangeId, seller.id, offerPriceDiscovery.exchangeToken, sellerPayoff, action.wallet.address);

          await expect(tx)
            .to.emit(disputeHandler, "FundsReleased")
            .withArgs(exchangeId, seller.id, offerPriceDiscovery.exchangeToken, sellerPayoff2, action.wallet.address);

          await expect(tx)
            .to.emit(disputeHandler, "FundsReleased")
            .withArgs(exchangeId, buyerId, offerPriceDiscovery.exchangeToken, buyerPayoff, action.wallet.address);
        },
        "DISPUTED-ESCALATED-DECIDED": async function (tx, action) {
          await expect(tx)
            .to.emit(disputeHandler, "ProtocolFeeCollected")
            .withArgs(exchangeId, offerPriceDiscovery.exchangeToken, protocolPayoff, action.wallet.address);

          await expect(tx)
            .to.emit(disputeHandler, "FundsReleased")
            .withArgs(exchangeId, seller.id, offerPriceDiscovery.exchangeToken, sellerPayoff, action.wallet.address);

          await expect(tx)
            .to.emit(disputeHandler, "FundsReleased")
            .withArgs(exchangeId, seller.id, offerPriceDiscovery.exchangeToken, sellerPayoff2, action.wallet.address);

          await expect(tx)
            .to.emit(disputeHandler, "FundsReleased")
            .withArgs(exchangeId, buyerId, offerPriceDiscovery.exchangeToken, buyerPayoff, action.wallet.address);
        },
        "DISPUTED-ESCALATED-REFUSED-EXPIRED": async function (tx, action) {
          await expect(tx).to.not.emit(disputeHandler, "ProtocolFeeCollected");

          await expect(tx)
            .to.emit(disputeHandler, "FundsReleased")
            .withArgs(exchangeId, buyerId, offerPriceDiscovery.exchangeToken, buyerPayoff, action.wallet.address);

          await expect(tx)
            .to.emit(disputeHandler, "FundsReleased")
            .withArgs(exchangeId, seller.id, offerPriceDiscovery.exchangeToken, sellerPayoff, action.wallet.address);
        },
        "DISPUTED-ESCALATED-REFUSED-EXPLICIT": async function (tx, action) {
          await expect(tx).to.not.emit(disputeHandler, "ProtocolFeeCollected");

          await expect(tx)
            .to.emit(disputeHandler, "FundsReleased")
            .withArgs(exchangeId, buyerId, offerPriceDiscovery.exchangeToken, buyerPayoff, action.wallet.address);

          await expect(tx)
            .to.emit(disputeHandler, "FundsReleased")
            .withArgs(exchangeId, seller.id, offerPriceDiscovery.exchangeToken, sellerPayoff, action.wallet.address);
        },
      };
      const disputeStateValidation = {
        "DISPUTED-RETRACTED": async function () {
          const updatedExpectedSellerAvailableFunds = new FundsList([
            new Funds(
              await mockToken.getAddress(),
              "Foreign20",
              (BigInt(sellerDeposit) + BigInt(sellerPayoff) + BigInt(sellerPayoff2)).toString()
            ),
            new Funds(ZeroAddress, "Native currency", `${2 * sellerDeposit}`),
          ]);
          const updatedExpectedBuyerAvailableFunds = new FundsList([]);
          const updatedExpectedProtocolAvailableFunds = new FundsList([
            new Funds(await mockToken.getAddress(), "Foreign20", protocolPayoff.toString()),
          ]);
          const expectedAgentAvailableFunds = new FundsList([]);

          const sellersAvailableFunds = FundsList.fromStruct(await fundsHandler.getAllAvailableFunds(seller.id));
          const buyerAvailableFunds = FundsList.fromStruct(await fundsHandler.getAllAvailableFunds(buyerId));
          const protocolAvailableFunds = FundsList.fromStruct(await fundsHandler.getAllAvailableFunds(protocolId));
          const agentAvailableFunds = FundsList.fromStruct(await fundsHandler.getAllAvailableFunds(agentId));

          expect(sellersAvailableFunds).to.eql(updatedExpectedSellerAvailableFunds);
          expect(buyerAvailableFunds).to.eql(updatedExpectedBuyerAvailableFunds);
          expect(protocolAvailableFunds).to.eql(updatedExpectedProtocolAvailableFunds);
          expect(agentAvailableFunds).to.eql(expectedAgentAvailableFunds);
        },
        "DISPUTED-RETRACTED-EXPIRED": async function () {
          const updatedExpectedSellerAvailableFunds = new FundsList([
            new Funds(
              await mockToken.getAddress(),
              "Foreign20",
              (BigInt(sellerDeposit) + BigInt(sellerPayoff) + BigInt(sellerPayoff2)).toString()
            ),
            new Funds(ZeroAddress, "Native currency", `${2 * sellerDeposit}`),
          ]);
          const updatedExpectedBuyerAvailableFunds = new FundsList([]);
          const updatedExpectedProtocolAvailableFunds = new FundsList([
            new Funds(await mockToken.getAddress(), "Foreign20", protocolPayoff.toString()),
          ]);
          const expectedAgentAvailableFunds = new FundsList([]);

          const sellersAvailableFunds = FundsList.fromStruct(await fundsHandler.getAllAvailableFunds(seller.id));
          const buyerAvailableFunds = FundsList.fromStruct(await fundsHandler.getAllAvailableFunds(buyerId));
          const protocolAvailableFunds = FundsList.fromStruct(await fundsHandler.getAllAvailableFunds(protocolId));
          const agentAvailableFunds = FundsList.fromStruct(await fundsHandler.getAllAvailableFunds(agentId));

          expect(sellersAvailableFunds).to.eql(updatedExpectedSellerAvailableFunds);
          expect(buyerAvailableFunds).to.eql(updatedExpectedBuyerAvailableFunds);
          expect(protocolAvailableFunds).to.eql(updatedExpectedProtocolAvailableFunds);
          expect(agentAvailableFunds).to.eql(expectedAgentAvailableFunds);
        },
        "DISPUTED-RESOLVED": async function () {
          const updatedExpectedSellerAvailableFunds = new FundsList([
            new Funds(
              await mockToken.getAddress(),
              "Foreign20",
              (BigInt(sellerDeposit) + BigInt(sellerPayoff) + BigInt(sellerPayoff2)).toString()
            ),
            new Funds(ZeroAddress, "Native currency", `${2 * sellerDeposit}`),
          ]);
          const updatedExpectedBuyerAvailableFunds = new FundsList([
            new Funds(await mockToken.getAddress(), "Foreign20", buyerPayoff.toString()),
          ]);
          const updatedExpectedProtocolAvailableFunds = new FundsList([
            new Funds(await mockToken.getAddress(), "Foreign20", protocolPayoff.toString()),
          ]);
          const expectedAgentAvailableFunds = new FundsList([]);

          const sellersAvailableFunds = FundsList.fromStruct(await fundsHandler.getAllAvailableFunds(seller.id));
          const buyerAvailableFunds = FundsList.fromStruct(await fundsHandler.getAllAvailableFunds(buyerId));
          const protocolAvailableFunds = FundsList.fromStruct(await fundsHandler.getAllAvailableFunds(protocolId));
          const agentAvailableFunds = FundsList.fromStruct(await fundsHandler.getAllAvailableFunds(agentId));

          expect(sellersAvailableFunds).to.eql(updatedExpectedSellerAvailableFunds);
          expect(buyerAvailableFunds).to.eql(updatedExpectedBuyerAvailableFunds);
          expect(protocolAvailableFunds).to.eql(updatedExpectedProtocolAvailableFunds);
          expect(agentAvailableFunds).to.eql(expectedAgentAvailableFunds);
        },
        "DISPUTED-ESCALATED-RETRACTED": async function () {
          const updatedExpectedSellerAvailableFunds = new FundsList([
            new Funds(
              await mockToken.getAddress(),
              "Foreign20",
              (BigInt(sellerDeposit) + BigInt(sellerPayoff) + BigInt(sellerPayoff2)).toString()
            ),
            new Funds(ZeroAddress, "Native currency", `${2 * sellerDeposit}`),
          ]);
          const updatedExpectedBuyerAvailableFunds = new FundsList([]);
          const updatedExpectedProtocolAvailableFunds = new FundsList([
            new Funds(await mockToken.getAddress(), "Foreign20", protocolPayoff.toString()),
          ]);
          const expectedAgentAvailableFunds = new FundsList([]);

          const sellersAvailableFunds = FundsList.fromStruct(await fundsHandler.getAllAvailableFunds(seller.id));
          const buyerAvailableFunds = FundsList.fromStruct(await fundsHandler.getAllAvailableFunds(buyerId));
          const protocolAvailableFunds = FundsList.fromStruct(await fundsHandler.getAllAvailableFunds(protocolId));
          const agentAvailableFunds = FundsList.fromStruct(await fundsHandler.getAllAvailableFunds(agentId));

          expect(sellersAvailableFunds).to.eql(updatedExpectedSellerAvailableFunds);
          expect(buyerAvailableFunds).to.eql(updatedExpectedBuyerAvailableFunds);
          expect(protocolAvailableFunds).to.eql(updatedExpectedProtocolAvailableFunds);
          expect(agentAvailableFunds).to.eql(expectedAgentAvailableFunds);
        },
        "DISPUTED-ESCALATED-RESOLVED": async function () {
          const updatedExpectedSellerAvailableFunds = new FundsList([
            new Funds(
              await mockToken.getAddress(),
              "Foreign20",
              (BigInt(sellerDeposit) + BigInt(sellerPayoff) + BigInt(sellerPayoff2)).toString()
            ),
            new Funds(ZeroAddress, "Native currency", `${2 * sellerDeposit}`),
          ]);
          const updatedExpectedBuyerAvailableFunds = new FundsList([
            new Funds(await mockToken.getAddress(), "Foreign20", buyerPayoff.toString()),
          ]);
          const updatedExpectedProtocolAvailableFunds = new FundsList([
            new Funds(await mockToken.getAddress(), "Foreign20", protocolPayoff.toString()),
          ]);
          const expectedAgentAvailableFunds = new FundsList([]);

          const sellersAvailableFunds = FundsList.fromStruct(await fundsHandler.getAllAvailableFunds(seller.id));
          const buyerAvailableFunds = FundsList.fromStruct(await fundsHandler.getAllAvailableFunds(buyerId));
          const protocolAvailableFunds = FundsList.fromStruct(await fundsHandler.getAllAvailableFunds(protocolId));
          const agentAvailableFunds = FundsList.fromStruct(await fundsHandler.getAllAvailableFunds(agentId));

          expect(sellersAvailableFunds).to.eql(updatedExpectedSellerAvailableFunds);
          expect(buyerAvailableFunds).to.eql(updatedExpectedBuyerAvailableFunds);
          expect(protocolAvailableFunds).to.eql(updatedExpectedProtocolAvailableFunds);
          expect(agentAvailableFunds).to.eql(expectedAgentAvailableFunds);
        },
        "DISPUTED-ESCALATED-DECIDED": async function () {
          const updatedExpectedSellerAvailableFunds = new FundsList([
            new Funds(
              await mockToken.getAddress(),
              "Foreign20",
              (BigInt(sellerDeposit) + BigInt(sellerPayoff) + BigInt(sellerPayoff2)).toString()
            ),
            new Funds(ZeroAddress, "Native currency", `${2 * sellerDeposit}`),
          ]);
          const updatedExpectedBuyerAvailableFunds = new FundsList([
            new Funds(await mockToken.getAddress(), "Foreign20", buyerPayoff.toString()),
          ]);
          const updatedExpectedProtocolAvailableFunds = new FundsList([
            new Funds(await mockToken.getAddress(), "Foreign20", protocolPayoff.toString()),
          ]);
          const expectedAgentAvailableFunds = new FundsList([]);

          const sellersAvailableFunds = FundsList.fromStruct(await fundsHandler.getAllAvailableFunds(seller.id));
          const buyerAvailableFunds = FundsList.fromStruct(await fundsHandler.getAllAvailableFunds(buyerId));
          const protocolAvailableFunds = FundsList.fromStruct(await fundsHandler.getAllAvailableFunds(protocolId));
          const agentAvailableFunds = FundsList.fromStruct(await fundsHandler.getAllAvailableFunds(agentId));

          expect(sellersAvailableFunds).to.eql(updatedExpectedSellerAvailableFunds);
          expect(buyerAvailableFunds).to.eql(updatedExpectedBuyerAvailableFunds);
          expect(protocolAvailableFunds).to.eql(updatedExpectedProtocolAvailableFunds);
          expect(agentAvailableFunds).to.eql(expectedAgentAvailableFunds);
        },
        "DISPUTED-ESCALATED-REFUSED-EXPIRED": async function () {
          const updatedExpectedSellerAvailableFunds = new FundsList([
            new Funds(
              await mockToken.getAddress(),
              "Foreign20",
              (BigInt(sellerDeposit) + BigInt(sellerPayoff)).toString()
            ),
            new Funds(ZeroAddress, "Native currency", `${2 * sellerDeposit}`),
          ]);
          const updatedExpectedBuyerAvailableFunds = new FundsList([
            new Funds(await mockToken.getAddress(), "Foreign20", buyerPayoff.toString()),
          ]);
          const expectedProtocolAvailableFunds = new FundsList([]);
          const expectedAgentAvailableFunds = new FundsList([]);

          const sellersAvailableFunds = FundsList.fromStruct(await fundsHandler.getAllAvailableFunds(seller.id));
          const buyerAvailableFunds = FundsList.fromStruct(await fundsHandler.getAllAvailableFunds(buyerId));
          const protocolAvailableFunds = FundsList.fromStruct(await fundsHandler.getAllAvailableFunds(protocolId));
          const agentAvailableFunds = FundsList.fromStruct(await fundsHandler.getAllAvailableFunds(agentId));

          expect(sellersAvailableFunds).to.eql(updatedExpectedSellerAvailableFunds);
          expect(buyerAvailableFunds).to.eql(updatedExpectedBuyerAvailableFunds);
          expect(protocolAvailableFunds).to.eql(expectedProtocolAvailableFunds);
          expect(agentAvailableFunds).to.eql(expectedAgentAvailableFunds);
        },
        "DISPUTED-ESCALATED-REFUSED-EXPLICIT": async function () {
          const updatedExpectedSellerAvailableFunds = new FundsList([
            new Funds(
              await mockToken.getAddress(),
              "Foreign20",
              (BigInt(sellerDeposit) + BigInt(sellerPayoff)).toString()
            ),
            new Funds(ZeroAddress, "Native currency", `${2 * sellerDeposit}`),
          ]);
          const updatedExpectedBuyerAvailableFunds = new FundsList([
            new Funds(await mockToken.getAddress(), "Foreign20", buyerPayoff.toString()),
          ]);
          const expectedProtocolAvailableFunds = new FundsList([]);
          const expectedAgentAvailableFunds = new FundsList([]);

          const sellersAvailableFunds = FundsList.fromStruct(await fundsHandler.getAllAvailableFunds(seller.id));
          const buyerAvailableFunds = FundsList.fromStruct(await fundsHandler.getAllAvailableFunds(buyerId));
          const protocolAvailableFunds = FundsList.fromStruct(await fundsHandler.getAllAvailableFunds(protocolId));
          const agentAvailableFunds = FundsList.fromStruct(await fundsHandler.getAllAvailableFunds(agentId));

          expect(sellersAvailableFunds).to.eql(updatedExpectedSellerAvailableFunds);
          expect(buyerAvailableFunds).to.eql(updatedExpectedBuyerAvailableFunds);
          expect(protocolAvailableFunds).to.eql(expectedProtocolAvailableFunds);
          expect(agentAvailableFunds).to.eql(expectedAgentAvailableFunds);
        },
      };

      const nonDisputeEventChecks = {
        COMPLETED: async function (tx) {
          await expect(tx)
            .to.emit(exchangeHandler, "ProtocolFeeCollected")
            .withArgs(exchangeId, offerPriceDiscovery.exchangeToken, protocolPayoff, await buyer.getAddress());

          await expect(tx)
            .to.emit(exchangeHandler, "FundsReleased")
            .withArgs(exchangeId, seller.id, offerPriceDiscovery.exchangeToken, sellerPayoff, await buyer.getAddress());

          await expect(tx)
            .to.emit(exchangeHandler, "FundsReleased")
            .withArgs(
              exchangeId,
              seller.id,
              offerPriceDiscovery.exchangeToken,
              sellerPayoff2,
              await buyer.getAddress()
            );
        },
        REVOKED: async function (tx) {
          await expect(tx)
            .to.emit(exchangeHandler, "FundsReleased")
            .withArgs(
              exchangeId,
              buyerId,
              offerPriceDiscovery.exchangeToken,
              buyerPayoff,
              await assistant.getAddress()
            );
          await expect(tx).to.not.emit(exchangeHandler, "ProtocolFeeCollected");
        },
        CANCELED: async function (tx) {
          await expect(tx)
            .to.emit(exchangeHandler, "FundsReleased")
            .withArgs(exchangeId, buyerId, offerPriceDiscovery.exchangeToken, buyerPayoff, await buyer.getAddress());

          await expect(tx)
            .to.emit(exchangeHandler, "FundsReleased")
            .withArgs(exchangeId, seller.id, offerPriceDiscovery.exchangeToken, sellerPayoff, await buyer.getAddress());
          await expect(tx).to.not.emit(exchangeHandler, "ProtocolFeeCollected");
        },
      };

      nonDisputeStates.forEach((state) => {
        context(`Final state ${state}`, async function () {
          beforeEach(async function () {
            await nonDisputeStateSetup[state]();
            nonDisputeStatePayouts[state]();
          });

          it("should emit a FundsReleased event", async function () {
            const action = nonDisputeStateFinalization[state]();
            const tx = await action.handler.connect(action.wallet)[action.method](...action.args);

            await nonDisputeEventChecks[state](tx);
          });

          it("should update state", async function () {
            // Get the exchange token from the offer
            const [, exchange] = await exchangeHandler.getExchange(exchangeId);
            const [, offer] = await offerHandler.getOffer(exchange.offerId);
            const exchangeToken = offer.exchangeToken;

            // Store available funds before the finalizing action
            const sellerFundsBefore = await getFundsForParticipant(fundsHandler, offer.sellerId, exchangeToken);
            const buyerFundsBefore = await getFundsForParticipant(fundsHandler, buyerId, exchangeToken);
            const protocolFundsBefore = await getFundsForParticipant(fundsHandler, protocolId, exchangeToken);

            const action = nonDisputeStateFinalization[state]();
            await action.handler.connect(action.wallet)[action.method](...action.args);

            // Get available funds after the finalizing action
            const sellerFundsAfter = await getFundsForParticipant(fundsHandler, offer.sellerId, exchangeToken);
            const buyerFundsAfter = await getFundsForParticipant(fundsHandler, buyerId, exchangeToken);
            const protocolFundsAfter = await getFundsForParticipant(fundsHandler, protocolId, exchangeToken);

            // Validate fund changes match expected payoffs
            // In price discovery, seller may have both sellerPayoff and sellerPayoff2
            const totalSellerPayoff = BigInt(sellerPayoff.toString()) + BigInt(sellerPayoff2?.toString() || "0");
            expect((sellerFundsAfter - sellerFundsBefore).toString()).to.equal(totalSellerPayoff.toString());
            expect((buyerFundsAfter - buyerFundsBefore).toString()).to.equal(buyerPayoff.toString());
            expect((protocolFundsAfter - protocolFundsBefore).toString()).to.equal(protocolPayoff.toString());
          });
        });
      });

      context("Final state DISPUTED", async function () {
        let timeout; // Store timeout for child contexts

        beforeEach(async function () {
          // Shared dispute setup: redeem voucher + raise dispute
          await setNextBlockTimestamp(Number(voucherRedeemableFrom));
          await exchangeHandler.connect(buyer).redeemVoucher(exchangeId);

          const tx = await disputeHandler.connect(buyer).raiseDispute(exchangeId);
          const block = await provider.getBlock(tx.blockNumber);
          const disputedDate = block.timestamp.toString();
          timeout = BigInt(disputedDate) + BigInt(resolutionPeriod);
        });

        disputeStates.forEach((state) => {
          context(`Final state DISPUTED - ${state}`, async function () {
            beforeEach(async function () {
              // Apply dispute-specific setup
              await disputeStateSetup[state](timeout);
              disputeStatePayouts[state]();

              // Handle signature preparation for states that need it
              if (state === "RESOLVED" || state === "ESCALATED-RESOLVED") {
                const buyerPercentBasisPoints = "5566";

                const resolutionType = [
                  { name: "exchangeId", type: "uint256" },
                  { name: "buyerPercentBasisPoints", type: "uint256" },
                ];

                const customSignatureType = {
                  Resolution: resolutionType,
                };

                const message = {
                  exchangeId: exchangeId,
                  buyerPercentBasisPoints,
                };

                signature = await prepareDataSignature(
                  buyer,
                  customSignatureType,
                  "Resolution",
                  message,
                  await disputeHandler.getAddress()
                );
              }
            });

            it("should emit a FundsReleased event", async function () {
              const action = disputeStateFinalization[state]();
              const tx = await action.handler.connect(action.wallet)[action.method](...action.args);

              await disputeEventChecks[`DISPUTED-${state}`](tx, action);
            });

            it("should update state", async function () {
              // Execute the action
              const action = disputeStateFinalization[state]();
              await action.handler.connect(action.wallet)[action.method](...action.args);

              await disputeStateValidation[`DISPUTED-${state}`]();
            });
          });
        });
      });
    });

    context("👉 DR Fee Coverage - Escalated Disputes", async function () {
      beforeEach(async function () {
        // Create test setup with non-zero DR fees specifically for coverage
        const drFeeAmount = parseUnits("0.001", "ether");
        const testDRFee = drFeeAmount.toString();

        // Remove existing zero fees and add non-zero fees
        const feeTokenAddresses = [ZeroAddress, await mockToken.getAddress()];
        await accountHandler.connect(adminDR).removeFeesFromDisputeResolver(disputeResolver.id, feeTokenAddresses);

        const testDisputeResolverFees = [
          new DisputeResolverFee(ZeroAddress, "Native", testDRFee),
          new DisputeResolverFee(await mockToken.getAddress(), "mockToken", testDRFee),
        ];

        // Add the non-zero DR fees
        await accountHandler.connect(adminDR).addFeesToDisputeResolver(disputeResolver.id, testDisputeResolverFees);

        // Create a test offer with the non-zero DR fee dispute resolver (use native currency to simplify)
        const { offer, offerDates, offerDurations } = await mockOffer();
        offer.quantityAvailable = "1";
        offer.exchangeToken = ZeroAddress; // Use native currency to avoid token setup issues

        const testDrParams = {
          disputeResolverId: disputeResolver.id,
          escalationResponsePeriod: resolutionPeriod,
          feeAmount: testDRFee,
          buyerEscalationDeposit: applyPercentage(testDRFee, buyerEscalationDepositPercentage),
          mutualizerAddress: ZeroAddress,
        };

        // Create the offer and get the actual offer ID
        const testOfferId = await offerHandler
          .connect(assistant)
          .createOffer(offer, offerDates, offerDurations, testDrParams, agentId, offerFeeLimit, {
            getOfferId: true,
          });

        // Commit to offer to create exchange (native currency, so send value)
        await exchangeHandler.connect(buyer).commitToOffer(await buyer.getAddress(), testOfferId, {
          value: offer.price,
        });

        // Store test values for verification - exchange ID will be based on commit order
        this.testExchangeId = "1";
        this.testDRFee = testDRFee;
        this.testBuyerEscalationDeposit = testDrParams.buyerEscalationDeposit;
        this.testVoucherRedeemableFrom = offerDates.voucherRedeemableFrom;
      });

      it("should cover DR fee payment for escalated-resolved disputes", async function () {
        const exchangeId = this.testExchangeId;
        const testDRFee = this.testDRFee;

        // Redeem voucher and raise dispute
        await setNextBlockTimestamp(Number(this.testVoucherRedeemableFrom));
        await exchangeHandler.connect(buyer).redeemVoucher(exchangeId);
        await disputeHandler.connect(buyer).raiseDispute(exchangeId);

        // Escalate dispute (this should create buyerEscalationDeposit > 0)
        await disputeHandler.connect(buyer).escalateDispute(exchangeId, {
          value: this.testBuyerEscalationDeposit,
        });

        // Resolve the escalated dispute (this should hit FundsBase.sol lines 198-200)
        const buyerPercentBasisPoints = "5566"; // 55.66%
        const resolutionType = [
          { name: "exchangeId", type: "uint256" },
          { name: "buyerPercentBasisPoints", type: "uint256" },
        ];

        const customSignatureType = {
          Resolution: resolutionType,
        };

        const message = {
          exchangeId: exchangeId,
          buyerPercentBasisPoints,
        };

        const signature = await prepareDataSignature(
          buyer,
          customSignatureType,
          "Resolution",
          message,
          await disputeHandler.getAddress()
        );

        // Execute resolution - this should trigger releaseFunds with DR fee > 0
        const tx = await disputeHandler
          .connect(assistant)
          .resolveDispute(exchangeId, buyerPercentBasisPoints, signature);

        // Verify DR was paid (this tests that lines 198-200 executed)
        await expect(tx)
          .to.emit(disputeHandler, "FundsReleased")
          .withArgs(exchangeId, disputeResolver.id, ZeroAddress, testDRFee, await assistant.getAddress());
      });

      it("should cover DR fee payment for escalated-decided disputes", async function () {
        const exchangeId = this.testExchangeId;
        const testDRFee = this.testDRFee;

        // Redeem voucher and raise dispute
        await setNextBlockTimestamp(Number(this.testVoucherRedeemableFrom));
        await exchangeHandler.connect(buyer).redeemVoucher(exchangeId);
        await disputeHandler.connect(buyer).raiseDispute(exchangeId);

        // Escalate dispute (this should create buyerEscalationDeposit > 0)
        await disputeHandler.connect(buyer).escalateDispute(exchangeId, {
          value: this.testBuyerEscalationDeposit,
        });

        // Decide the escalated dispute (this should hit FundsBase.sol lines 198-200)
        const buyerPercentBasisPoints = "4000"; // 40%

        // Execute decision - this should trigger releaseFunds with DR fee > 0
        const tx = await disputeHandler.connect(assistantDR).decideDispute(exchangeId, buyerPercentBasisPoints);

        // Verify DR was paid (this tests that lines 198-200 executed)
        await expect(tx)
          .to.emit(disputeHandler, "FundsReleased")
          .withArgs(exchangeId, disputeResolver.id, ZeroAddress, testDRFee, await assistantDR.getAddress());
      });
    });
  });
});<|MERGE_RESOLUTION|>--- conflicted
+++ resolved
@@ -2656,31 +2656,8 @@
       };
 
       const disputeStatePayouts = {
-<<<<<<< HEAD
-        RETRACTED: function () {
-          buyerPayoff = 0;
-          sellerPayoff = (
-            BigInt(offerToken.sellerDeposit) +
-            BigInt(offerToken.price) -
-            BigInt(offerTokenProtocolFee)
-          ).toString();
-          protocolPayoff = offerTokenProtocolFee;
-          drPayoff = "0"; // DR gets no fee for non-escalated retracted dispute
-        },
-        "RETRACTED-EXPIRED": function () {
-          buyerPayoff = 0;
-          sellerPayoff = (
-            BigInt(offerToken.sellerDeposit) +
-            BigInt(offerToken.price) -
-            BigInt(offerTokenProtocolFee)
-          ).toString();
-          protocolPayoff = offerTokenProtocolFee;
-          drPayoff = "0"; // DR gets no fee for non-escalated expired retracted dispute
-        },
-=======
         RETRACTED: nonDisputeStatePayouts.COMPLETED,
         "RETRACTED-EXPIRED": nonDisputeStatePayouts.COMPLETED,
->>>>>>> d309cd90
         RESOLVED: function () {
           const buyerPercentBasisPoints = global.buyerPercentBasisPoints || "5566";
 
@@ -3174,6 +3151,21 @@
           await expect(tx)
             .to.emit(exchangeHandler, "FundsReleased")
             .withArgs(exchangeId, agentId, agentOffer.exchangeToken, agentPayoff, await buyer.getAddress());
+
+          if (drPayoff && drPayoff != "0") {
+            const [disputeExists, dispute] = await disputeHandler.getDispute(exchangeId);
+            if (disputeExists && dispute.disputeResolverId != "0") {
+              await expect(tx)
+                .to.emit(disputeHandler, "FundsReleased")
+                .withArgs(
+                  exchangeId,
+                  dispute.disputeResolverId,
+                  agentOffer.exchangeToken,
+                  drPayoff,
+                  await buyer.getAddress()
+                );
+            }
+          }
         },
         "DISPUTED-ESCALATED-RESOLVED": async function (tx) {
           await expect(tx)
@@ -3196,6 +3188,21 @@
             .withArgs(exchangeId, buyerId, agentOffer.exchangeToken, buyerPayoff, await assistantDR.getAddress());
 
           await expect(tx).to.not.emit(disputeHandler, "ProtocolFeeCollected");
+
+          if (drPayoff && drPayoff != "0") {
+            const [disputeExists, dispute] = await disputeHandler.getDispute(exchangeId);
+            if (disputeExists && dispute.disputeResolverId != "0") {
+              await expect(tx)
+                .to.emit(disputeHandler, "FundsReleased")
+                .withArgs(
+                  exchangeId,
+                  dispute.disputeResolverId,
+                  agentOffer.exchangeToken,
+                  drPayoff,
+                  await assistantDR.getAddress()
+                );
+            }
+          }
         },
         "DISPUTED-ESCALATED-EXPIRED": async function (tx) {
           await expect(tx)
@@ -3231,11 +3238,13 @@
             buyerPayoff: buyerPayoff || "0",
             protocolPayoff: protocolPayoff || "0",
             agentPayoff: agentPayoff || "0",
+            drPayoff: drPayoff || "0",
           },
           updatedSellersAvailableFunds = null,
           updatedBuyerAvailableFunds = null,
           updatedProtocolAvailableFunds = null,
           updatedAgentAvailableFunds = null,
+          expectedDRAvailableFunds = null,
         } = options;
 
         const {
@@ -3243,6 +3252,7 @@
           buyerPayoff: expBuyerPayoff,
           protocolPayoff: expProtocolPayoff,
           agentPayoff: expAgentPayoff,
+          drPayoff: expDRPayoff,
         } = expectedPayoffs;
 
         // Get exchange token from the actual exchange
@@ -3268,277 +3278,12 @@
               .withArgs(exchangeId, sellerId, exchangeToken, expSellerPayoff, action.wallet.address);
           }
 
-<<<<<<< HEAD
-          if (protocolPayoff != "0") {
-            await expect(tx)
-              .to.emit(action.handler, "ProtocolFeeCollected")
-              .withArgs(exchangeId, offerToken.exchangeToken, protocolPayoff, action.wallet.address);
-          }
-
-          if (drPayoff != "0") {
-            await expect(tx)
-              .to.emit(action.handler, "FundsReleased")
-              .withArgs(exchangeId, disputeResolver.id, offerToken.exchangeToken, drPayoff, action.wallet.address);
-          }
-        },
-        REVOKED: async function (tx, action) {
-          if (buyerPayoff != "0") {
-=======
           // Buyer events
           if (expBuyerPayoff != "0") {
->>>>>>> d309cd90
             await expect(tx)
               .to.emit(action.handler, "FundsReleased")
               .withArgs(exchangeId, buyerId, exchangeToken, expBuyerPayoff, action.wallet.address);
           }
-<<<<<<< HEAD
-
-          // DR gets no fee for revoked exchange - verify no DR FundsReleased event
-          if (drPayoff == "0") {
-            // Could add check for no DR funds released but might be complex with other events
-          }
-        },
-        CANCELED: async function (tx, action) {
-          await expect(tx)
-            .to.emit(action.handler, "FundsReleased")
-            .withArgs(exchangeId, seller.id, offerToken.exchangeToken, sellerPayoff, action.wallet.address);
-
-          await expect(tx)
-            .to.emit(action.handler, "FundsReleased")
-            .withArgs(exchangeId, buyerId, offerToken.exchangeToken, buyerPayoff, action.wallet.address);
-
-          await expect(tx).to.not.emit(action.handler, "ProtocolFeeCollected");
-
-          // DR gets no fee for canceled exchange - verify no DR FundsReleased event
-          if (drPayoff == "0") {
-            // Could add check for no DR funds released but might be complex with other events
-          }
-        },
-        "DISPUTED-RETRACTED": async function (tx, action) {
-          await expect(tx)
-            .to.emit(action.handler, "ProtocolFeeCollected")
-            .withArgs(exchangeId, offerToken.exchangeToken, protocolPayoff, action.wallet.address);
-
-          await expect(tx)
-            .to.emit(action.handler, "FundsReleased")
-            .withArgs(exchangeId, seller.id, offerToken.exchangeToken, sellerPayoff, action.wallet.address);
-
-          if (drPayoff != "0") {
-            await expect(tx)
-              .to.emit(action.handler, "FundsReleased")
-              .withArgs(exchangeId, disputeResolver.id, offerToken.exchangeToken, drPayoff, action.wallet.address);
-          }
-
-          // Check that FundsReleased event was NOT emitted for buyer (buyerPayoff is 0)
-          // (Original test does this check but we can skip for optimization)
-        },
-        "DISPUTED-RETRACTED-EXPIRED": async function (tx, action) {
-          await expect(tx)
-            .to.emit(action.handler, "ProtocolFeeCollected")
-            .withArgs(exchangeId, offerToken.exchangeToken, protocolPayoff, action.wallet.address);
-
-          await expect(tx)
-            .to.emit(action.handler, "FundsReleased")
-            .withArgs(exchangeId, seller.id, offerToken.exchangeToken, sellerPayoff, action.wallet.address);
-
-          if (drPayoff != "0") {
-            await expect(tx)
-              .to.emit(action.handler, "FundsReleased")
-              .withArgs(exchangeId, disputeResolver.id, offerToken.exchangeToken, drPayoff, action.wallet.address);
-          }
-
-          // Check that FundsReleased event was NOT emitted for buyer (buyerPayoff is 0)
-          // (Original test does this check but we can skip for optimization)
-        },
-        "DISPUTED-RESOLVED": async function (tx, action) {
-          await expect(tx)
-            .to.emit(action.handler, "FundsReleased")
-            .withArgs(exchangeId, seller.id, offerToken.exchangeToken, sellerPayoff, action.wallet.address);
-
-          await expect(tx)
-            .to.emit(action.handler, "FundsReleased")
-            .withArgs(exchangeId, buyerId, offerToken.exchangeToken, buyerPayoff, action.wallet.address);
-
-          await expect(tx).to.not.emit(action.handler, "ProtocolFeeCollected");
-
-          // DR gets no fee for mutually resolved dispute
-          if (drPayoff == "0") {
-            // No DR funds released for mutual resolution
-          }
-        },
-        "DISPUTED-ESCALATED-RETRACTED": async function (tx, action) {
-          await expect(tx)
-            .to.emit(action.handler, "ProtocolFeeCollected")
-            .withArgs(exchangeId, offerToken.exchangeToken, protocolPayoff, action.wallet.address);
-
-          await expect(tx)
-            .to.emit(action.handler, "FundsReleased")
-            .withArgs(exchangeId, seller.id, offerToken.exchangeToken, sellerPayoff, action.wallet.address);
-
-          if (drPayoff != "0") {
-            await expect(tx)
-              .to.emit(action.handler, "FundsReleased")
-              .withArgs(exchangeId, disputeResolver.id, offerToken.exchangeToken, drPayoff, action.wallet.address);
-          }
-
-          // Check that FundsReleased event was NOT emitted for buyer (buyerPayoff is 0)
-        },
-        "DISPUTED-ESCALATED-RESOLVED": async function (tx, action) {
-          await expect(tx)
-            .to.emit(action.handler, "FundsReleased")
-            .withArgs(exchangeId, seller.id, offerToken.exchangeToken, sellerPayoff, action.wallet.address);
-
-          await expect(tx)
-            .to.emit(action.handler, "FundsReleased")
-            .withArgs(exchangeId, buyerId, offerToken.exchangeToken, buyerPayoff, action.wallet.address);
-
-          await expect(tx).to.not.emit(action.handler, "ProtocolFeeCollected");
-
-          // DR gets fee for escalated dispute resolution
-          if (drPayoff != "0") {
-            await expect(tx)
-              .to.emit(action.handler, "FundsReleased")
-              .withArgs(exchangeId, disputeResolver.id, offerToken.exchangeToken, drPayoff, action.wallet.address);
-          }
-        },
-        "DISPUTED-ESCALATED-DECIDED": async function (tx, action) {
-          await expect(tx)
-            .to.emit(action.handler, "FundsReleased")
-            .withArgs(exchangeId, seller.id, offerToken.exchangeToken, sellerPayoff, action.wallet.address);
-
-          await expect(tx)
-            .to.emit(action.handler, "FundsReleased")
-            .withArgs(exchangeId, buyerId, offerToken.exchangeToken, buyerPayoff, action.wallet.address);
-
-          await expect(tx).to.not.emit(action.handler, "ProtocolFeeCollected");
-
-          if (drPayoff != "0") {
-            await expect(tx)
-              .to.emit(action.handler, "FundsReleased")
-              .withArgs(exchangeId, disputeResolver.id, offerToken.exchangeToken, drPayoff, action.wallet.address);
-          }
-        },
-        "DISPUTED-ESCALATED-EXPIRED": async function (tx, action) {
-          await expect(tx)
-            .to.emit(action.handler, "FundsReleased")
-            .withArgs(exchangeId, buyerId, offerToken.exchangeToken, buyerPayoff, action.wallet.address);
-
-          await expect(tx)
-            .to.emit(action.handler, "FundsReleased")
-            .withArgs(exchangeId, seller.id, offerToken.exchangeToken, sellerPayoff, action.wallet.address);
-
-          await expect(tx).to.not.emit(action.handler, "ProtocolFeeCollected");
-
-          // DR gets no fee for expired escalated dispute (didn't respond)
-          if (drPayoff == "0") {
-            // No DR funds released for expired dispute
-          }
-        },
-        "DISPUTED-ESCALATED-REFUSED": async function (tx, action) {
-          await expect(tx)
-            .to.emit(action.handler, "FundsReleased")
-            .withArgs(exchangeId, seller.id, offerToken.exchangeToken, sellerPayoff, action.wallet.address);
-
-          await expect(tx)
-            .to.emit(action.handler, "FundsReleased")
-            .withArgs(exchangeId, buyerId, offerToken.exchangeToken, buyerPayoff, action.wallet.address);
-
-          await expect(tx).to.not.emit(action.handler, "ProtocolFeeCollected");
-
-          // DR gets no fee for refused escalated dispute (refused to arbitrate)
-          if (drPayoff == "0") {
-            // No DR funds released for refused dispute
-          }
-        },
-      };
-
-      // Helper function to validate DR funds
-      const validateDRFunds = async function () {
-        if (drPayoff != "0") {
-          const updatedDRAvailableFunds = FundsList.fromStruct(
-            await fundsHandler.getAllAvailableFunds(disputeResolver.id)
-          );
-          const drFound = updatedDRAvailableFunds.funds.find((fund) => fund.tokenAddress === offerToken.exchangeToken);
-          expect(drFound?.availableAmount).to.equal(drPayoff);
-        }
-      };
-
-      const regularStateValidation = {
-        COMPLETED: async function (updatedSellersAvailableFunds, updatedProtocolAvailableFunds) {
-          if (sellerPayoff != "0") {
-            const sellerFound = updatedSellersAvailableFunds.funds.find(
-              (fund) => fund.tokenAddress === offerToken.exchangeToken
-            );
-            expect(sellerFound?.availableAmount).to.equal(sellerPayoff);
-          }
-
-          if (protocolPayoff != "0") {
-            const protocolFound = updatedProtocolAvailableFunds.funds.find(
-              (fund) => fund.tokenAddress === offerToken.exchangeToken
-            );
-            expect(protocolFound?.availableAmount).to.equal(protocolPayoff);
-          }
-
-          // Validate DR funds
-          await validateDRFunds();
-        },
-        REVOKED: async function () {
-          if (buyerPayoff != "0") {
-            const freshBuyerFunds = FundsList.fromStruct(await fundsHandler.getAllAvailableFunds(buyerId));
-            const buyerFound = freshBuyerFunds.funds.find((fund) => fund.tokenAddress === offerToken.exchangeToken);
-            expect(buyerFound?.availableAmount).to.equal(buyerPayoff);
-          }
-
-          // Validate DR funds
-          await validateDRFunds();
-        },
-        CANCELED: async function (
-          updatedSellersAvailableFunds,
-          updatedProtocolAvailableFunds,
-          updatedBuyerAvailableFunds
-        ) {
-          // For CANCELED, both buyer and seller get payoffs
-          const buyerFound = updatedBuyerAvailableFunds.funds.find(
-            (fund) => fund.tokenAddress === offerToken.exchangeToken
-          );
-          expect(buyerFound?.availableAmount).to.equal(buyerPayoff);
-
-          const sellerFound = updatedSellersAvailableFunds.funds.find(
-            (fund) => fund.tokenAddress === offerToken.exchangeToken
-          );
-          expect(sellerFound?.availableAmount).to.equal(sellerPayoff);
-
-          // Validate DR funds
-          await validateDRFunds();
-        },
-        "DISPUTED-RETRACTED": async function (updatedSellersAvailableFunds, updatedProtocolAvailableFunds) {
-          // For DISPUTED-RETRACTED, seller and protocol get payoffs, buyer gets 0
-          if (sellerPayoff != "0") {
-            const sellerFound = updatedSellersAvailableFunds.funds.find(
-              (fund) => fund.tokenAddress === offerToken.exchangeToken
-            );
-            expect(sellerFound?.availableAmount).to.equal(sellerPayoff);
-          }
-
-          if (protocolPayoff != "0") {
-            const protocolFound = updatedProtocolAvailableFunds.funds.find(
-              (fund) => fund.tokenAddress === offerToken.exchangeToken
-            );
-            expect(protocolFound?.availableAmount).to.equal(protocolPayoff);
-          }
-
-          // Buyer should have no payout (buyerPayoff is 0)
-          // Validate DR funds
-          await validateDRFunds();
-        },
-        "DISPUTED-RETRACTED-EXPIRED": async function (updatedSellersAvailableFunds, updatedProtocolAvailableFunds) {
-          // For DISPUTED-RETRACTED-EXPIRED, seller and protocol get payoffs, buyer gets 0 (same as DISPUTED-RETRACTED)
-          if (sellerPayoff != "0") {
-            const sellerFound = updatedSellersAvailableFunds.funds.find(
-              (fund) => fund.tokenAddress === offerToken.exchangeToken
-            );
-            expect(sellerFound?.availableAmount).to.equal(sellerPayoff);
-=======
 
           // Protocol events
           if (expProtocolPayoff != "0") {
@@ -3557,7 +3302,16 @@
                 .to.emit(action.handler, "FundsReleased")
                 .withArgs(exchangeId, offerAgentId, exchangeToken, expAgentPayoff, action.wallet.address);
             }
->>>>>>> d309cd90
+          }
+
+          // DR events (for dispute resolution only)
+          if (expDRPayoff != "0") {
+            const [disputeExists, dispute] = await disputeHandler.getDispute(exchangeId);
+            if (disputeExists && dispute.disputeResolverId != "0") {
+              await expect(tx)
+                .to.emit(action.handler, "FundsReleased")
+                .withArgs(exchangeId, dispute.disputeResolverId, exchangeToken, expDRPayoff, action.wallet.address);
+            }
           }
         }
 
@@ -3566,7 +3320,8 @@
           updatedSellersAvailableFunds ||
           updatedBuyerAvailableFunds ||
           updatedProtocolAvailableFunds ||
-          updatedAgentAvailableFunds
+          updatedAgentAvailableFunds ||
+          expectedDRAvailableFunds
         ) {
           // Get seller ID from the offer for state validation
           const sellerId = offer.sellerId;
@@ -3581,38 +3336,6 @@
             expect(sellerFound?.availableAmount || "0").to.equal(expSellerPayoff.toString());
           }
 
-<<<<<<< HEAD
-          // Buyer should have no payout (buyerPayoff is 0)
-          // Validate DR funds
-          await validateDRFunds();
-        },
-        "DISPUTED-RESOLVED": async function (updatedSellersAvailableFunds) {
-          // For DISPUTED-RESOLVED, both buyer and seller get payoffs, protocol gets 0
-          if (buyerPayoff != "0") {
-            const freshBuyerFunds = FundsList.fromStruct(await fundsHandler.getAllAvailableFunds(buyerId));
-            const buyerFound = freshBuyerFunds.funds.find((fund) => fund.tokenAddress === offerToken.exchangeToken);
-            expect(buyerFound?.availableAmount).to.equal(buyerPayoff.toString());
-          }
-
-          if (sellerPayoff != "0") {
-            const sellerFound = updatedSellersAvailableFunds.funds.find(
-              (fund) => fund.tokenAddress === offerToken.exchangeToken
-            );
-            expect(sellerFound?.availableAmount).to.equal(sellerPayoff.toString());
-          }
-
-          // Protocol should have no payout (protocolPayoff is 0)
-          // Validate DR funds
-          await validateDRFunds();
-        },
-        "DISPUTED-ESCALATED-RETRACTED": async function (updatedSellersAvailableFunds, updatedProtocolAvailableFunds) {
-          // For DISPUTED-ESCALATED-RETRACTED, seller and protocol get payoffs, buyer gets 0
-          if (sellerPayoff != "0") {
-            const sellerFound = updatedSellersAvailableFunds.funds.find(
-              (fund) => fund.tokenAddress === offerToken.exchangeToken
-            );
-            expect(sellerFound?.availableAmount).to.equal(sellerPayoff);
-=======
           // Buyer funds
           if (updatedBuyerAvailableFunds) {
             const buyerFound = updatedBuyerAvailableFunds.funds.find((fund) => fund.tokenAddress === exchangeToken);
@@ -3621,58 +3344,12 @@
             const freshBuyerFunds = FundsList.fromStruct(await fundsHandler.getAllAvailableFunds(buyerId));
             const buyerFound = freshBuyerFunds.funds.find((fund) => fund.tokenAddress === exchangeToken);
             expect(buyerFound?.availableAmount || "0").to.equal(expBuyerPayoff.toString());
->>>>>>> d309cd90
           }
 
           // Protocol funds
           if (updatedProtocolAvailableFunds) {
             const protocolFound = updatedProtocolAvailableFunds.funds.find(
-<<<<<<< HEAD
-              (fund) => fund.tokenAddress === offerToken.exchangeToken
-            );
-            expect(protocolFound?.availableAmount).to.equal(protocolPayoff);
-          }
-
-          // Buyer should have no payout (buyerPayoff is 0)
-          // Validate DR funds
-          await validateDRFunds();
-        },
-        "DISPUTED-ESCALATED-RESOLVED": async function (
-          updatedSellersAvailableFunds,
-          updatedProtocolAvailableFunds,
-          updatedBuyerAvailableFunds
-        ) {
-          // For DISPUTED-ESCALATED-RESOLVED, both buyer and seller get payoffs, protocol gets 0
-          if (buyerPayoff != "0") {
-            const buyerFound = updatedBuyerAvailableFunds.funds.find(
-              (fund) => fund.tokenAddress === offerToken.exchangeToken
-            );
-            expect(buyerFound?.availableAmount).to.equal(buyerPayoff);
-          }
-
-          if (sellerPayoff != "0") {
-            const sellerFound = updatedSellersAvailableFunds.funds.find(
-              (fund) => fund.tokenAddress === offerToken.exchangeToken
-            );
-            expect(sellerFound?.availableAmount).to.equal(sellerPayoff);
-          }
-
-          // Protocol should have no payout (protocolPayoff is 0)
-          // Validate DR funds
-          await validateDRFunds();
-        },
-        "DISPUTED-ESCALATED-DECIDED": async function (
-          updatedSellersAvailableFunds,
-          updatedProtocolAvailableFunds,
-          updatedBuyerAvailableFunds
-        ) {
-          // For DISPUTED-ESCALATED-DECIDED, both buyer and seller get payoffs, protocol gets 0
-          if (buyerPayoff != "0") {
-            const buyerFound = updatedBuyerAvailableFunds.funds.find(
-              (fund) => fund.tokenAddress === offerToken.exchangeToken
-=======
               (fund) => fund.tokenAddress === exchangeToken
->>>>>>> d309cd90
             );
             expect(protocolFound?.availableAmount || "0").to.equal(expProtocolPayoff.toString());
           } else {
@@ -3681,30 +3358,6 @@
             expect(protocolFound?.availableAmount || "0").to.equal(expProtocolPayoff.toString());
           }
 
-<<<<<<< HEAD
-          if (sellerPayoff != "0") {
-            const sellerFound = updatedSellersAvailableFunds.funds.find(
-              (fund) => fund.tokenAddress === offerToken.exchangeToken
-            );
-            expect(sellerFound?.availableAmount).to.equal(sellerPayoff);
-          }
-
-          // Protocol should have no payout (protocolPayoff is 0)
-          // Validate DR funds
-          await validateDRFunds();
-        },
-        "DISPUTED-ESCALATED-EXPIRED": async function (
-          updatedSellersAvailableFunds,
-          updatedProtocolAvailableFunds,
-          updatedBuyerAvailableFunds
-        ) {
-          // For DISPUTED-ESCALATED-EXPIRED, both buyer and seller get payoffs, protocol gets 0
-          if (buyerPayoff != "0") {
-            const buyerFound = updatedBuyerAvailableFunds.funds.find(
-              (fund) => fund.tokenAddress === offerToken.exchangeToken
-            );
-            expect(buyerFound?.availableAmount).to.equal(buyerPayoff);
-=======
           // Agent funds (for agent offers only)
           const offerAgentId = offer.agentId;
           if (offerAgentId && offerAgentId != "0") {
@@ -3716,7 +3369,23 @@
               const agentFound = freshAgentFunds.funds.find((fund) => fund.tokenAddress === exchangeToken);
               expect(agentFound?.availableAmount || "0").to.equal(expAgentPayoff.toString());
             }
->>>>>>> d309cd90
+          }
+
+          // DR funds (for dispute resolution only)
+          if (expDRPayoff != "0") {
+            const [disputeExists, dispute] = await disputeHandler.getDispute(exchangeId);
+            if (disputeExists && dispute.disputeResolverId != "0") {
+              if (expectedDRAvailableFunds) {
+                const drFound = expectedDRAvailableFunds.funds.find((fund) => fund.tokenAddress === exchangeToken);
+                expect(drFound?.availableAmount || "0").to.equal(expDRPayoff.toString());
+              } else {
+                const freshDRFunds = FundsList.fromStruct(
+                  await fundsHandler.getAllAvailableFunds(dispute.disputeResolverId)
+                );
+                const drFound = freshDRFunds.funds.find((fund) => fund.tokenAddress === exchangeToken);
+                expect(drFound?.availableAmount || "0").to.equal(expDRPayoff.toString());
+              }
+            }
           }
         }
       };
@@ -3731,45 +3400,17 @@
             buyerPayoff,
             protocolPayoff,
             agentPayoff: agentPayoff || "0",
+            drPayoff: drPayoff || "0",
           },
         });
       };
 
-<<<<<<< HEAD
-          // Protocol should have no payout (protocolPayoff is 0)
-          // Validate DR funds
-          await validateDRFunds();
-        },
-        "DISPUTED-ESCALATED-REFUSED": async function (
-          updatedSellersAvailableFunds,
-          updatedProtocolAvailableFunds,
-          updatedBuyerAvailableFunds
-        ) {
-          // For DISPUTED-ESCALATED-REFUSED, both buyer and seller get payoffs, protocol gets 0
-          if (buyerPayoff != "0") {
-            const buyerFound = updatedBuyerAvailableFunds.funds.find(
-              (fund) => fund.tokenAddress === offerToken.exchangeToken
-            );
-            expect(buyerFound?.availableAmount).to.equal(buyerPayoff);
-          }
-
-          if (sellerPayoff != "0") {
-            const sellerFound = updatedSellersAvailableFunds.funds.find(
-              (fund) => fund.tokenAddress === offerToken.exchangeToken
-            );
-            expect(sellerFound?.availableAmount).to.equal(sellerPayoff);
-          }
-
-          // Protocol should have no payout (protocolPayoff is 0)
-          // Validate DR funds
-          await validateDRFunds();
-        },
-=======
       // State validation - uses payoffs calculated by nonDisputeStatePayouts/disputeStatePayouts
       const validateState = async function (
         updatedSellersAvailableFunds,
         updatedProtocolAvailableFunds,
-        updatedBuyerAvailableFunds
+        updatedBuyerAvailableFunds,
+        expectedDRAvailableFunds
       ) {
         await validateStateAndEvents({
           expectedPayoffs: {
@@ -3777,12 +3418,13 @@
             buyerPayoff,
             protocolPayoff,
             agentPayoff: agentPayoff || "0",
+            drPayoff: drPayoff || "0",
           },
           updatedSellersAvailableFunds,
           updatedProtocolAvailableFunds,
           updatedBuyerAvailableFunds,
+          expectedDRAvailableFunds,
         });
->>>>>>> d309cd90
       };
 
       const agentStateValidation = {
@@ -3943,6 +3585,20 @@
             (fund) => fund.tokenAddress === agentOffer.exchangeToken
           );
           expect(agentFound?.availableAmount).to.equal(agentPayoff);
+
+          // DR gets fee for escalated retracted dispute
+          if (drPayoff && drPayoff != "0") {
+            const [disputeExists, dispute] = await disputeHandler.getDispute(exchangeId);
+            if (disputeExists && dispute.disputeResolverId != "0") {
+              const updatedDRAvailableFunds = FundsList.fromStruct(
+                await fundsHandler.getAllAvailableFunds(dispute.disputeResolverId)
+              );
+              const drFound = updatedDRAvailableFunds.funds.find(
+                (fund) => fund.tokenAddress === agentOffer.exchangeToken
+              );
+              expect(drFound?.availableAmount || "0").to.equal(drPayoff);
+            }
+          }
         },
         "DISPUTED-ESCALATED-RESOLVED": async function (
           updatedSellersAvailableFunds,
@@ -4005,6 +3661,20 @@
             (fund) => fund.tokenAddress === agentOffer.exchangeToken
           );
           expect(agentFound?.availableAmount || "0").to.equal("0");
+
+          // DR gets fee for escalated decided dispute
+          if (drPayoff && drPayoff != "0") {
+            const [disputeExists, dispute] = await disputeHandler.getDispute(exchangeId);
+            if (disputeExists && dispute.disputeResolverId != "0") {
+              const updatedDRAvailableFunds = FundsList.fromStruct(
+                await fundsHandler.getAllAvailableFunds(dispute.disputeResolverId)
+              );
+              const drFound = updatedDRAvailableFunds.funds.find(
+                (fund) => fund.tokenAddress === agentOffer.exchangeToken
+              );
+              expect(drFound?.availableAmount || "0").to.equal(drPayoff);
+            }
+          }
         },
         "DISPUTED-ESCALATED-EXPIRED": async function (
           updatedSellersAvailableFunds,
