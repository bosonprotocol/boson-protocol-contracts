const hre = require("hardhat");
const ethers = hre.ethers;
const { expect } = require("chai");
const { gasLimit } = require("../../environments");

const Role = require("../../scripts/domain/Role");
const Seller = require("../../scripts/domain/Seller");
const { Funds, FundsList } = require("../../scripts/domain/Funds");
const Offer = require("../../scripts/domain/Offer");

const { getInterfaceIds } = require("../../scripts/config/supported-interfaces.js");
const { RevertReasons } = require("../../scripts/config/revert-reasons.js");
const { deployProtocolDiamond } = require("../../scripts/util/deploy-protocol-diamond.js");
const { deployProtocolHandlerFacets } = require("../../scripts/util/deploy-protocol-handler-facets.js");
const { deployProtocolConfigFacet } = require("../../scripts/util/deploy-protocol-config-facet.js");
const { deployProtocolClients } = require("../../scripts/util/deploy-protocol-clients");
const { deployMockTokens } = require("../../scripts/util/deploy-mock-tokens");
const { calculateProtocolFee } = require("../../scripts/util/test-utils.js");

/**
 *  Test the Boson Funds Handler interface
 */
describe("IBosonFundsHandler", function () {
  // Common vars
  let InterfaceIds;
  let accounts, deployer, rando, operator, admin, clerk, treasury;
  let erc165,
    protocolDiamond,
    accessController,
    accountHandler,
    fundsHandler,
    exchangeHandler,
    offerHandler,
    bosonVoucher;
  let support, oneMonth, oneWeek;
  let seller, active;
  let id, buyer, offerToken, offerNative, offerId, sellerId;
  let mockToken, bosonToken;
  let depositAmount;
  let price,
    sellerDeposit,
    protocolFee,
    buyerCancelPenalty,
    quantityAvailable,
    validFromDate,
    validUntilDate,
    redeemableFromDate,
    fulfillmentPeriodDuration,
    voucherValidDuration,
    exchangeToken,
    metadataUri,
    metadataHash,
    voided;
  let protocolFeePrecentage;
  let block, blockNumber;

  before(async function () {
    // get interface Ids
    InterfaceIds = await getInterfaceIds();
  });

  beforeEach(async function () {
    // Make accounts available
    accounts = await ethers.getSigners();
    deployer = accounts[0];
    operator = accounts[1];
    admin = accounts[2];
    clerk = accounts[3];
    treasury = accounts[4];
    rando = accounts[5];
    buyer = accounts[6];

    // Deploy the Protocol Diamond
    [protocolDiamond, , , accessController] = await deployProtocolDiamond();

    // Temporarily grant UPGRADER role to deployer account
    await accessController.grantRole(Role.UPGRADER, deployer.address);

    // Grant PROTOCOL role to ProtocolDiamond address and renounces admin
    await accessController.grantRole(Role.PROTOCOL, protocolDiamond.address);

    // Cut the protocol handler facets into the Diamond
    await deployProtocolHandlerFacets(protocolDiamond, [
      "AccountHandlerFacet",
      "FundsHandlerFacet",
      "ExchangeHandlerFacet",
      "OfferHandlerFacet",
    ]);

    // Deploy the Protocol client implementation/proxy pairs (currently just the Boson Voucher)
    const protocolClientArgs = [accessController.address, protocolDiamond.address];
    [, , [bosonVoucher]] = await deployProtocolClients(protocolClientArgs, gasLimit);

    // set protocolFeePrecentage
<<<<<<< HEAD
    protocolFeePrecentage = "200"; // 0.2 %
=======
    protocolFeePrecentage = "200"; // 2 %
>>>>>>> 08a4c32d

    // Add config Handler, so offer id starts at 1
    const protocolConfig = [
      "0x0000000000000000000000000000000000000000",
      "0x0000000000000000000000000000000000000000",
      bosonVoucher.address,
      protocolFeePrecentage,
      "100",
      "100",
      "100",
      "100",
    ];
    await deployProtocolConfigFacet(protocolDiamond, protocolConfig, gasLimit);

    // Cast Diamond to IERC165
    erc165 = await ethers.getContractAt("IERC165", protocolDiamond.address);

    // Cast Diamond to IBosonAccountHandler
    accountHandler = await ethers.getContractAt("IBosonAccountHandler", protocolDiamond.address);

    // Cast Diamond to IBosonFundsHandler
    fundsHandler = await ethers.getContractAt("IBosonFundsHandler", protocolDiamond.address);

    // Cast Diamond to IBosonOfferHandler
    offerHandler = await ethers.getContractAt("IBosonOfferHandler", protocolDiamond.address);

    // Cast Diamond to IBosonExchangeHandler
    exchangeHandler = await ethers.getContractAt("IBosonExchangeHandler", protocolDiamond.address);

    // Deploy the mock token
    [mockToken] = await deployMockTokens(gasLimit, ["Foreign20"]);
  });

  // Interface support (ERC-156 provided by ProtocolDiamond, others by deployed facets)
  context("📋 Interfaces", async function () {
    context("👉 supportsInterface()", async function () {
      it("should indicate support for IBosonFundsHandler interface", async function () {
        // Current interfaceId for IBosonFundsHandler
        support = await erc165.supportsInterface(InterfaceIds.IBosonFundsHandler);

        // Test
        await expect(support, "IBosonFundsHandler interface not supported").is.true;
      });
    });
  });

  // All supported methods - single offer
  context("📋 Funds Handler Methods", async function () {
    beforeEach(async function () {
      // create a seller
      // Required constructor params
      id = "1"; // argument sent to contract for createSeller will be ignored

      active = true;

      // Create a valid seller, then set fields in tests directly
      seller = new Seller(id, operator.address, admin.address, clerk.address, treasury.address, active);
      expect(seller.isValid()).is.true;

      await accountHandler.connect(admin).createSeller(seller);

      // top up operators account
      await mockToken.mint(operator.address, "1000000");

      // approve protocol to transfer the tokens
      await mockToken.connect(operator).approve(protocolDiamond.address, "1000000");

      // set the deposit amount
      depositAmount = "100";
    });

    context("👉 depositFunds()", async function () {
      it("should emit a FundsDeposited event", async function () {
        // Deposit funds, testing for the event
        // Deposit token
        await expect(fundsHandler.connect(operator).depositFunds(seller.id, mockToken.address, depositAmount))
          .to.emit(fundsHandler, "FundsDeposited")
          .withArgs(seller.id, operator.address, mockToken.address, depositAmount);

        // Deposit native currency
        await expect(
          fundsHandler
            .connect(rando)
            .depositFunds(seller.id, ethers.constants.AddressZero, depositAmount, { value: depositAmount })
        )
          .to.emit(fundsHandler, "FundsDeposited")
          .withArgs(seller.id, rando.address, ethers.constants.AddressZero, depositAmount);
      });

      it("should update state", async function () {
        // Deposit token
        await fundsHandler.connect(operator).depositFunds(seller.id, mockToken.address, depositAmount);

        // Read on chain state
        let returnedAvailableFunds = FundsList.fromStruct(await fundsHandler.getAvailableFunds(seller.id));

        // Chain state should match the expected available funds
        let expectedAvailableFunds = new FundsList([new Funds(mockToken.address, "Foreign20", depositAmount)]);
        expect(returnedAvailableFunds).to.eql(expectedAvailableFunds);

        // Deposit native currency to the same seller id
        await fundsHandler
          .connect(rando)
          .depositFunds(seller.id, ethers.constants.AddressZero, depositAmount, { value: depositAmount });

        // Get new on chain state
        returnedAvailableFunds = FundsList.fromStruct(await fundsHandler.getAvailableFunds(seller.id));

        // Chain state should match the expected available funds
        expectedAvailableFunds.funds.push(new Funds(ethers.constants.AddressZero, "Native currency", depositAmount));
        expect(returnedAvailableFunds).to.eql(expectedAvailableFunds);
      });

      it("should be possible to top up the account", async function () {
        // Deposit token
        await fundsHandler.connect(operator).depositFunds(seller.id, mockToken.address, depositAmount);

        // Read on chain state
        let returnedAvailableFunds = FundsList.fromStruct(await fundsHandler.getAvailableFunds(seller.id));

        // Chain state should match the expected available funds
        let expectedAvailableFunds = new FundsList([new Funds(mockToken.address, "Foreign20", depositAmount)]);
        expect(returnedAvailableFunds).to.eql(expectedAvailableFunds);

        // Deposit the same token again
        await fundsHandler.connect(operator).depositFunds(seller.id, mockToken.address, 2 * depositAmount);

        // Get new on chain state
        returnedAvailableFunds = FundsList.fromStruct(await fundsHandler.getAvailableFunds(seller.id));

        // Chain state should match the expected available funds
        expectedAvailableFunds = new FundsList([new Funds(mockToken.address, "Foreign20", `${3 * depositAmount}`)]);
        expect(returnedAvailableFunds).to.eql(expectedAvailableFunds);
      });

      context("💔 Revert Reasons", async function () {
        it("Seller id does not exist", async function () {
          // Attempt to deposit the funds, expecting revert
          seller.id = "555";
          await expect(
            fundsHandler.connect(rando).depositFunds(seller.id, mockToken.address, depositAmount)
          ).to.revertedWith(RevertReasons.NO_SUCH_SELLER);
        });

        it("Native currency deposited, but the token address is not zero", async function () {
          // Attempt to deposit the funds, expecting revert
          await expect(
            fundsHandler
              .connect(rando)
              .depositFunds(seller.id, mockToken.address, depositAmount, { value: depositAmount })
          ).to.revertedWith(RevertReasons.NATIVE_WRONG_ADDRESS);
        });

        it("Native currency deposited, but the amount does not match msg.value", async function () {
          // Attempt to deposit the funds, expecting revert
          await expect(
            fundsHandler
              .connect(rando)
              .depositFunds(seller.id, ethers.constants.AddressZero, depositAmount * 2, { value: depositAmount })
          ).to.revertedWith(RevertReasons.NATIVE_WRONG_AMOUNT);
        });

        it("Token address contract does not support transferFrom", async function () {
          // Deploy a contract without the transferFrom
          [bosonToken] = await deployMockTokens(gasLimit, ["BosonToken"]);

          // Attempt to deposit the funds, expecting revert
          await expect(
            fundsHandler.connect(rando).depositFunds(seller.id, bosonToken.address, depositAmount)
          ).to.revertedWith(RevertReasons.TOKEN_TRANSFER_FAILED);
        });

        it("Token address is not a contract", async function () {
          // Attempt to deposit the funds, expecting revert
          await expect(
            fundsHandler.connect(rando).depositFunds(seller.id, admin.address, depositAmount)
          ).to.revertedWith("");
        });

        it("Token contract revert for another reason", async function () {
          // insufficient funds
          // approve more than account actually have
          await mockToken.connect(rando).approve(protocolDiamond.address, depositAmount);
          // Attempt to deposit the funds, expecting revert
          await expect(
            fundsHandler.connect(rando).depositFunds(seller.id, mockToken.address, depositAmount)
          ).to.revertedWith(RevertReasons.ERC20_EXCEEDS_BALANCE);

          // not approved
          depositAmount = "10000000";
          await expect(
            fundsHandler.connect(operator).depositFunds(seller.id, mockToken.address, depositAmount)
          ).to.revertedWith(RevertReasons.ERC20_INSUFFICIENT_ALLOWANCE);
        });
      });
    });

    context("👉 getAvailableFunds()", async function () {
      it("Returns info also for ERC20 tokens without the name", async function () {
        // Deploy the mock token with no name
        [mockToken] = await deployMockTokens(gasLimit, ["Foreign20NoName"]);
        // top up operators account
        await mockToken.mint(operator.address, "1000000");
        // approve protocol to transfer the tokens
        await mockToken.connect(operator).approve(protocolDiamond.address, "1000000");

        // Deposit token
        await fundsHandler.connect(operator).depositFunds(seller.id, mockToken.address, depositAmount);

        // Read on chain state
        let returnedAvailableFunds = FundsList.fromStruct(await fundsHandler.getAvailableFunds(seller.id));

        // Chain state should match the expected available funds
        let expectedAvailableFunds = new FundsList([
          new Funds(mockToken.address, "Token name unspecified", depositAmount),
        ]);
        expect(returnedAvailableFunds).to.eql(expectedAvailableFunds);
      });
    });
  });

  // Funds library methods.
  // Cannot be invoked directly, so tests calls the methods that use them
  context("📋 FundsLib  Methods", async function () {
    beforeEach(async function () {
      // Initial ids for all the things
      id = offerId = sellerId = "1";

      // Create an offer to commit to
      oneWeek = 604800 * 1000; //  7 days in milliseconds
      oneMonth = 2678400 * 1000; // 31 days in milliseconds

      // Get the current block info
      blockNumber = await ethers.provider.getBlockNumber();
      block = await ethers.provider.getBlock(blockNumber);

      // Required constructor params
      price = ethers.utils.parseUnits("1.5", "ether").toString();
      sellerDeposit = ethers.utils.parseUnits("0.25", "ether").toString();
<<<<<<< HEAD
      protocolFee = ethers.BigNumber.from(price).add(sellerDeposit).mul(protocolFeePrecentage).div("10000").toString();
=======
      protocolFee = calculateProtocolFee(sellerDeposit, price, protocolFeePrecentage);
>>>>>>> 08a4c32d
      buyerCancelPenalty = ethers.utils.parseUnits("0.05", "ether").toString();
      quantityAvailable = "2";
      validFromDate = ethers.BigNumber.from(block.timestamp).toString(); // valid from now
      validUntilDate = ethers.BigNumber.from(block.timestamp)
        .add(oneMonth * 6)
        .toString(); // until 6 months
      redeemableFromDate = ethers.BigNumber.from(block.timestamp).add(oneWeek).toString(); // redeemable in 1 week
      fulfillmentPeriodDuration = oneMonth.toString(); // fulfillment period is one month
      voucherValidDuration = oneMonth.toString(); // offers valid for one month
      exchangeToken = mockToken.address; // Zero addy ~ chain base currency
      metadataHash = "QmYXc12ov6F2MZVZwPs5XeCBbf61cW3wKRk8h3D5NTYj4T";
      metadataUri = `https://ipfs.io/ipfs/${metadataHash}`;
      voided = false;

      // Create a valid seller
      seller = new Seller(id, operator.address, admin.address, clerk.address, treasury.address, true);
      expect(seller.isValid()).is.true;
      await accountHandler.connect(admin).createSeller(seller);

      // Create a valid offer entity
      offerToken = new Offer(
        offerId,
        sellerId,
        price,
        sellerDeposit,
        protocolFee,
        buyerCancelPenalty,
        quantityAvailable,
        validFromDate,
        validUntilDate,
        redeemableFromDate,
        fulfillmentPeriodDuration,
        voucherValidDuration,
        exchangeToken,
        metadataUri,
        metadataHash,
        voided
      );
      expect(offerToken.isValid()).is.true;

      offerNative = offerToken.clone();
      offerNative.id = "2";
      offerNative.exchangeToken = ethers.constants.AddressZero;
      expect(offerNative.isValid()).is.true;

      // Create both offers
      await offerHandler.connect(operator).createOffer(offerToken);
      await offerHandler.connect(operator).createOffer(offerNative);

      // top up seller's and buyer's account
      await mockToken.mint(operator.address, `${2 * sellerDeposit}`);
      await mockToken.mint(buyer.address, `${2 * price}`);

      // approve protocol to transfer the tokens
      await mockToken.connect(operator).approve(protocolDiamond.address, `${2 * sellerDeposit}`);
      await mockToken.connect(buyer).approve(protocolDiamond.address, `${2 * price}`);

      // deposit to seller's pool
      await fundsHandler.connect(operator).depositFunds(seller.id, mockToken.address, `${2 * sellerDeposit}`);
      await fundsHandler
        .connect(operator)
        .depositFunds(seller.id, ethers.constants.AddressZero, `${2 * sellerDeposit}`, {
          value: `${2 * sellerDeposit}`,
        });
    });

    context("👉 encumberFunds()", async function () {
      it("should emit a FundsEncumbered event", async function () {
        let buyerId = "2"; // 1: seller, 2: buyer

        // Commit to an offer with erc20 token, test for FundsEncumbered event
        await expect(exchangeHandler.connect(buyer).commitToOffer(buyer.address, offerToken.id))
          .to.emit(exchangeHandler, "FundsEncumbered")
          .withArgs(buyerId, mockToken.address, price)
          .to.emit(exchangeHandler, "FundsEncumbered")
          .withArgs(sellerId, mockToken.address, sellerDeposit);

        // Commit to an offer with native currency, test for FundsEncumbered event
        await expect(exchangeHandler.connect(buyer).commitToOffer(buyer.address, offerNative.id, { value: price }))
          .to.emit(exchangeHandler, "FundsEncumbered")
          .withArgs(buyerId, ethers.constants.AddressZero, price)
          .to.emit(exchangeHandler, "FundsEncumbered")
          .withArgs(sellerId, ethers.constants.AddressZero, sellerDeposit);
      });

      it("should update state", async function () {
        // contract token value
        const contractTokenBalanceBefore = await mockToken.balanceOf(protocolDiamond.address);
        // contract native token balance
        const contractNativeBalanceBefore = await ethers.provider.getBalance(protocolDiamond.address);
        // seller's available funds
        const sellersAvailableFundsBefore = FundsList.fromStruct(await fundsHandler.getAvailableFunds(seller.id));

        // Commit to an offer with tokens
        await exchangeHandler.connect(buyer).commitToOffer(buyer.address, offerToken.id);

        // Check that token balance increased
        const contractTokenBalanceAfter = await mockToken.balanceOf(protocolDiamond.address);
        // contract token balance should increase for the incoming price
        // seller's deposit was already held in the contract's pool before
        expect(contractTokenBalanceAfter.sub(contractTokenBalanceBefore).toString()).to.eql(
          price,
          "Token wrong balance increase"
        );

        // Check that seller's pool balance was reduced
        let sellersAvailableFundsAfter = FundsList.fromStruct(await fundsHandler.getAvailableFunds(seller.id));
        // token is the first on the list of the available funds and the amount should be decreased for the sellerDeposit
        expect(
          ethers.BigNumber.from(sellersAvailableFundsBefore.funds[0].availableAmount)
            .sub(ethers.BigNumber.from(sellersAvailableFundsAfter.funds[0].availableAmount))
            .toString()
        ).to.eql(sellerDeposit, "Token seller available funds mismatch");

        // Commit to an offer with tokens
        await exchangeHandler.connect(buyer).commitToOffer(buyer.address, offerNative.id, { value: price });

        // check that native currency balance increased
        const contractNativeBalanceAfter = await ethers.provider.getBalance(protocolDiamond.address);
        // contract token balance should increase for the incoming price
        // seller's deposit was already held in the contract's pool before
        expect(contractNativeBalanceAfter.sub(contractNativeBalanceBefore).toString()).to.eql(
          price,
          "Native currency wrong balance increase"
        );

        // Check that seller's pool balance was reduced
        sellersAvailableFundsAfter = FundsList.fromStruct(await fundsHandler.getAvailableFunds(seller.id));
        // native currecny is the second on the list of the available funds and the amount should be decreased for the sellerDeposit
        expect(
          ethers.BigNumber.from(sellersAvailableFundsBefore.funds[1].availableAmount)
            .sub(ethers.BigNumber.from(sellersAvailableFundsAfter.funds[1].availableAmount))
            .toString()
        ).to.eql(sellerDeposit, "Native currency seller available funds mismatch");
      });

      it("if seller's available funds drop to 0, token should be removed from the tokenList", async function () {
        // seller's available funds
        let sellersAvailableFunds = FundsList.fromStruct(await fundsHandler.getAvailableFunds(seller.id));
        expect(sellersAvailableFunds.funds.length).to.eql(2, "Funds length mismatch");
        expect(sellersAvailableFunds.funds[0].tokenAddress).to.eql(
          mockToken.address,
          "Token contract address mismatch"
        );
        expect(sellersAvailableFunds.funds[1].tokenAddress).to.eql(
          ethers.constants.AddressZero,
          "Native currency address mismatch"
        );

        // Commit to offer with token twice to empty the seller's pool
        await exchangeHandler.connect(buyer).commitToOffer(buyer.address, offerToken.id);
        await exchangeHandler.connect(buyer).commitToOffer(buyer.address, offerToken.id);

        // Token address should be removed and have only native currency in the list
        sellersAvailableFunds = FundsList.fromStruct(await fundsHandler.getAvailableFunds(seller.id));
        expect(sellersAvailableFunds.funds.length).to.eql(1, "Funds length mismatch");
        expect(sellersAvailableFunds.funds[0].tokenAddress).to.eql(
          ethers.constants.AddressZero,
          "Native currency address mismatch"
        );

        // Commit to offer with token twice to empty the seller's pool
        await exchangeHandler.connect(buyer).commitToOffer(buyer.address, offerNative.id, { value: price });
        await exchangeHandler.connect(buyer).commitToOffer(buyer.address, offerNative.id, { value: price });

        // Token address should be removed and have only native currency in the list
        sellersAvailableFunds = FundsList.fromStruct(await fundsHandler.getAvailableFunds(seller.id));
        expect(sellersAvailableFunds.funds.length).to.eql(0, "Funds length mismatch");
      });

      it("when someone else deposits on buyer's behalf, callers funds are transferred", async function () {
        let randoBuyerId = "2"; // 1: seller, 2: rando
        // buyer will commit to an offer on rando's behalf
        // get token balance before the commit
        const buyerTokenBalanceBefore = await mockToken.balanceOf(buyer.address);
        const randoTokenBalanceBefore = await mockToken.balanceOf(rando.address);

        // commit to an offer with token on rando's behalf
        await exchangeHandler.connect(buyer).commitToOffer(rando.address, offerToken.id);

        // get token balance after the commit
        const buyerTokenBalanceAfter = await mockToken.balanceOf(buyer.address);
        const randoTokenBalanceAfter = await mockToken.balanceOf(rando.address);

        // buyer's balance should decrease, rando's should remain
        expect(buyerTokenBalanceBefore.sub(buyerTokenBalanceAfter).toString()).to.eql(
          price,
          "Buyer's token balance should decrease for a price"
        );
        expect(randoTokenBalanceAfter.toString()).to.eql(
          randoTokenBalanceBefore.toString(),
          "Rando's token balance should remain the same"
        );
        // make sure that rando is actually the buyer of the exchange
        let exchange;
        [, exchange] = await exchangeHandler.getExchange("1");
        expect(exchange.buyerId.toString()).to.eql(randoBuyerId, "Wrong buyer id");

        // get native currency balance before the commit
        const buyerNativeBalanceBefore = await ethers.provider.getBalance(buyer.address);
        const randoNativeBalanceBefore = await ethers.provider.getBalance(rando.address);

        // commit to an offer with native currency on rando's behalf
        const tx = await exchangeHandler.connect(buyer).commitToOffer(rando.address, offerNative.id, { value: price });
        const txReceipt = await tx.wait();
        const txCost = tx.gasPrice.mul(txReceipt.gasUsed);

        // get token balance after the commit
        const buyerNativeBalanceAfter = await ethers.provider.getBalance(buyer.address);
        const randoNativeBalanceAfter = await ethers.provider.getBalance(rando.address);

        // buyer's balance should decrease, rando's should remain
        expect(buyerNativeBalanceBefore.sub(buyerNativeBalanceAfter).sub(txCost).toString()).to.eql(
          price,
          "Buyer's native balance should decrease for a price"
        );
        expect(randoNativeBalanceAfter.toString()).to.eql(
          randoNativeBalanceBefore.toString(),
          "Rando's native balance should remain the same"
        );
        // make sure that rando is actually the buyer of the exchange
        [, exchange] = await exchangeHandler.getExchange("2");
        expect(exchange.buyerId.toString()).to.eql(randoBuyerId, "Wrong buyer id");

        // make sure that randoBuyerId actually belongs to rando address
        [, buyer] = await accountHandler.getBuyer(randoBuyerId);
        expect(buyer.wallet).to.eql(rando.address, "Wrong buyer address");
      });

      context("💔 Revert Reasons", async function () {
        it("Insufficient native currency sent", async function () {
          // Attempt to commit to an offer, expecting revert
          await expect(
            exchangeHandler
              .connect(buyer)
              .commitToOffer(buyer.address, offerNative.id, { value: ethers.BigNumber.from(price).sub("1").toString() })
          ).to.revertedWith(RevertReasons.INSUFFICIENT_VALUE_SENT);
        });

        it("Native currency sent together with ERC20 token transfer", async function () {
          // Attempt to commit to an offer, expecting revert
          await expect(
            exchangeHandler.connect(buyer).commitToOffer(buyer.address, offerToken.id, { value: price })
          ).to.revertedWith(RevertReasons.NATIVE_NOT_ALLOWED);
        });

        it("Token address contract does not support transferFrom", async function () {
          // Deploy a contract without the transferFrom
          [bosonToken] = await deployMockTokens(gasLimit, ["BosonToken"]);

          // create an offer with a bad token contrat
          offerToken.exchangeToken = bosonToken.address;
          offerToken.id = "3";
          await offerHandler.connect(operator).createOffer(offerToken);

          // Attempt to commit to an offer, expecting revert
          await expect(exchangeHandler.connect(buyer).commitToOffer(buyer.address, offerToken.id)).to.revertedWith(
            RevertReasons.TOKEN_TRANSFER_FAILED
          );
        });

        it("Token address is not a contract", async function () {
          // create an offer with a bad token contrat
          offerToken.exchangeToken = admin.address;
          offerToken.id = "3";
          await offerHandler.connect(operator).createOffer(offerToken);

          // Attempt to commit to an offer, expecting revert
          await expect(exchangeHandler.connect(buyer).commitToOffer(buyer.address, offerToken.id)).to.revertedWith("");
        });

        it("Token contract revert for another reason", async function () {
          // insufficient funds
          // approve more than account actually have
          await mockToken.connect(rando).approve(protocolDiamond.address, price);
          // Attempt to commit to an offer, expecting revert
          await expect(exchangeHandler.connect(rando).commitToOffer(rando.address, offerToken.id)).to.revertedWith(
            RevertReasons.ERC20_EXCEEDS_BALANCE
          );

          // not approved
          await mockToken
            .connect(rando)
            .approve(protocolDiamond.address, ethers.BigNumber.from(price).sub("1").toString());
          // Attempt to commit to an offer, expecting revert
          await expect(exchangeHandler.connect(rando).commitToOffer(rando.address, offerToken.id)).to.revertedWith(
            RevertReasons.ERC20_INSUFFICIENT_ALLOWANCE
          );
        });

        it("Seller'a availableFunds is less than the required sellerDeposit", async function () {
          // create an offer with token with higher seller deposit
          offerToken.sellerDeposit = ethers.BigNumber.from(offerToken.sellerDeposit).mul("4");
          offerToken.id = "3";
          await offerHandler.connect(operator).createOffer(offerToken);

          // Attempt to commit to an offer, expecting revert
          await expect(exchangeHandler.connect(buyer).commitToOffer(buyer.address, offerToken.id)).to.revertedWith(
            RevertReasons.INSUFFICIENT_AVAILABLE_FUNDS
          );

          // create an offer with native currency with higher seller deposit
          offerNative.sellerDeposit = ethers.BigNumber.from(offerNative.sellerDeposit).mul("4");
          offerNative.id = "4";
          await offerHandler.connect(operator).createOffer(offerNative);

          // Attempt to commit to an offer, expecting revert
          await expect(
            exchangeHandler.connect(buyer).commitToOffer(buyer.address, offerNative.id, { value: price })
          ).to.revertedWith(RevertReasons.INSUFFICIENT_AVAILABLE_FUNDS);
        });
      });
    });
  });
});<|MERGE_RESOLUTION|>--- conflicted
+++ resolved
@@ -92,11 +92,7 @@
     [, , [bosonVoucher]] = await deployProtocolClients(protocolClientArgs, gasLimit);
 
     // set protocolFeePrecentage
-<<<<<<< HEAD
-    protocolFeePrecentage = "200"; // 0.2 %
-=======
     protocolFeePrecentage = "200"; // 2 %
->>>>>>> 08a4c32d
 
     // Add config Handler, so offer id starts at 1
     const protocolConfig = [
@@ -336,11 +332,7 @@
       // Required constructor params
       price = ethers.utils.parseUnits("1.5", "ether").toString();
       sellerDeposit = ethers.utils.parseUnits("0.25", "ether").toString();
-<<<<<<< HEAD
-      protocolFee = ethers.BigNumber.from(price).add(sellerDeposit).mul(protocolFeePrecentage).div("10000").toString();
-=======
       protocolFee = calculateProtocolFee(sellerDeposit, price, protocolFeePrecentage);
->>>>>>> 08a4c32d
       buyerCancelPenalty = ethers.utils.parseUnits("0.05", "ether").toString();
       quantityAvailable = "2";
       validFromDate = ethers.BigNumber.from(block.timestamp).toString(); // valid from now
