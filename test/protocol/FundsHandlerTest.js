--- conflicted
+++ resolved
@@ -2887,12 +2887,8 @@
 
             // protocol: protocolFee
             protocolPayoff = offerTokenProtocolFee;
-<<<<<<< HEAD
-            await setNextBlockTimestamp(Number(timeout));
-=======
 
             await setNextBlockTimestamp(Number(timeout) + 1);
->>>>>>> f14d9525
           });
 
           it("should emit a FundsReleased event", async function () {
