const hre = require("hardhat");
const ethers = hre.ethers;
const { expect } = require("chai");
const { gasLimit } = require("../../environments");

const Role = require("../../scripts/domain/Role");
const Seller = require("../../scripts/domain/Seller");
const DisputeResolver = require("../../scripts/domain/DisputeResolver");
const { Funds, FundsList } = require("../../scripts/domain/Funds");
const Offer = require("../../scripts/domain/Offer");
const OfferDates = require("../../scripts/domain/OfferDates");
const OfferDurations = require("../../scripts/domain/OfferDurations");

const { getInterfaceIds } = require("../../scripts/config/supported-interfaces.js");
const { RevertReasons } = require("../../scripts/config/revert-reasons.js");
const { deployProtocolDiamond } = require("../../scripts/util/deploy-protocol-diamond.js");
const { deployProtocolHandlerFacets } = require("../../scripts/util/deploy-protocol-handler-facets.js");
const { deployProtocolConfigFacet } = require("../../scripts/util/deploy-protocol-config-facet.js");
const { deployProtocolClients } = require("../../scripts/util/deploy-protocol-clients");
const { deployMockTokens } = require("../../scripts/util/deploy-mock-tokens");
const { setNextBlockTimestamp, calculateProtocolFee, getEvent } = require("../../scripts/util/test-utils.js");

/**
 *  Test the Boson Funds Handler interface
 */
describe("IBosonFundsHandler", function () {
  // Common vars
  let InterfaceIds;
  let accounts, deployer, rando, operator, admin, clerk, treasury, feeCollector, other1;
  let erc165,
    protocolDiamond,
    accessController,
    accountHandler,
    fundsHandler,
    exchangeHandler,
    offerHandler,
    configHandler,
    bosonVoucher,
    disputeHandler;
  let support, oneMonth, oneWeek;
  let seller, active;
  let id, buyer, offerToken, offerNative, sellerId;
  let mockToken, bosonToken;
  let depositAmount;
  let offerId,
    price,
    sellerDeposit,
    protocolFee,
    buyerCancelPenalty,
    quantityAvailable,
    exchangeToken,
    disputeResolverId,
    metadataUri,
    offerChecksum,
    voided;
  let validFrom, validUntil, voucherRedeemableFrom, voucherRedeemableUntil, offerDates;
  let fulfillmentPeriod, voucherValid, resolutionPeriod, offerDurations;
  let protocolFeePrecentage;
  let block, blockNumber;
  let protocolId, exchangeId, buyerId, sellerPayoff, buyerPayoff;
  let sellersAvailableFunds,
    buyerAvailableFunds,
    protocolAvailableFunds,
    expectedSellerAvailableFunds,
    expectedBuyerAvailableFunds,
    expectedProtocolAvailableFunds;
  let disputeId, buyerPercentage;
  let tokenListSeller, tokenListBuyer, tokenAmountsSeller, tokenAmountsBuyer, tokenList, tokenAmounts;
  let tx, txReceipt, txCost, event;
  let disputeResolver;

  before(async function () {
    // get interface Ids
    InterfaceIds = await getInterfaceIds();
  });

  beforeEach(async function () {
    // Make accounts available
    accounts = await ethers.getSigners();
    deployer = accounts[0];
    operator = accounts[1];
    admin = accounts[2];
    clerk = accounts[3];
    treasury = accounts[4];
    rando = accounts[5];
    buyer = accounts[6];
    feeCollector = accounts[7];
    other1 = accounts[8];

    // Deploy the Protocol Diamond
    [protocolDiamond, , , accessController] = await deployProtocolDiamond();

    // Temporarily grant UPGRADER role to deployer account
    await accessController.grantRole(Role.UPGRADER, deployer.address);

    // Grant PROTOCOL role to ProtocolDiamond address and renounces admin
    await accessController.grantRole(Role.PROTOCOL, protocolDiamond.address);

    // Cut the protocol handler facets into the Diamond
    await deployProtocolHandlerFacets(protocolDiamond, [
      "AccountHandlerFacet",
      "FundsHandlerFacet",
      "ExchangeHandlerFacet",
      "OfferHandlerFacet",
    ]);

    // Deploy the Protocol client implementation/proxy pairs (currently just the Boson Voucher)
    const protocolClientArgs = [accessController.address, protocolDiamond.address];
    [, , [bosonVoucher]] = await deployProtocolClients(protocolClientArgs, gasLimit);

    // set protocolFeePrecentage
    protocolFeePrecentage = "200"; // 2 %

    // Add config Handler, so offer id starts at 1
    const protocolConfig = [
      "0x0000000000000000000000000000000000000000",
      "0x0000000000000000000000000000000000000000",
      bosonVoucher.address,
      protocolFeePrecentage,
      "100",
      "100",
      "100",
      "100",
      "100",
    ];
    await deployProtocolConfigFacet(protocolDiamond, protocolConfig, gasLimit);

    // Cast Diamond to IERC165
    erc165 = await ethers.getContractAt("IERC165", protocolDiamond.address);

    // Cast Diamond to IBosonAccountHandler
    accountHandler = await ethers.getContractAt("IBosonAccountHandler", protocolDiamond.address);

    // Cast Diamond to IBosonFundsHandler
    fundsHandler = await ethers.getContractAt("IBosonFundsHandler", protocolDiamond.address);

    // Cast Diamond to IBosonOfferHandler
    offerHandler = await ethers.getContractAt("IBosonOfferHandler", protocolDiamond.address);

    // Cast Diamond to IBosonExchangeHandler
    exchangeHandler = await ethers.getContractAt("IBosonExchangeHandler", protocolDiamond.address);

    // Deploy the mock token
    [mockToken] = await deployMockTokens(gasLimit, ["Foreign20"]);
  });

  // Interface support (ERC-156 provided by ProtocolDiamond, others by deployed facets)
  context("📋 Interfaces", async function () {
    context("👉 supportsInterface()", async function () {
      it("should indicate support for IBosonFundsHandler interface", async function () {
        // Current interfaceId for IBosonFundsHandler
        support = await erc165.supportsInterface(InterfaceIds.IBosonFundsHandler);

        // Test
        await expect(support, "IBosonFundsHandler interface not supported").is.true;
      });
    });
  });

  // All supported methods - single offer
  context("📋 Funds Handler Methods", async function () {
    beforeEach(async function () {
      // create a seller
      // Required constructor params
      id = "1"; // argument sent to contract for createSeller will be ignored

      active = true;

      // Create a valid seller, then set fields in tests directly
      seller = new Seller(id, operator.address, admin.address, clerk.address, treasury.address, active);
      expect(seller.isValid()).is.true;

      await accountHandler.connect(admin).createSeller(seller);

      // top up operators account
      await mockToken.mint(operator.address, "1000000");

      // approve protocol to transfer the tokens
      await mockToken.connect(operator).approve(protocolDiamond.address, "1000000");

      // set the deposit amount
      depositAmount = "100";
    });

    context("👉 depositFunds()", async function () {
      it("should emit a FundsDeposited event", async function () {
        // Deposit funds, testing for the event
        // Deposit token
        await expect(fundsHandler.connect(operator).depositFunds(seller.id, mockToken.address, depositAmount))
          .to.emit(fundsHandler, "FundsDeposited")
          .withArgs(seller.id, operator.address, mockToken.address, depositAmount);

        // Deposit native currency
        await expect(
          fundsHandler
            .connect(rando)
            .depositFunds(seller.id, ethers.constants.AddressZero, depositAmount, { value: depositAmount })
        )
          .to.emit(fundsHandler, "FundsDeposited")
          .withArgs(seller.id, rando.address, ethers.constants.AddressZero, depositAmount);
      });

      it("should update state", async function () {
        // Deposit token
        await fundsHandler.connect(operator).depositFunds(seller.id, mockToken.address, depositAmount);

        // Read on chain state
        let returnedAvailableFunds = FundsList.fromStruct(await fundsHandler.getAvailableFunds(seller.id));

        // Chain state should match the expected available funds
        let expectedAvailableFunds = new FundsList([new Funds(mockToken.address, "Foreign20", depositAmount)]);
        expect(returnedAvailableFunds).to.eql(expectedAvailableFunds);

        // Deposit native currency to the same seller id
        await fundsHandler
          .connect(rando)
          .depositFunds(seller.id, ethers.constants.AddressZero, depositAmount, { value: depositAmount });

        // Get new on chain state
        returnedAvailableFunds = FundsList.fromStruct(await fundsHandler.getAvailableFunds(seller.id));

        // Chain state should match the expected available funds
        expectedAvailableFunds.funds.push(new Funds(ethers.constants.AddressZero, "Native currency", depositAmount));
        expect(returnedAvailableFunds).to.eql(expectedAvailableFunds);
      });

      it("should be possible to top up the account", async function () {
        // Deposit token
        await fundsHandler.connect(operator).depositFunds(seller.id, mockToken.address, depositAmount);

        // Read on chain state
        let returnedAvailableFunds = FundsList.fromStruct(await fundsHandler.getAvailableFunds(seller.id));

        // Chain state should match the expected available funds
        let expectedAvailableFunds = new FundsList([new Funds(mockToken.address, "Foreign20", depositAmount)]);
        expect(returnedAvailableFunds).to.eql(expectedAvailableFunds);

        // Deposit the same token again
        await fundsHandler.connect(operator).depositFunds(seller.id, mockToken.address, 2 * depositAmount);

        // Get new on chain state
        returnedAvailableFunds = FundsList.fromStruct(await fundsHandler.getAvailableFunds(seller.id));

        // Chain state should match the expected available funds
        expectedAvailableFunds = new FundsList([new Funds(mockToken.address, "Foreign20", `${3 * depositAmount}`)]);
        expect(returnedAvailableFunds).to.eql(expectedAvailableFunds);
      });

      context("💔 Revert Reasons", async function () {
        it("Seller id does not exist", async function () {
          // Attempt to deposit the funds, expecting revert
          seller.id = "555";
          await expect(
            fundsHandler.connect(rando).depositFunds(seller.id, mockToken.address, depositAmount)
          ).to.revertedWith(RevertReasons.NO_SUCH_SELLER);
        });

        it("Native currency deposited, but the token address is not zero", async function () {
          // Attempt to deposit the funds, expecting revert
          await expect(
            fundsHandler
              .connect(rando)
              .depositFunds(seller.id, mockToken.address, depositAmount, { value: depositAmount })
          ).to.revertedWith(RevertReasons.NATIVE_WRONG_ADDRESS);
        });

        it("Native currency deposited, but the amount does not match msg.value", async function () {
          // Attempt to deposit the funds, expecting revert
          await expect(
            fundsHandler
              .connect(rando)
              .depositFunds(seller.id, ethers.constants.AddressZero, depositAmount * 2, { value: depositAmount })
          ).to.revertedWith(RevertReasons.NATIVE_WRONG_AMOUNT);
        });

        it("Token address contract does not support transferFrom", async function () {
          // Deploy a contract without the transferFrom
          [bosonToken] = await deployMockTokens(gasLimit, ["BosonToken"]);

          // Attempt to deposit the funds, expecting revert
          await expect(
            fundsHandler.connect(rando).depositFunds(seller.id, bosonToken.address, depositAmount)
          ).to.revertedWith(RevertReasons.TOKEN_TRANSFER_FAILED);
        });

        it("Token address is not a contract", async function () {
          // Attempt to deposit the funds, expecting revert
          await expect(
            fundsHandler.connect(rando).depositFunds(seller.id, admin.address, depositAmount)
          ).to.revertedWith("");
        });

        it("Token contract revert for another reason", async function () {
          // insufficient funds
          // approve more than account actually have
          await mockToken.connect(rando).approve(protocolDiamond.address, depositAmount);
          // Attempt to deposit the funds, expecting revert
          await expect(
            fundsHandler.connect(rando).depositFunds(seller.id, mockToken.address, depositAmount)
          ).to.revertedWith(RevertReasons.ERC20_EXCEEDS_BALANCE);

          // not approved
          depositAmount = "10000000";
          await expect(
            fundsHandler.connect(operator).depositFunds(seller.id, mockToken.address, depositAmount)
          ).to.revertedWith(RevertReasons.ERC20_INSUFFICIENT_ALLOWANCE);
        });
      });
    });

    context("👉 getAvailableFunds()", async function () {
      it("Returns info also for ERC20 tokens without the name", async function () {
        // Deploy the mock token with no name
        [mockToken] = await deployMockTokens(gasLimit, ["Foreign20NoName"]);
        // top up operators account
        await mockToken.mint(operator.address, "1000000");
        // approve protocol to transfer the tokens
        await mockToken.connect(operator).approve(protocolDiamond.address, "1000000");

        // Deposit token
        await fundsHandler.connect(operator).depositFunds(seller.id, mockToken.address, depositAmount);

        // Read on chain state
        let returnedAvailableFunds = FundsList.fromStruct(await fundsHandler.getAvailableFunds(seller.id));

        // Chain state should match the expected available funds
        let expectedAvailableFunds = new FundsList([
          new Funds(mockToken.address, "Token name unspecified", depositAmount),
        ]);
        expect(returnedAvailableFunds).to.eql(expectedAvailableFunds);
      });
    });

    context("💸 withdraw", async function () {
      beforeEach(async function () {
        // Initial ids for all the things
        id = sellerId = exchangeId = "1";
        buyerId = "3"; // created after a seller and a dispute resolver

        // Create a valid dispute resolver
        active = true;
        disputeResolver = new DisputeResolver(id.toString(), other1.address, active);
        expect(disputeResolver.isValid()).is.true;

        // Register the dispute resolver
        await accountHandler.connect(rando).createDisputeResolver(disputeResolver);

        // Create an offer to commit to
        oneWeek = 604800 * 1000; //  7 days in milliseconds
        oneMonth = 2678400 * 1000; // 31 days in milliseconds

        // Get the current block info
        blockNumber = await ethers.provider.getBlockNumber();
        block = await ethers.provider.getBlock(blockNumber);

        // Required constructor params
        price = ethers.utils.parseUnits("1.5", "ether").toString();
        sellerDeposit = ethers.utils.parseUnits("0.25", "ether").toString();
        protocolFee = calculateProtocolFee(sellerDeposit, price, protocolFeePrecentage);
        buyerCancelPenalty = ethers.utils.parseUnits("0.05", "ether").toString();
        quantityAvailable = "2";
        exchangeToken = mockToken.address; // Mock token addres
        disputeResolverId = "2";
        offerChecksum = "QmYXc12ov6F2MZVZwPs5XeCBbf61cW3wKRk8h3D5NTYj4T";
        metadataUri = `https://ipfs.io/ipfs/${offerChecksum}`;
        voided = false;

        // Create a valid offer entity
        offerToken = new Offer(
          id,
          sellerId,
          price,
          sellerDeposit,
          protocolFee,
          buyerCancelPenalty,
          quantityAvailable,
          exchangeToken,
          disputeResolverId,
          metadataUri,
          offerChecksum,
          voided
        );
        expect(offerToken.isValid()).is.true;

        offerNative = offerToken.clone();
        offerNative.id = "2";
        offerNative.exchangeToken = ethers.constants.AddressZero;
        expect(offerNative.isValid()).is.true;

        // Required constructor params
        validFrom = ethers.BigNumber.from(block.timestamp).toString(); // valid from now
        validUntil = ethers.BigNumber.from(block.timestamp)
          .add(oneMonth * 6)
          .toString(); // until 6 months
        voucherRedeemableFrom = ethers.BigNumber.from(block.timestamp).add(oneWeek).toString(); // redeemable in 1 week
        voucherRedeemableUntil = "0"; // vouchers don't have fixed expiration date

        // Create a valid offerDates, then set fields in tests directly
        offerDates = new OfferDates(validFrom, validUntil, voucherRedeemableFrom, voucherRedeemableUntil);

        // Required constructor params
        fulfillmentPeriod = oneMonth.toString(); // fulfillment period is one month
        voucherValid = oneMonth.toString(); // offers valid for one month
        resolutionPeriod = oneWeek.toString(); // dispute is valid for one month

        // Create a valid offerDurations, then set fields in tests directly
        offerDurations = new OfferDurations(fulfillmentPeriod, voucherValid, resolutionPeriod);

        // Create both offers
        await offerHandler.connect(operator).createOffer(offerToken, offerDates, offerDurations);
        await offerHandler.connect(operator).createOffer(offerNative, offerDates, offerDurations);

        // top up seller's and buyer's account
        await mockToken.mint(operator.address, sellerDeposit);
        await mockToken.mint(buyer.address, price);

        // approve protocol to transfer the tokens
        await mockToken.connect(operator).approve(protocolDiamond.address, sellerDeposit);
        await mockToken.connect(buyer).approve(protocolDiamond.address, price);

        // deposit to seller's pool
        await fundsHandler.connect(operator).depositFunds(seller.id, mockToken.address, sellerDeposit);
        await fundsHandler.connect(operator).depositFunds(seller.id, ethers.constants.AddressZero, sellerDeposit, {
          value: sellerDeposit,
        });

        // commit to both offers
        await exchangeHandler.connect(buyer).commitToOffer(buyer.address, offerToken.id);
        await exchangeHandler.connect(buyer).commitToOffer(buyer.address, offerNative.id, { value: offerNative.price });

        // cancel the voucher, so both seller and buyer have something to withdraw
        await exchangeHandler.connect(buyer).cancelVoucher(exchangeId); // canceling the voucher in tokens
        await exchangeHandler.connect(buyer).cancelVoucher(++exchangeId); // canceling the voucher in the native currency

        // expected payoffs - they are the same for token and native currency
        // buyer: price - buyerCancelPenalty - protocolFee
        buyerPayoff = ethers.BigNumber.from(offerToken.price)
          .sub(offerToken.buyerCancelPenalty)
          .sub(offerToken.protocolFee)
          .toString();

        // seller: sellerDeposit + buyerCancelPenalty
        sellerPayoff = ethers.BigNumber.from(offerToken.sellerDeposit).add(offerToken.buyerCancelPenalty).toString();
      });

      context("👉 withdrawFunds()", async function () {
        it("should emit a FundsWithdrawn event", async function () {
          // Withdraw funds, testing for the event
          // Withdraw tokens
          tokenListSeller = [mockToken.address, ethers.constants.AddressZero];
          tokenListBuyer = [ethers.constants.AddressZero, mockToken.address];

          // Withdraw amounts
          tokenAmountsSeller = [sellerPayoff, ethers.BigNumber.from(sellerPayoff).div("2").toString()];
          tokenAmountsBuyer = [buyerPayoff, ethers.BigNumber.from(buyerPayoff).div("5").toString()];

          // seller withdrawal
          await expect(fundsHandler.connect(clerk).withdrawFunds(sellerId, tokenListSeller, tokenAmountsSeller))
            .to.emit(fundsHandler, "FundsWithdrawn")
            .withArgs(sellerId, treasury.address, mockToken.address, sellerPayoff)
            .to.emit(fundsHandler, "FundsWithdrawn")
            .withArgs(sellerId, treasury.address, ethers.constants.Zero, ethers.BigNumber.from(sellerPayoff).div("2"));

          // buyer withdrawal
          await expect(fundsHandler.connect(buyer).withdrawFunds(buyerId, tokenListBuyer, tokenAmountsBuyer))
            .to.emit(fundsHandler, "FundsWithdrawn")
            .withArgs(buyerId, buyer.address, mockToken.address, ethers.BigNumber.from(buyerPayoff).div("5"))
            .to.emit(fundsHandler, "FundsWithdrawn")
            .withArgs(buyerId, buyer.address, ethers.constants.Zero, buyerPayoff);
        });

        it("should update state", async function () {
          // WITHDRAW ONE TOKEN PARTIALLY

          // Read on chain state
          sellersAvailableFunds = FundsList.fromStruct(await fundsHandler.getAvailableFunds(sellerId));
          const treasuryBalanceBefore = await ethers.provider.getBalance(treasury.address);

          // Chain state should match the expected available funds before the withdrawal
          expectedSellerAvailableFunds = new FundsList([
            new Funds(mockToken.address, "Foreign20", sellerPayoff),
            new Funds(ethers.constants.AddressZero, "Native currency", sellerPayoff),
          ]);
          expect(sellersAvailableFunds).to.eql(
            expectedSellerAvailableFunds,
            "Seller available funds mismatch before withdrawal"
          );

          // withdraw funds
          const withdrawAmount = ethers.BigNumber.from(sellerPayoff)
            .sub(ethers.utils.parseUnits("0.1", "ether"))
            .toString();
          await fundsHandler.connect(clerk).withdrawFunds(sellerId, [ethers.constants.AddressZero], [withdrawAmount]);

          // Read on chain state
          sellersAvailableFunds = FundsList.fromStruct(await fundsHandler.getAvailableFunds(sellerId));
          const treasuryBalanceAfter = await ethers.provider.getBalance(treasury.address);

          // Chain state should match the expected available funds after the withdrawal
          // Native currency available funds are reduced for the withdrawal amount
          expectedSellerAvailableFunds.funds[1] = new Funds(
            ethers.constants.AddressZero,
            "Native currency",
            ethers.BigNumber.from(sellerPayoff).sub(withdrawAmount).toString()
          );
          expect(sellersAvailableFunds).to.eql(
            expectedSellerAvailableFunds,
            "Seller available funds mismatch after withdrawal"
          );
          // Native currency balance is increased for the withdrawAmount
          expect(treasuryBalanceAfter).to.eql(
            treasuryBalanceBefore.add(withdrawAmount),
            "Treasury token balance mismatch"
          );

          // WITHDRAW ONE TOKEN FULLY

          // Read on chain state
          buyerAvailableFunds = FundsList.fromStruct(await fundsHandler.getAvailableFunds(buyerId));
          const buyerBalanceBefore = await mockToken.balanceOf(buyer.address);

          // Chain state should match the expected available funds before the withdrawal
          expectedBuyerAvailableFunds = new FundsList([
            new Funds(mockToken.address, "Foreign20", buyerPayoff),
            new Funds(ethers.constants.AddressZero, "Native currency", buyerPayoff),
          ]);
          expect(buyerAvailableFunds).to.eql(
            expectedBuyerAvailableFunds,
            "Buyer available funds mismatch before withdrawal"
          );

          // withdraw funds
          await fundsHandler.connect(buyer).withdrawFunds(buyerId, [mockToken.address], [buyerPayoff]);

          // Read on chain state
          buyerAvailableFunds = FundsList.fromStruct(await fundsHandler.getAvailableFunds(buyerId));
          const buyerBalanceAfter = await mockToken.balanceOf(buyer.address);

          // Chain state should match the expected available funds after the withdrawal
          // Since all tokens are withdrawn, token should be removed from the list
          expectedBuyerAvailableFunds = new FundsList([
            new Funds(ethers.constants.AddressZero, "Native currency", buyerPayoff),
          ]);
          expect(buyerAvailableFunds).to.eql(
            expectedBuyerAvailableFunds,
            "Buyer available funds mismatch after withdrawal"
          );
          // Token balance is increased for the buyer payoff
          expect(buyerBalanceAfter).to.eql(buyerBalanceBefore.add(buyerPayoff), "Buyer token balance mismatch");
        });

        it("should allow to withdraw all funds at once", async function () {
          // Read on chain state
          sellersAvailableFunds = FundsList.fromStruct(await fundsHandler.getAvailableFunds(sellerId));
          const treasuryNativeBalanceBefore = await ethers.provider.getBalance(treasury.address);
          const treasuryTokenBalanceBefore = await mockToken.balanceOf(treasury.address);

          // Chain state should match the expected available funds before the withdrawal
          expectedSellerAvailableFunds = new FundsList([
            new Funds(mockToken.address, "Foreign20", sellerPayoff),
            new Funds(ethers.constants.AddressZero, "Native currency", sellerPayoff),
          ]);
          expect(sellersAvailableFunds).to.eql(
            expectedSellerAvailableFunds,
            "Seller available funds mismatch before withdrawal"
          );

          // withdraw all funds
          await fundsHandler.connect(clerk).withdrawFunds(sellerId, [], []);

          // Read on chain state
          sellersAvailableFunds = FundsList.fromStruct(await fundsHandler.getAvailableFunds(sellerId));
          const treasuryNativeBalanceAfter = await ethers.provider.getBalance(treasury.address);
          const treasuryTokenBalanceAfter = await mockToken.balanceOf(treasury.address);

          // Chain state should match the expected available funds after the withdrawal
          // Funds available should be an empty list
          expectedSellerAvailableFunds = new FundsList([]);
          expect(sellersAvailableFunds).to.eql(
            expectedSellerAvailableFunds,
            "Seller available funds mismatch after withdrawal"
          );
          // Native currency balance is increased for the withdrawAmount
          expect(treasuryNativeBalanceAfter).to.eql(
            treasuryNativeBalanceBefore.add(sellerPayoff),
            "Treasury native currency balance mismatch"
          );
          expect(treasuryTokenBalanceAfter).to.eql(
            treasuryTokenBalanceBefore.add(sellerPayoff),
            "Treasury token balance mismatch"
          );
        });

        it("if user has more different tokens than maximum number allowed to withdraw, only part of it is withdrawn", async function () {
          // set maximum tokens per withdraw to 1
          configHandler = await ethers.getContractAt("IBosonConfigHandler", protocolDiamond.address);
          await configHandler.connect(deployer).setMaxTokensPerWithdrawal("1");

          // Read on chain state
          sellersAvailableFunds = FundsList.fromStruct(await fundsHandler.getAvailableFunds(sellerId));
          const treasuryNativeBalanceBefore = await ethers.provider.getBalance(treasury.address);
          const treasuryTokenBalanceBefore = await mockToken.balanceOf(treasury.address);

          // Chain state should match the expected available funds before the withdrawal
          expectedSellerAvailableFunds = new FundsList([
            new Funds(mockToken.address, "Foreign20", sellerPayoff),
            new Funds(ethers.constants.AddressZero, "Native currency", sellerPayoff),
          ]);
          expect(sellersAvailableFunds).to.eql(
            expectedSellerAvailableFunds,
            "Seller available funds mismatch before withdrawal"
          );

          // withdraw all funds
          await fundsHandler.connect(clerk).withdrawFunds(sellerId, [], []);

          // Read on chain state
          sellersAvailableFunds = FundsList.fromStruct(await fundsHandler.getAvailableFunds(sellerId));
          let treasuryNativeBalanceAfter = await ethers.provider.getBalance(treasury.address);
          const treasuryTokenBalanceAfter = await mockToken.balanceOf(treasury.address);

          // Chain state should match the expected available funds after the withdrawal
          // Funds available should still have the entries from above the threshold
          expectedSellerAvailableFunds = new FundsList([
            new Funds(ethers.constants.AddressZero, "Native currency", sellerPayoff),
          ]);
          expect(sellersAvailableFunds).to.eql(
            expectedSellerAvailableFunds,
            "Seller available funds mismatch after first withdrawal"
          );
          // Token balance is increased for sellerPayoff, while native currency balance remains the same
          expect(treasuryNativeBalanceAfter).to.eql(
            treasuryNativeBalanceBefore,
            "Treasury native currency balance mismatch after first withdrawal"
          );
          expect(treasuryTokenBalanceAfter).to.eql(
            treasuryTokenBalanceBefore.add(sellerPayoff),
            "Treasury token balance mismatch after first withdrawal"
          );

          // withdraw all funds again
          await fundsHandler.connect(clerk).withdrawFunds(sellerId, [], []);

          // Read on chain state
          sellersAvailableFunds = FundsList.fromStruct(await fundsHandler.getAvailableFunds(sellerId));
          treasuryNativeBalanceAfter = await ethers.provider.getBalance(treasury.address);

          // Chain state should match the expected available funds after the withdrawal
          // Funds available should now be an empty list
          expectedSellerAvailableFunds = new FundsList([]);
          expect(sellersAvailableFunds).to.eql(
            expectedSellerAvailableFunds,
            "Seller available funds mismatch after second withdrawal"
          );
          // Native currency balance is increased for the withdrawAmount
          expect(treasuryNativeBalanceAfter).to.eql(
            treasuryNativeBalanceBefore.add(sellerPayoff),
            "Treasury native currency balance mismatch after second withdrawal"
          );
        });

        it("It's possible to withdraw same toke twice if in total enough available funds", async function () {
          let reduction = ethers.utils.parseUnits("0.1", "ether").toString();
          // Withdraw token
          tokenListSeller = [mockToken.address, mockToken.address];
          tokenAmountsSeller = [ethers.BigNumber.from(sellerPayoff).sub(reduction).toString(), reduction];

          // seller withdrawal
          await expect(fundsHandler.connect(clerk).withdrawFunds(sellerId, tokenListSeller, tokenAmountsSeller))
            .to.emit(fundsHandler, "FundsWithdrawn")
            .withArgs(sellerId, treasury.address, mockToken.address, sellerPayoff)
            .to.emit(fundsHandler, "FundsWithdrawn")
            .withArgs(sellerId, treasury.address, mockToken.address, reduction);
        });

        context("💔 Revert Reasons", async function () {
          it("Caller is not authorized to withdraw", async function () {
            // Attempt to withdraw the buyer funds, expecting revert
            await expect(fundsHandler.connect(rando).withdrawFunds(buyerId, [], [])).to.revertedWith(
              RevertReasons.NOT_AUTHORIZED
            );

            // Attempt to withdraw the seller funds, expecting revert
            await expect(fundsHandler.connect(rando).withdrawFunds(sellerId, [], [])).to.revertedWith(
              RevertReasons.NOT_AUTHORIZED
            );

            // not even the admin, operator or trasuary are allowed to withdraw
            // Attempt to withdraw the seller funds as admin, expecting revert
            await expect(fundsHandler.connect(admin).withdrawFunds(sellerId, [], [])).to.revertedWith(
              RevertReasons.NOT_AUTHORIZED
            );

            // Attempt to withdraw the seller funds as operator, expecting revert
            await expect(fundsHandler.connect(operator).withdrawFunds(sellerId, [], [])).to.revertedWith(
              RevertReasons.NOT_AUTHORIZED
            );

            // Attempt to withdraw the seller funds as treasury, expecting revert
            await expect(fundsHandler.connect(treasury).withdrawFunds(sellerId, [], [])).to.revertedWith(
              RevertReasons.NOT_AUTHORIZED
            );
          });

          it("Token list address does not match token amount address", async function () {
            // Withdraw token
            tokenList = [mockToken.address, ethers.constants.AddressZero];
            tokenAmounts = [sellerPayoff];

            // Attempt to withdraw the funds, expecting revert
            await expect(fundsHandler.connect(clerk).withdrawFunds(sellerId, tokenList, tokenAmounts)).to.revertedWith(
              RevertReasons.TOKEN_AMOUNT_MISMATCH
            );
          });

          it("Caller wants to withdraw more different tokens than allowed", async function () {
            tokenList = new Array(101).fill(ethers.constants.AddressZero);
            tokenAmounts = new Array(101).fill("1");

            // Attempt to withdraw the funds, expecting revert
            await expect(fundsHandler.connect(clerk).withdrawFunds(sellerId, tokenList, tokenAmounts)).to.revertedWith(
              RevertReasons.TOO_MANY_TOKENS
            );
          });

          it("Caller tries to withdraw more than they have in the available funds", async function () {
            // Withdraw token
            tokenList = [mockToken.address];
            tokenAmounts = [ethers.BigNumber.from(sellerPayoff).mul("2")];

            // Attempt to withdraw the funds, expecting revert
            await expect(fundsHandler.connect(clerk).withdrawFunds(sellerId, tokenList, tokenAmounts)).to.revertedWith(
              RevertReasons.INSUFFICIENT_AVAILABLE_FUNDS
            );
          });

          it("Caller tries to withdraw the same token twice", async function () {
            // Withdraw token
            tokenList = [mockToken.address, mockToken.address];
            tokenAmounts = [sellerPayoff, sellerPayoff];

            // Attempt to withdraw the funds, expecting revert
            await expect(fundsHandler.connect(clerk).withdrawFunds(sellerId, tokenList, tokenAmounts)).to.revertedWith(
              RevertReasons.INSUFFICIENT_AVAILABLE_FUNDS
            );
          });

          it("Nothing to withdraw", async function () {
            // Withdraw token
            tokenList = [mockToken.address];
            tokenAmounts = ["0"];

            await expect(fundsHandler.connect(clerk).withdrawFunds(sellerId, tokenList, tokenAmounts)).to.revertedWith(
              RevertReasons.NOTHING_TO_WITHDRAW
            );

            // first withdraw everything
            await fundsHandler.connect(clerk).withdrawFunds(sellerId, [], []);

            // Attempt to withdraw the funds, expecting revert
            await expect(fundsHandler.connect(clerk).withdrawFunds(sellerId, [], [])).to.revertedWith(
              RevertReasons.NOTHING_TO_WITHDRAW
            );
          });

          it("Transfer of funds failed - revert in fallback", async function () {
            // deploy a contract that cannot receive funds
            const [fallbackErrorContract] = await deployMockTokens(gasLimit, ["FallbackError"]);

            // commit to offer on behalf of some contract
            tx = await exchangeHandler
              .connect(buyer)
              .commitToOffer(fallbackErrorContract.address, offerNative.id, { value: price });
            txReceipt = await tx.wait();
            event = getEvent(txReceipt, exchangeHandler, "BuyerCommitted");
            exchangeId = event.exchangeId;
            const fallbackContractBuyerId = event.buyerId;

            // revoke the voucher so the contract gets credited some funds
            await exchangeHandler.connect(operator).revokeVoucher(exchangeId);

            // we call a fallbackContract which calls fundsHandler.withdraw, which should revert
            await expect(
              fallbackErrorContract.withdrawFunds(
                fundsHandler.address,
                fallbackContractBuyerId,
                [ethers.constants.AddressZero],
                [offerNative.price]
              ) // during the revoke it's released more than offerToken.price
            ).to.revertedWith(RevertReasons.TOKEN_TRANSFER_FAILED);
          });

          it("Transfer of funds failed - no payable fallback or receive", async function () {
            // deploy a contract that cannot receive funds
            const [fallbackErrorContract] = await deployMockTokens(gasLimit, ["WithoutFallbackError"]);

            // commit to offer on behalf of some contract
            tx = await exchangeHandler
              .connect(buyer)
              .commitToOffer(fallbackErrorContract.address, offerNative.id, { value: price });
            txReceipt = await tx.wait();
            event = getEvent(txReceipt, exchangeHandler, "BuyerCommitted");
            exchangeId = event.exchangeId;
            const fallbackContractBuyerId = event.buyerId;

            // revoke the voucher so the contract gets credited some funds
            await exchangeHandler.connect(operator).revokeVoucher(exchangeId);

            // we call a fallbackContract which calls fundsHandler.withdraw, which should revert
            await expect(
              fallbackErrorContract.withdrawFunds(
                fundsHandler.address,
                fallbackContractBuyerId,
                [ethers.constants.AddressZero],
                [offerNative.price]
              ) // during the revoke it's released more than offerToken.price
            ).to.revertedWith(RevertReasons.TOKEN_TRANSFER_FAILED);
          });

          it("Transfer of funds failed - ERC20 token does not exist anymore", async function () {
            // destruct mockToken
            await mockToken.destruct();

            await expect(fundsHandler.connect(clerk).withdrawFunds(sellerId, [], [])).to.revertedWith(
              RevertReasons.EOA_FUNCTION_CALL
            );
          });

          it("Transfer of funds failed - revert durin ERC20 transfer", async function () {
            // pause mockToken
            await mockToken.pause();

            await expect(fundsHandler.connect(clerk).withdrawFunds(sellerId, [], [])).to.revertedWith(
              RevertReasons.ERC20_PAUSED
            );
          });
        });
      });

      context("👉 withdrawProtocolFees()", async function () {
        beforeEach(async function () {
          // grant fee collecor role
          await accessController.grantRole(Role.FEE_COLLECTOR, feeCollector.address);

          // set the protocol id
          protocolId = "0";
        });

        it("should emit a FundsWithdrawn event", async function () {
          // Withdraw funds, testing for the event
          tokenList = [mockToken.address, ethers.constants.AddressZero];
          tokenAmounts = [protocolFee, protocolFee];

          // protocol fee withdrawal
          await expect(fundsHandler.connect(feeCollector).withdrawProtocolFees(tokenList, tokenAmounts))
            .to.emit(fundsHandler, "FundsWithdrawn")
            .withArgs(protocolId, feeCollector.address, mockToken.address, protocolFee)
            .to.emit(fundsHandler, "FundsWithdrawn")
            .withArgs(protocolId, feeCollector.address, ethers.constants.Zero, protocolFee);
        });

        it("should update state", async function () {
          // Read on chain state
          protocolAvailableFunds = FundsList.fromStruct(await fundsHandler.getAvailableFunds(protocolId));
          const feeCollectorNativeBalanceBefore = await ethers.provider.getBalance(feeCollector.address);
          const feeCollectorTokenBalanceBefore = await mockToken.balanceOf(feeCollector.address);

          // Chain state should match the expected available funds before the withdrawal
          expectedProtocolAvailableFunds = new FundsList([
            new Funds(mockToken.address, "Foreign20", protocolFee),
            new Funds(ethers.constants.AddressZero, "Native currency", protocolFee),
          ]);
          expect(protocolAvailableFunds).to.eql(
            expectedProtocolAvailableFunds,
            "Protocol available funds mismatch before withdrawal"
          );

          // withdraw funds
          const partialFeeWithdrawAmount = ethers.BigNumber.from(protocolFee)
            .sub(ethers.utils.parseUnits("0.01", "ether"))
            .toString();
          tx = await fundsHandler
            .connect(feeCollector)
            .withdrawProtocolFees(
              [mockToken.address, ethers.constants.AddressZero],
              [protocolFee, partialFeeWithdrawAmount]
            );

          // calcualte tx costs
          txReceipt = await tx.wait();
          txCost = tx.gasPrice.mul(txReceipt.gasUsed);

          // Read on chain state
          protocolAvailableFunds = FundsList.fromStruct(await fundsHandler.getAvailableFunds(protocolId));
          const feeCollectorNativeBalanceAfter = await ethers.provider.getBalance(feeCollector.address);
          const feeCollectorTokenBalanceAfter = await mockToken.balanceOf(feeCollector.address);

          // Chain state should match the expected available funds after the withdrawal
          // Native currency available funds are reduced for the withdrawal amount
          // Mock token is fully withdrawn
          expectedProtocolAvailableFunds = new FundsList([
            new Funds(
              ethers.constants.AddressZero,
              "Native currency",
              ethers.BigNumber.from(protocolFee).sub(partialFeeWithdrawAmount).toString()
            ),
          ]);
          expect(protocolAvailableFunds).to.eql(
            expectedProtocolAvailableFunds,
            "Protocol available funds mismatch after withdrawal"
          );
          // Native currency balance is increased for the partialFeeWithdrawAmount
          expect(feeCollectorNativeBalanceAfter).to.eql(
            feeCollectorNativeBalanceBefore.add(partialFeeWithdrawAmount).sub(txCost),
            "Fee collector token balance mismatch"
          );
          // Token balance is increased for the protocol fee
          expect(feeCollectorTokenBalanceAfter).to.eql(
            feeCollectorTokenBalanceBefore.add(protocolFee),
            "Fee collector token balance mismatch"
          );
        });

        it("should allow to withdraw all funds at once", async function () {
          // Read on chain state
          protocolAvailableFunds = FundsList.fromStruct(await fundsHandler.getAvailableFunds(protocolId));
          const feeCollectorNativeBalanceBefore = await ethers.provider.getBalance(feeCollector.address);
          const feeCollectorTokenBalanceBefore = await mockToken.balanceOf(feeCollector.address);

          // Chain state should match the expected available funds before the withdrawal
          expectedProtocolAvailableFunds = new FundsList([
            new Funds(mockToken.address, "Foreign20", protocolFee),
            new Funds(ethers.constants.AddressZero, "Native currency", protocolFee),
          ]);
          expect(protocolAvailableFunds).to.eql(
            expectedProtocolAvailableFunds,
            "Protocol available funds mismatch before withdrawal"
          );

          // withdraw all funds
          tx = await fundsHandler.connect(feeCollector).withdrawProtocolFees([], []);

          // calcualte tx costs
          txReceipt = await tx.wait();
          txCost = tx.gasPrice.mul(txReceipt.gasUsed);

          // Read on chain state
          protocolAvailableFunds = FundsList.fromStruct(await fundsHandler.getAvailableFunds(protocolId));
          const feeCollectorNativeBalanceAfter = await ethers.provider.getBalance(feeCollector.address);
          const feeCollectorTokenBalanceAfter = await mockToken.balanceOf(feeCollector.address);

          // Chain state should match the expected available funds after the withdrawal
          // Funds available should be an empty list
          expectedProtocolAvailableFunds = new FundsList([]);
          expect(protocolAvailableFunds).to.eql(
            expectedProtocolAvailableFunds,
            "Protocol available funds mismatch after withdrawal"
          );
          // Native currency balance is increased for the partialFeeWithdrawAmount
          expect(feeCollectorNativeBalanceAfter).to.eql(
            feeCollectorNativeBalanceBefore.add(protocolFee).sub(txCost),
            "Fee collector native currency balance mismatch"
          );
          // Token balance is increased for the protocol fee
          expect(feeCollectorTokenBalanceAfter).to.eql(
            feeCollectorTokenBalanceBefore.add(protocolFee),
            "Fee collector token balance mismatch"
          );
        });

        it("if protocol has more different tokens than maximum number allowed to withdraw, only part of it is withdrawn", async function () {
          // set maximum tokens per withdraw to 1
          configHandler = await ethers.getContractAt("IBosonConfigHandler", protocolDiamond.address);
          await configHandler.connect(deployer).setMaxTokensPerWithdrawal("1");

          // Read on chain state
          protocolAvailableFunds = FundsList.fromStruct(await fundsHandler.getAvailableFunds(protocolId));
          let feeCollectorNativeBalanceBefore = await ethers.provider.getBalance(feeCollector.address);
          const feeCollectorTokenBalanceBefore = await mockToken.balanceOf(feeCollector.address);

          // Chain state should match the expected available funds before the withdrawal
          expectedProtocolAvailableFunds = new FundsList([
            new Funds(mockToken.address, "Foreign20", protocolFee),
            new Funds(ethers.constants.AddressZero, "Native currency", protocolFee),
          ]);
          expect(protocolAvailableFunds).to.eql(
            expectedProtocolAvailableFunds,
            "Protocol available funds mismatch before withdrawal"
          );

          // withdraw all funds
          let tx = await fundsHandler.connect(feeCollector).withdrawProtocolFees([], []);

          // calcualte tx costs
          txReceipt = await tx.wait();
          txCost = tx.gasPrice.mul(txReceipt.gasUsed);

          // Read on chain state
          protocolAvailableFunds = FundsList.fromStruct(await fundsHandler.getAvailableFunds(protocolId));
          let feeCollectorNativeBalanceAfter = await ethers.provider.getBalance(feeCollector.address);
          const feeCollectorTokenBalanceAfter = await mockToken.balanceOf(feeCollector.address);

          // Chain state should match the expected available funds after the withdrawal
          // Funds available should still have the entries from above the threshold
          expectedProtocolAvailableFunds = new FundsList([
            new Funds(ethers.constants.AddressZero, "Native currency", protocolFee),
          ]);
          expect(protocolAvailableFunds).to.eql(
            expectedProtocolAvailableFunds,
            "Protocol available funds mismatch after first withdrawal"
          );
          // Token balance is increased for protocolFee, while native currency balance is reduced only for tx costs
          expect(feeCollectorNativeBalanceAfter).to.eql(
            feeCollectorNativeBalanceBefore.sub(txCost),
            "Fee collector native currency balance mismatch after first withdrawal"
          );
          expect(feeCollectorTokenBalanceAfter).to.eql(
            feeCollectorTokenBalanceBefore.add(protocolFee),
            "Fee collector token balance mismatch after first withdrawal"
          );

          // update native curency balance
          feeCollectorNativeBalanceBefore = feeCollectorNativeBalanceBefore.sub(txCost);

          // withdraw all funds again
          tx = await fundsHandler.connect(feeCollector).withdrawProtocolFees([], []);

          // calcualte tx costs
          txReceipt = await tx.wait();
          txCost = tx.gasPrice.mul(txReceipt.gasUsed);

          // Read on chain state
          protocolAvailableFunds = FundsList.fromStruct(await fundsHandler.getAvailableFunds(protocolId));
          feeCollectorNativeBalanceAfter = await ethers.provider.getBalance(feeCollector.address);

          // Chain state should match the expected available funds after the withdrawal
          // Funds available should now be an empty list
          expectedProtocolAvailableFunds = new FundsList([]);
          expect(protocolAvailableFunds).to.eql(
            expectedProtocolAvailableFunds,
            "Protocol available funds mismatch after second withdrawal"
          );
          // Native currency balance is increased for the protocl fee
          expect(feeCollectorNativeBalanceAfter).to.eql(
            feeCollectorNativeBalanceBefore.add(protocolFee).sub(txCost),
            "Fee collector native currency balance mismatch after second withdrawal"
          );
        });

        it("It's possible to withdraw same toke twice if in total enough available funds", async function () {
          let reduction = ethers.utils.parseUnits("0.01", "ether").toString();
          // Withdraw token
          tokenList = [mockToken.address, mockToken.address];
          tokenAmounts = [ethers.BigNumber.from(protocolFee).sub(reduction).toString(), reduction];

          // protocol fee withdrawal
          await expect(fundsHandler.connect(feeCollector).withdrawProtocolFees(tokenList, tokenAmounts))
            .to.emit(fundsHandler, "FundsWithdrawn")
            .withArgs(protocolId, feeCollector.address, mockToken.address, protocolFee)
            .to.emit(fundsHandler, "FundsWithdrawn")
            .withArgs(protocolId, feeCollector.address, mockToken.address, reduction);
        });

        context("💔 Revert Reasons", async function () {
          it("Caller is not authorized to withdraw", async function () {
            // Attempt to withdraw the protocol fees, expecting revert
            await expect(fundsHandler.connect(rando).withdrawProtocolFees([], [])).to.revertedWith(
              RevertReasons.ACCESS_DENIED
            );
          });

          it("Token list address does not match token amount address", async function () {
            // Withdraw token
            tokenList = [mockToken.address, ethers.constants.AddressZero];
            tokenAmounts = [sellerPayoff];

            // Attempt to withdraw the funds, expecting revert
            await expect(
              fundsHandler.connect(feeCollector).withdrawProtocolFees(tokenList, tokenAmounts)
            ).to.revertedWith(RevertReasons.TOKEN_AMOUNT_MISMATCH);
          });

          it("Caller wants to withdraw more different tokens than allowed", async function () {
            tokenList = new Array(101).fill(ethers.constants.AddressZero);
            tokenAmounts = new Array(101).fill("1");

            // Attempt to withdraw the funds, expecting revert
            await expect(
              fundsHandler.connect(feeCollector).withdrawProtocolFees(tokenList, tokenAmounts)
            ).to.revertedWith(RevertReasons.TOO_MANY_TOKENS);
          });

          it("Caller tries to withdraw more than they have in the available funds", async function () {
            // Withdraw token
            tokenList = [mockToken.address];
            tokenAmounts = [ethers.BigNumber.from(protocolFee).mul("2")];

            // Attempt to withdraw the funds, expecting revert
            await expect(
              fundsHandler.connect(feeCollector).withdrawProtocolFees(tokenList, tokenAmounts)
            ).to.revertedWith(RevertReasons.INSUFFICIENT_AVAILABLE_FUNDS);
          });

          it("Caller tries to withdraw the same token twice", async function () {
            // Withdraw token
            tokenList = [mockToken.address, mockToken.address];
            tokenAmounts = [protocolFee, protocolFee];

            // Attempt to withdraw the funds, expecting revert
            await expect(
              fundsHandler.connect(feeCollector).withdrawProtocolFees(tokenList, tokenAmounts)
            ).to.revertedWith(RevertReasons.INSUFFICIENT_AVAILABLE_FUNDS);
          });

          it("Nothing to withdraw", async function () {
            // Withdraw token
            tokenList = [mockToken.address];
            tokenAmounts = ["0"];

            await expect(
              fundsHandler.connect(feeCollector).withdrawProtocolFees(tokenList, tokenAmounts)
            ).to.revertedWith(RevertReasons.NOTHING_TO_WITHDRAW);

            // first withdraw everything
            await fundsHandler.connect(feeCollector).withdrawProtocolFees([], []);

            // Attempt to withdraw the funds, expecting revert
            await expect(fundsHandler.connect(feeCollector).withdrawProtocolFees([], [])).to.revertedWith(
              RevertReasons.NOTHING_TO_WITHDRAW
            );
          });

          it("Transfer of funds failed - revert in fallback", async function () {
            // deploy a contract that cannot receive funds
            const [fallbackErrorContract] = await deployMockTokens(gasLimit, ["FallbackError"]);

            // grant fee collecor role to this contract
            await accessController.grantRole(Role.FEE_COLLECTOR, fallbackErrorContract.address);

            // we call a fallbackContract which calls fundsHandler.withdraw, which should revert
            await expect(
              fallbackErrorContract.withdrawProtocolFees(
                fundsHandler.address,
                [ethers.constants.AddressZero],
                [offerNative.protocolFee]
              ) // during the revoke it's released more than offerToken.price
            ).to.revertedWith(RevertReasons.TOKEN_TRANSFER_FAILED);
          });

          it("Transfer of funds failed - no payable fallback or receive", async function () {
            // deploy a contract that cannot receive funds
            const [fallbackErrorContract] = await deployMockTokens(gasLimit, ["WithoutFallbackError"]);

            // grant fee collecor role to this contract
            await accessController.grantRole(Role.FEE_COLLECTOR, fallbackErrorContract.address);

            // we call a fallbackContract which calls fundsHandler.withdraw, which should revert
            await expect(
              fallbackErrorContract.withdrawProtocolFees(
                fundsHandler.address,
                [ethers.constants.AddressZero],
                [offerNative.protocolFee]
              ) // during the revoke it's released more than offerToken.price
            ).to.revertedWith(RevertReasons.TOKEN_TRANSFER_FAILED);
          });

          it("Transfer of funds failed - ERC20 token does not exist anymore", async function () {
            // destruct mockToken
            await mockToken.destruct();

            await expect(fundsHandler.connect(feeCollector).withdrawProtocolFees([], [])).to.revertedWith(
              RevertReasons.EOA_FUNCTION_CALL
            );
          });

          it("Transfer of funds failed - revert durin ERC20 transfer", async function () {
            // pause mockToken
            await mockToken.pause();

            await expect(fundsHandler.connect(feeCollector).withdrawProtocolFees([], [])).to.revertedWith(
              RevertReasons.ERC20_PAUSED
            );
          });
        });
      });
    });
  });

  // Funds library methods.
  // Cannot be invoked directly, so tests calls the methods that use them
  context("📋 FundsLib  Methods", async function () {
    beforeEach(async function () {
      // Initial ids for all the things
      offerId = id = sellerId = "1";

      // Create a valid seller
      seller = new Seller(id, operator.address, admin.address, clerk.address, treasury.address, true);
      expect(seller.isValid()).is.true;
      await accountHandler.connect(admin).createSeller(seller);

      // Create a valid dispute resolver
      active = true;
      disputeResolver = new DisputeResolver(id, other1.address, active);
      expect(disputeResolver.isValid()).is.true;

      // Register the dispute resolver
      await accountHandler.connect(rando).createDisputeResolver(disputeResolver);

      // Create an offer to commit to
      oneWeek = 604800 * 1000; //  7 days in milliseconds
      oneMonth = 2678400 * 1000; // 31 days in milliseconds

      // Get the current block info
      blockNumber = await ethers.provider.getBlockNumber();
      block = await ethers.provider.getBlock(blockNumber);

      // Required constructor params
      price = ethers.utils.parseUnits("1.5", "ether").toString();
      sellerDeposit = ethers.utils.parseUnits("0.25", "ether").toString();
      protocolFee = calculateProtocolFee(sellerDeposit, price, protocolFeePrecentage);
      buyerCancelPenalty = ethers.utils.parseUnits("0.05", "ether").toString();
      quantityAvailable = "2";
      exchangeToken = mockToken.address; // MockToken address
      disputeResolverId = "2";
      offerChecksum = "QmYXc12ov6F2MZVZwPs5XeCBbf61cW3wKRk8h3D5NTYj4T";
      metadataUri = `https://ipfs.io/ipfs/${offerChecksum}`;
      voided = false;

      // Create a valid offer entity
      offerToken = new Offer(
        offerId,
        sellerId,
        price,
        sellerDeposit,
        protocolFee,
        buyerCancelPenalty,
        quantityAvailable,
        exchangeToken,
        disputeResolverId,
        metadataUri,
        offerChecksum,
        voided
      );
      expect(offerToken.isValid()).is.true;

      offerNative = offerToken.clone();
      offerNative.id = "2";
      offerNative.exchangeToken = ethers.constants.AddressZero;
      expect(offerNative.isValid()).is.true;

      // Required constructor params
      validFrom = ethers.BigNumber.from(block.timestamp).toString(); // valid from now
      validUntil = ethers.BigNumber.from(block.timestamp)
        .add(oneMonth * 6)
        .toString(); // until 6 months
      voucherRedeemableFrom = ethers.BigNumber.from(block.timestamp).add(oneWeek).toString(); // redeemable in 1 week
      voucherRedeemableUntil = "0"; // vouchers don't have fixed expiration date

      // Create a valid offerDates, then set fields in tests directly
      offerDates = new OfferDates(validFrom, validUntil, voucherRedeemableFrom, voucherRedeemableUntil);
      expect(offerDates.isValid()).is.true;

      // Required constructor params
      fulfillmentPeriod = oneMonth.toString(); // fulfillment period is one month
      voucherValid = oneMonth.toString(); // offers valid for one month
      resolutionPeriod = oneWeek.toString(); // dispute is valid for one month

      // Create a valid offerDurations, then set fields in tests directly
      offerDurations = new OfferDurations(fulfillmentPeriod, voucherValid, resolutionPeriod);
      expect(offerDurations.isValid()).is.true;

      // Create both offers
      await offerHandler.connect(operator).createOffer(offerToken, offerDates, offerDurations);
      await offerHandler.connect(operator).createOffer(offerNative, offerDates, offerDurations);

      // top up seller's and buyer's account
      await mockToken.mint(operator.address, `${2 * sellerDeposit}`);
      await mockToken.mint(buyer.address, `${2 * price}`);

      // approve protocol to transfer the tokens
      await mockToken.connect(operator).approve(protocolDiamond.address, `${2 * sellerDeposit}`);
      await mockToken.connect(buyer).approve(protocolDiamond.address, `${2 * price}`);

      // deposit to seller's pool
      await fundsHandler.connect(operator).depositFunds(seller.id, mockToken.address, `${2 * sellerDeposit}`);
      await fundsHandler
        .connect(operator)
        .depositFunds(seller.id, ethers.constants.AddressZero, `${2 * sellerDeposit}`, {
          value: `${2 * sellerDeposit}`,
        });
    });

    context("👉 encumberFunds()", async function () {
      it("should emit a FundsEncumbered event", async function () {
        let buyerId = "3"; // 1: seller, 2: disputeResolver, 3: buyer

        // Commit to an offer with erc20 token, test for FundsEncumbered event
        await expect(exchangeHandler.connect(buyer).commitToOffer(buyer.address, offerToken.id))
          .to.emit(exchangeHandler, "FundsEncumbered")
          .withArgs(buyerId, mockToken.address, price)
          .to.emit(exchangeHandler, "FundsEncumbered")
          .withArgs(sellerId, mockToken.address, sellerDeposit);

        // Commit to an offer with native currency, test for FundsEncumbered event
        await expect(exchangeHandler.connect(buyer).commitToOffer(buyer.address, offerNative.id, { value: price }))
          .to.emit(exchangeHandler, "FundsEncumbered")
          .withArgs(buyerId, ethers.constants.AddressZero, price)
          .to.emit(exchangeHandler, "FundsEncumbered")
          .withArgs(sellerId, ethers.constants.AddressZero, sellerDeposit);
      });

      it("should update state", async function () {
        // contract token value
        const contractTokenBalanceBefore = await mockToken.balanceOf(protocolDiamond.address);
        // contract native token balance
        const contractNativeBalanceBefore = await ethers.provider.getBalance(protocolDiamond.address);
        // seller's available funds
        const sellersAvailableFundsBefore = FundsList.fromStruct(await fundsHandler.getAvailableFunds(seller.id));

        // Commit to an offer with tokens
        await exchangeHandler.connect(buyer).commitToOffer(buyer.address, offerToken.id);

        // Check that token balance increased
        const contractTokenBalanceAfter = await mockToken.balanceOf(protocolDiamond.address);
        // contract token balance should increase for the incoming price
        // seller's deposit was already held in the contract's pool before
        expect(contractTokenBalanceAfter.sub(contractTokenBalanceBefore).toString()).to.eql(
          price,
          "Token wrong balance increase"
        );

        // Check that seller's pool balance was reduced
        let sellersAvailableFundsAfter = FundsList.fromStruct(await fundsHandler.getAvailableFunds(seller.id));
        // token is the first on the list of the available funds and the amount should be decreased for the sellerDeposit
        expect(
          ethers.BigNumber.from(sellersAvailableFundsBefore.funds[0].availableAmount)
            .sub(ethers.BigNumber.from(sellersAvailableFundsAfter.funds[0].availableAmount))
            .toString()
        ).to.eql(sellerDeposit, "Token seller available funds mismatch");

        // Commit to an offer with tokens
        await exchangeHandler.connect(buyer).commitToOffer(buyer.address, offerNative.id, { value: price });

        // check that native currency balance increased
        const contractNativeBalanceAfter = await ethers.provider.getBalance(protocolDiamond.address);
        // contract token balance should increase for the incoming price
        // seller's deposit was already held in the contract's pool before
        expect(contractNativeBalanceAfter.sub(contractNativeBalanceBefore).toString()).to.eql(
          price,
          "Native currency wrong balance increase"
        );

        // Check that seller's pool balance was reduced
        sellersAvailableFundsAfter = FundsList.fromStruct(await fundsHandler.getAvailableFunds(seller.id));
        // native currecny is the second on the list of the available funds and the amount should be decreased for the sellerDeposit
        expect(
          ethers.BigNumber.from(sellersAvailableFundsBefore.funds[1].availableAmount)
            .sub(ethers.BigNumber.from(sellersAvailableFundsAfter.funds[1].availableAmount))
            .toString()
        ).to.eql(sellerDeposit, "Native currency seller available funds mismatch");
      });

      it("if seller's available funds drop to 0, token should be removed from the tokenList", async function () {
        // seller's available funds
        let sellersAvailableFunds = FundsList.fromStruct(await fundsHandler.getAvailableFunds(seller.id));
        expect(sellersAvailableFunds.funds.length).to.eql(2, "Funds length mismatch");
        expect(sellersAvailableFunds.funds[0].tokenAddress).to.eql(
          mockToken.address,
          "Token contract address mismatch"
        );
        expect(sellersAvailableFunds.funds[1].tokenAddress).to.eql(
          ethers.constants.AddressZero,
          "Native currency address mismatch"
        );

        // Commit to offer with token twice to empty the seller's pool
        await exchangeHandler.connect(buyer).commitToOffer(buyer.address, offerToken.id);
        await exchangeHandler.connect(buyer).commitToOffer(buyer.address, offerToken.id);

        // Token address should be removed and have only native currency in the list
        sellersAvailableFunds = FundsList.fromStruct(await fundsHandler.getAvailableFunds(seller.id));
        expect(sellersAvailableFunds.funds.length).to.eql(1, "Funds length mismatch");
        expect(sellersAvailableFunds.funds[0].tokenAddress).to.eql(
          ethers.constants.AddressZero,
          "Native currency address mismatch"
        );

        // Commit to offer with token twice to empty the seller's pool
        await exchangeHandler.connect(buyer).commitToOffer(buyer.address, offerNative.id, { value: price });
        await exchangeHandler.connect(buyer).commitToOffer(buyer.address, offerNative.id, { value: price });

        // Token address should be removed and have only native currency in the list
        sellersAvailableFunds = FundsList.fromStruct(await fundsHandler.getAvailableFunds(seller.id));
        expect(sellersAvailableFunds.funds.length).to.eql(0, "Funds length mismatch");
      });

      it("when someone else deposits on buyer's behalf, callers funds are transferred", async function () {
        let randoBuyerId = "3"; // 1: seller, 2: disputeResolver, 3: rando
        // buyer will commit to an offer on rando's behalf
        // get token balance before the commit
        const buyerTokenBalanceBefore = await mockToken.balanceOf(buyer.address);
        const randoTokenBalanceBefore = await mockToken.balanceOf(rando.address);

        // commit to an offer with token on rando's behalf
        await exchangeHandler.connect(buyer).commitToOffer(rando.address, offerToken.id);

        // get token balance after the commit
        const buyerTokenBalanceAfter = await mockToken.balanceOf(buyer.address);
        const randoTokenBalanceAfter = await mockToken.balanceOf(rando.address);

        // buyer's balance should decrease, rando's should remain
        expect(buyerTokenBalanceBefore.sub(buyerTokenBalanceAfter).toString()).to.eql(
          price,
          "Buyer's token balance should decrease for a price"
        );
        expect(randoTokenBalanceAfter.toString()).to.eql(
          randoTokenBalanceBefore.toString(),
          "Rando's token balance should remain the same"
        );
        // make sure that rando is actually the buyer of the exchange
        let exchange;
        [, exchange] = await exchangeHandler.getExchange("1");
        expect(exchange.buyerId.toString()).to.eql(randoBuyerId, "Wrong buyer id");

        // get native currency balance before the commit
        const buyerNativeBalanceBefore = await ethers.provider.getBalance(buyer.address);
        const randoNativeBalanceBefore = await ethers.provider.getBalance(rando.address);

        // commit to an offer with native currency on rando's behalf
        tx = await exchangeHandler.connect(buyer).commitToOffer(rando.address, offerNative.id, { value: price });
        txReceipt = await tx.wait();
        txCost = tx.gasPrice.mul(txReceipt.gasUsed);

        // get token balance after the commit
        const buyerNativeBalanceAfter = await ethers.provider.getBalance(buyer.address);
        const randoNativeBalanceAfter = await ethers.provider.getBalance(rando.address);

        // buyer's balance should decrease, rando's should remain
        expect(buyerNativeBalanceBefore.sub(buyerNativeBalanceAfter).sub(txCost).toString()).to.eql(
          price,
          "Buyer's native balance should decrease for a price"
        );
        expect(randoNativeBalanceAfter.toString()).to.eql(
          randoNativeBalanceBefore.toString(),
          "Rando's native balance should remain the same"
        );
        // make sure that rando is actually the buyer of the exchange
        [, exchange] = await exchangeHandler.getExchange("2");
        expect(exchange.buyerId.toString()).to.eql(randoBuyerId, "Wrong buyer id");

        // make sure that randoBuyerId actually belongs to rando address
        [, buyer] = await accountHandler.getBuyer(randoBuyerId);
        expect(buyer.wallet).to.eql(rando.address, "Wrong buyer address");
      });

      context("💔 Revert Reasons", async function () {
        it("Insufficient native currency sent", async function () {
          // Attempt to commit to an offer, expecting revert
          await expect(
            exchangeHandler
              .connect(buyer)
              .commitToOffer(buyer.address, offerNative.id, { value: ethers.BigNumber.from(price).sub("1").toString() })
          ).to.revertedWith(RevertReasons.INSUFFICIENT_VALUE_SENT);
        });

        it("Native currency sent together with ERC20 token transfer", async function () {
          // Attempt to commit to an offer, expecting revert
          await expect(
            exchangeHandler.connect(buyer).commitToOffer(buyer.address, offerToken.id, { value: price })
          ).to.revertedWith(RevertReasons.NATIVE_NOT_ALLOWED);
        });

        it("Token address contract does not support transferFrom", async function () {
          // Deploy a contract without the transferFrom
          [bosonToken] = await deployMockTokens(gasLimit, ["BosonToken"]);

          // create an offer with a bad token contrat
          offerToken.exchangeToken = bosonToken.address;
          offerToken.id = "3";
          await offerHandler.connect(operator).createOffer(offerToken, offerDates, offerDurations);

          // Attempt to commit to an offer, expecting revert
          await expect(exchangeHandler.connect(buyer).commitToOffer(buyer.address, offerToken.id)).to.revertedWith(
            RevertReasons.TOKEN_TRANSFER_FAILED
          );
        });

        it("Token address is not a contract", async function () {
          // create an offer with a bad token contrat
          offerToken.exchangeToken = admin.address;
          offerToken.id = "3";
          await offerHandler.connect(operator).createOffer(offerToken, offerDates, offerDurations);

          // Attempt to commit to an offer, expecting revert
          await expect(exchangeHandler.connect(buyer).commitToOffer(buyer.address, offerToken.id)).to.revertedWith(
            RevertReasons.EOA_FUNCTION_CALL
          );
        });

        it("Token contract revert for another reason", async function () {
          // insufficient funds
          // approve more than account actually have
          await mockToken.connect(rando).approve(protocolDiamond.address, price);
          // Attempt to commit to an offer, expecting revert
          await expect(exchangeHandler.connect(rando).commitToOffer(rando.address, offerToken.id)).to.revertedWith(
            RevertReasons.ERC20_EXCEEDS_BALANCE
          );

          // not approved
          await mockToken
            .connect(rando)
            .approve(protocolDiamond.address, ethers.BigNumber.from(price).sub("1").toString());
          // Attempt to commit to an offer, expecting revert
          await expect(exchangeHandler.connect(rando).commitToOffer(rando.address, offerToken.id)).to.revertedWith(
            RevertReasons.ERC20_INSUFFICIENT_ALLOWANCE
          );
        });

        it("Seller'a availableFunds is less than the required sellerDeposit", async function () {
          // create an offer with token with higher seller deposit
          offerToken.sellerDeposit = ethers.BigNumber.from(offerToken.sellerDeposit).mul("4");
          offerToken.id = "3";
          await offerHandler.connect(operator).createOffer(offerToken, offerDates, offerDurations);

          // Attempt to commit to an offer, expecting revert
          await expect(exchangeHandler.connect(buyer).commitToOffer(buyer.address, offerToken.id)).to.revertedWith(
            RevertReasons.INSUFFICIENT_AVAILABLE_FUNDS
          );

          // create an offer with native currency with higher seller deposit
          offerNative.sellerDeposit = ethers.BigNumber.from(offerNative.sellerDeposit).mul("4");
          offerNative.id = "4";
          await offerHandler.connect(operator).createOffer(offerNative, offerDates, offerDurations);

          // Attempt to commit to an offer, expecting revert
          await expect(
            exchangeHandler.connect(buyer).commitToOffer(buyer.address, offerNative.id, { value: price })
          ).to.revertedWith(RevertReasons.INSUFFICIENT_AVAILABLE_FUNDS);
        });
      });
    });

    context("👉 releaseFunds()", async function () {
      beforeEach(async function () {
        // ids
        protocolId = "0";
        sellerId = "1";
        // disputeResolverId = "2";
        buyerId = "3";
        exchangeId = "1";

        // commit to offer
        await exchangeHandler.connect(buyer).commitToOffer(buyer.address, offerToken.id);
      });

      context("Final state COMPLETED", async function () {
        beforeEach(async function () {
          // Set time forward to the offer's voucherRedeemableFrom
          await setNextBlockTimestamp(Number(voucherRedeemableFrom));

          // succesfully redeem exchange
          await exchangeHandler.connect(buyer).redeemVoucher(exchangeId);

          // expected payoffs
          // buyer: 0
          buyerPayoff = 0;

          // seller: sellerDeposit + price - protocolFee
          sellerPayoff = ethers.BigNumber.from(offerToken.sellerDeposit)
            .add(offerToken.price)
            .sub(offerToken.protocolFee)
            .toString();
        });

        it("should emit a FundsReleased event", async function () {
          // Complete the exchange, expecting event
          await expect(exchangeHandler.connect(buyer).completeExchange(exchangeId))
            .to.emit(exchangeHandler, "FundsReleased")
            .withArgs(exchangeId, sellerId, offerToken.exchangeToken, sellerPayoff)
            .to.emit(exchangeHandler, "FundsReleased")
            .withArgs(exchangeId, buyerId, offerToken.exchangeToken, buyerPayoff)
            .to.emit(exchangeHandler, "ExchangeFee")
            .withArgs(exchangeId, offerToken.exchangeToken, offerToken.protocolFee);
        });

        it("should update state", async function () {
          // commit again, so seller has nothing in available funds
          await exchangeHandler.connect(buyer).commitToOffer(buyer.address, offerToken.id);

          // Read on chain state
          sellersAvailableFunds = FundsList.fromStruct(await fundsHandler.getAvailableFunds(sellerId));
          buyerAvailableFunds = FundsList.fromStruct(await fundsHandler.getAvailableFunds(buyerId));
          protocolAvailableFunds = FundsList.fromStruct(await fundsHandler.getAvailableFunds(protocolId));

          // Chain state should match the expected available funds
          expectedSellerAvailableFunds = new FundsList([
            new Funds(ethers.constants.AddressZero, "Native currency", `${2 * sellerDeposit}`),
          ]);
          expectedBuyerAvailableFunds = new FundsList([]);
          expectedProtocolAvailableFunds = new FundsList([]);
          expect(sellersAvailableFunds).to.eql(expectedSellerAvailableFunds);
          expect(buyerAvailableFunds).to.eql(expectedBuyerAvailableFunds);
          expect(protocolAvailableFunds).to.eql(expectedProtocolAvailableFunds);

          // Complete the exchange so the funds are released
          await exchangeHandler.connect(buyer).completeExchange(exchangeId);

          // Available funds should be increased for
          // buyer: 0
          // seller: sellerDeposit + price - protocolFee
          // protocol: protocolFee
          expectedSellerAvailableFunds.funds.push(new Funds(mockToken.address, "Foreign20", sellerPayoff));
          expectedProtocolAvailableFunds.funds.push(new Funds(mockToken.address, "Foreign20", protocolFee));
          sellersAvailableFunds = FundsList.fromStruct(await fundsHandler.getAvailableFunds(sellerId));
          buyerAvailableFunds = FundsList.fromStruct(await fundsHandler.getAvailableFunds(buyerId));
          protocolAvailableFunds = FundsList.fromStruct(await fundsHandler.getAvailableFunds(protocolId));
          expect(sellersAvailableFunds).to.eql(expectedSellerAvailableFunds);
          expect(buyerAvailableFunds).to.eql(expectedBuyerAvailableFunds);
          expect(protocolAvailableFunds).to.eql(expectedProtocolAvailableFunds);

          // complete another exchange so we test funds are only updated, no new entry is created
          await exchangeHandler.connect(buyer).redeemVoucher(++exchangeId);
          await exchangeHandler.connect(buyer).completeExchange(exchangeId);

          sellersAvailableFunds = FundsList.fromStruct(await fundsHandler.getAvailableFunds(seller.id));
          buyerAvailableFunds = FundsList.fromStruct(await fundsHandler.getAvailableFunds(buyerId));
          protocolAvailableFunds = FundsList.fromStruct(await fundsHandler.getAvailableFunds(protocolId));
          expectedSellerAvailableFunds.funds[1] = new Funds(
            mockToken.address,
            "Foreign20",
            ethers.BigNumber.from(sellerPayoff).mul(2).toString()
          );
          expectedProtocolAvailableFunds.funds[0] = new Funds(
            mockToken.address,
            "Foreign20",
            ethers.BigNumber.from(protocolFee).mul(2).toString()
          );
          expect(sellersAvailableFunds).to.eql(expectedSellerAvailableFunds);
          expect(buyerAvailableFunds).to.eql(expectedBuyerAvailableFunds);
          expect(protocolAvailableFunds).to.eql(expectedProtocolAvailableFunds);
        });
      });

      context("Final state REVOKED", async function () {
        beforeEach(async function () {
          // expected payoffs
          // buyer: sellerDeposit + price - protocolFee
          buyerPayoff = ethers.BigNumber.from(offerToken.sellerDeposit)
            .add(offerToken.price)
            .sub(offerToken.protocolFee)
            .toString();

          // seller:
          sellerPayoff = 0;
        });

        it("should emit a FundsReleased event", async function () {
          // Revoke the voucher, expecting event
          await expect(exchangeHandler.connect(operator).revokeVoucher(exchangeId))
            .to.emit(exchangeHandler, "FundsReleased")
            .withArgs(exchangeId, sellerId, offerToken.exchangeToken, sellerPayoff)
            .to.emit(exchangeHandler, "FundsReleased")
            .withArgs(exchangeId, buyerId, offerToken.exchangeToken, buyerPayoff)
            .to.emit(exchangeHandler, "ExchangeFee")
            .withArgs(exchangeId, offerToken.exchangeToken, offerToken.protocolFee);
        });

        it("should update state", async function () {
          // Read on chain state
          sellersAvailableFunds = FundsList.fromStruct(await fundsHandler.getAvailableFunds(sellerId));
          buyerAvailableFunds = FundsList.fromStruct(await fundsHandler.getAvailableFunds(buyerId));
          protocolAvailableFunds = FundsList.fromStruct(await fundsHandler.getAvailableFunds(protocolId));

          // Chain state should match the expected available funds
          expectedSellerAvailableFunds = new FundsList([
            new Funds(mockToken.address, "Foreign20", sellerDeposit),
            new Funds(ethers.constants.AddressZero, "Native currency", `${2 * sellerDeposit}`),
          ]);
          expectedBuyerAvailableFunds = new FundsList([]);
          expectedProtocolAvailableFunds = new FundsList([]);
          expect(sellersAvailableFunds).to.eql(expectedSellerAvailableFunds);
          expect(buyerAvailableFunds).to.eql(expectedBuyerAvailableFunds);
          expect(protocolAvailableFunds).to.eql(expectedProtocolAvailableFunds);

          // Revoke the voucher so the funds are released
          await exchangeHandler.connect(operator).revokeVoucher(exchangeId);

          // Available funds should be increased for
          // buyer: sellerDeposit + price - protocolFee
          // seller: 0
          // protocol: protocolFee
          expectedBuyerAvailableFunds.funds.push(new Funds(mockToken.address, "Foreign20", buyerPayoff));
          expectedProtocolAvailableFunds.funds.push(new Funds(mockToken.address, "Foreign20", protocolFee));
          sellersAvailableFunds = FundsList.fromStruct(await fundsHandler.getAvailableFunds(sellerId));
          buyerAvailableFunds = FundsList.fromStruct(await fundsHandler.getAvailableFunds(buyerId));
          protocolAvailableFunds = FundsList.fromStruct(await fundsHandler.getAvailableFunds(protocolId));
          expect(sellersAvailableFunds).to.eql(expectedSellerAvailableFunds);
          expect(buyerAvailableFunds).to.eql(expectedBuyerAvailableFunds);
          expect(protocolAvailableFunds).to.eql(expectedProtocolAvailableFunds);

          // Test that if buyer has some funds available, and gets more, the funds are only updated
          // Commit again
          await exchangeHandler.connect(buyer).commitToOffer(buyer.address, offerToken.id);

          // Revoke another voucher
          await exchangeHandler.connect(operator).revokeVoucher(++exchangeId);

          // Available funds should be increased for
          // buyer: sellerDeposit + price - protocolFee
          // seller: 0; but during the commitToOffer, sellerDeposit is encumbered
          // protocol: protocolFee
          expectedBuyerAvailableFunds.funds[0] = new Funds(
            mockToken.address,
            "Foreign20",
            ethers.BigNumber.from(buyerPayoff).mul(2).toString()
          );
          expectedSellerAvailableFunds = new FundsList([
            new Funds(ethers.constants.AddressZero, "Native currency", `${2 * sellerDeposit}`),
          ]);
          expectedProtocolAvailableFunds.funds[0] = new Funds(
            mockToken.address,
            "Foreign20",
            ethers.BigNumber.from(protocolFee).mul(2).toString()
          );
          sellersAvailableFunds = FundsList.fromStruct(await fundsHandler.getAvailableFunds(sellerId));
          buyerAvailableFunds = FundsList.fromStruct(await fundsHandler.getAvailableFunds(buyerId));
          protocolAvailableFunds = FundsList.fromStruct(await fundsHandler.getAvailableFunds(protocolId));
          expect(sellersAvailableFunds).to.eql(expectedSellerAvailableFunds);
          expect(buyerAvailableFunds).to.eql(expectedBuyerAvailableFunds);
          expect(protocolAvailableFunds).to.eql(expectedProtocolAvailableFunds);
        });
      });

      context("Final state CANCELED", async function () {
        beforeEach(async function () {
          // expected payoffs
          // buyer: price - buyerCancelPenalty - protocolFee
          buyerPayoff = ethers.BigNumber.from(offerToken.price)
            .sub(offerToken.buyerCancelPenalty)
            .sub(offerToken.protocolFee)
            .toString();

          // seller: sellerDeposit + buyerCancelPenalty
          sellerPayoff = ethers.BigNumber.from(offerToken.sellerDeposit).add(offerToken.buyerCancelPenalty).toString();
        });

        it("should emit a FundsReleased event", async function () {
          // Cancel the voucher, expecting event
          await expect(exchangeHandler.connect(buyer).cancelVoucher(exchangeId))
            .to.emit(exchangeHandler, "FundsReleased")
            .withArgs(exchangeId, sellerId, offerToken.exchangeToken, sellerPayoff)
            .to.emit(exchangeHandler, "FundsReleased")
            .withArgs(exchangeId, buyerId, offerToken.exchangeToken, buyerPayoff)
            .to.emit(exchangeHandler, "ExchangeFee")
            .withArgs(exchangeId, offerToken.exchangeToken, offerToken.protocolFee);
        });

        it("should update state", async function () {
          // Read on chain state
          sellersAvailableFunds = FundsList.fromStruct(await fundsHandler.getAvailableFunds(sellerId));
          buyerAvailableFunds = FundsList.fromStruct(await fundsHandler.getAvailableFunds(buyerId));
          protocolAvailableFunds = FundsList.fromStruct(await fundsHandler.getAvailableFunds(protocolId));

          // Chain state should match the expected available funds
          expectedSellerAvailableFunds = new FundsList([
            new Funds(mockToken.address, "Foreign20", sellerDeposit),
            new Funds(ethers.constants.AddressZero, "Native currency", `${2 * sellerDeposit}`),
          ]);
          expectedBuyerAvailableFunds = new FundsList([]);
          expectedProtocolAvailableFunds = new FundsList([]);
          expect(sellersAvailableFunds).to.eql(expectedSellerAvailableFunds);
          expect(buyerAvailableFunds).to.eql(expectedBuyerAvailableFunds);
          expect(protocolAvailableFunds).to.eql(expectedProtocolAvailableFunds);

          // Cancel the voucher, so the funds are released
          await exchangeHandler.connect(buyer).cancelVoucher(exchangeId);

          // Available funds should be increased for
          // buyer: price - buyerCancelPenalty - protocolFee
          // seller: sellerDeposit + buyerCancelPenalty; note that seller has sellerDeposit in availableFunds from before
          // protocol: protocolFee
          expectedSellerAvailableFunds.funds[0] = new Funds(
            mockToken.address,
            "Foreign20",
            ethers.BigNumber.from(sellerDeposit).add(sellerPayoff).toString()
          );
          expectedProtocolAvailableFunds.funds[0] = new Funds(mockToken.address, "Foreign20", protocolFee);
          expectedBuyerAvailableFunds.funds.push(new Funds(mockToken.address, "Foreign20", buyerPayoff));
          sellersAvailableFunds = FundsList.fromStruct(await fundsHandler.getAvailableFunds(sellerId));
          buyerAvailableFunds = FundsList.fromStruct(await fundsHandler.getAvailableFunds(buyerId));
          protocolAvailableFunds = FundsList.fromStruct(await fundsHandler.getAvailableFunds(protocolId));
          expect(sellersAvailableFunds).to.eql(expectedSellerAvailableFunds);
          expect(buyerAvailableFunds).to.eql(expectedBuyerAvailableFunds);
          expect(protocolAvailableFunds).to.eql(expectedProtocolAvailableFunds);
        });
      });

      context("Final state DISPUTED", async function () {
        beforeEach(async function () {
<<<<<<< HEAD
          // Cut the protocol handler facets into the Diamond
          await deployProtocolHandlerFacets(protocolDiamond, ["DisputeHandlerFacet"]);

          // Cast Diamond to IBosonDisputeHandler
          disputeHandler = await ethers.getContractAt("IBosonDisputeHandler", protocolDiamond.address);

          // Set time forward to the offer's redeemableFrom
          await setNextBlockTimestamp(Number(redeemableFrom));
=======
          // Set time forward to the offer's voucherRedeemableFrom
          await setNextBlockTimestamp(Number(voucherRedeemableFrom));
>>>>>>> 06c1443d

          // succesfully redeem exchange
          await exchangeHandler.connect(buyer).redeemVoucher(exchangeId);

          // raise the dispute
          await disputeHandler.connect(buyer).raiseDispute(exchangeId, "Wrong size");
        });

        context("Final state DISPUTED - RETRACTED", async function () {
          beforeEach(async function () {
            // expected payoffs
            // buyer: 0
            buyerPayoff = 0;

            // seller: sellerDeposit + price - protocolFee
            sellerPayoff = ethers.BigNumber.from(offerToken.sellerDeposit)
              .add(offerToken.price)
              .sub(offerToken.protocolFee)
              .toString();
          });

          it("should emit a FundsReleased event", async function () {
            // Retract from the dispute, expecting event
            await expect(disputeHandler.connect(buyer).retractDispute(exchangeId))
              .to.emit(disputeHandler, "ExchangeFee")
              .withArgs(exchangeId, offerToken.exchangeToken, offerToken.protocolFee)
              .to.emit(disputeHandler, "FundsReleased")
              .withArgs(exchangeId, sellerId, offerToken.exchangeToken, sellerPayoff)
              .withArgs(exchangeId, buyerId, offerToken.exchangeToken, buyerPayoff);
          });

          it("should update state", async function () {
            // Read on chain state
            sellersAvailableFunds = FundsList.fromStruct(await fundsHandler.getAvailableFunds(sellerId));
            buyerAvailableFunds = FundsList.fromStruct(await fundsHandler.getAvailableFunds(buyerId));
            protocolAvailableFunds = FundsList.fromStruct(await fundsHandler.getAvailableFunds(protocolId));

            // Chain state should match the expected available funds
            expectedSellerAvailableFunds = new FundsList([
              new Funds(mockToken.address, "Foreign20", sellerDeposit),
              new Funds(ethers.constants.AddressZero, "Native currency", `${2 * sellerDeposit}`),
            ]);
            expectedBuyerAvailableFunds = new FundsList([]);
            expectedProtocolAvailableFunds = new FundsList([]);
            expect(sellersAvailableFunds).to.eql(expectedSellerAvailableFunds);
            expect(buyerAvailableFunds).to.eql(expectedBuyerAvailableFunds);
            expect(protocolAvailableFunds).to.eql(expectedProtocolAvailableFunds);

            // Retract from the dispute, so the funds are released
            await disputeHandler.connect(buyer).retractDispute(exchangeId);

            // Available funds should be increased for
            // buyer: 0
            // seller: sellerDeposit + price - protocol fee; note that seller has sellerDeposit in availableFunds from before
            // protocol: protocolFee
            expectedSellerAvailableFunds.funds[0] = new Funds(
              mockToken.address,
              "Foreign20",
              ethers.BigNumber.from(sellerDeposit).add(sellerPayoff).toString()
            );
            expectedProtocolAvailableFunds.funds[0] = new Funds(mockToken.address, "Foreign20", protocolFee);
            sellersAvailableFunds = FundsList.fromStruct(await fundsHandler.getAvailableFunds(sellerId));
            buyerAvailableFunds = FundsList.fromStruct(await fundsHandler.getAvailableFunds(buyerId));
            protocolAvailableFunds = FundsList.fromStruct(await fundsHandler.getAvailableFunds(protocolId));
            expect(sellersAvailableFunds).to.eql(expectedSellerAvailableFunds);
            expect(buyerAvailableFunds).to.eql(expectedBuyerAvailableFunds);
            expect(protocolAvailableFunds).to.eql(expectedProtocolAvailableFunds);
          });
        });

        context.skip("Final state DISPUTED - RESOLVED", async function () {
          beforeEach(async function () {
            buyerPercentage = 5566; // 55.66%

            // expected payoffs
            // buyer: 0
            buyerPayoff = ethers.BigNumber.from(offerToken.price)
              .add(offerToken.sellerDeposit)
              .mul(buyerPercentage)
              .div("10000")
              .toString();

            // seller: sellerDeposit + price - protocolFee
            sellerPayoff = ethers.BigNumber.from(offerToken.price)
              .add(offerToken.sellerDeposit)
              .sub(buyerPayoff)
              .sub(protocolFee)
              .toString();
          });

          it("should emit a FundsReleased event", async function () {
            // Resolve the dispute, expecting event
            await expect(exchangeHandler.connect(buyer).resolveDispute(disputeId, buyerPercentage))
              .to.emit(exchangeHandler, "FundsReleased")
              .withArgs(exchangeId, sellerId, offerToken.exchangeToken, sellerPayoff)
              .to.emit(exchangeHandler, "FundsReleased")
              .withArgs(exchangeId, buyerId, offerToken.exchangeToken, buyerPayoff)
              .to.emit(exchangeHandler, "ExchangeFee")
              .withArgs(exchangeId, offerToken.exchangeToken, offerToken.protocolFee);
          });

          it("should update state", async function () {
            // Read on chain state
            sellersAvailableFunds = FundsList.fromStruct(await fundsHandler.getAvailableFunds(sellerId));
            buyerAvailableFunds = FundsList.fromStruct(await fundsHandler.getAvailableFunds(buyerId));
            protocolAvailableFunds = FundsList.fromStruct(await fundsHandler.getAvailableFunds(protocolId));

            // Chain state should match the expected available funds
            expectedSellerAvailableFunds = new FundsList([
              new Funds(mockToken.address, "Foreign20", sellerDeposit),
              new Funds(ethers.constants.AddressZero, "Native currency", `${2 * sellerDeposit}`),
            ]);
            expectedBuyerAvailableFunds = new FundsList([]);
            expectedProtocolAvailableFunds = new FundsList([]);
            expect(sellersAvailableFunds).to.eql(expectedSellerAvailableFunds);
            expect(buyerAvailableFunds).to.eql(expectedBuyerAvailableFunds);
            expect(protocolAvailableFunds).to.eql(expectedProtocolAvailableFunds);

            // Resolve the dispute, so the funds are released
            await exchangeHandler.connect(buyer).resolveDispute(disputeId, buyerPercentage);

            // Available funds should be increased for
            // buyer: (price + sellerDeposit)*buyerPercentage
            // seller: (price + sellerDeposit)*(1-buyerPercentage)-protocolFee; note that seller has sellerDeposit in availableFunds from before
            // protocol: protocolFee
            expectedSellerAvailableFunds.funds[0] = new Funds(
              mockToken.address,
              "Foreign20",
              ethers.BigNumber.from(sellerDeposit).add(sellerPayoff).toString()
            );
            expectedProtocolAvailableFunds.funds[0] = new Funds(mockToken.address, "Foreign20", protocolFee);
            sellersAvailableFunds = FundsList.fromStruct(await fundsHandler.getAvailableFunds(sellerId));
            buyerAvailableFunds = FundsList.fromStruct(await fundsHandler.getAvailableFunds(buyerId));
            protocolAvailableFunds = FundsList.fromStruct(await fundsHandler.getAvailableFunds(protocolId));
            expect(sellersAvailableFunds).to.eql(expectedSellerAvailableFunds);
            expect(buyerAvailableFunds).to.eql(expectedBuyerAvailableFunds);
            expect(protocolAvailableFunds).to.eql(expectedProtocolAvailableFunds);
          });
        });

        context.skip("Final state DISPUTED - DECIDED", async function () {
          beforeEach(async function () {
            buyerPercentage = 5566; // 55.66%

            // expected payoffs
            // buyer: 0
            buyerPayoff = ethers.BigNumber.from(offerToken.price)
              .add(offerToken.sellerDeposit)
              .mul(buyerPercentage)
              .div("10000")
              .toString();

            // seller: sellerDeposit + price - protocolFee
            sellerPayoff = ethers.BigNumber.from(offerToken.price)
              .add(offerToken.sellerDeposit)
              .sub(buyerPayoff)
              .sub(protocolFee)
              .toString();
          });

          it("should emit a FundsReleased event", async function () {
            // Decide the dispute, expecting event
            await expect(exchangeHandler.connect(buyer).decideDispute(disputeId, buyerPercentage))
              .to.emit(exchangeHandler, "FundsReleased")
              .withArgs(exchangeId, sellerId, offerToken.exchangeToken, sellerPayoff)
              .to.emit(exchangeHandler, "FundsReleased")
              .withArgs(exchangeId, buyerId, offerToken.exchangeToken, buyerPayoff)
              .to.emit(exchangeHandler, "ExchangeFee")
              .withArgs(exchangeId, offerToken.exchangeToken, offerToken.protocolFee);
          });

          it("should update state", async function () {
            // Read on chain state
            sellersAvailableFunds = FundsList.fromStruct(await fundsHandler.getAvailableFunds(sellerId));
            buyerAvailableFunds = FundsList.fromStruct(await fundsHandler.getAvailableFunds(buyerId));
            protocolAvailableFunds = FundsList.fromStruct(await fundsHandler.getAvailableFunds(protocolId));

            // Chain state should match the expected available funds
            expectedSellerAvailableFunds = new FundsList([
              new Funds(mockToken.address, "Foreign20", sellerDeposit),
              new Funds(ethers.constants.AddressZero, "Native currency", `${2 * sellerDeposit}`),
            ]);
            expectedBuyerAvailableFunds = new FundsList([]);
            expectedProtocolAvailableFunds = new FundsList([]);
            expect(sellersAvailableFunds).to.eql(expectedSellerAvailableFunds);
            expect(buyerAvailableFunds).to.eql(expectedBuyerAvailableFunds);
            expect(protocolAvailableFunds).to.eql(expectedProtocolAvailableFunds);

            // Decide the dispute, so the funds are released
            await exchangeHandler.connect(buyer).decideDispute(disputeId, buyerPercentage);

            // Available funds should be increased for
            // buyer: (price + sellerDeposit)*buyerPercentage
            // seller: (price + sellerDeposit)*(1-buyerPercentage)-protocolFee; note that seller has sellerDeposit in availableFunds from before
            // protocol: protocolFee
            expectedSellerAvailableFunds.funds[0] = new Funds(
              mockToken.address,
              "Foreign20",
              ethers.BigNumber.from(sellerDeposit).add(sellerPayoff).toString()
            );
            expectedProtocolAvailableFunds.funds[0] = new Funds(mockToken.address, "Foreign20", protocolFee);
            sellersAvailableFunds = FundsList.fromStruct(await fundsHandler.getAvailableFunds(sellerId));
            buyerAvailableFunds = FundsList.fromStruct(await fundsHandler.getAvailableFunds(buyerId));
            protocolAvailableFunds = FundsList.fromStruct(await fundsHandler.getAvailableFunds(protocolId));
            expect(sellersAvailableFunds).to.eql(expectedSellerAvailableFunds);
            expect(buyerAvailableFunds).to.eql(expectedBuyerAvailableFunds);
            expect(protocolAvailableFunds).to.eql(expectedProtocolAvailableFunds);
          });
        });
      });

      context("Changing the protocol fee", async function () {
        beforeEach(async function () {
          // Cast Diamond to IBosonConfigHandler
          configHandler = await ethers.getContractAt("IBosonConfigHandler", protocolDiamond.address);

          // expected payoffs
          // buyer: 0
          buyerPayoff = 0;

          // seller: sellerDeposit + price - protocolFee
          sellerPayoff = ethers.BigNumber.from(offerToken.sellerDeposit)
            .add(offerToken.price)
            .sub(offerToken.protocolFee)
            .toString();

          // set the new procol fee
          protocolFeePrecentage = "300"; // 3%
          await configHandler.connect(deployer).setProtocolFeePercentage(protocolFeePrecentage);
        });

        it("Protocol fee for existing exchanges should be the same as at the offer creation", async function () {
          // Set time forward to the offer's voucherRedeemableFrom
          await setNextBlockTimestamp(Number(voucherRedeemableFrom));

          // succesfully redeem exchange
          await exchangeHandler.connect(buyer).redeemVoucher(exchangeId);

          // Complete the exchange, expecting event
          await expect(exchangeHandler.connect(buyer).completeExchange(exchangeId))
            .to.emit(exchangeHandler, "FundsReleased")
            .withArgs(exchangeId, sellerId, offerToken.exchangeToken, sellerPayoff)
            .to.emit(exchangeHandler, "FundsReleased")
            .withArgs(exchangeId, buyerId, offerToken.exchangeToken, buyerPayoff)
            .to.emit(exchangeHandler, "ExchangeFee")
            .withArgs(exchangeId, offerToken.exchangeToken, offerToken.protocolFee);
        });

        it("Protocol fee for new exchanges should be the same as at the offer creation", async function () {
          // similar as teste before, excpet the commit to offer is done after the procol fee change

          // commit to offer and get the correct exchangeId
          tx = await exchangeHandler.connect(buyer).commitToOffer(buyer.address, offerToken.id);
          txReceipt = await tx.wait();
          event = getEvent(txReceipt, exchangeHandler, "BuyerCommitted");
          exchangeId = event.exchangeId.toString();

          // Set time forward to the offer's voucherRedeemableFrom
          await setNextBlockTimestamp(Number(voucherRedeemableFrom));

          // succesfully redeem exchange
          await exchangeHandler.connect(buyer).redeemVoucher(exchangeId);

          // Complete the exchange, expecting event
          await expect(exchangeHandler.connect(buyer).completeExchange(exchangeId))
            .to.emit(exchangeHandler, "FundsReleased")
            .withArgs(exchangeId, sellerId, offerToken.exchangeToken, sellerPayoff)
            .to.emit(exchangeHandler, "FundsReleased")
            .withArgs(exchangeId, buyerId, offerToken.exchangeToken, buyerPayoff)
            .to.emit(exchangeHandler, "ExchangeFee")
            .withArgs(exchangeId, offerToken.exchangeToken, offerToken.protocolFee);
        });
      });
    });
  });
});<|MERGE_RESOLUTION|>--- conflicted
+++ resolved
@@ -1797,19 +1797,8 @@
 
       context("Final state DISPUTED", async function () {
         beforeEach(async function () {
-<<<<<<< HEAD
-          // Cut the protocol handler facets into the Diamond
-          await deployProtocolHandlerFacets(protocolDiamond, ["DisputeHandlerFacet"]);
-
-          // Cast Diamond to IBosonDisputeHandler
-          disputeHandler = await ethers.getContractAt("IBosonDisputeHandler", protocolDiamond.address);
-
-          // Set time forward to the offer's redeemableFrom
-          await setNextBlockTimestamp(Number(redeemableFrom));
-=======
           // Set time forward to the offer's voucherRedeemableFrom
           await setNextBlockTimestamp(Number(voucherRedeemableFrom));
->>>>>>> 06c1443d
 
           // succesfully redeem exchange
           await exchangeHandler.connect(buyer).redeemVoucher(exchangeId);
