--- conflicted
+++ resolved
@@ -1804,22 +1804,13 @@
 
       context("Final state DISPUTED", async function () {
         beforeEach(async function () {
-<<<<<<< HEAD
-          // Cut the protocol handler facets into the Diamond
-=======
->>>>>>> 1d466fea
           await deployProtocolHandlerFacets(protocolDiamond, ["DisputeHandlerFacet"]);
 
           // Cast Diamond to IBosonDisputeHandler
           disputeHandler = await ethers.getContractAt("IBosonDisputeHandler", protocolDiamond.address);
 
-<<<<<<< HEAD
-          // Set time forward to the offer's redeemableFrom
-          await setNextBlockTimestamp(Number(redeemableFrom));
-=======
           // Set time forward to the offer's voucherRedeemableFrom
           await setNextBlockTimestamp(Number(voucherRedeemableFrom));
->>>>>>> 1d466fea
 
           // succesfully redeem exchange
           await exchangeHandler.connect(buyer).redeemVoucher(exchangeId);
@@ -1844,13 +1835,9 @@
           it("should emit a FundsReleased event", async function () {
             // Retract from the dispute, expecting event
             await expect(disputeHandler.connect(buyer).retractDispute(exchangeId))
-<<<<<<< HEAD
-              .to.emit(exchangeHandler, "FundsReleased")
-=======
               .to.emit(disputeHandler, "ExchangeFee")
               .withArgs(exchangeId, offerToken.exchangeToken, offerToken.protocolFee)
               .to.emit(disputeHandler, "FundsReleased")
->>>>>>> 1d466fea
               .withArgs(exchangeId, sellerId, offerToken.exchangeToken, sellerPayoff)
               .withArgs(exchangeId, buyerId, offerToken.exchangeToken, buyerPayoff);
           });
