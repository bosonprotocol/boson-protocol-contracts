--- conflicted
+++ resolved
@@ -803,11 +803,7 @@
             // Complete the exchange
             await exchangeHandler.connect(buyer).completeExchange(exchangeId);
 
-<<<<<<< HEAD
-            agentPayoff = applyPercentage(agentOffer.price, agentFeePercentage);
-=======
-            agentPayoff = ethers.BigNumber.from(agentOffer.price).mul(agent.feePercentage).div("10000").toString();
->>>>>>> a800f933
+            agentPayoff = applyPercentage(agentOffer.price, agent.feePercentage);
 
             // Check the balance BEFORE withdrawFunds()
             const feeCollectorNativeBalanceBefore = await mockToken.balanceOf(agent.wallet);
