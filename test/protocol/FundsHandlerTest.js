--- conflicted
+++ resolved
@@ -4600,11 +4600,7 @@
                     voucherContract: expectedCloneAddress,
                     tokenId: deriveTokenId(offer.id, exchangeId),
                     exchangeToken: offer.exchangeToken,
-<<<<<<< HEAD
-                    price: (BigInt(offer.price) * BigInt(trade.price)) / 100n,
-=======
                     price: BigInt(trade.price),
->>>>>>> f6afca00
                   };
 
                   const priceDiscoveryData = priceDiscoveryContract.interface.encodeFunctionData("fulfilBuyOrder", [
@@ -6222,11 +6218,7 @@
                   voucherContract: expectedCloneAddress,
                   tokenId: deriveTokenId(offer.id, exchangeId),
                   exchangeToken: offer.exchangeToken,
-<<<<<<< HEAD
-                  price: (BigInt(offer.price) * BigInt(trade.price)) / 100n,
-=======
                   price: BigInt(trade.price),
->>>>>>> f6afca00
                 };
 
                 const priceDiscoveryData = priceDiscoveryContract.interface.encodeFunctionData("fulfilBuyOrder", [
