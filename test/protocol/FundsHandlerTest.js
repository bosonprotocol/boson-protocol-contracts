--- conflicted
+++ resolved
@@ -536,13 +536,8 @@
           // WITHDRAW ONE TOKEN PARTIALLY
 
           // Read on chain state
-<<<<<<< HEAD
           sellersAvailableFunds = FundsList.fromStruct(await fundsHandler.getAllAvailableFunds(seller.id));
-          const treasuryBalanceBefore = await ethers.provider.getBalance(treasury.address);
-=======
-          sellersAvailableFunds = FundsList.fromStruct(await fundsHandler.getAvailableFunds(seller.id));
           const treasuryBalanceBefore = await provider.getBalance(await treasury.getAddress());
->>>>>>> 9ad40060
 
           // Chain state should match the expected available funds before the withdrawal
           expectedSellerAvailableFunds = new FundsList([
@@ -559,13 +554,8 @@
           await fundsHandler.connect(assistant).withdrawFunds(seller.id, [ZeroAddress], [withdrawAmount]);
 
           // Read on chain state
-<<<<<<< HEAD
           sellersAvailableFunds = FundsList.fromStruct(await fundsHandler.getAllAvailableFunds(seller.id));
-          const treasuryBalanceAfter = await ethers.provider.getBalance(treasury.address);
-=======
-          sellersAvailableFunds = FundsList.fromStruct(await fundsHandler.getAvailableFunds(seller.id));
           const treasuryBalanceAfter = await provider.getBalance(await treasury.getAddress());
->>>>>>> 9ad40060
 
           // Chain state should match the expected available funds after the withdrawal
           // Native currency available funds are reduced for the withdrawal amount
@@ -588,13 +578,8 @@
           // WITHDRAW ONE TOKEN FULLY
 
           // Read on chain state
-<<<<<<< HEAD
           buyerAvailableFunds = FundsList.fromStruct(await fundsHandler.getAllAvailableFunds(buyerId));
-          const buyerBalanceBefore = await mockToken.balanceOf(buyer.address);
-=======
-          buyerAvailableFunds = FundsList.fromStruct(await fundsHandler.getAvailableFunds(buyerId));
           const buyerBalanceBefore = await mockToken.balanceOf(await buyer.getAddress());
->>>>>>> 9ad40060
 
           // Chain state should match the expected available funds before the withdrawal
           expectedBuyerAvailableFunds = new FundsList([
@@ -610,13 +595,8 @@
           await fundsHandler.connect(buyer).withdrawFunds(buyerId, [await mockToken.getAddress()], [buyerPayoff]);
 
           // Read on chain state
-<<<<<<< HEAD
           buyerAvailableFunds = FundsList.fromStruct(await fundsHandler.getAllAvailableFunds(buyerId));
-          const buyerBalanceAfter = await mockToken.balanceOf(buyer.address);
-=======
-          buyerAvailableFunds = FundsList.fromStruct(await fundsHandler.getAvailableFunds(buyerId));
           const buyerBalanceAfter = await mockToken.balanceOf(await buyer.getAddress());
->>>>>>> 9ad40060
 
           // Chain state should match the expected available funds after the withdrawal
           // Since all tokens are withdrawn, token should be removed from the list
@@ -631,15 +611,9 @@
 
         it("should allow to withdraw all funds at once", async function () {
           // Read on chain state
-<<<<<<< HEAD
           sellersAvailableFunds = FundsList.fromStruct(await fundsHandler.getAllAvailableFunds(seller.id));
-          const treasuryNativeBalanceBefore = await ethers.provider.getBalance(treasury.address);
-          const treasuryTokenBalanceBefore = await mockToken.balanceOf(treasury.address);
-=======
-          sellersAvailableFunds = FundsList.fromStruct(await fundsHandler.getAvailableFunds(seller.id));
           const treasuryNativeBalanceBefore = await provider.getBalance(await treasury.getAddress());
           const treasuryTokenBalanceBefore = await mockToken.balanceOf(await treasury.getAddress());
->>>>>>> 9ad40060
 
           // Chain state should match the expected available funds before the withdrawal
           expectedSellerAvailableFunds = new FundsList([
@@ -655,15 +629,9 @@
           await fundsHandler.connect(assistant).withdrawFunds(seller.id, [], []);
 
           // Read on chain state
-<<<<<<< HEAD
           sellersAvailableFunds = FundsList.fromStruct(await fundsHandler.getAllAvailableFunds(seller.id));
-          const treasuryNativeBalanceAfter = await ethers.provider.getBalance(treasury.address);
-          const treasuryTokenBalanceAfter = await mockToken.balanceOf(treasury.address);
-=======
-          sellersAvailableFunds = FundsList.fromStruct(await fundsHandler.getAvailableFunds(seller.id));
           const treasuryNativeBalanceAfter = await provider.getBalance(await treasury.getAddress());
           const treasuryTokenBalanceAfter = await mockToken.balanceOf(await treasury.getAddress());
->>>>>>> 9ad40060
 
           // Chain state should match the expected available funds after the withdrawal
           // Funds available should be an empty list
@@ -688,15 +656,9 @@
           await configHandler.connect(deployer).setMaxTokensPerWithdrawal("1");
 
           // Read on chain state
-<<<<<<< HEAD
           sellersAvailableFunds = FundsList.fromStruct(await fundsHandler.getAllAvailableFunds(seller.id));
-          const treasuryNativeBalanceBefore = await ethers.provider.getBalance(treasury.address);
-          const treasuryTokenBalanceBefore = await mockToken.balanceOf(treasury.address);
-=======
-          sellersAvailableFunds = FundsList.fromStruct(await fundsHandler.getAvailableFunds(seller.id));
           const treasuryNativeBalanceBefore = await provider.getBalance(await treasury.getAddress());
           const treasuryTokenBalanceBefore = await mockToken.balanceOf(await treasury.getAddress());
->>>>>>> 9ad40060
 
           // Chain state should match the expected available funds before the withdrawal
           expectedSellerAvailableFunds = new FundsList([
@@ -712,15 +674,9 @@
           await fundsHandler.connect(assistant).withdrawFunds(seller.id, [], []);
 
           // Read on chain state
-<<<<<<< HEAD
           sellersAvailableFunds = FundsList.fromStruct(await fundsHandler.getAllAvailableFunds(seller.id));
-          let treasuryNativeBalanceAfter = await ethers.provider.getBalance(treasury.address);
-          const treasuryTokenBalanceAfter = await mockToken.balanceOf(treasury.address);
-=======
-          sellersAvailableFunds = FundsList.fromStruct(await fundsHandler.getAvailableFunds(seller.id));
           let treasuryNativeBalanceAfter = await provider.getBalance(await treasury.getAddress());
           const treasuryTokenBalanceAfter = await mockToken.balanceOf(await treasury.getAddress());
->>>>>>> 9ad40060
 
           // Chain state should match the expected available funds after the withdrawal
           // Funds available should still have the entries from above the threshold
@@ -743,13 +699,8 @@
           await fundsHandler.connect(assistant).withdrawFunds(seller.id, [], []);
 
           // Read on chain state
-<<<<<<< HEAD
           sellersAvailableFunds = FundsList.fromStruct(await fundsHandler.getAllAvailableFunds(seller.id));
-          treasuryNativeBalanceAfter = await ethers.provider.getBalance(treasury.address);
-=======
-          sellersAvailableFunds = FundsList.fromStruct(await fundsHandler.getAvailableFunds(seller.id));
           treasuryNativeBalanceAfter = await provider.getBalance(await treasury.getAddress());
->>>>>>> 9ad40060
 
           // Chain state should match the expected available funds after the withdrawal
           // Funds available should now be an empty list
@@ -1152,15 +1103,9 @@
 
         it("should update state", async function () {
           // Read on chain state
-<<<<<<< HEAD
           protocolAvailableFunds = FundsList.fromStruct(await fundsHandler.getAllAvailableFunds(protocolId));
-          const protocolTreasuryNativeBalanceBefore = await ethers.provider.getBalance(protocolTreasury.address);
-          const protocolTreasuryTokenBalanceBefore = await mockToken.balanceOf(protocolTreasury.address);
-=======
-          protocolAvailableFunds = FundsList.fromStruct(await fundsHandler.getAvailableFunds(protocolId));
           const protocolTreasuryNativeBalanceBefore = await provider.getBalance(await protocolTreasury.getAddress());
           const protocolTreasuryTokenBalanceBefore = await mockToken.balanceOf(await protocolTreasury.getAddress());
->>>>>>> 9ad40060
 
           // Chain state should match the expected available funds before the withdrawal
           expectedProtocolAvailableFunds = new FundsList([
@@ -1188,15 +1133,9 @@
           txCost = tx.gasPrice * txReceipt.gasUsed;
 
           // Read on chain state
-<<<<<<< HEAD
           protocolAvailableFunds = FundsList.fromStruct(await fundsHandler.getAllAvailableFunds(protocolId));
-          const protocolTreasuryNativeBalanceAfter = await ethers.provider.getBalance(protocolTreasury.address);
-          const protocolTreasuryTokenBalanceAfter = await mockToken.balanceOf(protocolTreasury.address);
-=======
-          protocolAvailableFunds = FundsList.fromStruct(await fundsHandler.getAvailableFunds(protocolId));
           const protocolTreasuryNativeBalanceAfter = await provider.getBalance(await protocolTreasury.getAddress());
           const protocolTreasuryTokenBalanceAfter = await mockToken.balanceOf(await protocolTreasury.getAddress());
->>>>>>> 9ad40060
 
           // Chain state should match the expected available funds after the withdrawal
           // Native currency available funds are reduced for the withdrawal amount
@@ -1223,15 +1162,9 @@
 
         it("should allow to withdraw all funds at once", async function () {
           // Read on chain state
-<<<<<<< HEAD
           protocolAvailableFunds = FundsList.fromStruct(await fundsHandler.getAllAvailableFunds(protocolId));
-          const protocolTreasuryNativeBalanceBefore = await ethers.provider.getBalance(protocolTreasury.address);
-          const protocolTreasuryTokenBalanceBefore = await mockToken.balanceOf(protocolTreasury.address);
-=======
-          protocolAvailableFunds = FundsList.fromStruct(await fundsHandler.getAvailableFunds(protocolId));
           const protocolTreasuryNativeBalanceBefore = await provider.getBalance(await protocolTreasury.getAddress());
           const protocolTreasuryTokenBalanceBefore = await mockToken.balanceOf(await protocolTreasury.getAddress());
->>>>>>> 9ad40060
 
           // Chain state should match the expected available funds before the withdrawal
           expectedProtocolAvailableFunds = new FundsList([
@@ -1252,15 +1185,9 @@
           txCost = tx.gasPrice * txReceipt.gasUsed;
 
           // Read on chain state
-<<<<<<< HEAD
           protocolAvailableFunds = FundsList.fromStruct(await fundsHandler.getAllAvailableFunds(protocolId));
-          const protocolTreasuryNativeBalanceAfter = await ethers.provider.getBalance(protocolTreasury.address);
-          const protocolTreasuryTokenBalanceAfter = await mockToken.balanceOf(protocolTreasury.address);
-=======
-          protocolAvailableFunds = FundsList.fromStruct(await fundsHandler.getAvailableFunds(protocolId));
           const protocolTreasuryNativeBalanceAfter = await provider.getBalance(await protocolTreasury.getAddress());
           const protocolTreasuryTokenBalanceAfter = await mockToken.balanceOf(await protocolTreasury.getAddress());
->>>>>>> 9ad40060
 
           // Chain state should match the expected available funds after the withdrawal
           // Funds available should be an empty list
@@ -1286,15 +1213,9 @@
           await configHandler.connect(deployer).setMaxTokensPerWithdrawal("1");
 
           // Read on chain state
-<<<<<<< HEAD
           protocolAvailableFunds = FundsList.fromStruct(await fundsHandler.getAllAvailableFunds(protocolId));
-          let protocolTreasuryNativeBalanceBefore = await ethers.provider.getBalance(protocolTreasury.address);
-          const protocolTreasuryTokenBalanceBefore = await mockToken.balanceOf(protocolTreasury.address);
-=======
-          protocolAvailableFunds = FundsList.fromStruct(await fundsHandler.getAvailableFunds(protocolId));
           let protocolTreasuryNativeBalanceBefore = await provider.getBalance(await protocolTreasury.getAddress());
           const protocolTreasuryTokenBalanceBefore = await mockToken.balanceOf(await protocolTreasury.getAddress());
->>>>>>> 9ad40060
 
           // Chain state should match the expected available funds before the withdrawal
           expectedProtocolAvailableFunds = new FundsList([
@@ -1314,15 +1235,9 @@
           txCost = tx.gasPrice * txReceipt.gasUsed;
 
           // Read on chain state
-<<<<<<< HEAD
           protocolAvailableFunds = FundsList.fromStruct(await fundsHandler.getAllAvailableFunds(protocolId));
-          let protocolTreasuryNativeBalanceAfter = await ethers.provider.getBalance(protocolTreasury.address);
-          const protocolTreasuryTokenBalanceAfter = await mockToken.balanceOf(protocolTreasury.address);
-=======
-          protocolAvailableFunds = FundsList.fromStruct(await fundsHandler.getAvailableFunds(protocolId));
           let protocolTreasuryNativeBalanceAfter = await provider.getBalance(await protocolTreasury.getAddress());
           const protocolTreasuryTokenBalanceAfter = await mockToken.balanceOf(await protocolTreasury.getAddress());
->>>>>>> 9ad40060
 
           // Chain state should match the expected available funds after the withdrawal
           // Funds available should still have the entries from above the threshold
@@ -1351,13 +1266,8 @@
           txCost = tx.gasPrice * txReceipt.gasUsed;
 
           // Read on chain state
-<<<<<<< HEAD
           protocolAvailableFunds = FundsList.fromStruct(await fundsHandler.getAllAvailableFunds(protocolId));
-          protocolTreasuryNativeBalanceAfter = await ethers.provider.getBalance(protocolTreasury.address);
-=======
-          protocolAvailableFunds = FundsList.fromStruct(await fundsHandler.getAvailableFunds(protocolId));
           protocolTreasuryNativeBalanceAfter = await provider.getBalance(await protocolTreasury.getAddress());
->>>>>>> 9ad40060
 
           // Chain state should match the expected available funds after the withdrawal
           // Funds available should now be an empty list
@@ -1555,8 +1465,7 @@
 
         // Chain state should match the expected available funds
         let expectedAvailableFunds = new FundsList([
-<<<<<<< HEAD
-          new Funds(mockToken.address, "Token name unavailable", depositAmount),
+          new Funds(await mockToken.getAddress(), "Token name unavailable", depositAmount.toString()),
         ]);
         expect(returnedAvailableFunds).to.eql(expectedAvailableFunds);
       });
@@ -1582,20 +1491,20 @@
         // Deposit token - seller
         await fundsHandler
           .connect(assistant)
-          .depositFunds(seller.id, ethers.constants.AddressZero, depositAmount, { value: depositAmount });
+          .depositFunds(seller.id, ZeroAddress, depositAmount, { value: depositAmount });
         // Deposit token - attacker
-        await fundsHandler.connect(rando).depositFunds(seller.id, mockToken.address, depositAmount);
-        await fundsHandler.connect(rando).depositFunds(seller.id, mockToken2.address, depositAmount);
-        await fundsHandler.connect(rando).depositFunds(seller.id, mockToken3.address, depositAmount);
+        await fundsHandler.connect(rando).depositFunds(seller.id, await mockToken.getAddress(), depositAmount);
+        await fundsHandler.connect(rando).depositFunds(seller.id, await mockToken2.getAddress(), depositAmount);
+        await fundsHandler.connect(rando).depositFunds(seller.id, await mockToken3.getAddress(), depositAmount);
 
         // Read on chain state
         let returnedAvailableFunds = FundsList.fromStruct(await fundsHandler.getAllAvailableFunds(seller.id));
 
         let expectedAvailableFunds = new FundsList([
-          new Funds(ethers.constants.AddressZero, "Native currency", depositAmount),
-          new Funds(mockToken.address, "Token name unavailable", depositAmount),
-          new Funds(mockToken2.address, "Token name unavailable", depositAmount),
-          new Funds(mockToken3.address, "Foreign20", depositAmount),
+          new Funds(ZeroAddress, "Native currency", depositAmount.toString()),
+          new Funds(await mockToken.getAddress(), "Token name unavailable", depositAmount.toString()),
+          new Funds(await mockToken2.getAddress(), "Token name unavailable", depositAmount.toString()),
+          new Funds(await mockToken3.getAddress(), "Foreign20", depositAmount.toString()),
         ]);
         expect(returnedAvailableFunds).to.eql(expectedAvailableFunds);
       });
@@ -1605,7 +1514,7 @@
       it("Returns info even if name consumes all the gas", async function () {
         // Deploy the mock token that consumes all gas in the name getter
         const [mockToken, mockToken2] = await deployMockTokens(["Foreign20", "Foreign20MaliciousName"]);
-        const ERC20 = await ethers.getContractFactory("ERC20");
+        const ERC20 = await getContractFactory("ERC20");
         const mockToken3 = await ERC20.deploy("SomeToken", "STK");
 
         // top up assistants account
@@ -1617,23 +1526,20 @@
         await mockToken2.connect(assistant).approve(protocolDiamondAddress, "1000000");
 
         // Deposit token - seller
-        await fundsHandler.connect(assistant).depositFunds(seller.id, mockToken.address, depositAmount);
+        await fundsHandler.connect(assistant).depositFunds(seller.id, await mockToken.getAddress(), depositAmount);
         await fundsHandler
           .connect(assistant)
-          .depositFunds(seller.id, ethers.constants.AddressZero, depositAmount, { value: depositAmount });
-        await fundsHandler.connect(assistant).depositFunds(seller.id, mockToken2.address, depositAmount);
+          .depositFunds(seller.id, ZeroAddress, depositAmount, { value: depositAmount });
+        await fundsHandler.connect(assistant).depositFunds(seller.id, await mockToken2.getAddress(), depositAmount);
 
         // Read on chain state
-        const tokenList = [ethers.constants.AddressZero, mockToken3.address, mockToken.address];
+        const tokenList = [ZeroAddress, await mockToken3.getAddress(), await mockToken.getAddress()];
         const returnedAvailableFunds = FundsList.fromStruct(await fundsHandler.getAvailableFunds(seller.id, tokenList));
 
         const expectedAvailableFunds = new FundsList([
-          new Funds(ethers.constants.AddressZero, "Native currency", depositAmount),
-          new Funds(mockToken3.address, "SomeToken", "0"),
-          new Funds(mockToken.address, "Foreign20", depositAmount),
-=======
-          new Funds(await mockToken.getAddress(), "Token name unspecified", depositAmount.toString()),
->>>>>>> 9ad40060
+          new Funds(ZeroAddress, "Native currency", depositAmount.toString()),
+          new Funds(await mockToken3.getAddress(), "SomeToken", "0"),
+          new Funds(await mockToken.getAddress(), "Foreign20", depositAmount.toString()),
         ]);
         expect(returnedAvailableFunds).to.eql(expectedAvailableFunds);
       });
@@ -1655,20 +1561,20 @@
         await mockToken3.connect(assistant).approve(protocolDiamondAddress, "1000000");
 
         // Deposit token - seller
-        await fundsHandler.connect(assistant).depositFunds(seller.id, mockToken.address, depositAmount);
+        await fundsHandler.connect(assistant).depositFunds(seller.id, await mockToken.getAddress(), depositAmount);
         await fundsHandler
           .connect(assistant)
-          .depositFunds(seller.id, ethers.constants.AddressZero, depositAmount, { value: depositAmount });
-        await fundsHandler.connect(assistant).depositFunds(seller.id, mockToken2.address, depositAmount);
-        await fundsHandler.connect(assistant).depositFunds(seller.id, mockToken3.address, depositAmount);
+          .depositFunds(seller.id, ZeroAddress, depositAmount, { value: depositAmount });
+        await fundsHandler.connect(assistant).depositFunds(seller.id, await mockToken2.getAddress(), depositAmount);
+        await fundsHandler.connect(assistant).depositFunds(seller.id, await mockToken3.getAddress(), depositAmount);
 
         // Read on chain state
         const returnedTokenList = await fundsHandler.getTokenList(seller.id);
         const expectedAvailableFunds = [
-          mockToken.address,
-          ethers.constants.AddressZero,
-          mockToken2.address,
-          mockToken3.address,
+          await mockToken.getAddress(),
+          ZeroAddress,
+          await mockToken2.getAddress(),
+          await mockToken3.getAddress(),
         ];
         expect(returnedTokenList).to.eql(expectedAvailableFunds);
       });
@@ -1684,23 +1590,24 @@
         for (const mockToken of mockTokens) {
           await mockToken.mint(assistant.address, "1000000");
           await mockToken.connect(assistant).approve(protocolDiamondAddress, "1000000");
-          await fundsHandler.connect(assistant).depositFunds(seller.id, mockToken.address, depositAmount);
+          await fundsHandler.connect(assistant).depositFunds(seller.id, await mockToken.getAddress(), depositAmount);
         }
 
         // Deposit token - seller
         await fundsHandler
           .connect(assistant)
-          .depositFunds(seller.id, ethers.constants.AddressZero, depositAmount, { value: depositAmount });
+          .depositFunds(seller.id, ZeroAddress, depositAmount, { value: depositAmount });
       });
 
       it("Returns list of tokens", async function () {
         const limit = 3;
         const offset = 1;
+
         // Read on chain state
-        console.log(await fundsHandler.estimateGas.getTokenListPaginated(seller.id, limit, offset));
-
         const returnedTokenList = await fundsHandler.getTokenListPaginated(seller.id, limit, offset);
-        const expectedAvailableFunds = mockTokens.slice(offset, offset + limit).map((token) => token.address);
+        const expectedAvailableFunds = await Promise.all(
+          mockTokens.slice(offset, offset + limit).map((token) => token.getAddress())
+        );
         expect(returnedTokenList).to.eql(expectedAvailableFunds);
       });
 
@@ -1719,8 +1626,8 @@
         // Read on chain state
         const returnedTokenList = await fundsHandler.getTokenListPaginated(seller.id, limit, offset);
         const expectedAvailableFunds = [
-          ...mockTokens.slice(offset).map((token) => token.address),
-          ethers.constants.AddressZero,
+          ...(await Promise.all(mockTokens.slice(offset).map((token) => token.getAddress()))),
+          ZeroAddress,
         ];
         expect(returnedTokenList).to.eql(expectedAvailableFunds);
       });
@@ -2424,23 +2331,14 @@
           // seller: sellerDeposit + price - protocolFee - agentFee
           // protocol: protocolFee
           // agent: 0
-<<<<<<< HEAD
-          expectedSellerAvailableFunds.funds.push(new Funds(mockToken.address, "Foreign20", sellerPayoff));
-          expectedProtocolAvailableFunds.funds.push(new Funds(mockToken.address, "Foreign20", offerTokenProtocolFee));
+          expectedSellerAvailableFunds.funds.push(new Funds(await mockToken.getAddress(), "Foreign20", sellerPayoff));
+          expectedProtocolAvailableFunds.funds.push(
+            new Funds(await mockToken.getAddress(), "Foreign20", offerTokenProtocolFee)
+          );
           sellersAvailableFunds = FundsList.fromStruct(await fundsHandler.getAllAvailableFunds(seller.id));
           buyerAvailableFunds = FundsList.fromStruct(await fundsHandler.getAllAvailableFunds(buyerId));
           protocolAvailableFunds = FundsList.fromStruct(await fundsHandler.getAllAvailableFunds(protocolId));
           agentAvailableFunds = FundsList.fromStruct(await fundsHandler.getAllAvailableFunds(agentId));
-=======
-          expectedSellerAvailableFunds.funds.push(new Funds(await mockToken.getAddress(), "Foreign20", sellerPayoff));
-          expectedProtocolAvailableFunds.funds.push(
-            new Funds(await mockToken.getAddress(), "Foreign20", offerTokenProtocolFee)
-          );
-          sellersAvailableFunds = FundsList.fromStruct(await fundsHandler.getAvailableFunds(seller.id));
-          buyerAvailableFunds = FundsList.fromStruct(await fundsHandler.getAvailableFunds(buyerId));
-          protocolAvailableFunds = FundsList.fromStruct(await fundsHandler.getAvailableFunds(protocolId));
-          agentAvailableFunds = FundsList.fromStruct(await fundsHandler.getAvailableFunds(agentId));
->>>>>>> 9ad40060
           expect(sellersAvailableFunds).to.eql(expectedSellerAvailableFunds);
           expect(buyerAvailableFunds).to.eql(expectedBuyerAvailableFunds);
           expect(protocolAvailableFunds).to.eql(expectedProtocolAvailableFunds);
@@ -2549,25 +2447,15 @@
             // seller: sellerDeposit + price - protocolFee - agentFee
             // protocol: protocolFee
             // agent: agentFee
-<<<<<<< HEAD
-            expectedSellerAvailableFunds.funds.push(new Funds(mockToken.address, "Foreign20", sellerPayoff));
-            expectedProtocolAvailableFunds.funds.push(new Funds(mockToken.address, "Foreign20", agentOfferProtocolFee));
-            expectedAgentAvailableFunds.funds.push(new Funds(mockToken.address, "Foreign20", agentPayoff));
-            sellersAvailableFunds = FundsList.fromStruct(await fundsHandler.getAllAvailableFunds(seller.id));
-            buyerAvailableFunds = FundsList.fromStruct(await fundsHandler.getAllAvailableFunds(buyerId));
-            protocolAvailableFunds = FundsList.fromStruct(await fundsHandler.getAllAvailableFunds(protocolId));
-            agentAvailableFunds = FundsList.fromStruct(await fundsHandler.getAllAvailableFunds(agentId));
-=======
             expectedSellerAvailableFunds.funds.push(new Funds(await mockToken.getAddress(), "Foreign20", sellerPayoff));
             expectedProtocolAvailableFunds.funds.push(
               new Funds(await mockToken.getAddress(), "Foreign20", agentOfferProtocolFee)
             );
             expectedAgentAvailableFunds.funds.push(new Funds(await mockToken.getAddress(), "Foreign20", agentPayoff));
-            sellersAvailableFunds = FundsList.fromStruct(await fundsHandler.getAvailableFunds(seller.id));
-            buyerAvailableFunds = FundsList.fromStruct(await fundsHandler.getAvailableFunds(buyerId));
-            protocolAvailableFunds = FundsList.fromStruct(await fundsHandler.getAvailableFunds(protocolId));
-            agentAvailableFunds = FundsList.fromStruct(await fundsHandler.getAvailableFunds(agentId));
->>>>>>> 9ad40060
+            sellersAvailableFunds = FundsList.fromStruct(await fundsHandler.getAllAvailableFunds(seller.id));
+            buyerAvailableFunds = FundsList.fromStruct(await fundsHandler.getAllAvailableFunds(buyerId));
+            protocolAvailableFunds = FundsList.fromStruct(await fundsHandler.getAllAvailableFunds(protocolId));
+            agentAvailableFunds = FundsList.fromStruct(await fundsHandler.getAllAvailableFunds(agentId));
             expect(sellersAvailableFunds).to.eql(expectedSellerAvailableFunds);
             expect(buyerAvailableFunds).to.eql(expectedBuyerAvailableFunds);
             expect(protocolAvailableFunds).to.eql(expectedProtocolAvailableFunds);
@@ -2624,19 +2512,11 @@
           // seller: 0
           // protocol: 0
           // agent: 0
-<<<<<<< HEAD
-          expectedBuyerAvailableFunds.funds.push(new Funds(mockToken.address, "Foreign20", buyerPayoff));
+          expectedBuyerAvailableFunds.funds.push(new Funds(await mockToken.getAddress(), "Foreign20", buyerPayoff));
           sellersAvailableFunds = FundsList.fromStruct(await fundsHandler.getAllAvailableFunds(seller.id));
           buyerAvailableFunds = FundsList.fromStruct(await fundsHandler.getAllAvailableFunds(buyerId));
           protocolAvailableFunds = FundsList.fromStruct(await fundsHandler.getAllAvailableFunds(protocolId));
           agentAvailableFunds = FundsList.fromStruct(await fundsHandler.getAllAvailableFunds(agentId));
-=======
-          expectedBuyerAvailableFunds.funds.push(new Funds(await mockToken.getAddress(), "Foreign20", buyerPayoff));
-          sellersAvailableFunds = FundsList.fromStruct(await fundsHandler.getAvailableFunds(seller.id));
-          buyerAvailableFunds = FundsList.fromStruct(await fundsHandler.getAvailableFunds(buyerId));
-          protocolAvailableFunds = FundsList.fromStruct(await fundsHandler.getAvailableFunds(protocolId));
-          agentAvailableFunds = FundsList.fromStruct(await fundsHandler.getAvailableFunds(agentId));
->>>>>>> 9ad40060
           expect(sellersAvailableFunds).to.eql(expectedSellerAvailableFunds);
           expect(buyerAvailableFunds).to.eql(expectedBuyerAvailableFunds);
           expect(protocolAvailableFunds).to.eql(expectedProtocolAvailableFunds);
@@ -2739,19 +2619,11 @@
             // seller: 0
             // protocol: 0
             // agent: 0
-<<<<<<< HEAD
-            expectedBuyerAvailableFunds.funds.push(new Funds(mockToken.address, "Foreign20", buyerPayoff));
+            expectedBuyerAvailableFunds.funds.push(new Funds(await mockToken.getAddress(), "Foreign20", buyerPayoff));
             sellersAvailableFunds = FundsList.fromStruct(await fundsHandler.getAllAvailableFunds(seller.id));
             buyerAvailableFunds = FundsList.fromStruct(await fundsHandler.getAllAvailableFunds(buyerId));
             protocolAvailableFunds = FundsList.fromStruct(await fundsHandler.getAllAvailableFunds(protocolId));
             agentAvailableFunds = FundsList.fromStruct(await fundsHandler.getAllAvailableFunds(agentId));
-=======
-            expectedBuyerAvailableFunds.funds.push(new Funds(await mockToken.getAddress(), "Foreign20", buyerPayoff));
-            sellersAvailableFunds = FundsList.fromStruct(await fundsHandler.getAvailableFunds(seller.id));
-            buyerAvailableFunds = FundsList.fromStruct(await fundsHandler.getAvailableFunds(buyerId));
-            protocolAvailableFunds = FundsList.fromStruct(await fundsHandler.getAvailableFunds(protocolId));
-            agentAvailableFunds = FundsList.fromStruct(await fundsHandler.getAvailableFunds(agentId));
->>>>>>> 9ad40060
             expect(sellersAvailableFunds).to.eql(expectedSellerAvailableFunds);
             expect(buyerAvailableFunds).to.eql(expectedBuyerAvailableFunds);
             expect(protocolAvailableFunds).to.eql(expectedProtocolAvailableFunds);
@@ -2850,19 +2722,11 @@
             "Foreign20",
             BigInt(sellerDeposit) + BigInt(sellerPayoff)
           );
-<<<<<<< HEAD
-          expectedBuyerAvailableFunds.funds.push(new Funds(mockToken.address, "Foreign20", buyerPayoff));
+          expectedBuyerAvailableFunds.funds.push(new Funds(await mockToken.getAddress(), "Foreign20", buyerPayoff));
           sellersAvailableFunds = FundsList.fromStruct(await fundsHandler.getAllAvailableFunds(seller.id));
           buyerAvailableFunds = FundsList.fromStruct(await fundsHandler.getAllAvailableFunds(buyerId));
           protocolAvailableFunds = FundsList.fromStruct(await fundsHandler.getAllAvailableFunds(protocolId));
           agentAvailableFunds = FundsList.fromStruct(await fundsHandler.getAllAvailableFunds(agentId));
-=======
-          expectedBuyerAvailableFunds.funds.push(new Funds(await mockToken.getAddress(), "Foreign20", buyerPayoff));
-          sellersAvailableFunds = FundsList.fromStruct(await fundsHandler.getAvailableFunds(seller.id));
-          buyerAvailableFunds = FundsList.fromStruct(await fundsHandler.getAvailableFunds(buyerId));
-          protocolAvailableFunds = FundsList.fromStruct(await fundsHandler.getAvailableFunds(protocolId));
-          agentAvailableFunds = FundsList.fromStruct(await fundsHandler.getAvailableFunds(agentId));
->>>>>>> 9ad40060
           expect(sellersAvailableFunds).to.eql(expectedSellerAvailableFunds);
           expect(buyerAvailableFunds).to.eql(expectedBuyerAvailableFunds);
           expect(protocolAvailableFunds).to.eql(expectedProtocolAvailableFunds);
@@ -2941,19 +2805,11 @@
               "Foreign20",
               BigInt(sellerDeposit) + BigInt(sellerPayoff)
             );
-<<<<<<< HEAD
-            expectedBuyerAvailableFunds.funds.push(new Funds(mockToken.address, "Foreign20", buyerPayoff));
+            expectedBuyerAvailableFunds.funds.push(new Funds(await mockToken.getAddress(), "Foreign20", buyerPayoff));
             sellersAvailableFunds = FundsList.fromStruct(await fundsHandler.getAllAvailableFunds(seller.id));
             buyerAvailableFunds = FundsList.fromStruct(await fundsHandler.getAllAvailableFunds(buyerId));
             protocolAvailableFunds = FundsList.fromStruct(await fundsHandler.getAllAvailableFunds(protocolId));
             agentAvailableFunds = FundsList.fromStruct(await fundsHandler.getAllAvailableFunds(agentId));
-=======
-            expectedBuyerAvailableFunds.funds.push(new Funds(await mockToken.getAddress(), "Foreign20", buyerPayoff));
-            sellersAvailableFunds = FundsList.fromStruct(await fundsHandler.getAvailableFunds(seller.id));
-            buyerAvailableFunds = FundsList.fromStruct(await fundsHandler.getAvailableFunds(buyerId));
-            protocolAvailableFunds = FundsList.fromStruct(await fundsHandler.getAvailableFunds(protocolId));
-            agentAvailableFunds = FundsList.fromStruct(await fundsHandler.getAvailableFunds(agentId));
->>>>>>> 9ad40060
             expect(sellersAvailableFunds).to.eql(expectedSellerAvailableFunds);
             expect(buyerAvailableFunds).to.eql(expectedBuyerAvailableFunds);
             expect(protocolAvailableFunds).to.eql(expectedProtocolAvailableFunds);
@@ -3055,18 +2911,10 @@
               "Foreign20",
               protocolPayoff
             );
-<<<<<<< HEAD
-            expectedProtocolAvailableFunds.funds[0] = new Funds(mockToken.address, "Foreign20", protocolPayoff);
             sellersAvailableFunds = FundsList.fromStruct(await fundsHandler.getAllAvailableFunds(seller.id));
             buyerAvailableFunds = FundsList.fromStruct(await fundsHandler.getAllAvailableFunds(buyerId));
             protocolAvailableFunds = FundsList.fromStruct(await fundsHandler.getAllAvailableFunds(protocolId));
             agentAvailableFunds = FundsList.fromStruct(await fundsHandler.getAllAvailableFunds(agentId));
-=======
-            sellersAvailableFunds = FundsList.fromStruct(await fundsHandler.getAvailableFunds(seller.id));
-            buyerAvailableFunds = FundsList.fromStruct(await fundsHandler.getAvailableFunds(buyerId));
-            protocolAvailableFunds = FundsList.fromStruct(await fundsHandler.getAvailableFunds(protocolId));
-            agentAvailableFunds = FundsList.fromStruct(await fundsHandler.getAvailableFunds(agentId));
->>>>>>> 9ad40060
             expect(sellersAvailableFunds).to.eql(expectedSellerAvailableFunds);
             expect(buyerAvailableFunds).to.eql(expectedBuyerAvailableFunds);
             expect(protocolAvailableFunds).to.eql(expectedProtocolAvailableFunds);
@@ -3160,20 +3008,11 @@
                 "Foreign20",
                 protocolPayoff
               );
-<<<<<<< HEAD
-              expectedProtocolAvailableFunds.funds[0] = new Funds(mockToken.address, "Foreign20", protocolPayoff);
-              expectedAgentAvailableFunds.funds.push(new Funds(mockToken.address, "Foreign20", agentPayoff));
+              expectedAgentAvailableFunds.funds.push(new Funds(await mockToken.getAddress(), "Foreign20", agentPayoff));
               sellersAvailableFunds = FundsList.fromStruct(await fundsHandler.getAllAvailableFunds(seller.id));
               buyerAvailableFunds = FundsList.fromStruct(await fundsHandler.getAllAvailableFunds(buyerId));
               protocolAvailableFunds = FundsList.fromStruct(await fundsHandler.getAllAvailableFunds(protocolId));
               agentAvailableFunds = FundsList.fromStruct(await fundsHandler.getAllAvailableFunds(agentId));
-=======
-              expectedAgentAvailableFunds.funds.push(new Funds(await mockToken.getAddress(), "Foreign20", agentPayoff));
-              sellersAvailableFunds = FundsList.fromStruct(await fundsHandler.getAvailableFunds(seller.id));
-              buyerAvailableFunds = FundsList.fromStruct(await fundsHandler.getAvailableFunds(buyerId));
-              protocolAvailableFunds = FundsList.fromStruct(await fundsHandler.getAvailableFunds(protocolId));
-              agentAvailableFunds = FundsList.fromStruct(await fundsHandler.getAvailableFunds(agentId));
->>>>>>> 9ad40060
               expect(sellersAvailableFunds).to.eql(expectedSellerAvailableFunds);
               expect(buyerAvailableFunds).to.eql(expectedBuyerAvailableFunds);
               expect(protocolAvailableFunds).to.eql(expectedProtocolAvailableFunds);
@@ -3262,18 +3101,10 @@
               "Foreign20",
               protocolPayoff
             );
-<<<<<<< HEAD
-            expectedProtocolAvailableFunds.funds[0] = new Funds(mockToken.address, "Foreign20", protocolPayoff);
             sellersAvailableFunds = FundsList.fromStruct(await fundsHandler.getAllAvailableFunds(seller.id));
             buyerAvailableFunds = FundsList.fromStruct(await fundsHandler.getAllAvailableFunds(buyerId));
             protocolAvailableFunds = FundsList.fromStruct(await fundsHandler.getAllAvailableFunds(protocolId));
             agentAvailableFunds = FundsList.fromStruct(await fundsHandler.getAllAvailableFunds(agentId));
-=======
-            sellersAvailableFunds = FundsList.fromStruct(await fundsHandler.getAvailableFunds(seller.id));
-            buyerAvailableFunds = FundsList.fromStruct(await fundsHandler.getAvailableFunds(buyerId));
-            protocolAvailableFunds = FundsList.fromStruct(await fundsHandler.getAvailableFunds(protocolId));
-            agentAvailableFunds = FundsList.fromStruct(await fundsHandler.getAvailableFunds(agentId));
->>>>>>> 9ad40060
             expect(sellersAvailableFunds).to.eql(expectedSellerAvailableFunds);
             expect(buyerAvailableFunds).to.eql(expectedBuyerAvailableFunds);
             expect(protocolAvailableFunds).to.eql(expectedProtocolAvailableFunds);
@@ -3377,25 +3208,16 @@
                 new Funds(await mockToken.getAddress(), "Foreign20", sellerPayoff),
               ]);
 
-<<<<<<< HEAD
-              expectedProtocolAvailableFunds.funds[0] = new Funds(mockToken.address, "Foreign20", protocolPayoff);
-              expectedAgentAvailableFunds.funds[0] = new Funds(mockToken.address, "Foreign20", agentPayoff);
-              sellersAvailableFunds = FundsList.fromStruct(await fundsHandler.getAllAvailableFunds(seller.id));
-              buyerAvailableFunds = FundsList.fromStruct(await fundsHandler.getAllAvailableFunds(buyerId));
-              protocolAvailableFunds = FundsList.fromStruct(await fundsHandler.getAllAvailableFunds(protocolId));
-              agentAvailableFunds = FundsList.fromStruct(await fundsHandler.getAllAvailableFunds(agentId));
-=======
               expectedProtocolAvailableFunds.funds[0] = new Funds(
                 await mockToken.getAddress(),
                 "Foreign20",
                 protocolPayoff
               );
               expectedAgentAvailableFunds.funds[0] = new Funds(await mockToken.getAddress(), "Foreign20", agentPayoff);
-              sellersAvailableFunds = FundsList.fromStruct(await fundsHandler.getAvailableFunds(seller.id));
-              buyerAvailableFunds = FundsList.fromStruct(await fundsHandler.getAvailableFunds(buyerId));
-              protocolAvailableFunds = FundsList.fromStruct(await fundsHandler.getAvailableFunds(protocolId));
-              agentAvailableFunds = FundsList.fromStruct(await fundsHandler.getAvailableFunds(agentId));
->>>>>>> 9ad40060
+              sellersAvailableFunds = FundsList.fromStruct(await fundsHandler.getAllAvailableFunds(seller.id));
+              buyerAvailableFunds = FundsList.fromStruct(await fundsHandler.getAllAvailableFunds(buyerId));
+              protocolAvailableFunds = FundsList.fromStruct(await fundsHandler.getAllAvailableFunds(protocolId));
+              agentAvailableFunds = FundsList.fromStruct(await fundsHandler.getAllAvailableFunds(agentId));
               expect(sellersAvailableFunds).to.eql(expectedSellerAvailableFunds);
               expect(buyerAvailableFunds).to.eql(expectedBuyerAvailableFunds);
               expect(protocolAvailableFunds).to.eql(expectedProtocolAvailableFunds);
@@ -3494,21 +3316,13 @@
               "Foreign20",
               (BigInt(sellerDeposit) + BigInt(sellerPayoff)).toString()
             );
-<<<<<<< HEAD
-            expectedBuyerAvailableFunds = new FundsList([new Funds(mockToken.address, "Foreign20", buyerPayoff)]);
+            expectedBuyerAvailableFunds = new FundsList([
+              new Funds(await mockToken.getAddress(), "Foreign20", buyerPayoff),
+            ]);
             sellersAvailableFunds = FundsList.fromStruct(await fundsHandler.getAllAvailableFunds(seller.id));
             buyerAvailableFunds = FundsList.fromStruct(await fundsHandler.getAllAvailableFunds(buyerId));
             protocolAvailableFunds = FundsList.fromStruct(await fundsHandler.getAllAvailableFunds(protocolId));
             agentAvailableFunds = FundsList.fromStruct(await fundsHandler.getAllAvailableFunds(agentId));
-=======
-            expectedBuyerAvailableFunds = new FundsList([
-              new Funds(await mockToken.getAddress(), "Foreign20", buyerPayoff),
-            ]);
-            sellersAvailableFunds = FundsList.fromStruct(await fundsHandler.getAvailableFunds(seller.id));
-            buyerAvailableFunds = FundsList.fromStruct(await fundsHandler.getAvailableFunds(buyerId));
-            protocolAvailableFunds = FundsList.fromStruct(await fundsHandler.getAvailableFunds(protocolId));
-            agentAvailableFunds = FundsList.fromStruct(await fundsHandler.getAvailableFunds(agentId));
->>>>>>> 9ad40060
 
             expect(sellersAvailableFunds).to.eql(expectedSellerAvailableFunds);
             expect(buyerAvailableFunds).to.eql(expectedBuyerAvailableFunds);
@@ -3608,21 +3422,13 @@
               expectedSellerAvailableFunds.funds.push(
                 new Funds(await mockToken.getAddress(), "Foreign20", sellerPayoff.toString())
               );
-<<<<<<< HEAD
-              expectedBuyerAvailableFunds = new FundsList([new Funds(mockToken.address, "Foreign20", buyerPayoff)]);
+              expectedBuyerAvailableFunds = new FundsList([
+                new Funds(await mockToken.getAddress(), "Foreign20", buyerPayoff),
+              ]);
               sellersAvailableFunds = FundsList.fromStruct(await fundsHandler.getAllAvailableFunds(seller.id));
               buyerAvailableFunds = FundsList.fromStruct(await fundsHandler.getAllAvailableFunds(buyerId));
               protocolAvailableFunds = FundsList.fromStruct(await fundsHandler.getAllAvailableFunds(protocolId));
               agentAvailableFunds = FundsList.fromStruct(await fundsHandler.getAllAvailableFunds(agentId));
-=======
-              expectedBuyerAvailableFunds = new FundsList([
-                new Funds(await mockToken.getAddress(), "Foreign20", buyerPayoff),
-              ]);
-              sellersAvailableFunds = FundsList.fromStruct(await fundsHandler.getAvailableFunds(seller.id));
-              buyerAvailableFunds = FundsList.fromStruct(await fundsHandler.getAvailableFunds(buyerId));
-              protocolAvailableFunds = FundsList.fromStruct(await fundsHandler.getAvailableFunds(protocolId));
-              agentAvailableFunds = FundsList.fromStruct(await fundsHandler.getAvailableFunds(agentId));
->>>>>>> 9ad40060
 
               expect(sellersAvailableFunds).to.eql(expectedSellerAvailableFunds);
               expect(buyerAvailableFunds).to.eql(expectedBuyerAvailableFunds);
@@ -3715,18 +3521,10 @@
               "Foreign20",
               protocolPayoff
             );
-<<<<<<< HEAD
-            expectedProtocolAvailableFunds.funds[0] = new Funds(mockToken.address, "Foreign20", protocolPayoff);
             sellersAvailableFunds = FundsList.fromStruct(await fundsHandler.getAllAvailableFunds(seller.id));
             buyerAvailableFunds = FundsList.fromStruct(await fundsHandler.getAllAvailableFunds(buyerId));
             protocolAvailableFunds = FundsList.fromStruct(await fundsHandler.getAllAvailableFunds(protocolId));
             agentAvailableFunds = FundsList.fromStruct(await fundsHandler.getAllAvailableFunds(agentId));
-=======
-            sellersAvailableFunds = FundsList.fromStruct(await fundsHandler.getAvailableFunds(seller.id));
-            buyerAvailableFunds = FundsList.fromStruct(await fundsHandler.getAvailableFunds(buyerId));
-            protocolAvailableFunds = FundsList.fromStruct(await fundsHandler.getAvailableFunds(protocolId));
-            agentAvailableFunds = FundsList.fromStruct(await fundsHandler.getAvailableFunds(agentId));
->>>>>>> 9ad40060
             expect(sellersAvailableFunds).to.eql(expectedSellerAvailableFunds);
             expect(buyerAvailableFunds).to.eql(expectedBuyerAvailableFunds);
             expect(protocolAvailableFunds).to.eql(expectedProtocolAvailableFunds);
@@ -3813,20 +3611,11 @@
                 "Foreign20",
                 protocolPayoff
               );
-<<<<<<< HEAD
-              expectedProtocolAvailableFunds.funds[0] = new Funds(mockToken.address, "Foreign20", protocolPayoff);
-              expectedAgentAvailableFunds.funds.push(new Funds(mockToken.address, "Foreign20", agentPayoff));
+              expectedAgentAvailableFunds.funds.push(new Funds(await mockToken.getAddress(), "Foreign20", agentPayoff));
               sellersAvailableFunds = FundsList.fromStruct(await fundsHandler.getAllAvailableFunds(seller.id));
               buyerAvailableFunds = FundsList.fromStruct(await fundsHandler.getAllAvailableFunds(buyerId));
               protocolAvailableFunds = FundsList.fromStruct(await fundsHandler.getAllAvailableFunds(protocolId));
               agentAvailableFunds = FundsList.fromStruct(await fundsHandler.getAllAvailableFunds(agentId));
-=======
-              expectedAgentAvailableFunds.funds.push(new Funds(await mockToken.getAddress(), "Foreign20", agentPayoff));
-              sellersAvailableFunds = FundsList.fromStruct(await fundsHandler.getAvailableFunds(seller.id));
-              buyerAvailableFunds = FundsList.fromStruct(await fundsHandler.getAvailableFunds(buyerId));
-              protocolAvailableFunds = FundsList.fromStruct(await fundsHandler.getAvailableFunds(protocolId));
-              agentAvailableFunds = FundsList.fromStruct(await fundsHandler.getAvailableFunds(agentId));
->>>>>>> 9ad40060
               expect(sellersAvailableFunds).to.eql(expectedSellerAvailableFunds);
               expect(buyerAvailableFunds).to.eql(expectedBuyerAvailableFunds);
               expect(protocolAvailableFunds).to.eql(expectedProtocolAvailableFunds);
@@ -4049,21 +3838,13 @@
               expectedSellerAvailableFunds.funds.push(
                 new Funds(await mockToken.getAddress(), "Foreign20", BigInt(sellerPayoff).toString())
               );
-<<<<<<< HEAD
-              expectedBuyerAvailableFunds = new FundsList([new Funds(mockToken.address, "Foreign20", buyerPayoff)]);
+              expectedBuyerAvailableFunds = new FundsList([
+                new Funds(await mockToken.getAddress(), "Foreign20", buyerPayoff),
+              ]);
               sellersAvailableFunds = FundsList.fromStruct(await fundsHandler.getAllAvailableFunds(seller.id));
               buyerAvailableFunds = FundsList.fromStruct(await fundsHandler.getAllAvailableFunds(buyerId));
               protocolAvailableFunds = FundsList.fromStruct(await fundsHandler.getAllAvailableFunds(protocolId));
               agentAvailableFunds = FundsList.fromStruct(await fundsHandler.getAllAvailableFunds(agentId));
-=======
-              expectedBuyerAvailableFunds = new FundsList([
-                new Funds(await mockToken.getAddress(), "Foreign20", buyerPayoff),
-              ]);
-              sellersAvailableFunds = FundsList.fromStruct(await fundsHandler.getAvailableFunds(seller.id));
-              buyerAvailableFunds = FundsList.fromStruct(await fundsHandler.getAvailableFunds(buyerId));
-              protocolAvailableFunds = FundsList.fromStruct(await fundsHandler.getAvailableFunds(protocolId));
-              agentAvailableFunds = FundsList.fromStruct(await fundsHandler.getAvailableFunds(agentId));
->>>>>>> 9ad40060
 
               expect(sellersAvailableFunds).to.eql(expectedSellerAvailableFunds);
               expect(buyerAvailableFunds).to.eql(expectedBuyerAvailableFunds);
@@ -4243,21 +4024,13 @@
               expectedSellerAvailableFunds.funds.push(
                 new Funds(await mockToken.getAddress(), "Foreign20", sellerPayoff)
               );
-<<<<<<< HEAD
-              expectedBuyerAvailableFunds = new FundsList([new Funds(mockToken.address, "Foreign20", buyerPayoff)]);
+              expectedBuyerAvailableFunds = new FundsList([
+                new Funds(await mockToken.getAddress(), "Foreign20", buyerPayoff),
+              ]);
               sellersAvailableFunds = FundsList.fromStruct(await fundsHandler.getAllAvailableFunds(seller.id));
               buyerAvailableFunds = FundsList.fromStruct(await fundsHandler.getAllAvailableFunds(buyerId));
               protocolAvailableFunds = FundsList.fromStruct(await fundsHandler.getAllAvailableFunds(protocolId));
               agentAvailableFunds = FundsList.fromStruct(await fundsHandler.getAllAvailableFunds(agentId));
-=======
-              expectedBuyerAvailableFunds = new FundsList([
-                new Funds(await mockToken.getAddress(), "Foreign20", buyerPayoff),
-              ]);
-              sellersAvailableFunds = FundsList.fromStruct(await fundsHandler.getAvailableFunds(seller.id));
-              buyerAvailableFunds = FundsList.fromStruct(await fundsHandler.getAvailableFunds(buyerId));
-              protocolAvailableFunds = FundsList.fromStruct(await fundsHandler.getAvailableFunds(protocolId));
-              agentAvailableFunds = FundsList.fromStruct(await fundsHandler.getAvailableFunds(agentId));
->>>>>>> 9ad40060
               expect(sellersAvailableFunds).to.eql(expectedSellerAvailableFunds);
               expect(buyerAvailableFunds).to.eql(expectedBuyerAvailableFunds);
               expect(protocolAvailableFunds).to.eql(expectedProtocolAvailableFunds);
