const hre = require("hardhat");
const ethers = hre.ethers;
const { expect } = require("chai");

const Role = require("../../scripts/domain/Role");
const { getInterfaceIds } = require("../../scripts/config/supported-interfaces.js");
const { RevertReasons } = require("../../scripts/config/revert-reasons.js");
const { deployProtocolDiamond } = require("../../scripts/util/deploy-protocol-diamond.js");
const { deployProtocolConfigFacet } = require("../../scripts/util/deploy-protocol-config-facet.js");

/**
 *  Test the Boson Config Handler interface
 */
describe("IBosonConfigHandler", function () {
  // Common vars
  let InterfaceIds, support;
  let accounts, deployer, rando, token, treasury, voucher;
<<<<<<< HEAD
  let protocolFee, maxOffersPerGroup, maxTwinsPerBundle, maxOffersPerBundle, maxOffersPerBatch, maxTokensPerWithdrawal, maxFeesPerDisputeResolver, maxEscalationResponsePeriod;
=======
  let protocolFeePercentage,
    protocolFeeFlatBoson,
    maxOffersPerGroup,
    maxTwinsPerBundle,
    maxOffersPerBundle,
    maxOffersPerBatch,
    maxTokensPerWithdrawal;
>>>>>>> 0fd8fcc1
  let erc165, protocolDiamond, accessController, configHandler, gasLimit;
  let oneMonth;

  before(async function () {
    // get interface Ids
    InterfaceIds = await getInterfaceIds();
  });

  beforeEach(async function () {
    // Make accounts available
    accounts = await ethers.getSigners();
    deployer = accounts[0];
    rando = accounts[1];
    token = accounts[2];
    treasury = accounts[3];
    voucher = accounts[4];

    // A period in milliseconds
    oneMonth = 2678400 * 1000; // 31 days in milliseconds

    // Deploy the Protocol Diamond
    [protocolDiamond, , , accessController] = await deployProtocolDiamond();

    // Temporarily grant UPGRADER role to deployer account
    await accessController.grantRole(Role.UPGRADER, deployer.address);

    // Set protocol config
    protocolFeePercentage = 12;
    protocolFeeFlatBoson = ethers.utils.parseUnits("0.01", "ether").toString();
    maxOffersPerGroup = 100;
    maxTwinsPerBundle = 100;
    maxOffersPerBundle = 100;
    maxOffersPerBatch = 100;
    maxTokensPerWithdrawal = 100;
    maxFeesPerDisputeResolver = 100;
    maxEscalationResponsePeriod = oneMonth;

    // Cast Diamond to IERC165
    erc165 = await ethers.getContractAt("IERC165", protocolDiamond.address);

    // Cast Diamond to IBosonConfigHandler
    configHandler = await ethers.getContractAt("IBosonConfigHandler", protocolDiamond.address);
  });

  describe("Deploy tests", async function () {
    context("📋 Initializer", async function () {
      it("should initialize the config handler and emit set events", async function () {
        const protocolConfig = [
          // Protocol addresses
          {
            tokenAddress: token.address,
            treasuryAddress: treasury.address,
            voucherAddress: voucher.address,
          },
          // Protocol limits
          {
            maxOffersPerGroup,
            maxTwinsPerBundle,
            maxOffersPerBundle,
            maxOffersPerBatch,
            maxTokensPerWithdrawal,
            maxFeesPerDisputeResolver,
            maxEscalationResponsePeriod,
          },
          //Protocol fees
          {
            percentage: protocolFeePercentage,
            flatBoson: protocolFeeFlatBoson,
          },
        ];

        const { cutTransaction } = await deployProtocolConfigFacet(protocolDiamond, protocolConfig, gasLimit);

        await expect(cutTransaction)
          .to.emit(configHandler, "TokenAddressChanged")
          .withArgs(token.address, deployer.address)
          .to.emit(configHandler, "TreasuryAddressChanged")
          .withArgs(treasury.address, deployer.address)
          .to.emit(configHandler, "VoucherAddressChanged")
          .withArgs(voucher.address, deployer.address)
          .to.emit(configHandler, "ProtocolFeePercentageChanged")
          .withArgs(protocolFeePercentage, deployer.address);
        await expect(cutTransaction)
          .to.emit(configHandler, "ProtocolFeeFlatBosonChanged")
          .withArgs(protocolFeeFlatBoson, deployer.address);
        await expect(cutTransaction)
          .to.emit(configHandler, "MaxOffersPerGroupChanged")
          .withArgs(maxOffersPerGroup, deployer.address)
          .to.emit(configHandler, "MaxTwinsPerBundleChanged")
          .withArgs(maxTwinsPerBundle, deployer.address)
          .to.emit(configHandler, "MaxOffersPerBundleChanged")
          .withArgs(maxOffersPerBundle, deployer.address)
          .to.emit(configHandler, "MaxOffersPerBatchChanged")
          .withArgs(maxOffersPerBatch, deployer.address)
          .to.emit(configHandler, "MaxTokensPerWithdrawalChanged")
          .withArgs(maxTokensPerWithdrawal, deployer.address);
      });
    });
  });

  describe("After deploy tests", async function () {
    beforeEach(async function () {
      // Add config Handler, so twin id starts at 1
      const protocolConfig = [
        // Protocol addresses
        {
          treasuryAddress: treasury.address,
          tokenAddress: token.address,
          voucherAddress: voucher.address,
        },
        // Protocol limits
        {
          maxOffersPerGroup,
          maxTwinsPerBundle,
          maxOffersPerBundle,
          maxOffersPerBatch,
          maxTokensPerWithdrawal,maxFeesPerDisputeResolver,
          maxEscalationResponsePeriod,
        },
        // Protocol fees
        {
          percentage: protocolFeePercentage,
          flatBoson: protocolFeeFlatBoson,
        },
      ];
      await deployProtocolConfigFacet(protocolDiamond, protocolConfig, gasLimit);
    });

    // Interface support (ERC-156 provided by ProtocolDiamond, others by deployed facets)
    context("📋 Interfaces", async function () {
      context("👉 supportsInterface()", async function () {
        it("should indicate support for IBosonConfigHandler interface", async function () {
          // Current interfaceId for IBosonConfigHandler
          support = await erc165.supportsInterface(InterfaceIds.IBosonConfigHandler);

          // Test
          await expect(support, "IBosonConfigHandler interface not supported").is.true;
        });
      });
    });

    // All supported methods
    context("📋 Setters", async function () {
      context("👉 setMaxOffersPerGroup()", async function () {
        beforeEach(async function () {
          // set new value for max offers per group
          maxOffersPerGroup = 150;
        });

        it("should emit a MaxOffersPerGroupChanged event", async function () {
          // Set new max offer per group, testing for the event
          await expect(configHandler.connect(deployer).setMaxOffersPerGroup(maxOffersPerGroup))
            .to.emit(configHandler, "MaxOffersPerGroupChanged")
            .withArgs(maxOffersPerGroup, deployer.address);
        });

        it("should update state", async function () {
          // Set new max offer per group,
          await configHandler.connect(deployer).setMaxOffersPerGroup(maxOffersPerGroup);

          // Verify that new value is stored
          expect(await configHandler.connect(rando).getMaxOffersPerGroup()).to.equal(maxOffersPerGroup);
        });

        context("💔 Revert Reasons", async function () {
          it("caller is not the admin", async function () {
            // Attempt to set new max offer per group, expecting revert
            await expect(configHandler.connect(rando).setMaxOffersPerGroup(maxOffersPerGroup)).to.revertedWith(
              RevertReasons.ACCESS_DENIED
            );
          });
        });
      });

      context("👉 setMaxTwinsPerBundle()", async function () {
        beforeEach(async function () {
          // set new value for max twins per bundle
          maxTwinsPerBundle = 150;
        });

        it("should emit a MaxTwinsPerBundleChanged event", async function () {
          // Set new max twin per bundle, testing for the event
          await expect(configHandler.connect(deployer).setMaxTwinsPerBundle(maxTwinsPerBundle))
            .to.emit(configHandler, "MaxTwinsPerBundleChanged")
            .withArgs(maxTwinsPerBundle, deployer.address);
        });

        it("should update state", async function () {
          // Set new max twin per bundle,
          await configHandler.connect(deployer).setMaxTwinsPerBundle(maxTwinsPerBundle);

          // Verify that new value is stored
          expect(await configHandler.connect(rando).getMaxTwinsPerBundle()).to.equal(maxTwinsPerBundle);
        });

        context("💔 Revert Reasons", async function () {
          it("caller is not the admin", async function () {
            // Attempt to set new max twin per bundle, expecting revert
            await expect(configHandler.connect(rando).setMaxTwinsPerBundle(maxTwinsPerBundle)).to.revertedWith(
              RevertReasons.ACCESS_DENIED
            );
          });
        });
      });

      context("👉 setMaxOffersPerBundle()", async function () {
        beforeEach(async function () {
          // set new value for max offers per bundle
          maxOffersPerBundle = 150;
        });

        it("should emit a MaxOffersPerBundleChanged event", async function () {
          // Set new max offer per bundle, testing for the event
          await expect(configHandler.connect(deployer).setMaxOffersPerBundle(maxOffersPerBundle))
            .to.emit(configHandler, "MaxOffersPerBundleChanged")
            .withArgs(maxOffersPerBundle, deployer.address);
        });

        it("should update state", async function () {
          // Set new max offer per bundle,
          await configHandler.connect(deployer).setMaxOffersPerBundle(maxOffersPerBundle);

          // Verify that new value is stored
          expect(await configHandler.connect(rando).getMaxOffersPerBundle()).to.equal(maxOffersPerBundle);
        });

        context("💔 Revert Reasons", async function () {
          it("caller is not the admin", async function () {
            // Attempt to set new max offer per bundle, expecting revert
            await expect(configHandler.connect(rando).setMaxOffersPerBundle(maxOffersPerBundle)).to.revertedWith(
              RevertReasons.ACCESS_DENIED
            );
          });
        });
      });

      context("👉 setMaxOffersPerBatch()", async function () {
        beforeEach(async function () {
          // set new value for max offers per batch
          maxOffersPerBatch = 135;
        });

        it("should emit a MaxOffersPerBatchChanged event", async function () {
          // Set new max offer per batch, testing for the event
          await expect(configHandler.connect(deployer).setMaxOffersPerBatch(maxOffersPerBatch))
            .to.emit(configHandler, "MaxOffersPerBatchChanged")
            .withArgs(maxOffersPerBatch, deployer.address);
        });

        it("should update state", async function () {
          // Set new max offer per batch,
          await configHandler.connect(deployer).setMaxOffersPerBatch(maxOffersPerBatch);

          // Verify that new value is stored
          expect(await configHandler.connect(rando).getMaxOffersPerBatch()).to.equal(maxOffersPerBatch);
        });

        context("💔 Revert Reasons", async function () {
          it("caller is not the admin", async function () {
            // Attempt to set new max offer per batch, expecting revert
            await expect(configHandler.connect(rando).setMaxOffersPerBatch(maxOffersPerBatch)).to.revertedWith(
              RevertReasons.ACCESS_DENIED
            );
          });
        });
      });

      context("👉 setMaxTokensPerWithdrawal()", async function () {
        beforeEach(async function () {
          // set new value for max tokens per withdrawal
          maxTokensPerWithdrawal = 598;
        });

        it("should emit a MaxTokensPerWithdrawalChanged event", async function () {
          // Set new max tokens per withdrawal, testing for the event
          await expect(configHandler.connect(deployer).setMaxTokensPerWithdrawal(maxTokensPerWithdrawal))
            .to.emit(configHandler, "MaxTokensPerWithdrawalChanged")
            .withArgs(maxTokensPerWithdrawal, deployer.address);
        });

        it("should update state", async function () {
          // Set new max offer tokens per withdrawal
          await configHandler.connect(deployer).setMaxTokensPerWithdrawal(maxTokensPerWithdrawal);

          // Verify that new value is stored
          expect(await configHandler.connect(rando).getMaxTokensPerWithdrawal()).to.equal(maxTokensPerWithdrawal);
        });

        context("💔 Revert Reasons", async function () {
          it("caller is not the admin", async function () {
            // Attempt to set new tokens per withdrawal, expecting revert
            await expect(
              configHandler.connect(rando).setMaxTokensPerWithdrawal(maxTokensPerWithdrawal)
            ).to.revertedWith(RevertReasons.ACCESS_DENIED);
          });
        });
      });

      context("👉 setTokenAddress()", async function () {
        beforeEach(async function () {
          // set new value for token address
          token = accounts[5];
        });

        it("should emit a TokenAddressChanged event", async function () {
          // Set new token address, testing for the event
          await expect(configHandler.connect(deployer).setTokenAddress(token.address))
            .to.emit(configHandler, "TokenAddressChanged")
            .withArgs(token.address, deployer.address);
        });

        it("should update state", async function () {
          // Set new token address
          await configHandler.connect(deployer).setTokenAddress(token.address);

          // Verify that new value is stored
          expect(await configHandler.connect(rando).getTokenAddress()).to.equal(token.address);
        });

        context("💔 Revert Reasons", async function () {
          it("caller is not the admin", async function () {
            // Attempt to set new token address, expecting revert
            await expect(configHandler.connect(rando).setTokenAddress(token.address)).to.revertedWith(
              RevertReasons.ACCESS_DENIED
            );
          });
        });
      });

      context("👉 setTreasuryAddress()", async function () {
        beforeEach(async function () {
          // set new value for treasury address
          treasury = accounts[5];
        });

        it("should emit a TreasuryAddressChanged event", async function () {
          // Set new treasury address, testing for the event
          await expect(configHandler.connect(deployer).setTreasuryAddress(treasury.address))
            .to.emit(configHandler, "TreasuryAddressChanged")
            .withArgs(treasury.address, deployer.address);
        });

        it("should update state", async function () {
          // Set new treasury address
          await configHandler.connect(deployer).setTreasuryAddress(treasury.address);

          // Verify that new value is stored
          expect(await configHandler.connect(rando).getTreasuryAddress()).to.equal(treasury.address);
        });

        context("💔 Revert Reasons", async function () {
          it("caller is not the admin", async function () {
            // Attempt to set new treasury address, expecting revert
            await expect(configHandler.connect(rando).setTreasuryAddress(treasury.address)).to.revertedWith(
              RevertReasons.ACCESS_DENIED
            );
          });
        });
      });

      context("👉 setVoucherAddress()", async function () {
        beforeEach(async function () {
          // set new value for treasury address
          voucher = accounts[5];
        });

        it("should emit a VoucherAddressChanged event", async function () {
          // Set new treasury address, testing for the event
          await expect(configHandler.connect(deployer).setVoucherAddress(voucher.address))
            .to.emit(configHandler, "VoucherAddressChanged")
            .withArgs(voucher.address, deployer.address);
        });

        it("should update state", async function () {
          // Set new voucher address
          await configHandler.connect(deployer).setVoucherAddress(voucher.address);

          // Verify that new value is stored
          expect(await configHandler.connect(rando).getVoucherAddress()).to.equal(voucher.address);
        });

        context("💔 Revert Reasons", async function () {
          it("caller is not the admin", async function () {
            // Attempt to set new voucher address, expecting revert
            await expect(configHandler.connect(rando).setVoucherAddress(voucher.address)).to.revertedWith(
              RevertReasons.ACCESS_DENIED
            );
          });
        });
      });

      context("👉 setProtocolFeePercentage()", async function () {
        beforeEach(async function () {
          // set new value for treasury address
          protocolFeePercentage = 10000;
        });

        it("should emit a ProtocolFeePercentageChanged event", async function () {
          // Set new treasury address, testing for the event
          await expect(configHandler.connect(deployer).setProtocolFeePercentage(protocolFeePercentage))
            .to.emit(configHandler, "ProtocolFeePercentageChanged")
            .withArgs(protocolFeePercentage, deployer.address);
        });

        it("should update state", async function () {
          // Set new voucher address
          await configHandler.connect(deployer).setProtocolFeePercentage(protocolFeePercentage);

          // Verify that new value is stored
          expect(await configHandler.connect(rando).getProtocolFeePercentage()).to.equal(protocolFeePercentage);
        });

        context("💔 Revert Reasons", async function () {
          it("caller is not the admin", async function () {
            // Attempt to set new voucher address, expecting revert
            await expect(configHandler.connect(rando).setProtocolFeePercentage(protocolFeePercentage)).to.revertedWith(
              RevertReasons.ACCESS_DENIED
            );
          });

          it("protocolFeePercentage must be less than 10000", async function () {
            // Attempt to set new protocolFeePercentage value, expecting revert
            protocolFeePercentage = 10001;
            await expect(
              configHandler.connect(deployer).setProtocolFeePercentage(protocolFeePercentage)
            ).to.revertedWith(RevertReasons.PROTOCOL_FEE_PERCENTAGE_INVALID);
          });
        });
      });

      context("👉 setProtocolFeeFlatBoson()", async function () {
        beforeEach(async function () {
          // set new value for flat boson protocol fee
          protocolFeeFlatBoson = ethers.utils.parseUnits("0.02", "ether").toString();
        });

        it("should emit a ProtocolFeeFlatBosonChanged event", async function () {
          // Set new flat boson protocol feel, testing for the event
          await expect(configHandler.connect(deployer).setProtocolFeeFlatBoson(protocolFeeFlatBoson))
            .to.emit(configHandler, "ProtocolFeeFlatBosonChanged")
            .withArgs(protocolFeeFlatBoson, deployer.address);
        });

        it("should update state", async function () {
          // Set flat boson protocol fee
          await configHandler.connect(deployer).setProtocolFeeFlatBoson(protocolFeeFlatBoson);

          // Verify that new value is stored
          expect(await configHandler.connect(rando).getProtocolFeePercentage()).to.equal(protocolFeePercentage);
        });

        context("💔 Revert Reasons", async function () {
          it("caller is not the admin", async function () {
            // Attempt to set new voucher address, expecting revert
            await expect(configHandler.connect(rando).setProtocolFeeFlatBoson(protocolFeeFlatBoson)).to.revertedWith(
              RevertReasons.ACCESS_DENIED
            );
          });
        });
      });
    });

    context("📋 Getters", async function () {
      // here we test only that after the deployments getters show correct values
      // otherwise getters are tested in the "should update state" test of setters

      it("Initial values are correct", async function () {
        // Verify that initial values matches those in constructor
        expect(await configHandler.connect(rando).getTreasuryAddress()).to.equal(
          treasury.address,
          "Invalid treasury address"
        );
        expect(await configHandler.connect(rando).getTokenAddress()).to.equal(token.address, "Invalid token address");
        expect(await configHandler.connect(rando).getVoucherAddress()).to.equal(
          voucher.address,
          "Invalid voucher address"
        );
        expect(await configHandler.connect(rando).getProtocolFeePercentage()).to.equal(
          protocolFeePercentage,
          "Invalid protocol fee percentage"
        );
        expect(await configHandler.connect(rando).getProtocolFeeFlatBoson()).to.equal(
          protocolFeeFlatBoson,
          "Invalid flat boson fee"
        );
        expect(await configHandler.connect(rando).getMaxOffersPerGroup()).to.equal(
          maxOffersPerGroup,
          "Invalid max offers per group"
        );
        expect(await configHandler.connect(rando).getMaxTwinsPerBundle()).to.equal(
          maxTwinsPerBundle,
          "Invalid max twins per bundle"
        );
        expect(await configHandler.connect(rando).getMaxOffersPerBundle()).to.equal(
          maxOffersPerBundle,
          "Invalid max offers per bundle"
        );
        expect(await configHandler.connect(rando).getMaxOffersPerBatch()).to.equal(
          maxOffersPerBatch,
          "Invalid max offers per batch"
        );
        expect(await configHandler.connect(rando).getMaxTokensPerWithdrawal()).to.equal(
          maxTokensPerWithdrawal,
          "Invalid max tokens per withdrawal"
        );
      });
    });
  });
});<|MERGE_RESOLUTION|>--- conflicted
+++ resolved
@@ -15,17 +15,8 @@
   // Common vars
   let InterfaceIds, support;
   let accounts, deployer, rando, token, treasury, voucher;
-<<<<<<< HEAD
-  let protocolFee, maxOffersPerGroup, maxTwinsPerBundle, maxOffersPerBundle, maxOffersPerBatch, maxTokensPerWithdrawal, maxFeesPerDisputeResolver, maxEscalationResponsePeriod;
-=======
-  let protocolFeePercentage,
-    protocolFeeFlatBoson,
-    maxOffersPerGroup,
-    maxTwinsPerBundle,
-    maxOffersPerBundle,
-    maxOffersPerBatch,
-    maxTokensPerWithdrawal;
->>>>>>> 0fd8fcc1
+  let maxOffersPerGroup, maxTwinsPerBundle, maxOffersPerBundle, maxOffersPerBatch, maxTokensPerWithdrawal, maxFeesPerDisputeResolver, maxEscalationResponsePeriod;
+  let protocolFeePercentage, protocolFeeFlatBoson;
   let erc165, protocolDiamond, accessController, configHandler, gasLimit;
   let oneMonth;
 
