const { ethers } = require("hardhat");
const { getSigners, getContractAt, ZeroAddress, parseUnits } = ethers;
const { expect } = require("chai");

const Role = require("../../scripts/domain/Role");
const { getInterfaceIds } = require("../../scripts/config/supported-interfaces.js");
const { RevertReasons } = require("../../scripts/config/revert-reasons.js");
const { deployProtocolDiamond } = require("../../scripts/util/deploy-protocol-diamond.js");
const { oneWeek, oneMonth, maxPriorityFeePerGas } = require("../util/constants");
const AuthTokenType = require("../../scripts/domain/AuthTokenType");
const { getFacetsWithArgs, getSnapshot, revertToSnapshot } = require("../util/utils");
const { deployAndCutFacets } = require("../../scripts/util/deploy-protocol-handler-facets.js");

/**
 *  Test the Boson Config Handler interface
 */
describe("IBosonConfigHandler", function () {
  // Common vars
  let InterfaceIds, support;
  let accounts, deployer, rando, token, treasury, beacon, proxy;
  let maxOffersPerGroup,
    maxTwinsPerBundle,
    maxOffersPerBundle,
    maxOffersPerBatch,
    maxExchangesPerBatch,
    maxTokensPerWithdrawal,
    maxFeesPerDisputeResolver,
    maxEscalationResponsePeriod,
    maxDisputesPerBatch,
    maxAllowedSellers,
    buyerEscalationDepositPercentage,
    maxTotalOfferFeePercentage,
    maxRoyaltyPecentage,
    minResolutionPeriod,
    maxResolutionPeriod,
    minDisputePeriod,
    maxPremintedVouchers;
  let protocolFeePercentage, protocolFeeFlatBoson;
  let erc165, protocolDiamond, accessController, configHandler;
  let snapshotId;

  before(async function () {
    // get interface Ids
    InterfaceIds = await getInterfaceIds();

    // Make accounts available
    accounts = await getSigners();
    [deployer, rando, token, treasury, beacon, proxy] = accounts;

    // Deploy the Protocol Diamond
    [protocolDiamond, , , , accessController] = await deployProtocolDiamond(maxPriorityFeePerGas);

    // Temporarily grant UPGRADER role to deployer account
    await accessController.grantRole(Role.UPGRADER, await deployer.getAddress());

    // Set protocol config
    protocolFeePercentage = 12;
    protocolFeeFlatBoson = parseUnits("0.01", "ether").toString();
    maxExchangesPerBatch = 100;
    maxOffersPerGroup = 100;
    maxTwinsPerBundle = 100;
    maxOffersPerBundle = 100;
    maxOffersPerBatch = 100;
    maxTokensPerWithdrawal = 100;
    maxFeesPerDisputeResolver = 100;
    maxEscalationResponsePeriod = oneMonth;
    maxDisputesPerBatch = 100;
    maxAllowedSellers = 100;
    buyerEscalationDepositPercentage = 100;
    maxTotalOfferFeePercentage = 4000; // 40%
    maxRoyaltyPecentage = 1000; // 10%
    minResolutionPeriod = oneWeek;
    maxResolutionPeriod = oneMonth;
    minDisputePeriod = oneWeek;
    maxPremintedVouchers = 10000;

    // Cast Diamond to IERC165
    erc165 = await getContractAt("ERC165Facet", await protocolDiamond.getAddress());

    // Cast Diamond to IBosonConfigHandler
    configHandler = await getContractAt("IBosonConfigHandler", await protocolDiamond.getAddress());

    // Get snapshot id
    snapshotId = await getSnapshot();
  });

  afterEach(async function () {
    await revertToSnapshot(snapshotId);
    snapshotId = await getSnapshot();
  });

  describe("Deploy tests", async function () {
    context("📋 Initializer", async function () {
      it("should initialize the config handler and emit set events", async function () {
        const protocolConfig = [
          // Protocol addresses
          {
            token: await token.getAddress(),
            treasury: await treasury.getAddress(),
            voucherBeacon: await beacon.getAddress(),
            beaconProxy: await proxy.getAddress(),
          },
          // Protocol limits
          {
            maxExchangesPerBatch,
            maxOffersPerGroup,
            maxTwinsPerBundle,
            maxOffersPerBundle,
            maxOffersPerBatch,
            maxTokensPerWithdrawal,
            maxFeesPerDisputeResolver,
            maxEscalationResponsePeriod,
            maxDisputesPerBatch,
            maxAllowedSellers,
            maxTotalOfferFeePercentage,
            maxRoyaltyPecentage,
            minResolutionPeriod,
            maxResolutionPeriod,
            minDisputePeriod,
            maxPremintedVouchers,
          },
          //Protocol fees
          {
            percentage: protocolFeePercentage,
            flatBoson: protocolFeeFlatBoson,
            buyerEscalationDepositPercentage,
          },
        ];

        const facetNames = ["ProtocolInitializationHandlerFacet", "ConfigHandlerFacet"];

        const facetsToDeploy = await getFacetsWithArgs(facetNames, protocolConfig);

        // Cut the protocol handler facets into the Diamond
        const { cutTransaction } = await deployAndCutFacets(
          await protocolDiamond.getAddress(),
          facetsToDeploy,
          maxPriorityFeePerGas
        );

        await expect(cutTransaction)
          .to.emit(configHandler, "TokenAddressChanged")
          .withArgs(await token.getAddress(), await deployer.getAddress());

        await expect(cutTransaction)
          .to.emit(configHandler, "TreasuryAddressChanged")
          .withArgs(await treasury.getAddress(), await deployer.getAddress());

        await expect(cutTransaction)
          .to.emit(configHandler, "VoucherBeaconAddressChanged")
          .withArgs(await beacon.getAddress(), await deployer.getAddress());

        await expect(cutTransaction)
          .to.emit(configHandler, "BeaconProxyAddressChanged")
<<<<<<< HEAD

=======
>>>>>>> 10bc200c
          .withArgs(await proxy.getAddress(), await deployer.getAddress());

        await expect(cutTransaction)
          .to.emit(configHandler, "ProtocolFeePercentageChanged")
          .withArgs(protocolFeePercentage, await deployer.getAddress());

        await expect(cutTransaction)
          .to.emit(configHandler, "ProtocolFeeFlatBosonChanged")
          .withArgs(protocolFeeFlatBoson, await deployer.getAddress());
<<<<<<< HEAD
=======

        await expect(cutTransaction)
          .to.emit(configHandler, "MaxExchangesPerBatchChanged")
          .withArgs(maxExchangesPerBatch, await deployer.getAddress());

        await expect(cutTransaction)
          .to.emit(configHandler, "MaxOffersPerGroupChanged")
          .withArgs(maxOffersPerGroup, await deployer.getAddress());

        await expect(cutTransaction)
          .to.emit(configHandler, "MaxTwinsPerBundleChanged")
          .withArgs(maxTwinsPerBundle, await deployer.getAddress());

        await expect(cutTransaction)
          .to.emit(configHandler, "MaxOffersPerBundleChanged")
          .withArgs(maxOffersPerBundle, await deployer.getAddress());

        await expect(cutTransaction)
          .to.emit(configHandler, "MaxOffersPerBatchChanged")
          .withArgs(maxOffersPerBatch, await deployer.getAddress());

        await expect(cutTransaction)
          .to.emit(configHandler, "MaxTokensPerWithdrawalChanged")
          .withArgs(maxTokensPerWithdrawal, await deployer.getAddress());

        await expect(cutTransaction)
          .to.emit(configHandler, "MaxFeesPerDisputeResolverChanged")
          .withArgs(maxFeesPerDisputeResolver, await deployer.getAddress());
>>>>>>> 10bc200c

        await expect(cutTransaction)
          .to.emit(configHandler, "MaxEscalationResponsePeriodChanged")
          .withArgs(maxEscalationResponsePeriod, await deployer.getAddress());
<<<<<<< HEAD
=======

        await expect(cutTransaction)
          .to.emit(configHandler, "MaxDisputesPerBatchChanged")
          .withArgs(maxDisputesPerBatch, await deployer.getAddress());

        await expect(cutTransaction)
          .to.emit(configHandler, "MaxAllowedSellersChanged")
          .withArgs(maxAllowedSellers, await deployer.getAddress());
>>>>>>> 10bc200c

        await expect(cutTransaction)
          .to.emit(configHandler, "BuyerEscalationFeePercentageChanged")
          .withArgs(buyerEscalationDepositPercentage, await deployer.getAddress());

        await expect(cutTransaction)
          .to.emit(configHandler, "MaxRoyaltyPercentageChanged")
          .withArgs(maxRoyaltyPecentage, await deployer.getAddress());
<<<<<<< HEAD
=======

        await expect(cutTransaction)
          .to.emit(configHandler, "MinResolutionPeriodChanged")
          .withArgs(minResolutionPeriod, deployer.address);
>>>>>>> 10bc200c

        await expect(cutTransaction)
          .to.emit(configHandler, "MaxResolutionPeriodChanged")
          .withArgs(maxResolutionPeriod, await deployer.getAddress());

        await expect(cutTransaction)
          .to.emit(configHandler, "MinDisputePeriodChanged")
          .withArgs(minDisputePeriod, await deployer.getAddress());
<<<<<<< HEAD
=======

        await expect(cutTransaction)
          .to.emit(configHandler, "MaxPremintedVouchersChanged")
          .withArgs(maxPremintedVouchers, await deployer.getAddress());
>>>>>>> 10bc200c
      });
    });
  });

  describe("After deploy tests", async function () {
    before(async function () {
      // Add config Handler, so twin id starts at 1
      const protocolConfig = [
        // Protocol addresses
        {
          treasury: await treasury.getAddress(),
          token: await token.getAddress(),
          voucherBeacon: await beacon.getAddress(),
          beaconProxy: await proxy.getAddress(),
        },
        // Protocol limits
        {
          maxExchangesPerBatch,
          maxOffersPerGroup,
          maxTwinsPerBundle,
          maxOffersPerBundle,
          maxOffersPerBatch,
          maxTokensPerWithdrawal,
          maxFeesPerDisputeResolver,
          maxEscalationResponsePeriod,
          maxDisputesPerBatch,
          maxAllowedSellers,
          maxTotalOfferFeePercentage,
          maxRoyaltyPecentage,
          minResolutionPeriod,
          maxResolutionPeriod,
          minDisputePeriod,
          maxPremintedVouchers,
        },
        // Protocol fees
        {
          percentage: protocolFeePercentage,
          flatBoson: protocolFeeFlatBoson,
          buyerEscalationDepositPercentage,
        },
      ];
      const facetNames = ["ProtocolInitializationHandlerFacet", "ConfigHandlerFacet"];

      const facetsToDeploy = await getFacetsWithArgs(facetNames, protocolConfig);

      // Cut the protocol handler facets into the Diamond
      await deployAndCutFacets(await protocolDiamond.getAddress(), facetsToDeploy, maxPriorityFeePerGas);

      // Update id
      snapshotId = await getSnapshot();
    });

    // Interface support (ERC-156 provided by ProtocolDiamond, others by deployed facets)
    context("📋 Interfaces", async function () {
      context("👉 supportsInterface()", async function () {
        it("should indicate support for IBosonConfigHandler interface", async function () {
          // Current interfaceId for IBosonConfigHandler
          support = await erc165.supportsInterface(InterfaceIds.IBosonConfigHandler);

          // Test
          expect(support, "IBosonConfigHandler interface not supported").is.true;
        });
      });
    });

    // All supported methods
    context("📋 Setters", async function () {
<<<<<<< HEAD
=======
      context("👉 setMaxOffersPerGroup()", async function () {
        let maxOffersPerGroup;
        beforeEach(async function () {
          // set new value for max offers per group
          maxOffersPerGroup = 150;
        });

        it("should emit a MaxOffersPerGroupChanged event", async function () {
          // Set new max offer per group, testing for the event
          await expect(configHandler.connect(deployer).setMaxOffersPerGroup(maxOffersPerGroup))
            .to.emit(configHandler, "MaxOffersPerGroupChanged")
            .withArgs(maxOffersPerGroup, await deployer.getAddress());
        });

        it("should update state", async function () {
          // Set new max offer per group,
          await configHandler.connect(deployer).setMaxOffersPerGroup(maxOffersPerGroup);

          // Verify that new value is stored
          expect(await configHandler.connect(rando).getMaxOffersPerGroup()).to.equal(maxOffersPerGroup);
        });

        context("💔 Revert Reasons", async function () {
          it("caller is not the admin", async function () {
            // Attempt to set new max offer per group, expecting revert
            await expect(configHandler.connect(rando).setMaxOffersPerGroup(maxOffersPerGroup)).to.revertedWith(
              RevertReasons.ACCESS_DENIED
            );
          });

          it("maxOffersPerGroup is zero", async function () {
            maxOffersPerGroup = 0;

            await expect(configHandler.connect(deployer).setMaxOffersPerGroup(maxOffersPerGroup)).to.revertedWith(
              RevertReasons.VALUE_ZERO_NOT_ALLOWED
            );
          });
        });
      });

      context("👉 setMaxTwinsPerBundle()", async function () {
        let maxTwinsPerBundle;
        beforeEach(async function () {
          // set new value for max twins per bundle
          maxTwinsPerBundle = 150;
        });

        it("should emit a MaxTwinsPerBundleChanged event", async function () {
          // Set new max twin per bundle, testing for the event
          await expect(configHandler.connect(deployer).setMaxTwinsPerBundle(maxTwinsPerBundle))
            .to.emit(configHandler, "MaxTwinsPerBundleChanged")
            .withArgs(maxTwinsPerBundle, await deployer.getAddress());
        });

        it("should update state", async function () {
          // Set new max twin per bundle,
          await configHandler.connect(deployer).setMaxTwinsPerBundle(maxTwinsPerBundle);

          // Verify that new value is stored
          expect(await configHandler.connect(rando).getMaxTwinsPerBundle()).to.equal(maxTwinsPerBundle);
        });

        context("💔 Revert Reasons", async function () {
          it("caller is not the admin", async function () {
            // Attempt to set new max twin per bundle, expecting revert
            await expect(configHandler.connect(rando).setMaxTwinsPerBundle(maxTwinsPerBundle)).to.revertedWith(
              RevertReasons.ACCESS_DENIED
            );
          });

          it("maxTwinsPerBundle is zero", async function () {
            maxTwinsPerBundle = 0;

            await expect(configHandler.connect(deployer).setMaxTwinsPerBundle(maxTwinsPerBundle)).to.revertedWith(
              RevertReasons.VALUE_ZERO_NOT_ALLOWED
            );
          });
        });
      });

      context("👉 setMaxOffersPerBundle()", async function () {
        let maxOffersPerBundle;
        beforeEach(async function () {
          // set new value for max offers per bundle
          maxOffersPerBundle = 150;
        });

        it("should emit a MaxOffersPerBundleChanged event", async function () {
          // Set new max offer per bundle, testing for the event
          await expect(configHandler.connect(deployer).setMaxOffersPerBundle(maxOffersPerBundle))
            .to.emit(configHandler, "MaxOffersPerBundleChanged")
            .withArgs(maxOffersPerBundle, await deployer.getAddress());
        });

        it("should update state", async function () {
          // Set new max offer per bundle,
          await configHandler.connect(deployer).setMaxOffersPerBundle(maxOffersPerBundle);

          // Verify that new value is stored
          expect(await configHandler.connect(rando).getMaxOffersPerBundle()).to.equal(maxOffersPerBundle);
        });

        context("💔 Revert Reasons", async function () {
          it("caller is not the admin", async function () {
            // Attempt to set new max offer per bundle, expecting revert
            await expect(configHandler.connect(rando).setMaxOffersPerBundle(maxOffersPerBundle)).to.revertedWith(
              RevertReasons.ACCESS_DENIED
            );
          });

          it("maxOffersPerBundle is zero", async function () {
            maxOffersPerBundle = 0;

            await expect(configHandler.connect(deployer).setMaxOffersPerBundle(maxOffersPerBundle)).to.revertedWith(
              RevertReasons.VALUE_ZERO_NOT_ALLOWED
            );
          });
        });
      });

      context("👉 setMaxOffersPerBatch()", async function () {
        let maxOffersPerBatch;
        beforeEach(async function () {
          // set new value for max offers per batch
          maxOffersPerBatch = 135;
        });

        it("should emit a MaxOffersPerBatchChanged event", async function () {
          // Set new max offer per batch, testing for the event
          await expect(configHandler.connect(deployer).setMaxOffersPerBatch(maxOffersPerBatch))
            .to.emit(configHandler, "MaxOffersPerBatchChanged")
            .withArgs(maxOffersPerBatch, await deployer.getAddress());
        });

        it("should update state", async function () {
          // Set new max offer per batch,
          await configHandler.connect(deployer).setMaxOffersPerBatch(maxOffersPerBatch);

          // Verify that new value is stored
          expect(await configHandler.connect(rando).getMaxOffersPerBatch()).to.equal(maxOffersPerBatch);
        });

        context("💔 Revert Reasons", async function () {
          it("caller is not the admin", async function () {
            // Attempt to set new max offer per batch, expecting revert
            await expect(configHandler.connect(rando).setMaxOffersPerBatch(maxOffersPerBatch)).to.revertedWith(
              RevertReasons.ACCESS_DENIED
            );
          });

          it("maxOffersPerBatch is zero", async function () {
            maxOffersPerBatch = 0;

            await expect(configHandler.connect(deployer).setMaxOffersPerBatch(maxOffersPerBatch)).to.revertedWith(
              RevertReasons.VALUE_ZERO_NOT_ALLOWED
            );
          });
        });
      });

      context("👉 setMaxTokensPerWithdrawal()", async function () {
        let maxTokensPerWithdrawal;
        beforeEach(async function () {
          // set new value for max tokens per withdrawal
          maxTokensPerWithdrawal = 598;
        });

        it("should emit a MaxTokensPerWithdrawalChanged event", async function () {
          // Set new max tokens per withdrawal, testing for the event
          await expect(configHandler.connect(deployer).setMaxTokensPerWithdrawal(maxTokensPerWithdrawal))
            .to.emit(configHandler, "MaxTokensPerWithdrawalChanged")
            .withArgs(maxTokensPerWithdrawal, await deployer.getAddress());
        });

        it("should update state", async function () {
          // Set new max offer tokens per withdrawal
          await configHandler.connect(deployer).setMaxTokensPerWithdrawal(maxTokensPerWithdrawal);

          // Verify that new value is stored
          expect(await configHandler.connect(rando).getMaxTokensPerWithdrawal()).to.equal(maxTokensPerWithdrawal);
        });

        context("💔 Revert Reasons", async function () {
          it("caller is not the admin", async function () {
            // Attempt to set new tokens per withdrawal, expecting revert
            await expect(
              configHandler.connect(rando).setMaxTokensPerWithdrawal(maxTokensPerWithdrawal)
            ).to.revertedWith(RevertReasons.ACCESS_DENIED);
          });

          it("maxTokensPerWithdrawal is zero", async function () {
            maxTokensPerWithdrawal = 0;

            await expect(
              configHandler.connect(deployer).setMaxTokensPerWithdrawal(maxTokensPerWithdrawal)
            ).to.revertedWith(RevertReasons.VALUE_ZERO_NOT_ALLOWED);
          });
        });
      });

>>>>>>> 10bc200c
      context("👉 setTokenAddress()", async function () {
        let token;
        beforeEach(async function () {
          // set new value for token address
          token = accounts[5];
        });

        it("should emit a TokenAddressChanged event", async function () {
          // Set new token address, testing for the event
          await expect(configHandler.connect(deployer).setTokenAddress(await token.getAddress()))
            .to.emit(configHandler, "TokenAddressChanged")
            .withArgs(await token.getAddress(), await deployer.getAddress());
        });

        it("should update state", async function () {
          // Set new token address
          await configHandler.connect(deployer).setTokenAddress(await token.getAddress());

          // Verify that new value is stored
          expect(await configHandler.connect(rando).getTokenAddress()).to.equal(await token.getAddress());
        });

        context("💔 Revert Reasons", async function () {
          it("caller is not the admin", async function () {
            // Attempt to set new token address, expecting revert
            await expect(configHandler.connect(rando).setTokenAddress(await token.getAddress())).to.revertedWith(
              RevertReasons.ACCESS_DENIED
            );
          });

          it("token address is the zero address", async function () {
            // Attempt to set new token address, expecting revert
            await expect(configHandler.connect(deployer).setTokenAddress(ZeroAddress)).to.revertedWith(
              RevertReasons.INVALID_ADDRESS
            );
          });
        });
      });

      context("👉 setTreasuryAddress()", async function () {
        let treasury;
        beforeEach(async function () {
          // set new value for treasury address
          treasury = accounts[5];
        });

        it("should emit a TreasuryAddressChanged event", async function () {
          // Set new treasury address, testing for the event
          await expect(configHandler.connect(deployer).setTreasuryAddress(await treasury.getAddress()))
            .to.emit(configHandler, "TreasuryAddressChanged")
            .withArgs(await treasury.getAddress(), await deployer.getAddress());
        });

        it("should update state", async function () {
          // Set new treasury address
          await configHandler.connect(deployer).setTreasuryAddress(await treasury.getAddress());

          // Verify that new value is stored
          expect(await configHandler.connect(rando).getTreasuryAddress()).to.equal(await treasury.getAddress());
        });

        context("💔 Revert Reasons", async function () {
          it("caller is not the admin", async function () {
            // Attempt to set new treasury address, expecting revert
            await expect(configHandler.connect(rando).setTreasuryAddress(await treasury.getAddress())).to.revertedWith(
              RevertReasons.ACCESS_DENIED
            );
          });

          it("treasury address is the zero address", async function () {
            // Attempt to set new treasury address, expecting revert
            await expect(configHandler.connect(deployer).setTreasuryAddress(ZeroAddress)).to.revertedWith(
              RevertReasons.INVALID_ADDRESS
            );
          });
        });
      });

      context("👉 setVoucherBeaconAddress()", async function () {
        let beacon;
        beforeEach(async function () {
          // set new value for beacon address
          beacon = accounts[9];
        });

        it("should emit a VoucherAddressChanged event", async function () {
          // Set new beacon address, testing for the event
          await expect(configHandler.connect(deployer).setVoucherBeaconAddress(await beacon.getAddress()))
            .to.emit(configHandler, "VoucherBeaconAddressChanged")
            .withArgs(await beacon.getAddress(), await deployer.getAddress());
        });

        it("should update state", async function () {
          // Set new beacon address
          await configHandler.connect(deployer).setVoucherBeaconAddress(await beacon.getAddress());

          // Verify that new value is stored
          expect(await configHandler.connect(rando).getVoucherBeaconAddress()).to.equal(await beacon.getAddress());
        });

        context("💔 Revert Reasons", async function () {
          it("caller is not the admin", async function () {
            // Attempt to set new beacon address, expecting revert
            await expect(
              configHandler.connect(rando).setVoucherBeaconAddress(await beacon.getAddress())
            ).to.revertedWith(RevertReasons.ACCESS_DENIED);
          });

          it("voucher beacon address is the zero address", async function () {
            // Attempt to set new beacon address, expecting revert
            await expect(configHandler.connect(deployer).setVoucherBeaconAddress(ZeroAddress)).to.revertedWith(
              RevertReasons.INVALID_ADDRESS
            );
          });
        });
      });

      context("👉 setBeaconProxyAddress()", async function () {
        let proxy;
        beforeEach(async function () {
          // set new value for proxy address
          proxy = accounts[9];
        });

        it("should emit a VoucherAddressChanged event", async function () {
          // Set new proxy address, testing for the event
          await expect(configHandler.connect(deployer).setBeaconProxyAddress(await proxy.getAddress()))
            .to.emit(configHandler, "BeaconProxyAddressChanged")
            .withArgs(await proxy.getAddress(), await deployer.getAddress());
        });

        it("should update state", async function () {
          // Set new proxy address
          await configHandler.connect(deployer).setBeaconProxyAddress(await proxy.getAddress());

          // Verify that new value is stored
          expect(await configHandler.connect(rando).getBeaconProxyAddress()).to.equal(await proxy.getAddress());
        });

        context("💔 Revert Reasons", async function () {
          it("caller is not the admin", async function () {
            // Attempt to set new proxy address, expecting revert
            await expect(configHandler.connect(rando).setBeaconProxyAddress(await proxy.getAddress())).to.revertedWith(
              RevertReasons.ACCESS_DENIED
            );
          });

          it("beacon proxy address is the zero address", async function () {
            // Attempt to set new proxy address, expecting revert
            await expect(configHandler.connect(deployer).setBeaconProxyAddress(ZeroAddress)).to.revertedWith(
              RevertReasons.INVALID_ADDRESS
            );
          });
        });
      });

      context("👉 setProtocolFeePercentage()", async function () {
        let protocolFeePercentage;
        beforeEach(async function () {
          // set new value for protocol fee precentage
          protocolFeePercentage = 10000;
        });

        it("should emit a ProtocolFeePercentageChanged event", async function () {
          // Set new protocol fee precentage address, testing for the event
          await expect(configHandler.connect(deployer).setProtocolFeePercentage(protocolFeePercentage))
            .to.emit(configHandler, "ProtocolFeePercentageChanged")
            .withArgs(protocolFeePercentage, await deployer.getAddress());
        });

        it("should update state", async function () {
          // Set new protocol fee precentage
          await configHandler.connect(deployer).setProtocolFeePercentage(protocolFeePercentage);

          // Verify that new value is stored
          expect(await configHandler.connect(rando).getProtocolFeePercentage()).to.equal(protocolFeePercentage);
        });

        context("💔 Revert Reasons", async function () {
          it("caller is not the admin", async function () {
            // Attempt to set new protocol fee precentage, expecting revert
            await expect(configHandler.connect(rando).setProtocolFeePercentage(protocolFeePercentage)).to.revertedWith(
              RevertReasons.ACCESS_DENIED
            );
          });

          it("protocolFeePercentage must be less than 10000", async function () {
            // Attempt to set new protocolFeePercentage value, expecting revert
            protocolFeePercentage = 10001;
            await expect(
              configHandler.connect(deployer).setProtocolFeePercentage(protocolFeePercentage)
            ).to.revertedWith(RevertReasons.FEE_PERCENTAGE_INVALID);
          });
        });
      });

      context("👉 setProtocolFeeFlatBoson()", async function () {
        let protocolFeeFlatBoson;
        beforeEach(async function () {
          // set new value for flat boson protocol fee
          protocolFeeFlatBoson = parseUnits("0.02", "ether").toString();
        });

        it("should emit a ProtocolFeeFlatBosonChanged event", async function () {
          // Set new flat boson protocol feel, testing for the event
          await expect(configHandler.connect(deployer).setProtocolFeeFlatBoson(protocolFeeFlatBoson))
            .to.emit(configHandler, "ProtocolFeeFlatBosonChanged")
            .withArgs(protocolFeeFlatBoson, await deployer.getAddress());
        });

        it("should update state", async function () {
          // Set flat boson protocol fee
          await configHandler.connect(deployer).setProtocolFeeFlatBoson(protocolFeeFlatBoson);

          // Verify that new value is stored
          expect(await configHandler.connect(rando).getProtocolFeeFlatBoson()).to.equal(protocolFeeFlatBoson);
        });

        context("💔 Revert Reasons", async function () {
          it("caller is not the admin", async function () {
            // Attempt to set new voucher address, expecting revert
            await expect(configHandler.connect(rando).setProtocolFeeFlatBoson(protocolFeeFlatBoson)).to.revertedWith(
              RevertReasons.ACCESS_DENIED
            );
          });
        });
      });

<<<<<<< HEAD
=======
      context("👉 setMaxDisputesPerBatch()", async function () {
        let maxDisputesPerBatch;
        beforeEach(async function () {
          // set new value for max disputes per batch
          maxDisputesPerBatch = 135;
        });

        it("should emit a MaxDisputesPerBatchChanged event", async function () {
          // Set new max disputes per batch, testing for the event
          await expect(configHandler.connect(deployer).setMaxDisputesPerBatch(maxDisputesPerBatch))
            .to.emit(configHandler, "MaxDisputesPerBatchChanged")
            .withArgs(maxDisputesPerBatch, await deployer.getAddress());
        });

        it("should update state", async function () {
          // Set new max disputes per batch,
          await configHandler.connect(deployer).setMaxDisputesPerBatch(maxDisputesPerBatch);

          // Verify that new value is stored
          expect(await configHandler.connect(rando).getMaxDisputesPerBatch()).to.equal(maxDisputesPerBatch);
        });

        context("💔 Revert Reasons", async function () {
          it("caller is not the admin", async function () {
            // Attempt to set new max disputes per batch, expecting revert
            await expect(configHandler.connect(rando).setMaxDisputesPerBatch(maxDisputesPerBatch)).to.revertedWith(
              RevertReasons.ACCESS_DENIED
            );
          });

          it("maxDisputesPerBatch is zero", async function () {
            maxDisputesPerBatch = 0;

            await expect(configHandler.connect(deployer).setMaxDisputesPerBatch(maxDisputesPerBatch)).to.revertedWith(
              RevertReasons.VALUE_ZERO_NOT_ALLOWED
            );
          });
        });
      });

      context("👉 setMaxFeesPerDisputeResolver()", async function () {
        let maxFeesPerDisputeResolver;
        beforeEach(async function () {
          // set new value
          maxFeesPerDisputeResolver = 200;
        });

        it("should emit a MaxFeesPerDisputeResolverChanged event", async function () {
          // Set max fees per dispute resolver
          await expect(configHandler.connect(deployer).setMaxFeesPerDisputeResolver(maxFeesPerDisputeResolver))
            .to.emit(configHandler, "MaxFeesPerDisputeResolverChanged")
            .withArgs(maxFeesPerDisputeResolver, await deployer.getAddress());
        });

        it("should update state", async function () {
          // Set max fees per dispute resolver
          await configHandler.connect(deployer).setMaxFeesPerDisputeResolver(maxFeesPerDisputeResolver);

          // Verify that new value is stored
          expect(await configHandler.connect(rando).getMaxFeesPerDisputeResolver()).to.equal(maxFeesPerDisputeResolver);
        });

        context("💔 Revert Reasons", async function () {
          it("caller is not the admin", async function () {
            // Attempt to set new value, expecting revert
            await expect(
              configHandler.connect(rando).setMaxFeesPerDisputeResolver(maxFeesPerDisputeResolver)
            ).to.revertedWith(RevertReasons.ACCESS_DENIED);
          });

          it("maxFeesPerDisputeResolver is zero", async function () {
            maxFeesPerDisputeResolver = 0;
            await expect(
              configHandler.connect(deployer).setMaxFeesPerDisputeResolver(maxFeesPerDisputeResolver)
            ).to.revertedWith(RevertReasons.VALUE_ZERO_NOT_ALLOWED);
          });
        });
      });

>>>>>>> 10bc200c
      context("👉 setMaxEscalationResponsePeriod()", async function () {
        let maxEscalationResponsePeriod;
        beforeEach(async function () {
          // set new value
          maxEscalationResponsePeriod = oneMonth + oneWeek;
        });

        it("should emit a MaxEscalationResponsePeriodChanged event", async function () {
          // Set new escalation response period
          await expect(configHandler.connect(deployer).setMaxEscalationResponsePeriod(maxEscalationResponsePeriod))
            .to.emit(configHandler, "MaxEscalationResponsePeriodChanged")
            .withArgs(maxEscalationResponsePeriod, await deployer.getAddress());
        });

        it("should update state", async function () {
          // Set new escalation response period
          await configHandler.connect(deployer).setMaxEscalationResponsePeriod(maxEscalationResponsePeriod);

          // Verify that new value is stored
          expect(await configHandler.connect(rando).getMaxEscalationResponsePeriod()).to.equal(
            maxEscalationResponsePeriod
          );
        });

        context("💔 Revert Reasons", async function () {
          it("caller is not the admin", async function () {
            // Attempt to set new value, expecting revert
            await expect(
              configHandler.connect(rando).setMaxEscalationResponsePeriod(maxEscalationResponsePeriod)
            ).to.revertedWith(RevertReasons.ACCESS_DENIED);
          });

          it("maxEscalationResponsePeriod is zero", async function () {
            maxEscalationResponsePeriod = 0;
            await expect(
              configHandler.connect(deployer).setMaxEscalationResponsePeriod(maxEscalationResponsePeriod)
            ).to.revertedWith(RevertReasons.VALUE_ZERO_NOT_ALLOWED);
          });
        });
      });

      context("👉 setBuyerEscalationDepositPercentage()", async function () {
        let buyerEscalationDepositPercentage;
        beforeEach(async function () {
          // set new value for buyer escalation deposit percentage
          buyerEscalationDepositPercentage = 50;
        });

        it("should emit a BuyerEscalationFeePercentageChanged event", async function () {
          // Set new buyer escalation deposit percentage, testing for the event
          await expect(
            configHandler.connect(deployer).setBuyerEscalationDepositPercentage(buyerEscalationDepositPercentage)
          )
            .to.emit(configHandler, "BuyerEscalationFeePercentageChanged")
            .withArgs(buyerEscalationDepositPercentage, await deployer.getAddress());
        });

        it("should update state", async function () {
          // Set new buyer escalation deposit percentage
          await configHandler.connect(deployer).setBuyerEscalationDepositPercentage(buyerEscalationDepositPercentage);

          // Verify that new value is stored
          expect(await configHandler.connect(rando).getBuyerEscalationDepositPercentage()).to.equal(
            buyerEscalationDepositPercentage
          );
        });

        context("💔 Revert Reasons", async function () {
          it("caller is not the admin", async function () {
            // Attempt to set new buyer escalation deposit percentage, expecting revert
            await expect(
              configHandler.connect(rando).setBuyerEscalationDepositPercentage(buyerEscalationDepositPercentage)
            ).to.revertedWith(RevertReasons.ACCESS_DENIED);
          });

          it("protocolFeePercentage must be less than 10000", async function () {
            // Attempt to set new buyer escalation deposit percentage, expecting revert
            buyerEscalationDepositPercentage = 10001;
            await expect(
              configHandler.connect(deployer).setBuyerEscalationDepositPercentage(buyerEscalationDepositPercentage)
            ).to.revertedWith(RevertReasons.FEE_PERCENTAGE_INVALID);
          });
        });
      });

<<<<<<< HEAD
=======
      context("👉 setMaxAllowedSellers()", async function () {
        let maxAllowedSellers;
        beforeEach(async function () {
          // set new value for max allowed sellers
          maxAllowedSellers = 222;
        });

        it("should emit a MaxAllowedSellersChanged event", async function () {
          // Set new max allowed sellers, testing for the event
          await expect(configHandler.connect(deployer).setMaxAllowedSellers(maxAllowedSellers))
            .to.emit(configHandler, "MaxAllowedSellersChanged")
            .withArgs(maxAllowedSellers, await deployer.getAddress());
        });

        it("should update state", async function () {
          // Set new max allowed sellers,
          await configHandler.connect(deployer).setMaxAllowedSellers(maxAllowedSellers);

          // Verify that new value is stored
          expect(await configHandler.connect(rando).getMaxAllowedSellers()).to.equal(maxAllowedSellers);
        });

        context("💔 Revert Reasons", async function () {
          it("caller is not the admin", async function () {
            // Attempt to set new max allowed sellers, expecting revert
            await expect(configHandler.connect(rando).setMaxAllowedSellers(maxAllowedSellers)).to.revertedWith(
              RevertReasons.ACCESS_DENIED
            );
          });

          it("maxAllowedSellers is zero", async function () {
            maxAllowedSellers = 0;
            await expect(configHandler.connect(deployer).setMaxAllowedSellers(maxAllowedSellers)).to.revertedWith(
              RevertReasons.VALUE_ZERO_NOT_ALLOWED
            );
          });
        });
      });

>>>>>>> 10bc200c
      context("👉 setMaxTotalOfferFeePercentage()", async function () {
        let maxTotalOfferFeePercentage;
        beforeEach(async function () {
          // set new value for Max Total Offer Fee Percentage
          maxTotalOfferFeePercentage = 50;
        });

        it("should emit a MaxTotalOfferFeePercentageChanged event", async function () {
          // set new value for Max Total Offer Fee Percentage, testing for the event
          await expect(configHandler.connect(deployer).setMaxTotalOfferFeePercentage(maxTotalOfferFeePercentage))
            .to.emit(configHandler, "MaxTotalOfferFeePercentageChanged")
            .withArgs(maxTotalOfferFeePercentage, await deployer.getAddress());
        });

        it("should update state", async function () {
          // set new value for Max Total Offer Fee Percentage
          await configHandler.connect(deployer).setMaxTotalOfferFeePercentage(maxTotalOfferFeePercentage);

          // Verify that new value is stored
          expect(await configHandler.connect(rando).getMaxTotalOfferFeePercentage()).to.equal(
            maxTotalOfferFeePercentage
          );
        });

        context("💔 Revert Reasons", async function () {
          it("caller is not the admin", async function () {
            // Attempt to set new value for Max Total Offer Fee Percentage, expecting revert
            await expect(
              configHandler.connect(rando).setMaxTotalOfferFeePercentage(maxTotalOfferFeePercentage)
            ).to.revertedWith(RevertReasons.ACCESS_DENIED);
          });

          it("maxTotalOfferFeePercentage must be less than 10000", async function () {
            // Attempt to set new value for Max Total Offer Fee Percentage, expecting revert
            maxTotalOfferFeePercentage = 10001;
            await expect(
              configHandler.connect(deployer).setMaxTotalOfferFeePercentage(maxTotalOfferFeePercentage)
            ).to.revertedWith(RevertReasons.FEE_PERCENTAGE_INVALID);
          });
        });
      });

      context("👉 setMaxRoyaltyPecentage()", async function () {
        let maxRoyaltyPecentage;
        beforeEach(async function () {
          // set new value for Max Royalty Percentage
          maxRoyaltyPecentage = 250;
        });

        it("should emit a MaxRoyaltyPercentageChanged event", async function () {
          // set new value for Max Royalty Percentage, testing for the event
          await expect(configHandler.connect(deployer).setMaxRoyaltyPecentage(maxRoyaltyPecentage))
            .to.emit(configHandler, "MaxRoyaltyPercentageChanged")
            .withArgs(maxRoyaltyPecentage, await deployer.getAddress());
        });

        it("should update state", async function () {
          // set new value for Max Royalty Percentage
          await configHandler.connect(deployer).setMaxRoyaltyPecentage(maxRoyaltyPecentage);

          // Verify that new value is stored
          expect(await configHandler.connect(rando).getMaxRoyaltyPecentage()).to.equal(maxRoyaltyPecentage);
        });

        context("💔 Revert Reasons", async function () {
          it("caller is not the admin", async function () {
            // Attempt to set new value for Max Royalty Percentage, expecting revert
            await expect(configHandler.connect(rando).setMaxRoyaltyPecentage(maxRoyaltyPecentage)).to.revertedWith(
              RevertReasons.ACCESS_DENIED
            );
          });

          it("maxRoyaltyPecentage must be less than 10000", async function () {
            // Attempt to set new value for Max Royalty Percentage, expecting revert
            maxRoyaltyPecentage = 10001;
            await expect(configHandler.connect(deployer).setMaxRoyaltyPecentage(maxRoyaltyPecentage)).to.revertedWith(
              RevertReasons.FEE_PERCENTAGE_INVALID
            );
          });

          it("maxRoyaltyPecentage is zero", async function () {
            maxRoyaltyPecentage = 0;
            await expect(configHandler.connect(deployer).setMaxRoyaltyPecentage(maxRoyaltyPecentage)).to.revertedWith(
              RevertReasons.VALUE_ZERO_NOT_ALLOWED
            );
          });
        });
      });

      context("👉 setAuthTokenContract()", async function () {
        let authTokenContract;
        beforeEach(async function () {
          // set new value for auth token contract
          authTokenContract = accounts[9];
        });

        it("should emit an AuthTokenContractChanged event", async function () {
          // Set new auth token contract, testing for the event
          await expect(
            configHandler
              .connect(deployer)
              .setAuthTokenContract(AuthTokenType.Lens, await authTokenContract.getAddress())
          )
            .to.emit(configHandler, "AuthTokenContractChanged")
            .withArgs(AuthTokenType.Lens, await authTokenContract.getAddress(), await deployer.getAddress());
        });

        it("should update state", async function () {
          // Set new auth token contract,
          await configHandler
            .connect(deployer)
            .setAuthTokenContract(AuthTokenType.ENS, await authTokenContract.getAddress());

          // Verify that new value is stored
          expect(await configHandler.connect(rando).getAuthTokenContract(AuthTokenType.ENS)).to.equal(
            await authTokenContract.getAddress()
          );
        });

        context("💔 Revert Reasons", async function () {
          it("caller is not the admin", async function () {
            // Attempt to set new auth token contract, expecting revert
            await expect(
              configHandler.connect(rando).setAuthTokenContract(AuthTokenType.ENS, await authTokenContract.getAddress())
            ).to.revertedWith(RevertReasons.ACCESS_DENIED);
          });

          it("_authTokenType is None", async function () {
            // Attempt to set new auth token contract, expecting revert
            await expect(
              configHandler
                .connect(deployer)
                .setAuthTokenContract(AuthTokenType.None, await authTokenContract.getAddress())
            ).to.revertedWith(RevertReasons.INVALID_AUTH_TOKEN_TYPE);
          });

          it("_authTokenType is Custom", async function () {
            // Attempt to set new auth token contract, expecting revert
            await expect(
              configHandler
                .connect(deployer)
                .setAuthTokenContract(AuthTokenType.Custom, await authTokenContract.getAddress())
            ).to.revertedWith(RevertReasons.INVALID_AUTH_TOKEN_TYPE);
          });

          it("_authTokenContract is the zero address", async function () {
            // Attempt to set new auth token contract, expecting revert
            await expect(
              configHandler.connect(deployer).setAuthTokenContract(AuthTokenType.ENS, ZeroAddress)
            ).to.revertedWith(RevertReasons.INVALID_ADDRESS);
          });
        });
      });

<<<<<<< HEAD
=======
      context("👉 setMaxExchangesPerBatch()", async function () {
        let maxExchangesPerBatch;
        beforeEach(async function () {
          // set new value for max exchanges per batch
          maxExchangesPerBatch = 135;
        });

        it("should emit a MaxExchangesPerBatchChanged event", async function () {
          // Set new max exchange per batch, testing for the event
          await expect(configHandler.connect(deployer).setMaxExchangesPerBatch(maxExchangesPerBatch))
            .to.emit(configHandler, "MaxExchangesPerBatchChanged")
            .withArgs(maxExchangesPerBatch, await deployer.getAddress());
        });

        it("should update state", async function () {
          // Set new max exchange per batch,
          await configHandler.connect(deployer).setMaxExchangesPerBatch(maxExchangesPerBatch);

          // Verify that new value is stored
          expect(await configHandler.connect(rando).getMaxExchangesPerBatch()).to.equal(maxExchangesPerBatch);
        });

        context("💔 Revert Reasons", async function () {
          it("caller is not the admin", async function () {
            // Attempt to set new max exchange per batch, expecting revert
            await expect(configHandler.connect(rando).setMaxExchangesPerBatch(maxExchangesPerBatch)).to.revertedWith(
              RevertReasons.ACCESS_DENIED
            );
          });

          it("maxExchangesPerBatch is zero", async function () {
            maxExchangesPerBatch = 0;
            await expect(configHandler.connect(deployer).setMaxExchangesPerBatch(maxExchangesPerBatch)).to.revertedWith(
              RevertReasons.VALUE_ZERO_NOT_ALLOWED
            );
          });
        });
      });

      context("👉 setMinResolutionPeriod()", async function () {
        let minResolutionPeriod;
        beforeEach(async function () {
          // set new value
          minResolutionPeriod = oneWeek * 2n;
        });

        it("should emit a MinResolutionPeriodChanged event", async function () {
          // Set new resolution period
          await expect(configHandler.connect(deployer).setMinResolutionPeriod(minResolutionPeriod))
            .to.emit(configHandler, "MinResolutionPeriodChanged")
            .withArgs(minResolutionPeriod, deployer.address);
        });

        it("should update state", async function () {
          // Set new resolution period
          await configHandler.connect(deployer).setMinResolutionPeriod(minResolutionPeriod);

          // Verify that new value is stored
          expect(await configHandler.connect(rando).getMinResolutionPeriod()).to.equal(minResolutionPeriod);
        });

        context("💔 Revert Reasons", async function () {
          it("caller is not the admin", async function () {
            // Attempt to set new value, expecting revert
            await expect(configHandler.connect(rando).setMinResolutionPeriod(minResolutionPeriod)).to.revertedWith(
              RevertReasons.ACCESS_DENIED
            );
          });

          it("minResolutionPeriod is zero", async function () {
            minResolutionPeriod = 0;
            await expect(configHandler.connect(deployer).setMinResolutionPeriod(minResolutionPeriod)).to.revertedWith(
              RevertReasons.VALUE_ZERO_NOT_ALLOWED
            );
          });
        });
      });

>>>>>>> 10bc200c
      context("👉 setMaxResolutionPeriod()", async function () {
        let maxResolutionPeriod;
        beforeEach(async function () {
          // set new value
          maxResolutionPeriod = oneMonth + oneWeek;
        });

        it("should emit a MaxResolutionPeriodChanged event", async function () {
          // Set new resolution period
          await expect(configHandler.connect(deployer).setMaxResolutionPeriod(maxResolutionPeriod))
            .to.emit(configHandler, "MaxResolutionPeriodChanged")
            .withArgs(maxResolutionPeriod, await deployer.getAddress());
        });

        it("should update state", async function () {
          // Set new resolution period
          await configHandler.connect(deployer).setMaxResolutionPeriod(maxResolutionPeriod);

          // Verify that new value is stored
          expect(await configHandler.connect(rando).getMaxResolutionPeriod()).to.equal(maxResolutionPeriod);
        });

        context("💔 Revert Reasons", async function () {
          it("caller is not the admin", async function () {
            // Attempt to set new value, expecting revert
            await expect(configHandler.connect(rando).setMaxResolutionPeriod(maxResolutionPeriod)).to.revertedWith(
              RevertReasons.ACCESS_DENIED
            );
          });

          it("maxResolutionPeriod is zero", async function () {
            maxResolutionPeriod = 0;
            await expect(configHandler.connect(deployer).setMaxResolutionPeriod(maxResolutionPeriod)).to.revertedWith(
              RevertReasons.VALUE_ZERO_NOT_ALLOWED
            );
          });
        });
      });

      context("👉 setMinDisputePeriod()", async function () {
        let minDisputePeriod;
        beforeEach(async function () {
          // set new value
          minDisputePeriod = oneMonth - oneWeek;
        });

        it("should emit a MinDisputePeriodChanged event", async function () {
          // Set new minumum dispute period
          await expect(configHandler.connect(deployer).setMinDisputePeriod(minDisputePeriod))
            .to.emit(configHandler, "MinDisputePeriodChanged")
            .withArgs(minDisputePeriod, await deployer.getAddress());
        });

        it("should update state", async function () {
          // Set new minumum dispute period
          await configHandler.connect(deployer).setMinDisputePeriod(minDisputePeriod);

          // Verify that new value is stored
          expect(await configHandler.connect(rando).getMinDisputePeriod()).to.equal(minDisputePeriod);
        });

        context("💔 Revert Reasons", async function () {
          it("caller is not the admin", async function () {
            // Attempt to set new value, expecting revert
            await expect(configHandler.connect(rando).setMinDisputePeriod(minDisputePeriod)).to.revertedWith(
              RevertReasons.ACCESS_DENIED
            );
          });

          it("minDisputePeriod is zero", async function () {
            minDisputePeriod = 0;
            await expect(configHandler.connect(deployer).setMinDisputePeriod(minDisputePeriod)).to.revertedWith(
              RevertReasons.VALUE_ZERO_NOT_ALLOWED
            );
          });
        });
      });

<<<<<<< HEAD
=======
      context("👉 setMaxPremintedVouchers()", async function () {
        let maxPremintedVouchers;
        beforeEach(async function () {
          // set new value
          maxPremintedVouchers = 50000;
        });

        it("should emit a MaxPremintedVouchersChanged event", async function () {
          // Set new minumum dispute period
          await expect(configHandler.connect(deployer).setMaxPremintedVouchers(maxPremintedVouchers))
            .to.emit(configHandler, "MaxPremintedVouchersChanged")
            .withArgs(maxPremintedVouchers, await deployer.getAddress());
        });

        it("should update state", async function () {
          // Set new minumum dispute period
          await configHandler.connect(deployer).setMaxPremintedVouchers(maxPremintedVouchers);

          // Verify that new value is stored
          expect(await configHandler.connect(rando).getMaxPremintedVouchers()).to.equal(maxPremintedVouchers);
        });

        context("💔 Revert Reasons", async function () {
          it("caller is not the admin", async function () {
            // Attempt to set new value, expecting revert
            await expect(configHandler.connect(rando).setMaxPremintedVouchers(maxPremintedVouchers)).to.revertedWith(
              RevertReasons.ACCESS_DENIED
            );
          });

          it("maxPremintedVouchers is zero", async function () {
            maxPremintedVouchers = 0;
            await expect(configHandler.connect(deployer).setMaxPremintedVouchers(maxPremintedVouchers)).to.revertedWith(
              RevertReasons.VALUE_ZERO_NOT_ALLOWED
            );
          });
        });
      });

>>>>>>> 10bc200c
      context("👉 setAccessControllerAddress()", async function () {
        let newAccessController;

        beforeEach(async function () {
          // set new value
          newAccessController = accounts[9];
        });

        it("should emit an AccessControllerAddressChanged event", async function () {
          // Set new access controller address
          await expect(
            configHandler.connect(deployer).setAccessControllerAddress(await newAccessController.getAddress())
          )
            .to.emit(configHandler, "AccessControllerAddressChanged")
            .withArgs(await newAccessController.getAddress(), await deployer.getAddress());
        });

        it("should update state", async function () {
          // Set new access controller address
          await configHandler.connect(deployer).setAccessControllerAddress(await newAccessController.getAddress());

          // Verify that new value is stored
          expect(await configHandler.connect(rando).getAccessControllerAddress()).to.equal(
            await newAccessController.getAddress()
          );
        });

        context("💔 Revert Reasons", async function () {
          it("caller is not the admin", async function () {
            // Attempt to set new value, expecting revert
            await expect(
              configHandler.connect(rando).setAccessControllerAddress(await newAccessController.getAddress())
            ).to.revertedWith(RevertReasons.ACCESS_DENIED);
          });

          it("_accessControllerAddress is the zero address", async function () {
            // Attempt to set new value, expecting revert
            await expect(configHandler.connect(deployer).setAccessControllerAddress(ZeroAddress)).to.revertedWith(
              RevertReasons.INVALID_ADDRESS
            );
          });
        });
      });
    });

    context("📋 Getters", async function () {
      // here we test only that after the deployments getters show correct values
      // otherwise getters are tested in the "should update state" test of setters

      it("Initial values are correct", async function () {
        // Verify that initial values matches those in constructor
        expect(await configHandler.connect(rando).getTreasuryAddress()).to.equal(
          await treasury.getAddress(),
          "Invalid treasury address"
        );
        expect(await configHandler.connect(rando).getTokenAddress()).to.equal(
          await token.getAddress(),
          "Invalid token address"
        );
        expect(await configHandler.connect(rando).getVoucherBeaconAddress()).to.equal(
          await beacon.getAddress(),
          "Invalid voucher address"
        );
        expect(await configHandler.connect(rando).getBeaconProxyAddress()).to.equal(
          await proxy.getAddress(),
          "Invalid voucher address"
        );
        expect(await configHandler.connect(rando).getProtocolFeePercentage()).to.equal(
          protocolFeePercentage,
          "Invalid protocol fee percentage"
        );
        expect(await configHandler.connect(rando).getProtocolFeeFlatBoson()).to.equal(
          protocolFeeFlatBoson,
          "Invalid flat boson fee"
        );
        expect(await configHandler.connect(rando).getMaxEscalationResponsePeriod()).to.equal(
          maxEscalationResponsePeriod,
          "Invalid max escalatio response period"
        );
        expect(await configHandler.connect(rando).getBuyerEscalationDepositPercentage()).to.equal(
          buyerEscalationDepositPercentage,
          "Invalid buyer escalation deposit"
        );
        expect(await configHandler.connect(rando).getMaxTotalOfferFeePercentage()).to.equal(
          maxTotalOfferFeePercentage,
          "Invalid max total offer fee percentage"
        );
        expect(await configHandler.connect(rando).getMaxRoyaltyPecentage()).to.equal(
          maxRoyaltyPecentage,
          "Invalid max royalty percentage"
        );
        //setAuthTokenContract is not called in the initialize function
        expect(await configHandler.connect(rando).getAuthTokenContract(AuthTokenType.Lens)).to.equal(
          ZeroAddress,
          "Invalid auth token contract address"
        );
        expect(await configHandler.connect(rando).getAuthTokenContract(AuthTokenType.ENS)).to.equal(
          ZeroAddress,
          "Invalid auth token contract address"
        );
        expect(await configHandler.connect(rando).getAuthTokenContract(AuthTokenType.Custom)).to.equal(
          ZeroAddress,
          "Invalid auth token contract address"
        );
<<<<<<< HEAD
=======
        expect(await configHandler.connect(rando).getMaxExchangesPerBatch()).to.equal(
          maxExchangesPerBatch,
          "Invalid max exchanges per batch"
        );
        expect(await configHandler.connect(rando).getMinResolutionPeriod()).to.equal(
          minResolutionPeriod,
          "Invalid min resolution period"
        );
>>>>>>> 10bc200c
        expect(await configHandler.connect(rando).getMaxResolutionPeriod()).to.equal(
          maxResolutionPeriod,
          "Invalid max resolution period"
        );
        expect(await configHandler.connect(rando).getMinDisputePeriod()).to.equal(
          minDisputePeriod,
          "Invalid min dispute period"
        );
      });
    });
  });
});<|MERGE_RESOLUTION|>--- conflicted
+++ resolved
@@ -114,6 +114,7 @@
             maxAllowedSellers,
             maxTotalOfferFeePercentage,
             maxRoyaltyPecentage,
+
             minResolutionPeriod,
             maxResolutionPeriod,
             minDisputePeriod,
@@ -152,10 +153,6 @@
 
         await expect(cutTransaction)
           .to.emit(configHandler, "BeaconProxyAddressChanged")
-<<<<<<< HEAD
-
-=======
->>>>>>> 10bc200c
           .withArgs(await proxy.getAddress(), await deployer.getAddress());
 
         await expect(cutTransaction)
@@ -165,52 +162,10 @@
         await expect(cutTransaction)
           .to.emit(configHandler, "ProtocolFeeFlatBosonChanged")
           .withArgs(protocolFeeFlatBoson, await deployer.getAddress());
-<<<<<<< HEAD
-=======
-
-        await expect(cutTransaction)
-          .to.emit(configHandler, "MaxExchangesPerBatchChanged")
-          .withArgs(maxExchangesPerBatch, await deployer.getAddress());
-
-        await expect(cutTransaction)
-          .to.emit(configHandler, "MaxOffersPerGroupChanged")
-          .withArgs(maxOffersPerGroup, await deployer.getAddress());
-
-        await expect(cutTransaction)
-          .to.emit(configHandler, "MaxTwinsPerBundleChanged")
-          .withArgs(maxTwinsPerBundle, await deployer.getAddress());
-
-        await expect(cutTransaction)
-          .to.emit(configHandler, "MaxOffersPerBundleChanged")
-          .withArgs(maxOffersPerBundle, await deployer.getAddress());
-
-        await expect(cutTransaction)
-          .to.emit(configHandler, "MaxOffersPerBatchChanged")
-          .withArgs(maxOffersPerBatch, await deployer.getAddress());
-
-        await expect(cutTransaction)
-          .to.emit(configHandler, "MaxTokensPerWithdrawalChanged")
-          .withArgs(maxTokensPerWithdrawal, await deployer.getAddress());
-
-        await expect(cutTransaction)
-          .to.emit(configHandler, "MaxFeesPerDisputeResolverChanged")
-          .withArgs(maxFeesPerDisputeResolver, await deployer.getAddress());
->>>>>>> 10bc200c
 
         await expect(cutTransaction)
           .to.emit(configHandler, "MaxEscalationResponsePeriodChanged")
           .withArgs(maxEscalationResponsePeriod, await deployer.getAddress());
-<<<<<<< HEAD
-=======
-
-        await expect(cutTransaction)
-          .to.emit(configHandler, "MaxDisputesPerBatchChanged")
-          .withArgs(maxDisputesPerBatch, await deployer.getAddress());
-
-        await expect(cutTransaction)
-          .to.emit(configHandler, "MaxAllowedSellersChanged")
-          .withArgs(maxAllowedSellers, await deployer.getAddress());
->>>>>>> 10bc200c
 
         await expect(cutTransaction)
           .to.emit(configHandler, "BuyerEscalationFeePercentageChanged")
@@ -219,13 +174,6 @@
         await expect(cutTransaction)
           .to.emit(configHandler, "MaxRoyaltyPercentageChanged")
           .withArgs(maxRoyaltyPecentage, await deployer.getAddress());
-<<<<<<< HEAD
-=======
-
-        await expect(cutTransaction)
-          .to.emit(configHandler, "MinResolutionPeriodChanged")
-          .withArgs(minResolutionPeriod, deployer.address);
->>>>>>> 10bc200c
 
         await expect(cutTransaction)
           .to.emit(configHandler, "MaxResolutionPeriodChanged")
@@ -234,13 +182,6 @@
         await expect(cutTransaction)
           .to.emit(configHandler, "MinDisputePeriodChanged")
           .withArgs(minDisputePeriod, await deployer.getAddress());
-<<<<<<< HEAD
-=======
-
-        await expect(cutTransaction)
-          .to.emit(configHandler, "MaxPremintedVouchersChanged")
-          .withArgs(maxPremintedVouchers, await deployer.getAddress());
->>>>>>> 10bc200c
       });
     });
   });
@@ -308,209 +249,6 @@
 
     // All supported methods
     context("📋 Setters", async function () {
-<<<<<<< HEAD
-=======
-      context("👉 setMaxOffersPerGroup()", async function () {
-        let maxOffersPerGroup;
-        beforeEach(async function () {
-          // set new value for max offers per group
-          maxOffersPerGroup = 150;
-        });
-
-        it("should emit a MaxOffersPerGroupChanged event", async function () {
-          // Set new max offer per group, testing for the event
-          await expect(configHandler.connect(deployer).setMaxOffersPerGroup(maxOffersPerGroup))
-            .to.emit(configHandler, "MaxOffersPerGroupChanged")
-            .withArgs(maxOffersPerGroup, await deployer.getAddress());
-        });
-
-        it("should update state", async function () {
-          // Set new max offer per group,
-          await configHandler.connect(deployer).setMaxOffersPerGroup(maxOffersPerGroup);
-
-          // Verify that new value is stored
-          expect(await configHandler.connect(rando).getMaxOffersPerGroup()).to.equal(maxOffersPerGroup);
-        });
-
-        context("💔 Revert Reasons", async function () {
-          it("caller is not the admin", async function () {
-            // Attempt to set new max offer per group, expecting revert
-            await expect(configHandler.connect(rando).setMaxOffersPerGroup(maxOffersPerGroup)).to.revertedWith(
-              RevertReasons.ACCESS_DENIED
-            );
-          });
-
-          it("maxOffersPerGroup is zero", async function () {
-            maxOffersPerGroup = 0;
-
-            await expect(configHandler.connect(deployer).setMaxOffersPerGroup(maxOffersPerGroup)).to.revertedWith(
-              RevertReasons.VALUE_ZERO_NOT_ALLOWED
-            );
-          });
-        });
-      });
-
-      context("👉 setMaxTwinsPerBundle()", async function () {
-        let maxTwinsPerBundle;
-        beforeEach(async function () {
-          // set new value for max twins per bundle
-          maxTwinsPerBundle = 150;
-        });
-
-        it("should emit a MaxTwinsPerBundleChanged event", async function () {
-          // Set new max twin per bundle, testing for the event
-          await expect(configHandler.connect(deployer).setMaxTwinsPerBundle(maxTwinsPerBundle))
-            .to.emit(configHandler, "MaxTwinsPerBundleChanged")
-            .withArgs(maxTwinsPerBundle, await deployer.getAddress());
-        });
-
-        it("should update state", async function () {
-          // Set new max twin per bundle,
-          await configHandler.connect(deployer).setMaxTwinsPerBundle(maxTwinsPerBundle);
-
-          // Verify that new value is stored
-          expect(await configHandler.connect(rando).getMaxTwinsPerBundle()).to.equal(maxTwinsPerBundle);
-        });
-
-        context("💔 Revert Reasons", async function () {
-          it("caller is not the admin", async function () {
-            // Attempt to set new max twin per bundle, expecting revert
-            await expect(configHandler.connect(rando).setMaxTwinsPerBundle(maxTwinsPerBundle)).to.revertedWith(
-              RevertReasons.ACCESS_DENIED
-            );
-          });
-
-          it("maxTwinsPerBundle is zero", async function () {
-            maxTwinsPerBundle = 0;
-
-            await expect(configHandler.connect(deployer).setMaxTwinsPerBundle(maxTwinsPerBundle)).to.revertedWith(
-              RevertReasons.VALUE_ZERO_NOT_ALLOWED
-            );
-          });
-        });
-      });
-
-      context("👉 setMaxOffersPerBundle()", async function () {
-        let maxOffersPerBundle;
-        beforeEach(async function () {
-          // set new value for max offers per bundle
-          maxOffersPerBundle = 150;
-        });
-
-        it("should emit a MaxOffersPerBundleChanged event", async function () {
-          // Set new max offer per bundle, testing for the event
-          await expect(configHandler.connect(deployer).setMaxOffersPerBundle(maxOffersPerBundle))
-            .to.emit(configHandler, "MaxOffersPerBundleChanged")
-            .withArgs(maxOffersPerBundle, await deployer.getAddress());
-        });
-
-        it("should update state", async function () {
-          // Set new max offer per bundle,
-          await configHandler.connect(deployer).setMaxOffersPerBundle(maxOffersPerBundle);
-
-          // Verify that new value is stored
-          expect(await configHandler.connect(rando).getMaxOffersPerBundle()).to.equal(maxOffersPerBundle);
-        });
-
-        context("💔 Revert Reasons", async function () {
-          it("caller is not the admin", async function () {
-            // Attempt to set new max offer per bundle, expecting revert
-            await expect(configHandler.connect(rando).setMaxOffersPerBundle(maxOffersPerBundle)).to.revertedWith(
-              RevertReasons.ACCESS_DENIED
-            );
-          });
-
-          it("maxOffersPerBundle is zero", async function () {
-            maxOffersPerBundle = 0;
-
-            await expect(configHandler.connect(deployer).setMaxOffersPerBundle(maxOffersPerBundle)).to.revertedWith(
-              RevertReasons.VALUE_ZERO_NOT_ALLOWED
-            );
-          });
-        });
-      });
-
-      context("👉 setMaxOffersPerBatch()", async function () {
-        let maxOffersPerBatch;
-        beforeEach(async function () {
-          // set new value for max offers per batch
-          maxOffersPerBatch = 135;
-        });
-
-        it("should emit a MaxOffersPerBatchChanged event", async function () {
-          // Set new max offer per batch, testing for the event
-          await expect(configHandler.connect(deployer).setMaxOffersPerBatch(maxOffersPerBatch))
-            .to.emit(configHandler, "MaxOffersPerBatchChanged")
-            .withArgs(maxOffersPerBatch, await deployer.getAddress());
-        });
-
-        it("should update state", async function () {
-          // Set new max offer per batch,
-          await configHandler.connect(deployer).setMaxOffersPerBatch(maxOffersPerBatch);
-
-          // Verify that new value is stored
-          expect(await configHandler.connect(rando).getMaxOffersPerBatch()).to.equal(maxOffersPerBatch);
-        });
-
-        context("💔 Revert Reasons", async function () {
-          it("caller is not the admin", async function () {
-            // Attempt to set new max offer per batch, expecting revert
-            await expect(configHandler.connect(rando).setMaxOffersPerBatch(maxOffersPerBatch)).to.revertedWith(
-              RevertReasons.ACCESS_DENIED
-            );
-          });
-
-          it("maxOffersPerBatch is zero", async function () {
-            maxOffersPerBatch = 0;
-
-            await expect(configHandler.connect(deployer).setMaxOffersPerBatch(maxOffersPerBatch)).to.revertedWith(
-              RevertReasons.VALUE_ZERO_NOT_ALLOWED
-            );
-          });
-        });
-      });
-
-      context("👉 setMaxTokensPerWithdrawal()", async function () {
-        let maxTokensPerWithdrawal;
-        beforeEach(async function () {
-          // set new value for max tokens per withdrawal
-          maxTokensPerWithdrawal = 598;
-        });
-
-        it("should emit a MaxTokensPerWithdrawalChanged event", async function () {
-          // Set new max tokens per withdrawal, testing for the event
-          await expect(configHandler.connect(deployer).setMaxTokensPerWithdrawal(maxTokensPerWithdrawal))
-            .to.emit(configHandler, "MaxTokensPerWithdrawalChanged")
-            .withArgs(maxTokensPerWithdrawal, await deployer.getAddress());
-        });
-
-        it("should update state", async function () {
-          // Set new max offer tokens per withdrawal
-          await configHandler.connect(deployer).setMaxTokensPerWithdrawal(maxTokensPerWithdrawal);
-
-          // Verify that new value is stored
-          expect(await configHandler.connect(rando).getMaxTokensPerWithdrawal()).to.equal(maxTokensPerWithdrawal);
-        });
-
-        context("💔 Revert Reasons", async function () {
-          it("caller is not the admin", async function () {
-            // Attempt to set new tokens per withdrawal, expecting revert
-            await expect(
-              configHandler.connect(rando).setMaxTokensPerWithdrawal(maxTokensPerWithdrawal)
-            ).to.revertedWith(RevertReasons.ACCESS_DENIED);
-          });
-
-          it("maxTokensPerWithdrawal is zero", async function () {
-            maxTokensPerWithdrawal = 0;
-
-            await expect(
-              configHandler.connect(deployer).setMaxTokensPerWithdrawal(maxTokensPerWithdrawal)
-            ).to.revertedWith(RevertReasons.VALUE_ZERO_NOT_ALLOWED);
-          });
-        });
-      });
-
->>>>>>> 10bc200c
       context("👉 setTokenAddress()", async function () {
         let token;
         beforeEach(async function () {
@@ -739,88 +477,6 @@
         });
       });
 
-<<<<<<< HEAD
-=======
-      context("👉 setMaxDisputesPerBatch()", async function () {
-        let maxDisputesPerBatch;
-        beforeEach(async function () {
-          // set new value for max disputes per batch
-          maxDisputesPerBatch = 135;
-        });
-
-        it("should emit a MaxDisputesPerBatchChanged event", async function () {
-          // Set new max disputes per batch, testing for the event
-          await expect(configHandler.connect(deployer).setMaxDisputesPerBatch(maxDisputesPerBatch))
-            .to.emit(configHandler, "MaxDisputesPerBatchChanged")
-            .withArgs(maxDisputesPerBatch, await deployer.getAddress());
-        });
-
-        it("should update state", async function () {
-          // Set new max disputes per batch,
-          await configHandler.connect(deployer).setMaxDisputesPerBatch(maxDisputesPerBatch);
-
-          // Verify that new value is stored
-          expect(await configHandler.connect(rando).getMaxDisputesPerBatch()).to.equal(maxDisputesPerBatch);
-        });
-
-        context("💔 Revert Reasons", async function () {
-          it("caller is not the admin", async function () {
-            // Attempt to set new max disputes per batch, expecting revert
-            await expect(configHandler.connect(rando).setMaxDisputesPerBatch(maxDisputesPerBatch)).to.revertedWith(
-              RevertReasons.ACCESS_DENIED
-            );
-          });
-
-          it("maxDisputesPerBatch is zero", async function () {
-            maxDisputesPerBatch = 0;
-
-            await expect(configHandler.connect(deployer).setMaxDisputesPerBatch(maxDisputesPerBatch)).to.revertedWith(
-              RevertReasons.VALUE_ZERO_NOT_ALLOWED
-            );
-          });
-        });
-      });
-
-      context("👉 setMaxFeesPerDisputeResolver()", async function () {
-        let maxFeesPerDisputeResolver;
-        beforeEach(async function () {
-          // set new value
-          maxFeesPerDisputeResolver = 200;
-        });
-
-        it("should emit a MaxFeesPerDisputeResolverChanged event", async function () {
-          // Set max fees per dispute resolver
-          await expect(configHandler.connect(deployer).setMaxFeesPerDisputeResolver(maxFeesPerDisputeResolver))
-            .to.emit(configHandler, "MaxFeesPerDisputeResolverChanged")
-            .withArgs(maxFeesPerDisputeResolver, await deployer.getAddress());
-        });
-
-        it("should update state", async function () {
-          // Set max fees per dispute resolver
-          await configHandler.connect(deployer).setMaxFeesPerDisputeResolver(maxFeesPerDisputeResolver);
-
-          // Verify that new value is stored
-          expect(await configHandler.connect(rando).getMaxFeesPerDisputeResolver()).to.equal(maxFeesPerDisputeResolver);
-        });
-
-        context("💔 Revert Reasons", async function () {
-          it("caller is not the admin", async function () {
-            // Attempt to set new value, expecting revert
-            await expect(
-              configHandler.connect(rando).setMaxFeesPerDisputeResolver(maxFeesPerDisputeResolver)
-            ).to.revertedWith(RevertReasons.ACCESS_DENIED);
-          });
-
-          it("maxFeesPerDisputeResolver is zero", async function () {
-            maxFeesPerDisputeResolver = 0;
-            await expect(
-              configHandler.connect(deployer).setMaxFeesPerDisputeResolver(maxFeesPerDisputeResolver)
-            ).to.revertedWith(RevertReasons.VALUE_ZERO_NOT_ALLOWED);
-          });
-        });
-      });
-
->>>>>>> 10bc200c
       context("👉 setMaxEscalationResponsePeriod()", async function () {
         let maxEscalationResponsePeriod;
         beforeEach(async function () {
@@ -906,48 +562,6 @@
         });
       });
 
-<<<<<<< HEAD
-=======
-      context("👉 setMaxAllowedSellers()", async function () {
-        let maxAllowedSellers;
-        beforeEach(async function () {
-          // set new value for max allowed sellers
-          maxAllowedSellers = 222;
-        });
-
-        it("should emit a MaxAllowedSellersChanged event", async function () {
-          // Set new max allowed sellers, testing for the event
-          await expect(configHandler.connect(deployer).setMaxAllowedSellers(maxAllowedSellers))
-            .to.emit(configHandler, "MaxAllowedSellersChanged")
-            .withArgs(maxAllowedSellers, await deployer.getAddress());
-        });
-
-        it("should update state", async function () {
-          // Set new max allowed sellers,
-          await configHandler.connect(deployer).setMaxAllowedSellers(maxAllowedSellers);
-
-          // Verify that new value is stored
-          expect(await configHandler.connect(rando).getMaxAllowedSellers()).to.equal(maxAllowedSellers);
-        });
-
-        context("💔 Revert Reasons", async function () {
-          it("caller is not the admin", async function () {
-            // Attempt to set new max allowed sellers, expecting revert
-            await expect(configHandler.connect(rando).setMaxAllowedSellers(maxAllowedSellers)).to.revertedWith(
-              RevertReasons.ACCESS_DENIED
-            );
-          });
-
-          it("maxAllowedSellers is zero", async function () {
-            maxAllowedSellers = 0;
-            await expect(configHandler.connect(deployer).setMaxAllowedSellers(maxAllowedSellers)).to.revertedWith(
-              RevertReasons.VALUE_ZERO_NOT_ALLOWED
-            );
-          });
-        });
-      });
-
->>>>>>> 10bc200c
       context("👉 setMaxTotalOfferFeePercentage()", async function () {
         let maxTotalOfferFeePercentage;
         beforeEach(async function () {
@@ -1102,87 +716,6 @@
         });
       });
 
-<<<<<<< HEAD
-=======
-      context("👉 setMaxExchangesPerBatch()", async function () {
-        let maxExchangesPerBatch;
-        beforeEach(async function () {
-          // set new value for max exchanges per batch
-          maxExchangesPerBatch = 135;
-        });
-
-        it("should emit a MaxExchangesPerBatchChanged event", async function () {
-          // Set new max exchange per batch, testing for the event
-          await expect(configHandler.connect(deployer).setMaxExchangesPerBatch(maxExchangesPerBatch))
-            .to.emit(configHandler, "MaxExchangesPerBatchChanged")
-            .withArgs(maxExchangesPerBatch, await deployer.getAddress());
-        });
-
-        it("should update state", async function () {
-          // Set new max exchange per batch,
-          await configHandler.connect(deployer).setMaxExchangesPerBatch(maxExchangesPerBatch);
-
-          // Verify that new value is stored
-          expect(await configHandler.connect(rando).getMaxExchangesPerBatch()).to.equal(maxExchangesPerBatch);
-        });
-
-        context("💔 Revert Reasons", async function () {
-          it("caller is not the admin", async function () {
-            // Attempt to set new max exchange per batch, expecting revert
-            await expect(configHandler.connect(rando).setMaxExchangesPerBatch(maxExchangesPerBatch)).to.revertedWith(
-              RevertReasons.ACCESS_DENIED
-            );
-          });
-
-          it("maxExchangesPerBatch is zero", async function () {
-            maxExchangesPerBatch = 0;
-            await expect(configHandler.connect(deployer).setMaxExchangesPerBatch(maxExchangesPerBatch)).to.revertedWith(
-              RevertReasons.VALUE_ZERO_NOT_ALLOWED
-            );
-          });
-        });
-      });
-
-      context("👉 setMinResolutionPeriod()", async function () {
-        let minResolutionPeriod;
-        beforeEach(async function () {
-          // set new value
-          minResolutionPeriod = oneWeek * 2n;
-        });
-
-        it("should emit a MinResolutionPeriodChanged event", async function () {
-          // Set new resolution period
-          await expect(configHandler.connect(deployer).setMinResolutionPeriod(minResolutionPeriod))
-            .to.emit(configHandler, "MinResolutionPeriodChanged")
-            .withArgs(minResolutionPeriod, deployer.address);
-        });
-
-        it("should update state", async function () {
-          // Set new resolution period
-          await configHandler.connect(deployer).setMinResolutionPeriod(minResolutionPeriod);
-
-          // Verify that new value is stored
-          expect(await configHandler.connect(rando).getMinResolutionPeriod()).to.equal(minResolutionPeriod);
-        });
-
-        context("💔 Revert Reasons", async function () {
-          it("caller is not the admin", async function () {
-            // Attempt to set new value, expecting revert
-            await expect(configHandler.connect(rando).setMinResolutionPeriod(minResolutionPeriod)).to.revertedWith(
-              RevertReasons.ACCESS_DENIED
-            );
-          });
-
-          it("minResolutionPeriod is zero", async function () {
-            minResolutionPeriod = 0;
-            await expect(configHandler.connect(deployer).setMinResolutionPeriod(minResolutionPeriod)).to.revertedWith(
-              RevertReasons.VALUE_ZERO_NOT_ALLOWED
-            );
-          });
-        });
-      });
-
->>>>>>> 10bc200c
       context("👉 setMaxResolutionPeriod()", async function () {
         let maxResolutionPeriod;
         beforeEach(async function () {
@@ -1261,48 +794,6 @@
         });
       });
 
-<<<<<<< HEAD
-=======
-      context("👉 setMaxPremintedVouchers()", async function () {
-        let maxPremintedVouchers;
-        beforeEach(async function () {
-          // set new value
-          maxPremintedVouchers = 50000;
-        });
-
-        it("should emit a MaxPremintedVouchersChanged event", async function () {
-          // Set new minumum dispute period
-          await expect(configHandler.connect(deployer).setMaxPremintedVouchers(maxPremintedVouchers))
-            .to.emit(configHandler, "MaxPremintedVouchersChanged")
-            .withArgs(maxPremintedVouchers, await deployer.getAddress());
-        });
-
-        it("should update state", async function () {
-          // Set new minumum dispute period
-          await configHandler.connect(deployer).setMaxPremintedVouchers(maxPremintedVouchers);
-
-          // Verify that new value is stored
-          expect(await configHandler.connect(rando).getMaxPremintedVouchers()).to.equal(maxPremintedVouchers);
-        });
-
-        context("💔 Revert Reasons", async function () {
-          it("caller is not the admin", async function () {
-            // Attempt to set new value, expecting revert
-            await expect(configHandler.connect(rando).setMaxPremintedVouchers(maxPremintedVouchers)).to.revertedWith(
-              RevertReasons.ACCESS_DENIED
-            );
-          });
-
-          it("maxPremintedVouchers is zero", async function () {
-            maxPremintedVouchers = 0;
-            await expect(configHandler.connect(deployer).setMaxPremintedVouchers(maxPremintedVouchers)).to.revertedWith(
-              RevertReasons.VALUE_ZERO_NOT_ALLOWED
-            );
-          });
-        });
-      });
-
->>>>>>> 10bc200c
       context("👉 setAccessControllerAddress()", async function () {
         let newAccessController;
 
@@ -1407,17 +898,10 @@
           ZeroAddress,
           "Invalid auth token contract address"
         );
-<<<<<<< HEAD
-=======
-        expect(await configHandler.connect(rando).getMaxExchangesPerBatch()).to.equal(
-          maxExchangesPerBatch,
-          "Invalid max exchanges per batch"
-        );
         expect(await configHandler.connect(rando).getMinResolutionPeriod()).to.equal(
           minResolutionPeriod,
           "Invalid min resolution period"
         );
->>>>>>> 10bc200c
         expect(await configHandler.connect(rando).getMaxResolutionPeriod()).to.equal(
           maxResolutionPeriod,
           "Invalid max resolution period"
