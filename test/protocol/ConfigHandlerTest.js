const hre = require("hardhat");
const ethers = hre.ethers;
const { expect } = require("chai");

const Role = require("../../scripts/domain/Role");
const { getInterfaceIds } = require("../../scripts/config/supported-interfaces.js");
const { RevertReasons } = require("../../scripts/config/revert-reasons.js");
const { deployProtocolDiamond } = require("../../scripts/util/deploy-protocol-diamond.js");
const { deployProtocolConfigFacet } = require("../../scripts/util/deploy-protocol-config-facet.js");
const { oneWeek, oneMonth } = require("../utils/constants");
const AuthTokenType = require("../../scripts/domain/AuthTokenType");

/**
 *  Test the Boson Config Handler interface
 */
describe("IBosonConfigHandler", function () {
  // Common vars
  let InterfaceIds, support;
  let accounts, deployer, rando, token, treasury, beacon, proxy;
  let maxOffersPerGroup,
    maxTwinsPerBundle,
    maxOffersPerBundle,
    maxOffersPerBatch,
    maxTokensPerWithdrawal,
    maxFeesPerDisputeResolver,
    maxEscalationResponsePeriod,
    maxDisputesPerBatch,
    maxAllowedSellers,
    buyerEscalationDepositPercentage,
    maxTotalOfferFeePercentage;
  let protocolFeePercentage, protocolFeeFlatBoson;
  let erc165, protocolDiamond, accessController, configHandler, gasLimit;
  let authTokenContract;

  before(async function () {
    // get interface Ids
    InterfaceIds = await getInterfaceIds();
  });

  beforeEach(async function () {
    // Make accounts available
    accounts = await ethers.getSigners();
    deployer = accounts[0];
    rando = accounts[1];
    token = accounts[2];
    treasury = accounts[3];
    beacon = accounts[4];
    proxy = accounts[5];

    // Deploy the Protocol Diamond
    [protocolDiamond, , , accessController] = await deployProtocolDiamond();

    // Temporarily grant UPGRADER role to deployer account
    await accessController.grantRole(Role.UPGRADER, deployer.address);

    // Set protocol config
    protocolFeePercentage = 12;
    protocolFeeFlatBoson = ethers.utils.parseUnits("0.01", "ether").toString();
    maxOffersPerGroup = 100;
    maxTwinsPerBundle = 100;
    maxOffersPerBundle = 100;
    maxOffersPerBatch = 100;
    maxTokensPerWithdrawal = 100;
    maxFeesPerDisputeResolver = 100;
    maxEscalationResponsePeriod = oneMonth;
    maxDisputesPerBatch = 100;
    maxAllowedSellers = 100;
    buyerEscalationDepositPercentage = 100;
    maxTotalOfferFeePercentage = 4000; // 40%

    // Cast Diamond to IERC165
    erc165 = await ethers.getContractAt("IERC165", protocolDiamond.address);

    // Cast Diamond to IBosonConfigHandler
    configHandler = await ethers.getContractAt("IBosonConfigHandler", protocolDiamond.address);
  });

  describe("Deploy tests", async function () {
    context("📋 Initializer", async function () {
      it("should initialize the config handler and emit set events", async function () {
        const protocolConfig = [
          // Protocol addresses
          {
            tokenAddress: token.address,
            treasuryAddress: treasury.address,
            voucherBeaconAddress: beacon.address,
            beaconProxyAddress: proxy.address,
          },
          // Protocol limits
          {
            maxOffersPerGroup,
            maxTwinsPerBundle,
            maxOffersPerBundle,
            maxOffersPerBatch,
            maxTokensPerWithdrawal,
            maxFeesPerDisputeResolver,
            maxEscalationResponsePeriod,
            maxDisputesPerBatch,
            maxAllowedSellers,
            maxTotalOfferFeePercentage,
          },
          //Protocol fees
          {
            percentage: protocolFeePercentage,
            flatBoson: protocolFeeFlatBoson,
          },
          buyerEscalationDepositPercentage,
        ];

        const { cutTransaction } = await deployProtocolConfigFacet(protocolDiamond, protocolConfig, gasLimit);

        await expect(cutTransaction)
          .to.emit(configHandler, "TokenAddressChanged")
          .withArgs(token.address, deployer.address)
          .to.emit(configHandler, "TreasuryAddressChanged")
          .withArgs(treasury.address, deployer.address)
          .to.emit(configHandler, "VoucherBeaconAddressChanged")
          .withArgs(beacon.address, deployer.address)
          .to.emit(configHandler, "BeaconProxyAddressChanged")
          .withArgs(proxy.address, deployer.address)
          .to.emit(configHandler, "ProtocolFeePercentageChanged")
          .withArgs(protocolFeePercentage, deployer.address)
          .to.emit(configHandler, "ProtocolFeeFlatBosonChanged")
          .withArgs(protocolFeeFlatBoson, deployer.address)
          .to.emit(configHandler, "MaxOffersPerGroupChanged")
          .withArgs(maxOffersPerGroup, deployer.address)
          .to.emit(configHandler, "MaxTwinsPerBundleChanged")
          .withArgs(maxTwinsPerBundle, deployer.address)
          .to.emit(configHandler, "MaxOffersPerBundleChanged")
          .withArgs(maxOffersPerBundle, deployer.address)
          .to.emit(configHandler, "MaxOffersPerBatchChanged")
          .withArgs(maxOffersPerBatch, deployer.address)
          .to.emit(configHandler, "MaxTokensPerWithdrawalChanged")
          .withArgs(maxTokensPerWithdrawal, deployer.address)
          .to.emit(configHandler, "MaxFeesPerDisputeResolverChanged")
          .withArgs(maxFeesPerDisputeResolver, deployer.address)
          .to.emit(configHandler, "MaxEscalationResponsePeriodChanged")
          .withArgs(maxEscalationResponsePeriod, deployer.address)
          .to.emit(configHandler, "MaxDisputesPerBatchChanged")
          .withArgs(maxDisputesPerBatch, deployer.address)
          .to.emit(configHandler, "MaxAllowedSellersChanged")
          .withArgs(maxAllowedSellers, deployer.address)
          .to.emit(configHandler, "BuyerEscalationFeePercentageChanged")
          .withArgs(buyerEscalationDepositPercentage, deployer.address);
      });
    });
  });

  describe("After deploy tests", async function () {
    beforeEach(async function () {
      // Add config Handler, so twin id starts at 1
      const protocolConfig = [
        // Protocol addresses
        {
          treasuryAddress: treasury.address,
          tokenAddress: token.address,
          voucherBeaconAddress: beacon.address,
          beaconProxyAddress: proxy.address,
        },
        // Protocol limits
        {
          maxOffersPerGroup,
          maxTwinsPerBundle,
          maxOffersPerBundle,
          maxOffersPerBatch,
          maxTokensPerWithdrawal,
          maxFeesPerDisputeResolver,
          maxEscalationResponsePeriod,
          maxDisputesPerBatch,
          maxAllowedSellers,
          maxTotalOfferFeePercentage,
        },
        // Protocol fees
        {
          percentage: protocolFeePercentage,
          flatBoson: protocolFeeFlatBoson,
        },
        buyerEscalationDepositPercentage,
      ];
      await deployProtocolConfigFacet(protocolDiamond, protocolConfig, gasLimit);
    });

    // Interface support (ERC-156 provided by ProtocolDiamond, others by deployed facets)
    context("📋 Interfaces", async function () {
      context("👉 supportsInterface()", async function () {
        it("should indicate support for IBosonConfigHandler interface", async function () {
          // Current interfaceId for IBosonConfigHandler
          support = await erc165.supportsInterface(InterfaceIds.IBosonConfigHandler);

          // Test
          await expect(support, "IBosonConfigHandler interface not supported").is.true;
        });
      });
    });

    // All supported methods
    context("📋 Setters", async function () {
      context("👉 setMaxOffersPerGroup()", async function () {
        beforeEach(async function () {
          // set new value for max offers per group
          maxOffersPerGroup = 150;
        });

        it("should emit a MaxOffersPerGroupChanged event", async function () {
          // Set new max offer per group, testing for the event
          await expect(configHandler.connect(deployer).setMaxOffersPerGroup(maxOffersPerGroup))
            .to.emit(configHandler, "MaxOffersPerGroupChanged")
            .withArgs(maxOffersPerGroup, deployer.address);
        });

        it("should update state", async function () {
          // Set new max offer per group,
          await configHandler.connect(deployer).setMaxOffersPerGroup(maxOffersPerGroup);

          // Verify that new value is stored
          expect(await configHandler.connect(rando).getMaxOffersPerGroup()).to.equal(maxOffersPerGroup);
        });

        context("💔 Revert Reasons", async function () {
          it("caller is not the admin", async function () {
            // Attempt to set new max offer per group, expecting revert
            await expect(configHandler.connect(rando).setMaxOffersPerGroup(maxOffersPerGroup)).to.revertedWith(
              RevertReasons.ACCESS_DENIED
            );
          });
        });
      });

      context("👉 setMaxTwinsPerBundle()", async function () {
        beforeEach(async function () {
          // set new value for max twins per bundle
          maxTwinsPerBundle = 150;
        });

        it("should emit a MaxTwinsPerBundleChanged event", async function () {
          // Set new max twin per bundle, testing for the event
          await expect(configHandler.connect(deployer).setMaxTwinsPerBundle(maxTwinsPerBundle))
            .to.emit(configHandler, "MaxTwinsPerBundleChanged")
            .withArgs(maxTwinsPerBundle, deployer.address);
        });

        it("should update state", async function () {
          // Set new max twin per bundle,
          await configHandler.connect(deployer).setMaxTwinsPerBundle(maxTwinsPerBundle);

          // Verify that new value is stored
          expect(await configHandler.connect(rando).getMaxTwinsPerBundle()).to.equal(maxTwinsPerBundle);
        });

        context("💔 Revert Reasons", async function () {
          it("caller is not the admin", async function () {
            // Attempt to set new max twin per bundle, expecting revert
            await expect(configHandler.connect(rando).setMaxTwinsPerBundle(maxTwinsPerBundle)).to.revertedWith(
              RevertReasons.ACCESS_DENIED
            );
          });
        });
      });

      context("👉 setMaxOffersPerBundle()", async function () {
        beforeEach(async function () {
          // set new value for max offers per bundle
          maxOffersPerBundle = 150;
        });

        it("should emit a MaxOffersPerBundleChanged event", async function () {
          // Set new max offer per bundle, testing for the event
          await expect(configHandler.connect(deployer).setMaxOffersPerBundle(maxOffersPerBundle))
            .to.emit(configHandler, "MaxOffersPerBundleChanged")
            .withArgs(maxOffersPerBundle, deployer.address);
        });

        it("should update state", async function () {
          // Set new max offer per bundle,
          await configHandler.connect(deployer).setMaxOffersPerBundle(maxOffersPerBundle);

          // Verify that new value is stored
          expect(await configHandler.connect(rando).getMaxOffersPerBundle()).to.equal(maxOffersPerBundle);
        });

        context("💔 Revert Reasons", async function () {
          it("caller is not the admin", async function () {
            // Attempt to set new max offer per bundle, expecting revert
            await expect(configHandler.connect(rando).setMaxOffersPerBundle(maxOffersPerBundle)).to.revertedWith(
              RevertReasons.ACCESS_DENIED
            );
          });
        });
      });

      context("👉 setMaxOffersPerBatch()", async function () {
        beforeEach(async function () {
          // set new value for max offers per batch
          maxOffersPerBatch = 135;
        });

        it("should emit a MaxOffersPerBatchChanged event", async function () {
          // Set new max offer per batch, testing for the event
          await expect(configHandler.connect(deployer).setMaxOffersPerBatch(maxOffersPerBatch))
            .to.emit(configHandler, "MaxOffersPerBatchChanged")
            .withArgs(maxOffersPerBatch, deployer.address);
        });

        it("should update state", async function () {
          // Set new max offer per batch,
          await configHandler.connect(deployer).setMaxOffersPerBatch(maxOffersPerBatch);

          // Verify that new value is stored
          expect(await configHandler.connect(rando).getMaxOffersPerBatch()).to.equal(maxOffersPerBatch);
        });

        context("💔 Revert Reasons", async function () {
          it("caller is not the admin", async function () {
            // Attempt to set new max offer per batch, expecting revert
            await expect(configHandler.connect(rando).setMaxOffersPerBatch(maxOffersPerBatch)).to.revertedWith(
              RevertReasons.ACCESS_DENIED
            );
          });
        });
      });

      context("👉 setMaxTokensPerWithdrawal()", async function () {
        beforeEach(async function () {
          // set new value for max tokens per withdrawal
          maxTokensPerWithdrawal = 598;
        });

        it("should emit a MaxTokensPerWithdrawalChanged event", async function () {
          // Set new max tokens per withdrawal, testing for the event
          await expect(configHandler.connect(deployer).setMaxTokensPerWithdrawal(maxTokensPerWithdrawal))
            .to.emit(configHandler, "MaxTokensPerWithdrawalChanged")
            .withArgs(maxTokensPerWithdrawal, deployer.address);
        });

        it("should update state", async function () {
          // Set new max offer tokens per withdrawal
          await configHandler.connect(deployer).setMaxTokensPerWithdrawal(maxTokensPerWithdrawal);

          // Verify that new value is stored
          expect(await configHandler.connect(rando).getMaxTokensPerWithdrawal()).to.equal(maxTokensPerWithdrawal);
        });

        context("💔 Revert Reasons", async function () {
          it("caller is not the admin", async function () {
            // Attempt to set new tokens per withdrawal, expecting revert
            await expect(
              configHandler.connect(rando).setMaxTokensPerWithdrawal(maxTokensPerWithdrawal)
            ).to.revertedWith(RevertReasons.ACCESS_DENIED);
          });
        });
      });

      context("👉 setTokenAddress()", async function () {
        beforeEach(async function () {
          // set new value for token address
          token = accounts[5];
        });

        it("should emit a TokenAddressChanged event", async function () {
          // Set new token address, testing for the event
          await expect(configHandler.connect(deployer).setTokenAddress(token.address))
            .to.emit(configHandler, "TokenAddressChanged")
            .withArgs(token.address, deployer.address);
        });

        it("should update state", async function () {
          // Set new token address
          await configHandler.connect(deployer).setTokenAddress(token.address);

          // Verify that new value is stored
          expect(await configHandler.connect(rando).getTokenAddress()).to.equal(token.address);
        });

        context("💔 Revert Reasons", async function () {
          it("caller is not the admin", async function () {
            // Attempt to set new token address, expecting revert
            await expect(configHandler.connect(rando).setTokenAddress(token.address)).to.revertedWith(
              RevertReasons.ACCESS_DENIED
            );
          });
        });
      });

      context("👉 setTreasuryAddress()", async function () {
        beforeEach(async function () {
          // set new value for treasury address
          treasury = accounts[5];
        });

        it("should emit a TreasuryAddressChanged event", async function () {
          // Set new treasury address, testing for the event
          await expect(configHandler.connect(deployer).setTreasuryAddress(treasury.address))
            .to.emit(configHandler, "TreasuryAddressChanged")
            .withArgs(treasury.address, deployer.address);
        });

        it("should update state", async function () {
          // Set new treasury address
          await configHandler.connect(deployer).setTreasuryAddress(treasury.address);

          // Verify that new value is stored
          expect(await configHandler.connect(rando).getTreasuryAddress()).to.equal(treasury.address);
        });

        context("💔 Revert Reasons", async function () {
          it("caller is not the admin", async function () {
            // Attempt to set new treasury address, expecting revert
            await expect(configHandler.connect(rando).setTreasuryAddress(treasury.address)).to.revertedWith(
              RevertReasons.ACCESS_DENIED
            );
          });
        });
      });

      context("👉 setVoucherBeaconAddress()", async function () {
        beforeEach(async function () {
          // set new value for beacon address
          beacon = accounts[9];
        });

        it("should emit a VoucherAddressChanged event", async function () {
          // Set new beacon address, testing for the event
          await expect(configHandler.connect(deployer).setVoucherBeaconAddress(beacon.address))
            .to.emit(configHandler, "VoucherBeaconAddressChanged")
            .withArgs(beacon.address, deployer.address);
        });

        it("should update state", async function () {
          // Set new beacon address
          await configHandler.connect(deployer).setVoucherBeaconAddress(beacon.address);

          // Verify that new value is stored
          expect(await configHandler.connect(rando).getVoucherBeaconAddress()).to.equal(beacon.address);
        });

        context("💔 Revert Reasons", async function () {
          it("caller is not the admin", async function () {
            // Attempt to set new beacon address, expecting revert
            await expect(configHandler.connect(rando).setVoucherBeaconAddress(beacon.address)).to.revertedWith(
              RevertReasons.ACCESS_DENIED
            );
          });
        });
      });

      context("👉 setBeaconProxyAddress()", async function () {
        beforeEach(async function () {
          // set new value for proxy address
          proxy = accounts[9];
        });

        it("should emit a VoucherAddressChanged event", async function () {
          // Set new proxy address, testing for the event
          await expect(configHandler.connect(deployer).setBeaconProxyAddress(proxy.address))
            .to.emit(configHandler, "BeaconProxyAddressChanged")
            .withArgs(proxy.address, deployer.address);
        });

        it("should update state", async function () {
          // Set new proxy address
          await configHandler.connect(deployer).setBeaconProxyAddress(proxy.address);

          // Verify that new value is stored
          expect(await configHandler.connect(rando).getBeaconProxyAddress()).to.equal(proxy.address);
        });

        context("💔 Revert Reasons", async function () {
          it("caller is not the admin", async function () {
            // Attempt to set new proxy address, expecting revert
            await expect(configHandler.connect(rando).setBeaconProxyAddress(proxy.address)).to.revertedWith(
              RevertReasons.ACCESS_DENIED
            );
          });
        });
      });

      context("👉 setProtocolFeePercentage()", async function () {
        beforeEach(async function () {
          // set new value for protocol fee precentage
          protocolFeePercentage = 10000;
        });

        it("should emit a ProtocolFeePercentageChanged event", async function () {
          // Set new protocol fee precentage address, testing for the event
          await expect(configHandler.connect(deployer).setProtocolFeePercentage(protocolFeePercentage))
            .to.emit(configHandler, "ProtocolFeePercentageChanged")
            .withArgs(protocolFeePercentage, deployer.address);
        });

        it("should update state", async function () {
          // Set new protocol fee precentage
          await configHandler.connect(deployer).setProtocolFeePercentage(protocolFeePercentage);

          // Verify that new value is stored
          expect(await configHandler.connect(rando).getProtocolFeePercentage()).to.equal(protocolFeePercentage);
        });

        context("💔 Revert Reasons", async function () {
          it("caller is not the admin", async function () {
            // Attempt to set new protocol fee precentage, expecting revert
            await expect(configHandler.connect(rando).setProtocolFeePercentage(protocolFeePercentage)).to.revertedWith(
              RevertReasons.ACCESS_DENIED
            );
          });

          it("protocolFeePercentage must be less than 10000", async function () {
            // Attempt to set new protocolFeePercentage value, expecting revert
            protocolFeePercentage = 10001;
            await expect(
              configHandler.connect(deployer).setProtocolFeePercentage(protocolFeePercentage)
            ).to.revertedWith(RevertReasons.FEE_PERCENTAGE_INVALID);
          });
        });
      });

      context("👉 setProtocolFeeFlatBoson()", async function () {
        beforeEach(async function () {
          // set new value for flat boson protocol fee
          protocolFeeFlatBoson = ethers.utils.parseUnits("0.02", "ether").toString();
        });

        it("should emit a ProtocolFeeFlatBosonChanged event", async function () {
          // Set new flat boson protocol feel, testing for the event
          await expect(configHandler.connect(deployer).setProtocolFeeFlatBoson(protocolFeeFlatBoson))
            .to.emit(configHandler, "ProtocolFeeFlatBosonChanged")
            .withArgs(protocolFeeFlatBoson, deployer.address);
        });

        it("should update state", async function () {
          // Set flat boson protocol fee
          await configHandler.connect(deployer).setProtocolFeeFlatBoson(protocolFeeFlatBoson);

          // Verify that new value is stored
          expect(await configHandler.connect(rando).getProtocolFeePercentage()).to.equal(protocolFeePercentage);
        });

        context("💔 Revert Reasons", async function () {
          it("caller is not the admin", async function () {
            // Attempt to set new voucher address, expecting revert
            await expect(configHandler.connect(rando).setProtocolFeeFlatBoson(protocolFeeFlatBoson)).to.revertedWith(
              RevertReasons.ACCESS_DENIED
            );
          });
        });
      });

      context("👉 setMaxDisputesPerBatch()", async function () {
        beforeEach(async function () {
          // set new value for max disputes per batch
          maxDisputesPerBatch = 135;
        });

        it("should emit a MaxDisputesPerBatchChanged event", async function () {
          // Set new max disputes per batch, testing for the event
          await expect(configHandler.connect(deployer).setMaxDisputesPerBatch(maxDisputesPerBatch))
            .to.emit(configHandler, "MaxDisputesPerBatchChanged")
            .withArgs(maxDisputesPerBatch, deployer.address);
        });

        it("should update state", async function () {
          // Set new max disputes per batch,
          await configHandler.connect(deployer).setMaxDisputesPerBatch(maxDisputesPerBatch);

          // Verify that new value is stored
          expect(await configHandler.connect(rando).getMaxDisputesPerBatch()).to.equal(maxDisputesPerBatch);
        });

        context("💔 Revert Reasons", async function () {
          it("caller is not the admin", async function () {
            // Attempt to set new max disputes per batch, expecting revert
            await expect(configHandler.connect(rando).setMaxDisputesPerBatch(maxDisputesPerBatch)).to.revertedWith(
              RevertReasons.ACCESS_DENIED
            );
          });
        });
      });

      context("👉 setMaxFeesPerDisputeResolver()", async function () {
        beforeEach(async function () {
          // set new value
          maxFeesPerDisputeResolver = 200;
        });

        it("should emit a MaxFeesPerDisputeResolverChanged event", async function () {
          // Set max fees per dispute resolver
          await expect(configHandler.connect(deployer).setMaxFeesPerDisputeResolver(maxFeesPerDisputeResolver))
            .to.emit(configHandler, "MaxFeesPerDisputeResolverChanged")
            .withArgs(maxFeesPerDisputeResolver, deployer.address);
        });

        it("should update state", async function () {
          // Set max fees per dispute resolver
          await configHandler.connect(deployer).setMaxFeesPerDisputeResolver(maxFeesPerDisputeResolver);

          // Verify that new value is stored
          expect(await configHandler.connect(rando).getMaxFeesPerDisputeResolver()).to.equal(maxFeesPerDisputeResolver);
        });

        context("💔 Revert Reasons", async function () {
          it("caller is not the admin", async function () {
            // Attempt to set new value, expecting revert
            await expect(
              configHandler.connect(rando).setMaxFeesPerDisputeResolver(maxFeesPerDisputeResolver)
            ).to.revertedWith(RevertReasons.ACCESS_DENIED);
          });
        });
      });

      context("👉 setMaxEscalationResponsePeriod()", async function () {
        beforeEach(async function () {
          // set new value
          maxEscalationResponsePeriod = ethers.BigNumber.from(oneMonth).add(oneWeek);
        });

        it("should emit a MaxEscalationResponsePeriodChanged event", async function () {
          // Set new escalation response period
          await expect(configHandler.connect(deployer).setMaxEscalationResponsePeriod(maxEscalationResponsePeriod))
            .to.emit(configHandler, "MaxEscalationResponsePeriodChanged")
            .withArgs(maxEscalationResponsePeriod, deployer.address);
        });

        it("should update state", async function () {
          // Set new escalation response period
          await configHandler.connect(deployer).setMaxEscalationResponsePeriod(maxEscalationResponsePeriod);

          // Verify that new value is stored
          expect(await configHandler.connect(rando).getMaxEscalationResponsePeriod()).to.equal(
            maxEscalationResponsePeriod
          );
        });

        context("💔 Revert Reasons", async function () {
          it("caller is not the admin", async function () {
            // Attempt to set new value, expecting revert
            await expect(
              configHandler.connect(rando).setMaxEscalationResponsePeriod(maxEscalationResponsePeriod)
            ).to.revertedWith(RevertReasons.ACCESS_DENIED);
          });
        });
      });

      context("👉 setBuyerEscalationDepositPercentage()", async function () {
        beforeEach(async function () {
          // set new value for buyer escalation deposit percentage
          buyerEscalationDepositPercentage = 50;
        });

        it("should emit a BuyerEscalationFeePercentageChanged event", async function () {
          // Set new buyer escalation deposit percentage, testing for the event
          await expect(
            configHandler.connect(deployer).setBuyerEscalationDepositPercentage(buyerEscalationDepositPercentage)
          )
            .to.emit(configHandler, "BuyerEscalationFeePercentageChanged")
            .withArgs(buyerEscalationDepositPercentage, deployer.address);
        });

        it("should update state", async function () {
          // Set new buyer escalation deposit percentage
          await configHandler.connect(deployer).setBuyerEscalationDepositPercentage(buyerEscalationDepositPercentage);

          // Verify that new value is stored
          expect(await configHandler.connect(rando).getBuyerEscalationDepositPercentage()).to.equal(
            buyerEscalationDepositPercentage
          );
        });

        context("💔 Revert Reasons", async function () {
          it("caller is not the admin", async function () {
            // Attempt to set new buyer escalation deposit percentage, expecting revert
            await expect(
              configHandler.connect(rando).setBuyerEscalationDepositPercentage(buyerEscalationDepositPercentage)
            ).to.revertedWith(RevertReasons.ACCESS_DENIED);
          });

          it("protocolFeePercentage must be less than 10000", async function () {
            // Attempt to set new buyer escalation deposit percentage, expecting revert
            buyerEscalationDepositPercentage = 10001;
            await expect(
              configHandler.connect(deployer).setBuyerEscalationDepositPercentage(buyerEscalationDepositPercentage)
            ).to.revertedWith(RevertReasons.FEE_PERCENTAGE_INVALID);
          });
        });
      });

      context("👉 setMaxAllowedSellers()", async function () {
        beforeEach(async function () {
          // set new value for max allowed sellers
          maxAllowedSellers = 222;
        });

        it("should emit a MaxAllowedSellersChanged event", async function () {
          // Set new max allowed sellers, testing for the event
          await expect(configHandler.connect(deployer).setMaxAllowedSellers(maxAllowedSellers))
            .to.emit(configHandler, "MaxAllowedSellersChanged")
            .withArgs(maxAllowedSellers, deployer.address);
        });

        it("should update state", async function () {
          // Set new max allowed sellers,
          await configHandler.connect(deployer).setMaxAllowedSellers(maxAllowedSellers);

          // Verify that new value is stored
          expect(await configHandler.connect(rando).getMaxAllowedSellers()).to.equal(maxAllowedSellers);
        });

        context("💔 Revert Reasons", async function () {
          it("caller is not the admin", async function () {
            // Attempt to set new max allowed sellers, expecting revert
            await expect(configHandler.connect(rando).setMaxAllowedSellers(maxAllowedSellers)).to.revertedWith(
              RevertReasons.ACCESS_DENIED
            );
          });
        });
      });

<<<<<<< HEAD
      context("👉 setAuthTokenContract()", async function () {
        beforeEach(async function () {
          // set new value for auth token contract
          authTokenContract = accounts[9];
        });

        it("should emit a AuthTokenContractChanged event", async function () {
          // Set new auth token contract, testing for the event
          await expect(
            configHandler.connect(deployer).setAuthTokenContract(AuthTokenType.Lens, authTokenContract.address)
          )
            .to.emit(configHandler, "AuthTokenContractChanged")
            .withArgs(AuthTokenType.Lens, authTokenContract.address, deployer.address);
        });

        it("should update state", async function () {
          // Set new auth token contract,
          await configHandler.connect(deployer).setAuthTokenContract(AuthTokenType.ENS, authTokenContract.address);

          // Verify that new value is stored
          expect(await configHandler.connect(rando).getAuthTokenContract(AuthTokenType.ENS)).to.equal(
            authTokenContract.address
=======
      context("👉 setMaxTotalOfferFeePercentage()", async function () {
        beforeEach(async function () {
          // set new value for Max Total Offer Fee Percentage
          maxTotalOfferFeePercentage = 50;
        });

        it("should emit a MaxTotalOfferFeePercentageChanged event", async function () {
          // set new value for Max Total Offer Fee Percentage, testing for the event
          await expect(configHandler.connect(deployer).setMaxTotalOfferFeePercentage(maxTotalOfferFeePercentage))
            .to.emit(configHandler, "MaxTotalOfferFeePercentageChanged")
            .withArgs(maxTotalOfferFeePercentage, deployer.address);
        });

        it("should update state", async function () {
          // set new value for Max Total Offer Fee Percentage
          await configHandler.connect(deployer).setMaxTotalOfferFeePercentage(maxTotalOfferFeePercentage);

          // Verify that new value is stored
          expect(await configHandler.connect(rando).getMaxTotalOfferFeePercentage()).to.equal(
            maxTotalOfferFeePercentage
>>>>>>> 520445fa
          );
        });

        context("💔 Revert Reasons", async function () {
          it("caller is not the admin", async function () {
<<<<<<< HEAD
            // Attempt to set new auth token contract, expecting revert
            await expect(
              configHandler.connect(rando).setAuthTokenContract(AuthTokenType.ENS, authTokenContract.address)
            ).to.revertedWith(RevertReasons.ACCESS_DENIED);
          });
=======
            // Attempt to set new value for Max Total Offer Fee Percentage, expecting revert
            await expect(
              configHandler.connect(rando).setMaxTotalOfferFeePercentage(maxTotalOfferFeePercentage)
            ).to.revertedWith(RevertReasons.ACCESS_DENIED);
          });

          it("protocolFeePercentage must be less than 10000", async function () {
            // Attempt to set new value for Max Total Offer Fee Percentage, expecting revert
            maxTotalOfferFeePercentage = 10001;
            await expect(
              configHandler.connect(deployer).setMaxTotalOfferFeePercentage(maxTotalOfferFeePercentage)
            ).to.revertedWith(RevertReasons.FEE_PERCENTAGE_INVALID);
          });
>>>>>>> 520445fa
        });
      });
    });

    context("📋 Getters", async function () {
      // here we test only that after the deployments getters show correct values
      // otherwise getters are tested in the "should update state" test of setters

      it("Initial values are correct", async function () {
        // Verify that initial values matches those in constructor
        expect(await configHandler.connect(rando).getTreasuryAddress()).to.equal(
          treasury.address,
          "Invalid treasury address"
        );
        expect(await configHandler.connect(rando).getTokenAddress()).to.equal(token.address, "Invalid token address");
        expect(await configHandler.connect(rando).getVoucherBeaconAddress()).to.equal(
          beacon.address,
          "Invalid voucher address"
        );
        expect(await configHandler.connect(rando).getBeaconProxyAddress()).to.equal(
          proxy.address,
          "Invalid voucher address"
        );
        expect(await configHandler.connect(rando).getProtocolFeePercentage()).to.equal(
          protocolFeePercentage,
          "Invalid protocol fee percentage"
        );
        expect(await configHandler.connect(rando).getProtocolFeeFlatBoson()).to.equal(
          protocolFeeFlatBoson,
          "Invalid flat boson fee"
        );
        expect(await configHandler.connect(rando).getMaxOffersPerGroup()).to.equal(
          maxOffersPerGroup,
          "Invalid max offers per group"
        );
        expect(await configHandler.connect(rando).getMaxTwinsPerBundle()).to.equal(
          maxTwinsPerBundle,
          "Invalid max twins per bundle"
        );
        expect(await configHandler.connect(rando).getMaxOffersPerBundle()).to.equal(
          maxOffersPerBundle,
          "Invalid max offers per bundle"
        );
        expect(await configHandler.connect(rando).getMaxOffersPerBatch()).to.equal(
          maxOffersPerBatch,
          "Invalid max offers per batch"
        );
        expect(await configHandler.connect(rando).getMaxTokensPerWithdrawal()).to.equal(
          maxTokensPerWithdrawal,
          "Invalid max tokens per withdrawal"
        );
        expect(await configHandler.connect(rando).getMaxFeesPerDisputeResolver()).to.equal(
          maxFeesPerDisputeResolver,
          "Invalid max fees per dispute resolver"
        );
        expect(await configHandler.connect(rando).getMaxEscalationResponsePeriod()).to.equal(
          maxEscalationResponsePeriod,
          "Invalid max escalatio response period"
        );
        expect(await configHandler.connect(rando).getMaxDisputesPerBatch()).to.equal(
          maxDisputesPerBatch,
          "Invalid max disputes per batch"
        );
        expect(await configHandler.connect(rando).getMaxAllowedSellers()).to.equal(
          maxAllowedSellers,
          "Invalid max allowed sellers"
        );
        expect(await configHandler.connect(rando).getBuyerEscalationDepositPercentage()).to.equal(
          buyerEscalationDepositPercentage,
          "Invalid buyer escalation deposit"
        );
<<<<<<< HEAD
        //setAuthTokenContract is not called in the initialize function
        expect(await configHandler.connect(rando).getAuthTokenContract(AuthTokenType.Lens)).to.equal(
          ethers.constants.AddressZero,
          "Invalid auth token contract address"
=======
        expect(await configHandler.connect(rando).getMaxTotalOfferFeePercentage()).to.equal(
          maxTotalOfferFeePercentage,
          "Invalid max total offer fee percentage"
>>>>>>> 520445fa
        );
      });
    });
  });
});<|MERGE_RESOLUTION|>--- conflicted
+++ resolved
@@ -713,7 +713,47 @@
         });
       });
 
-<<<<<<< HEAD
+      context("👉 setMaxTotalOfferFeePercentage()", async function () {
+        beforeEach(async function () {
+          // set new value for Max Total Offer Fee Percentage
+          maxTotalOfferFeePercentage = 50;
+        });
+
+        it("should emit a MaxTotalOfferFeePercentageChanged event", async function () {
+          // set new value for Max Total Offer Fee Percentage, testing for the event
+          await expect(configHandler.connect(deployer).setMaxTotalOfferFeePercentage(maxTotalOfferFeePercentage))
+            .to.emit(configHandler, "MaxTotalOfferFeePercentageChanged")
+            .withArgs(maxTotalOfferFeePercentage, deployer.address);
+        });
+
+        it("should update state", async function () {
+          // set new value for Max Total Offer Fee Percentage
+          await configHandler.connect(deployer).setMaxTotalOfferFeePercentage(maxTotalOfferFeePercentage);
+
+          // Verify that new value is stored
+          expect(await configHandler.connect(rando).getMaxTotalOfferFeePercentage()).to.equal(
+            maxTotalOfferFeePercentage
+          );
+        });
+
+        context("💔 Revert Reasons", async function () {
+          it("caller is not the admin", async function () {
+            // Attempt to set new value for Max Total Offer Fee Percentage, expecting revert
+            await expect(
+              configHandler.connect(rando).setMaxTotalOfferFeePercentage(maxTotalOfferFeePercentage)
+            ).to.revertedWith(RevertReasons.ACCESS_DENIED);
+          });
+
+          it("protocolFeePercentage must be less than 10000", async function () {
+            // Attempt to set new value for Max Total Offer Fee Percentage, expecting revert
+            maxTotalOfferFeePercentage = 10001;
+            await expect(
+              configHandler.connect(deployer).setMaxTotalOfferFeePercentage(maxTotalOfferFeePercentage)
+            ).to.revertedWith(RevertReasons.FEE_PERCENTAGE_INVALID);
+          });
+        });
+      });
+
       context("👉 setAuthTokenContract()", async function () {
         beforeEach(async function () {
           // set new value for auth token contract
@@ -736,54 +776,16 @@
           // Verify that new value is stored
           expect(await configHandler.connect(rando).getAuthTokenContract(AuthTokenType.ENS)).to.equal(
             authTokenContract.address
-=======
-      context("👉 setMaxTotalOfferFeePercentage()", async function () {
-        beforeEach(async function () {
-          // set new value for Max Total Offer Fee Percentage
-          maxTotalOfferFeePercentage = 50;
-        });
-
-        it("should emit a MaxTotalOfferFeePercentageChanged event", async function () {
-          // set new value for Max Total Offer Fee Percentage, testing for the event
-          await expect(configHandler.connect(deployer).setMaxTotalOfferFeePercentage(maxTotalOfferFeePercentage))
-            .to.emit(configHandler, "MaxTotalOfferFeePercentageChanged")
-            .withArgs(maxTotalOfferFeePercentage, deployer.address);
-        });
-
-        it("should update state", async function () {
-          // set new value for Max Total Offer Fee Percentage
-          await configHandler.connect(deployer).setMaxTotalOfferFeePercentage(maxTotalOfferFeePercentage);
-
-          // Verify that new value is stored
-          expect(await configHandler.connect(rando).getMaxTotalOfferFeePercentage()).to.equal(
-            maxTotalOfferFeePercentage
->>>>>>> 520445fa
           );
         });
 
         context("💔 Revert Reasons", async function () {
           it("caller is not the admin", async function () {
-<<<<<<< HEAD
             // Attempt to set new auth token contract, expecting revert
             await expect(
               configHandler.connect(rando).setAuthTokenContract(AuthTokenType.ENS, authTokenContract.address)
             ).to.revertedWith(RevertReasons.ACCESS_DENIED);
           });
-=======
-            // Attempt to set new value for Max Total Offer Fee Percentage, expecting revert
-            await expect(
-              configHandler.connect(rando).setMaxTotalOfferFeePercentage(maxTotalOfferFeePercentage)
-            ).to.revertedWith(RevertReasons.ACCESS_DENIED);
-          });
-
-          it("protocolFeePercentage must be less than 10000", async function () {
-            // Attempt to set new value for Max Total Offer Fee Percentage, expecting revert
-            maxTotalOfferFeePercentage = 10001;
-            await expect(
-              configHandler.connect(deployer).setMaxTotalOfferFeePercentage(maxTotalOfferFeePercentage)
-            ).to.revertedWith(RevertReasons.FEE_PERCENTAGE_INVALID);
-          });
->>>>>>> 520445fa
         });
       });
     });
@@ -855,16 +857,14 @@
           buyerEscalationDepositPercentage,
           "Invalid buyer escalation deposit"
         );
-<<<<<<< HEAD
+        expect(await configHandler.connect(rando).getMaxTotalOfferFeePercentage()).to.equal(
+          maxTotalOfferFeePercentage,
+          "Invalid max total offer fee percentage"
+        );
         //setAuthTokenContract is not called in the initialize function
         expect(await configHandler.connect(rando).getAuthTokenContract(AuthTokenType.Lens)).to.equal(
           ethers.constants.AddressZero,
           "Invalid auth token contract address"
-=======
-        expect(await configHandler.connect(rando).getMaxTotalOfferFeePercentage()).to.equal(
-          maxTotalOfferFeePercentage,
-          "Invalid max total offer fee percentage"
->>>>>>> 520445fa
         );
       });
     });
