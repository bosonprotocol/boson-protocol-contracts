--- conflicted
+++ resolved
@@ -328,8 +328,6 @@
           await expect(groupHandler.connect(operator).createGroup(group)).to.revertedWith(
             RevertReasons.TOO_MANY_OFFERS
           );
-<<<<<<< HEAD
-=======
         });
 
         it("Condition 'None' has some values in other fields", async function () {
@@ -365,7 +363,6 @@
           await expect(groupHandler.connect(seller).createGroup(group)).to.revertedWith(
             RevertReasons.INVALID_CONDITION_PARAMETERS
           );
->>>>>>> 21ae2f99
         });
       });
     });
