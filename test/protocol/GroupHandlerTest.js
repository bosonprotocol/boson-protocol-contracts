const hre = require("hardhat");
const ethers = hre.ethers;
const { assert, expect } = require("chai");
const { gasLimit } = require("../../environments");

const Role = require("../../scripts/domain/Role");
const Seller = require("../../scripts/domain/Seller");
const Offer = require("../../scripts/domain/Offer");
const { getInterfaceIds } = require("../../scripts/config/supported-interfaces.js");
const { RevertReasons } = require("../../scripts/config/revert-reasons.js");
const { deployProtocolDiamond } = require("../../scripts/util/deploy-protocol-diamond.js");
const { deployProtocolHandlerFacets } = require("../../scripts/util/deploy-protocol-handler-facets.js");
const { deployProtocolConfigFacet } = require("../../scripts/util/deploy-protocol-config-facet.js");
const Group = require("../../scripts/domain/Group");
const Condition = require("../../scripts/domain/Condition");
const EvaluationMethod = require("../../scripts/domain/EvaluationMethod");
const { getEvent, calculateProtocolFee } = require("../../scripts/util/test-utils.js");

/**
 *  Test the Boson Group Handler interface
 */
describe("IBosonGroupHandler", function () {
  // Common vars
  let InterfaceIds;
  let accounts, deployer, rando, operator, admin, clerk, treasury;
  let erc165, protocolDiamond, accessController, accountHandler, offerHandler, groupHandler, key, value;
  let offer, oneMonth, oneWeek, support, expected, exists;
  let seller, active;
  let id,
    sellerId,
    price,
    sellerDeposit,
    protocolFee,
    buyerCancelPenalty,
    quantityAvailable,
    validFromDate,
    validUntilDate,
    redeemableFromDate,
    fulfillmentPeriodDuration,
    voucherValidDuration,
    exchangeToken,
    metadataUri,
    offerChecksum,
    voided;
  let protocolFeePrecentage;
  let group, nextGroupId, invalidGroupId;
  let offerIds, condition;
  let groupHandlerFacet_Factory;
  let method, tokenAddress, tokenId, threshold;
  let groupStruct;
  let offerIdsToAdd, offerIdsToRemove;

  before(async function () {
    // get interface Ids
    InterfaceIds = await getInterfaceIds();
  });

  beforeEach(async function () {
    // Make accounts available
    accounts = await ethers.getSigners();
    deployer = accounts[0];
    operator = accounts[1];
    admin = accounts[2];
    clerk = accounts[3];
    treasury = accounts[4];
    rando = accounts[5];

    // Deploy the Protocol Diamond
    [protocolDiamond, , , accessController] = await deployProtocolDiamond();

    // Temporarily grant UPGRADER role to deployer account
    await accessController.grantRole(Role.UPGRADER, deployer.address);

    // Cut the protocol handler facets into the Diamond
    await deployProtocolHandlerFacets(protocolDiamond, ["AccountHandlerFacet"]);
    await deployProtocolHandlerFacets(protocolDiamond, ["OfferHandlerFacet"]);
    await deployProtocolHandlerFacets(protocolDiamond, ["GroupHandlerFacet"]);

    // set protocolFeePrecentage
<<<<<<< HEAD
    protocolFeePrecentage = "200"; // 0.2 %
=======
    protocolFeePrecentage = "200"; // 2 %
>>>>>>> 08a4c32d

    // Add config Handler, so ids starts at 1
    const protocolConfig = [
      "0x0000000000000000000000000000000000000000",
      "0x0000000000000000000000000000000000000000",
      "0x0000000000000000000000000000000000000000",
      protocolFeePrecentage,
      "100",
      "100",
      "100",
      "100",
    ];
    await deployProtocolConfigFacet(protocolDiamond, protocolConfig, gasLimit);

    // Cast Diamond to IERC165
    erc165 = await ethers.getContractAt("IERC165", protocolDiamond.address);
    // Cast Diamond to IBosonAccountHandler
    accountHandler = await ethers.getContractAt("IBosonAccountHandler", protocolDiamond.address);
    // Cast Diamond to IOfferHandler
    offerHandler = await ethers.getContractAt("IBosonOfferHandler", protocolDiamond.address);
    // Cast Diamond to IGroupHandler
    groupHandler = await ethers.getContractAt("IBosonGroupHandler", protocolDiamond.address);
  });

  // Interface support (ERC-156 provided by ProtocolDiamond, others by deployed facets)
  context("📋 Interfaces", async function () {
    context("👉 supportsInterface()", async function () {
      it("should indicate support for IBosonGroupHandler interface", async function () {
        // Current interfaceId for IGroupHandler
        support = await erc165.supportsInterface(InterfaceIds.IBosonGroupHandler);

        // Test
        await expect(support, "IBosonGroupHandler interface not supported").is.true;
      });
    });
  });

  // All supported methods
  context("📋 Group Handler Methods", async function () {
    beforeEach(async function () {
      // create a seller
      // Required constructor params
      id = "1"; // argument sent to contract for createSeller will be ignored

      active = true;

      // Create a valid seller, then set fields in tests directly
      seller = new Seller(id, operator.address, admin.address, clerk.address, treasury.address, active);
      expect(seller.isValid()).is.true;

      await accountHandler.connect(admin).createSeller(seller);

      // Some periods in milliseconds
      oneWeek = 604800 * 1000; //  7 days in milliseconds
      oneMonth = 2678400 * 1000; // 31 days in milliseconds

      // The first group id
      nextGroupId = "1";
      invalidGroupId = "666";

      // create 5 offers
      for (let i = 0; i < 5; i++) {
        // Required constructor params
        id = sellerId = "1"; // argument sent to contract for createGroup will be ignored
        price = ethers.utils.parseUnits(`${1.5 + i * 1}`, "ether").toString();
<<<<<<< HEAD
        sellerDeposit = ethers.utils.parseUnits(`${0.25 + i * 0.1}`, "ether").toString();
        protocolFee = ethers.BigNumber.from(price)
          .add(sellerDeposit)
          .mul(protocolFeePrecentage)
          .div("10000")
          .toString();
        buyerCancelPenalty = ethers.utils.parseUnits(`${0.05 + i * 0.1}`, "ether").toString();
=======
        sellerDeposit = price = ethers.utils.parseUnits(`${0.25 + i * 0.1}`, "ether").toString();
        protocolFee = calculateProtocolFee(sellerDeposit, price, protocolFeePrecentage);
        buyerCancelPenalty = price = ethers.utils.parseUnits(`${0.05 + i * 0.1}`, "ether").toString();
>>>>>>> 08a4c32d
        quantityAvailable = `${i * 2}`;
        validFromDate = ethers.BigNumber.from(Date.now() + oneMonth * i).toString();
        validUntilDate = ethers.BigNumber.from(Date.now() + oneMonth * 6 * (i + 1)).toString();
        redeemableFromDate = ethers.BigNumber.from(validUntilDate + oneWeek).toString();
        fulfillmentPeriodDuration = oneMonth.toString();
        voucherValidDuration = oneMonth.toString();
        exchangeToken = ethers.constants.AddressZero.toString();
        offerChecksum = "QmYXc12ov6F2MZVZwPs5XeCBbf61cW3wKRk8h3D5NTYj4T"; // not an actual offerChecksum, just some data for tests
        metadataUri = `https://ipfs.io/ipfs/${offerChecksum}`;
        voided = false;

        // Create a valid offer, then set fields in tests directly
        offer = new Offer(
          id,
          sellerId,
          price,
          sellerDeposit,
          protocolFee,
          buyerCancelPenalty,
          quantityAvailable,
          validFromDate,
          validUntilDate,
          redeemableFromDate,
          fulfillmentPeriodDuration,
          voucherValidDuration,
          exchangeToken,
          metadataUri,
          offerChecksum,
          voided
        );
        expect(offer.isValid()).is.true;

        await offerHandler.connect(operator).createOffer(offer);
      }

      // Required constructor params for Condition
      method = EvaluationMethod.AboveThreshold;
      tokenAddress = accounts[0].address; // just need an address
      tokenId = "5150";
      threshold = "1";

      // Required constructor params for Group
      id = nextGroupId;
      sellerId = "1";
      offerIds = ["2", "3", "5"];

      condition = new Condition(method, tokenAddress, tokenId, threshold);
      expect(condition.isValid()).to.be.true;

      group = new Group(nextGroupId, sellerId, offerIds, condition);

      expect(group.isValid()).is.true;

      // How that group looks as a returned struct
      groupStruct = group.toStruct();

      // initialize groupHandler
      groupHandlerFacet_Factory = await ethers.getContractFactory("GroupHandlerFacet");
    });

    context("👉 createGroup()", async function () {
      it("should emit a GroupCreated event", async function () {
        // Create a group, testing for the event
        const tx = await groupHandler.connect(operator).createGroup(group);
        const txReceipt = await tx.wait();

        const event = getEvent(txReceipt, groupHandlerFacet_Factory, "GroupCreated");

        const groupInstance = Group.fromStruct(event.group);
        // Validate the instance
        expect(groupInstance.isValid()).to.be.true;

        assert.equal(event.groupId.toString(), group.id, "Group Id is incorrect");
        assert.equal(event.sellerId.toString(), group.sellerId, "Seller Id is incorrect");
        assert.equal(groupInstance.toString(), group.toString(), "Group struct is incorrect");
      });

      it("should update state", async function () {
        // Create a group
        await groupHandler.connect(operator).createGroup(group);

        // Get the group as a struct
        [, groupStruct] = await groupHandler.connect(rando).getGroup(nextGroupId);

        // Parse into entity
        const returnedGroup = Group.fromStruct(groupStruct);

        // Returned values should match the input in createGroup
        for ([key, value] of Object.entries(group)) {
          expect(JSON.stringify(returnedGroup[key]) === JSON.stringify(value)).is.true;
        }
      });

      it("should ignore any provided id and assign the next available", async function () {
        group.id = "444";

        // Create a group, testing for the event
        const tx = await groupHandler.connect(operator).createGroup(group);
        const txReceipt = await tx.wait();

        const event = getEvent(txReceipt, groupHandlerFacet_Factory, "GroupCreated");

        const groupInstance = Group.fromStruct(event.group);
        // Validate the instance
        expect(groupInstance.isValid()).to.be.true;

        assert.equal(event.groupId.toString(), nextGroupId, "Group Id is incorrect");
        assert.equal(event.sellerId.toString(), group.sellerId, "Seller Id is incorrect");
        assert.equal(groupInstance.toStruct().toString(), groupStruct.toString(), "Group struct is incorrect");

        // wrong group id should not exist
        [exists] = await groupHandler.connect(rando).getGroup(group.id);
        expect(exists).to.be.false;

        // next group id should exist
        [exists] = await groupHandler.connect(rando).getGroup(nextGroupId);
        expect(exists).to.be.true;
      });

      it("should create group without any offer", async function () {
        group.offerIds = [];

        // Create a group, testing for the event
        await groupHandler.connect(operator).createGroup(group);

        // group should have no offers
        let returnedGroup;
        [, returnedGroup] = await groupHandler.connect(rando).getGroup(nextGroupId);
        assert.equal(returnedGroup.offerIds, group.offerIds.toString(), "Offer ids should be empty");
      });

      it("should ignore any provided seller and assign seller id of msg.sender", async function () {
        // set some other sellerId
        offer.sellerId = "123";

        // Create a group, testing for the event
        const tx = await groupHandler.connect(operator).createGroup(group);
        const txReceipt = await tx.wait();

        const event = getEvent(txReceipt, groupHandlerFacet_Factory, "GroupCreated");

        const groupInstance = Group.fromStruct(event.group);
        // Validate the instance
        expect(groupInstance.isValid()).to.be.true;

        assert.equal(event.groupId.toString(), nextGroupId, "Group Id is incorrect");
        assert.equal(event.sellerId.toString(), sellerId, "Seller Id is incorrect");
        assert.equal(groupInstance.toStruct().toString(), groupStruct.toString(), "Group struct is incorrect");
      });

      context("💔 Revert Reasons", async function () {
        it("Caller not operator of any seller", async function () {
          // Attempt to Create a group, expecting revert
          await expect(groupHandler.connect(rando).createGroup(group)).to.revertedWith(RevertReasons.NOT_OPERATOR);
        });

        it("Caller is not the seller of all offers", async function () {
          // create another seller and an offer
          seller = new Seller(id, rando.address, rando.address, rando.address, rando.address, active);
          await accountHandler.connect(rando).createSeller(seller);
          await offerHandler.connect(rando).createOffer(offer); // creates an offer with id 6

          // add offer belonging to another seller
          group.offerIds = ["2", "6"];

          // Attempt to create a group, expecting revert
          await expect(groupHandler.connect(operator).createGroup(group)).to.revertedWith(RevertReasons.NOT_OPERATOR);
        });

        it("Offer does not exist", async function () {
          // Invalid offer id
          group.offerIds = ["1", "999"];

          // Attempt to create a group, expecting revert
          await expect(groupHandler.connect(operator).createGroup(group)).to.revertedWith(RevertReasons.NO_SUCH_OFFER);

          // Invalid offer id
          group.offerIds = ["0", "4"];

          // Attempt to create a group, expecting revert
          await expect(groupHandler.connect(operator).createGroup(group)).to.revertedWith(RevertReasons.NO_SUCH_OFFER);
        });

        it("Offer is already part of another group", async function () {
          // create first group
          await groupHandler.connect(operator).createGroup(group);

          // Add offer that is already part of another group
          group.offerIds = ["1", "2", "4"];

          // Attempt to create a group, expecting revert
          await expect(groupHandler.connect(operator).createGroup(group)).to.revertedWith(
            RevertReasons.OFFER_MUST_BE_UNIQUE
          );
        });

        it("Offer is duplicated", async function () {
          // Try to add the same offer twice
          group.offerIds = ["1", "1", "4"];

          // Attempt to create a group, expecting revert
          await expect(groupHandler.connect(operator).createGroup(group)).to.revertedWith(
            RevertReasons.OFFER_MUST_BE_UNIQUE
          );
        });

        it("Adding too many offers", async function () {
          // Try to add the more than 100 offers
          group.offerIds = [...Array(101).keys()];

          // Attempt to create a group, expecting revert
          await expect(groupHandler.connect(operator).createGroup(group)).to.revertedWith(
            RevertReasons.TOO_MANY_OFFERS
          );
        });

        it("Condition 'None' has some values in other fields", async function () {
          method = EvaluationMethod.None;
          condition = new Condition(method, tokenAddress, tokenId, threshold);
          group.condition = condition;

          // Attempt to create the group, expecting revert
          await expect(groupHandler.connect(operator).createGroup(group)).to.revertedWith(
            RevertReasons.INVALID_CONDITION_PARAMETERS
          );
        });

        it("Condition 'AboveThreshold' has zero token contract address", async function () {
          method = EvaluationMethod.AboveThreshold;
          tokenAddress = ethers.constants.AddressZero;
          condition = new Condition(method, tokenAddress, tokenId, threshold);
          group.condition = condition;

          // Attempt to create the group, expecting revert
          await expect(groupHandler.connect(operator).createGroup(group)).to.revertedWith(
            RevertReasons.INVALID_CONDITION_PARAMETERS
          );
        });

        it("Condition 'SpecificToken' has has zero token contract address", async function () {
          method = EvaluationMethod.SpecificToken;
          tokenAddress = ethers.constants.AddressZero;
          condition = new Condition(method, tokenAddress, tokenId, threshold);
          group.condition = condition;

          // Attempt to create the group, expecting revert
          await expect(groupHandler.connect(operator).createGroup(group)).to.revertedWith(
            RevertReasons.INVALID_CONDITION_PARAMETERS
          );
        });
      });
    });

    context("👉 addOffersToGroup()", async function () {
      beforeEach(async function () {
        // Create a group
        await groupHandler.connect(operator).createGroup(group);

        // set the new fields
        offerIdsToAdd = ["1", "4"];
        group.offerIds = [...group.offerIds, ...offerIdsToAdd];

        groupStruct = group.toStruct();
      });

      it("should emit a GroupUpdated event", async function () {
        // Add offers to a group, testing for the event
        const tx = await groupHandler.connect(operator).addOffersToGroup(group.id, offerIdsToAdd);
        const txReceipt = await tx.wait();

        const event = getEvent(txReceipt, groupHandlerFacet_Factory, "GroupUpdated");

        const groupInstance = Group.fromStruct(event.group);
        // Validate the instance
        expect(groupInstance.isValid()).to.be.true;

        assert.equal(event.groupId.toString(), group.id, "Group Id is incorrect");
        assert.equal(event.sellerId.toString(), group.sellerId, "Seller Id is incorrect");
        assert.equal(groupInstance.toString(), group.toString(), "Group struct is incorrect");
      });

      it("should update state", async function () {
        // Add offers to a group,
        await groupHandler.connect(operator).addOffersToGroup(group.id, offerIdsToAdd);

        // Get the group as a struct
        [, groupStruct] = await groupHandler.connect(rando).getGroup(group.id);

        // Parse into entity
        const returnedGroup = Group.fromStruct(groupStruct);

        // Returned values should reflect the changes done with addOffersToGroup
        for ([key, value] of Object.entries(group)) {
          expect(JSON.stringify(returnedGroup[key]) === JSON.stringify(value)).is.true;
        }
      });

      context("💔 Revert Reasons", async function () {
        it("Group does not exist", async function () {
          // Set invalid id
          group.id = "444";

          // Attempt to add offers to the group, expecting revert
          await expect(groupHandler.connect(operator).addOffersToGroup(group.id, offerIdsToAdd)).to.revertedWith(
            RevertReasons.NO_SUCH_GROUP
          );

          // Set invalid id
          group.id = "0";

          // Attempt to add offers to group, expecting revert
          await expect(groupHandler.connect(operator).addOffersToGroup(group.id, offerIdsToAdd)).to.revertedWith(
            RevertReasons.NO_SUCH_GROUP
          );
        });

        it("Caller is not the seller of the group", async function () {
          // Attempt to add offers to group, expecting revert
          await expect(groupHandler.connect(rando).addOffersToGroup(group.id, offerIdsToAdd)).to.revertedWith(
            RevertReasons.NOT_OPERATOR
          );
        });

        it("Caller is not the seller of all offers", async function () {
          // create another seller and an offer
          seller = new Seller(id, rando.address, rando.address, rando.address, rando.address, active);
          await accountHandler.connect(rando).createSeller(seller);
          await offerHandler.connect(rando).createOffer(offer); // creates an offer with id 6

          // add offer belonging to another seller
          offerIdsToAdd = ["1", "6"];

          // Attempt to add offers to group, expecting revert
          await expect(groupHandler.connect(operator).addOffersToGroup(group.id, offerIdsToAdd)).to.revertedWith(
            RevertReasons.NOT_OPERATOR
          );
        });

        it("Offer is already part of another group", async function () {
          // create another group
          group.offerIds = ["1"];
          await groupHandler.connect(operator).createGroup(group);

          // Attempt to add offers to a group, expecting revert
          await expect(groupHandler.connect(operator).addOffersToGroup(group.id, offerIdsToAdd)).to.revertedWith(
            RevertReasons.OFFER_MUST_BE_UNIQUE
          );
        });

        it("Offer is duplicated", async function () {
          // Try to add the same offer twice
          offerIdsToAdd = ["1", "1", "4"];

          // Attempt to add offers to a group, expecting revert
          await expect(groupHandler.connect(operator).addOffersToGroup(group.id, offerIdsToAdd)).to.revertedWith(
            RevertReasons.OFFER_MUST_BE_UNIQUE
          );
        });

        it("Adding too many offers", async function () {
          // Try to add the more than 100 offers
          offerIdsToAdd = [...Array(101).keys()];

          // Attempt to add offers to a group, expecting revert
          await expect(groupHandler.connect(operator).addOffersToGroup(group.id, offerIdsToAdd)).to.revertedWith(
            RevertReasons.TOO_MANY_OFFERS
          );
        });

        it("Adding nothing", async function () {
          // Try to add nothing
          offerIdsToAdd = [];

          // Attempt to add offers from the group, expecting revert
          await expect(groupHandler.connect(operator).addOffersToGroup(group.id, offerIdsToAdd)).to.revertedWith(
            RevertReasons.NOTHING_UPDATED
          );
        });

        it("Offer does not exist", async function () {
          // Set invalid offer id
          offerIdsToAdd = ["1", "999"];

          // Attempt to add offers to a group, expecting revert
          await expect(groupHandler.connect(operator).addOffersToGroup(group.id, offerIdsToAdd)).to.revertedWith(
            RevertReasons.NO_SUCH_OFFER
          );

          // Set invalid offer id
          offerIdsToAdd = ["0", "2"];

          // Attempt to add offers to a group, expecting revert
          await expect(groupHandler.connect(operator).addOffersToGroup(group.id, offerIdsToAdd)).to.revertedWith(
            RevertReasons.NO_SUCH_OFFER
          );
        });
      });
    });

    context("👉 removeOffersFromGroup()", async function () {
      beforeEach(async function () {
        group.offerIds = ["1", "2", "3", "4", "5"];
        // Create a group
        await groupHandler.connect(operator).createGroup(group);

        // set the new fields
        offerIdsToRemove = ["1", "4"];
        group.offerIds = ["5", "2", "3"]; // ["1","2","3","4","5"] -> ["5","2","3","4"] -> ["5","2","3"]

        groupStruct = group.toStruct();
      });

      it("should emit a GroupUpdated event", async function () {
        // Remove offers from a group, testing for the event
        const tx = await groupHandler.connect(operator).removeOffersFromGroup(group.id, offerIdsToRemove);
        const txReceipt = await tx.wait();

        const event = getEvent(txReceipt, groupHandlerFacet_Factory, "GroupUpdated");

        const groupInstance = Group.fromStruct(event.group);
        // Validate the instance
        expect(groupInstance.isValid()).to.be.true;

        assert.equal(event.groupId.toString(), group.id, "Group Id is incorrect");
        assert.equal(event.sellerId.toString(), group.sellerId, "Seller Id is incorrect");
        assert.equal(groupInstance.toString(), group.toString(), "Group struct is incorrect");
      });

      it("should update state", async function () {
        // Remove offer from a group,
        await groupHandler.connect(operator).removeOffersFromGroup(group.id, offerIdsToRemove);

        // Get the group as a struct
        [, groupStruct] = await groupHandler.connect(rando).getGroup(group.id);

        // Parse into entity
        const returnedGroup = Group.fromStruct(groupStruct);

        // Returned values should  reflect the changes done with removeOffersFromGroup
        for ([key, value] of Object.entries(group)) {
          expect(JSON.stringify(returnedGroup[key]) === JSON.stringify(value)).is.true;
        }
      });

      context("💔 Revert Reasons", async function () {
        it("Group does not exist", async function () {
          // Set invalid id
          group.id = "444";

          // Attempt to remove offers from the group, expecting revert
          await expect(
            groupHandler.connect(operator).removeOffersFromGroup(group.id, offerIdsToRemove)
          ).to.revertedWith(RevertReasons.NO_SUCH_GROUP);

          // Set invalid id
          group.id = "0";

          // Attempt to remove offers from group, expecting revert
          await expect(
            groupHandler.connect(operator).removeOffersFromGroup(group.id, offerIdsToRemove)
          ).to.revertedWith(RevertReasons.NO_SUCH_GROUP);
        });

        it("Caller is not the seller of the group", async function () {
          // Attempt to remove offers from the group, expecting revert
          await expect(groupHandler.connect(rando).removeOffersFromGroup(group.id, offerIdsToRemove)).to.revertedWith(
            RevertReasons.NOT_OPERATOR
          );
        });

        it("Offer is not a part of the group", async function () {
          // inexisting offer
          offerIdsToRemove = ["6"];

          // Attempt to remove offers from the group, expecting revert
          await expect(
            groupHandler.connect(operator).removeOffersFromGroup(group.id, offerIdsToRemove)
          ).to.revertedWith(RevertReasons.OFFER_NOT_IN_GROUP);

          // create an offer and add it to another group
          await offerHandler.connect(operator).createOffer(offer);
          group.offerIds = ["6"];
          await groupHandler.connect(operator).createGroup(group);

          // Attempt to remove offers from a group, expecting revert
          await expect(
            groupHandler.connect(operator).removeOffersFromGroup(group.id, offerIdsToRemove)
          ).to.revertedWith(RevertReasons.OFFER_NOT_IN_GROUP);
        });

        it("Removing too many offers", async function () {
          // Try to remove the more than 100 offers
          offerIdsToRemove = [...Array(101).keys()];

          // Attempt to remove offers from the group, expecting revert
          await expect(
            groupHandler.connect(operator).removeOffersFromGroup(group.id, offerIdsToRemove)
          ).to.revertedWith(RevertReasons.TOO_MANY_OFFERS);
        });

        it("Removing nothing", async function () {
          // Try to remove nothing
          offerIdsToRemove = [];

          // Attempt to remove offers from the group, expecting revert
          await expect(
            groupHandler.connect(operator).removeOffersFromGroup(group.id, offerIdsToRemove)
          ).to.revertedWith(RevertReasons.NOTHING_UPDATED);
        });
      });
    });

    context("👉 setGroupCondition()", async function () {
      beforeEach(async function () {
        // Create a group
        await groupHandler.connect(operator).createGroup(group);

        // id of the current group and increment nextGroupId
        id = nextGroupId++;

        // Required constructor params for Condition
        method = EvaluationMethod.SpecificToken;
        tokenAddress = accounts[1].address; // just need an address
        tokenId = "88775544";
        threshold = "0";

        condition = new Condition(method, tokenAddress, tokenId, threshold);
        expect(condition.isValid()).to.be.true;

        groupStruct = group.toStruct();
      });

      it("should emit a GroupUpdated event", async function () {
        // Update a group, testing for the event
        const tx = await groupHandler.connect(operator).setGroupCondition(group.id, condition);
        const txReceipt = await tx.wait();

        const event = getEvent(txReceipt, groupHandlerFacet_Factory, "GroupUpdated");

        const groupInstance = Group.fromStruct(event.group);
        // Validate the instance
        expect(groupInstance.isValid()).to.be.true;

        group.condition = condition;

        assert.equal(event.groupId.toString(), group.id, "Group Id is incorrect");
        assert.equal(event.sellerId.toString(), group.sellerId, "Seller Id is incorrect");
        assert.equal(groupInstance.toString(), group.toString(), "Group struct is incorrect");
      });

      it("should update state", async function () {
        // Set a new condition
        await groupHandler.connect(operator).setGroupCondition(group.id, condition);

        // Get the group as a struct
        [, groupStruct] = await groupHandler.connect(rando).getGroup(group.id);

        // Parse into entity
        const returnedGroup = Group.fromStruct(groupStruct);

        // Returned values should match the input in setGroupCondition
        expect(returnedGroup.condition.toString() === condition.toString()).is.true;
      });

      context("💔 Revert Reasons", async function () {
        it("Group does not exist", async function () {
          // Set invalid id
          group.id = "444";

          // Attempt to update the group, expecting revert
          await expect(groupHandler.connect(operator).setGroupCondition(group.id, condition)).to.revertedWith(
            RevertReasons.NO_SUCH_GROUP
          );

          // Set invalid id
          group.id = "0";

          // Attempt to update the group, expecting revert
          await expect(groupHandler.connect(operator).setGroupCondition(group.id, condition)).to.revertedWith(
            RevertReasons.NO_SUCH_GROUP
          );
        });

        it("Caller is not the seller of the group", async function () {
          // Attempt to remove offers from the group, expecting revert
          await expect(groupHandler.connect(rando).setGroupCondition(group.id, condition)).to.revertedWith(
            RevertReasons.NOT_OPERATOR
          );
        });

        it("Condition 'None' has some values in other fields", async function () {
          method = EvaluationMethod.None;
          condition = new Condition(method, tokenAddress, tokenId, threshold);

          // Attempt to update the group, expecting revert
          await expect(groupHandler.connect(operator).setGroupCondition(group.id, condition)).to.revertedWith(
            RevertReasons.INVALID_CONDITION_PARAMETERS
          );
        });

        it("Condition 'AboveThreshold' has zero token contract address", async function () {
          method = EvaluationMethod.AboveThreshold;
          tokenAddress = ethers.constants.AddressZero;
          condition = new Condition(method, tokenAddress, tokenId, threshold);

          // Attempt to update the group, expecting revert
          await expect(groupHandler.connect(operator).setGroupCondition(group.id, condition)).to.revertedWith(
            RevertReasons.INVALID_CONDITION_PARAMETERS
          );
        });

        it("Condition 'SpecificToken' has has zero token contract address", async function () {
          method = EvaluationMethod.SpecificToken;
          tokenAddress = ethers.constants.AddressZero;
          condition = new Condition(method, tokenAddress, tokenId, threshold);

          // Attempt to update the group, expecting revert
          await expect(groupHandler.connect(operator).setGroupCondition(group.id, condition)).to.revertedWith(
            RevertReasons.INVALID_CONDITION_PARAMETERS
          );
        });
      });
    });

    context("👉 getGroup()", async function () {
      beforeEach(async function () {
        // Create a group
        await groupHandler.connect(operator).createGroup(group);

        // id of the current group and increment nextGroupId
        id = nextGroupId++;
      });

      it("should return true for exists if group is found", async function () {
        // Get the exists flag
        [exists] = await groupHandler.connect(rando).getGroup(id);

        // Validate
        expect(exists).to.be.true;
      });

      it("should return false for exists if group is not found", async function () {
        // Get the exists flag
        [exists] = await groupHandler.connect(rando).getGroup(invalidGroupId);

        // Validate
        expect(exists).to.be.false;
      });

      it("should return the details of the group as a struct if found", async function () {
        // Get the group as a struct
        [, groupStruct] = await groupHandler.connect(rando).getGroup(id);

        // Parse into entity
        group = Group.fromStruct(groupStruct);

        // Validate
        expect(group.isValid()).to.be.true;
      });
    });

    context("👉 getNextGroupId()", async function () {
      beforeEach(async function () {
        // Create a group
        await groupHandler.connect(operator).createGroup(group);

        // id of the current group and increment nextGroupId
        id = nextGroupId++;
      });

      it("should return the next group id", async function () {
        // What we expect the next group id to be
        expected = nextGroupId;

        // Get the next group id
        nextGroupId = await groupHandler.connect(rando).getNextGroupId();

        // Verify expectation
        expect(nextGroupId.toString() == expected).to.be.true;
      });

      it("should be incremented after a group is created", async function () {
        // Create another group
        group.offerIds = ["1", "4"];
        await groupHandler.connect(operator).createGroup(group);

        // What we expect the next group id to be
        expected = ++nextGroupId;

        // Get the next group id
        nextGroupId = await groupHandler.connect(rando).getNextGroupId();

        // Verify expectation
        expect(nextGroupId.toString() == expected).to.be.true;
      });

      it("should not be incremented when only getNextGroupId is called", async function () {
        // What we expect the next group id to be
        expected = nextGroupId;

        // Get the next group id
        nextGroupId = await groupHandler.connect(rando).getNextGroupId();

        // Verify expectation
        expect(nextGroupId.toString() == expected).to.be.true;

        // Call again
        nextGroupId = await groupHandler.connect(rando).getNextGroupId();

        // Verify expectation
        expect(nextGroupId.toString() == expected).to.be.true;
      });
    });
  });
});<|MERGE_RESOLUTION|>--- conflicted
+++ resolved
@@ -77,11 +77,7 @@
     await deployProtocolHandlerFacets(protocolDiamond, ["GroupHandlerFacet"]);
 
     // set protocolFeePrecentage
-<<<<<<< HEAD
-    protocolFeePrecentage = "200"; // 0.2 %
-=======
     protocolFeePrecentage = "200"; // 2 %
->>>>>>> 08a4c32d
 
     // Add config Handler, so ids starts at 1
     const protocolConfig = [
@@ -147,19 +143,9 @@
         // Required constructor params
         id = sellerId = "1"; // argument sent to contract for createGroup will be ignored
         price = ethers.utils.parseUnits(`${1.5 + i * 1}`, "ether").toString();
-<<<<<<< HEAD
-        sellerDeposit = ethers.utils.parseUnits(`${0.25 + i * 0.1}`, "ether").toString();
-        protocolFee = ethers.BigNumber.from(price)
-          .add(sellerDeposit)
-          .mul(protocolFeePrecentage)
-          .div("10000")
-          .toString();
-        buyerCancelPenalty = ethers.utils.parseUnits(`${0.05 + i * 0.1}`, "ether").toString();
-=======
         sellerDeposit = price = ethers.utils.parseUnits(`${0.25 + i * 0.1}`, "ether").toString();
         protocolFee = calculateProtocolFee(sellerDeposit, price, protocolFeePrecentage);
         buyerCancelPenalty = price = ethers.utils.parseUnits(`${0.05 + i * 0.1}`, "ether").toString();
->>>>>>> 08a4c32d
         quantityAvailable = `${i * 2}`;
         validFromDate = ethers.BigNumber.from(Date.now() + oneMonth * i).toString();
         validUntilDate = ethers.BigNumber.from(Date.now() + oneMonth * 6 * (i + 1)).toString();
