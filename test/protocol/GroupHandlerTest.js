--- conflicted
+++ resolved
@@ -16,12 +16,8 @@
 const Condition = require("../../scripts/domain/Condition");
 const EvaluationMethod = require("../../scripts/domain/EvaluationMethod");
 const { getEvent, calculateProtocolFee } = require("../../scripts/util/test-utils.js");
-<<<<<<< HEAD
-const TokenType = require("../../scripts/domain/TokenType");
-=======
 const { oneMonth } = require("../utils/constants");
 const { mockOffer } = require("../utils/mock");
->>>>>>> 1f05381c
 
 /**
  *  Test the Boson Group Handler interface
@@ -40,7 +36,7 @@
   let group, nextGroupId, invalidGroupId;
   let offerIds, condition;
   let groupHandlerFacet_Factory;
-  let method, tokenType, tokenAddress, tokenId, threshold, maxCommits;
+  let method, tokenAddress, tokenId, threshold, maxCommits;
   let groupStruct;
   let offerIdsToAdd, offerIdsToRemove;
   let disputeResolver;
