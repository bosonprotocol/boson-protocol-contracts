--- conflicted
+++ resolved
@@ -1,9 +1,5 @@
 const { ethers } = require("hardhat");
-<<<<<<< HEAD
-const { ZeroAddress, getSigners, parseUnits, getContractFactory, MaxUint256 } = ethers;
-=======
-const { ZeroAddress, getSigners, parseUnits, getContractFactory, getContractAt } = ethers;
->>>>>>> f685df37
+const { ZeroAddress, getSigners, parseUnits, getContractFactory, getContractAt, MaxUint256 } = ethers;
 const { assert, expect } = require("chai");
 
 const Group = require("../../scripts/domain/Group");
@@ -50,11 +46,8 @@
   let emptyAuthToken;
   let agentId;
   let snapshotId;
-<<<<<<< HEAD
   let offerFeeLimit;
-=======
   let bosonErrors;
->>>>>>> f685df37
 
   before(async function () {
     accountId.next(true);
