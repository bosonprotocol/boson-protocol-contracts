--- conflicted
+++ resolved
@@ -272,7 +272,6 @@
         offer.sellerId = "123";
 
         // Create a group, testing for the event
-<<<<<<< HEAD
         const tx = await groupHandler.connect(operator).createGroup(group);
         const txReceipt = await tx.wait();
 
@@ -285,11 +284,6 @@
         assert.equal(event.groupId.toString(), nextGroupId, "Group Id is incorrect");
         assert.equal(event.sellerId.toString(), sellerId, "Seller Id is incorrect");
         assert.equal(groupInstance.toStruct().toString(), groupStruct.toString(), "Group struct is incorrect");
-=======
-        await expect(groupHandler.connect(operator).createGroup(group))
-          .to.emit(groupHandler, "GroupCreated")
-          .withArgs(nextGroupId, group.sellerId, groupStruct);
->>>>>>> f85cea04
       });
 
       context("💔 Revert Reasons", async function () {
@@ -363,11 +357,7 @@
           condition = new Condition(method, tokenAddress, tokenId, threshold);
           group.condition = condition;
 
-<<<<<<< HEAD
-          // Attempt to update the offer, expecting revert
-=======
           // Attempt to create the group, expecting revert
->>>>>>> f85cea04
           await expect(groupHandler.connect(operator).createGroup(group)).to.revertedWith(
             RevertReasons.INVALID_CONDITION_PARAMETERS
           );
@@ -379,11 +369,7 @@
           condition = new Condition(method, tokenAddress, tokenId, threshold);
           group.condition = condition;
 
-<<<<<<< HEAD
-          // Attempt to update the offer, expecting revert
-=======
           // Attempt to create the group, expecting revert
->>>>>>> f85cea04
           await expect(groupHandler.connect(operator).createGroup(group)).to.revertedWith(
             RevertReasons.INVALID_CONDITION_PARAMETERS
           );
@@ -395,11 +381,7 @@
           condition = new Condition(method, tokenAddress, tokenId, threshold);
           group.condition = condition;
 
-<<<<<<< HEAD
-          // Attempt to update the offer, expecting revert
-=======
           // Attempt to create the group, expecting revert
->>>>>>> f85cea04
           await expect(groupHandler.connect(operator).createGroup(group)).to.revertedWith(
             RevertReasons.INVALID_CONDITION_PARAMETERS
           );
@@ -731,37 +713,24 @@
           // Set invalid id
           group.id = "0";
 
-<<<<<<< HEAD
-          // Attempt to update the offer, expecting revert
-=======
           // Attempt to update the group, expecting revert
->>>>>>> f85cea04
           await expect(groupHandler.connect(operator).setGroupCondition(group.id, condition)).to.revertedWith(
             RevertReasons.NO_SUCH_GROUP
           );
         });
 
-<<<<<<< HEAD
         it("Caller is not the seller of the group", async function () {
           // Attempt to remove offers from the group, expecting revert
           await expect(groupHandler.connect(rando).setGroupCondition(group.id, condition)).to.revertedWith(
             RevertReasons.NOT_OPERATOR
           );
-=======
-        xit("Caller is not seller of a group", async function () {
-          // TODO: add when accounthandler is finished
->>>>>>> f85cea04
         });
 
         it("Condition 'None' has some values in other fields", async function () {
           method = EvaluationMethod.None;
           condition = new Condition(method, tokenAddress, tokenId, threshold);
 
-<<<<<<< HEAD
-          // Attempt to update the offer, expecting revert
-=======
           // Attempt to update the group, expecting revert
->>>>>>> f85cea04
           await expect(groupHandler.connect(operator).setGroupCondition(group.id, condition)).to.revertedWith(
             RevertReasons.INVALID_CONDITION_PARAMETERS
           );
@@ -772,11 +741,7 @@
           tokenAddress = ethers.constants.AddressZero;
           condition = new Condition(method, tokenAddress, tokenId, threshold);
 
-<<<<<<< HEAD
-          // Attempt to update the offer, expecting revert
-=======
           // Attempt to update the group, expecting revert
->>>>>>> f85cea04
           await expect(groupHandler.connect(operator).setGroupCondition(group.id, condition)).to.revertedWith(
             RevertReasons.INVALID_CONDITION_PARAMETERS
           );
@@ -787,11 +752,7 @@
           tokenAddress = ethers.constants.AddressZero;
           condition = new Condition(method, tokenAddress, tokenId, threshold);
 
-<<<<<<< HEAD
-          // Attempt to update the offer, expecting revert
-=======
           // Attempt to update the group, expecting revert
->>>>>>> f85cea04
           await expect(groupHandler.connect(operator).setGroupCondition(group.id, condition)).to.revertedWith(
             RevertReasons.INVALID_CONDITION_PARAMETERS
           );
