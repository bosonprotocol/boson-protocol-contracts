const { ethers } = require("hardhat");
const {
  keccak256,
  toUtf8Bytes,
  ZeroAddress,
  getContractAt,
  getContractFactory,
  getSigners,
  randomBytes,
  zeroPadBytes,
  ZeroHash,
  MaxUint256,
} = ethers;
const { expect, assert } = require("chai");

const Buyer = require("../../scripts/domain/Buyer");
const ExchangeState = require("../../scripts/domain/ExchangeState");
const Role = require("../../scripts/domain/Role");
const DisputeState = require("../../scripts/domain/DisputeState");
const { Funds, FundsList } = require("../../scripts/domain/Funds");
const PausableRegion = require("../../scripts/domain/PausableRegion.js");
const { DisputeResolverFee } = require("../../scripts/domain/DisputeResolverFee");
const { getInterfaceIds } = require("../../scripts/config/supported-interfaces.js");
const { RevertReasons } = require("../../scripts/config/revert-reasons.js");
const { deployMockTokens } = require("../../scripts/util/deploy-mock-tokens");
const { toHexString } = require("../../scripts/util/utils.js");
const {
  prepareDataSignature,
  setNextBlockTimestamp,
  setupTestEnvironment,
  getSnapshot,
  revertToSnapshot,
} = require("../util/utils.js");
const {
  mockOffer,
  mockTwin,
  mockDisputeResolver,
  mockVoucherInitValues,
  mockSeller,
  mockAuthToken,
  accountId,
  mockExchange,
  mockCondition,
} = require("../util/mock");
const { oneMonth } = require("../util/constants");
const {
  getSelectors,
  FacetCutAction,
  getStateModifyingFunctions,
  getStateModifyingFunctionsHashes,
} = require("../../scripts/util/diamond-utils.js");

/**
 *  Test the Boson Meta transactions Handler interface
 */
describe("IBosonMetaTransactionsHandler", function () {
  // Common vars
  let InterfaceIds;
  let deployer, pauser, rando, assistant, buyer, admin, clerk, treasury, assistantDR, adminDR, clerkDR, treasuryDR;
  let erc165,
    accessController,
    accountHandler,
    fundsHandler,
    disputeHandler,
    exchangeHandler,
    offerHandler,
    twinHandler,
    pauseHandler,
    bosonToken,
    support,
    result,
    mockMetaTransactionsHandler,
    orchestrationHandler;
  let metaTransactionsHandler, nonce, functionSignature;
  let seller, offerId, buyerId;
  let validOfferDetails,
    offerType,
    metaTransactionType,
    metaTxExchangeType,
    customTransactionType,
    validExchangeDetails,
    exchangeType,
    message;
  let offer, offerDates, offerDurations, condition;
  let sellerDeposit, price;
  let voucherRedeemableFrom;
  let exchange;
  let disputeResolver, disputeResolverFees;
  let twin, success;
  let exchangeId,
    mockToken,
    buyerPayoff,
    offerToken,
    offerNative,
    metaTxFundType,
    fundType,
    validFundDetails,
    buyerBalanceAfter,
    buyerAvailableFunds,
    buyerBalanceBefore,
    expectedBuyerAvailableFunds,
    tokenListBuyer,
    tokenAmountsBuyer;
  let buyerPercentBasisPoints, validDisputeResolutionDetails;
  let sellerAllowList;
  let voucherInitValues;
  let emptyAuthToken;
  let agentId;
  let facetNames;
  let protocolDiamondAddress;
  let snapshotId;
  let offerFeeLimit;
  let bosonErrors;

  before(async function () {
    accountId.next(true);

    // get interface Ids
    InterfaceIds = await getInterfaceIds();

    // Specify facets needed for this test
    facetNames = [
      "SellerHandlerFacet",
      "DisputeResolverHandlerFacet",
      "FundsHandlerFacet",
      "ExchangeHandlerFacet",
      "OfferHandlerFacet",
      "TwinHandlerFacet",
      "DisputeHandlerFacet",
      "PauseHandlerFacet",
      "BuyerHandlerFacet",
      "MetaTransactionsHandlerFacet",
      "ProtocolInitializationHandlerFacet",
    ];

    // Specify contracts needed for this test
    const contracts = {
      erc165: "ERC165Facet",
      accountHandler: "IBosonAccountHandler",
      twinHandler: "IBosonTwinHandler",
      offerHandler: "IBosonOfferHandler",
      exchangeHandler: "IBosonExchangeHandler",
      fundsHandler: "IBosonFundsHandler",
      disputeHandler: "IBosonDisputeHandler",
      metaTransactionsHandler: "IBosonMetaTransactionsHandler",
      pauseHandler: "IBosonPauseHandler",
      orchestrationHandler: "IBosonOrchestrationHandler",
    };

    ({
      signers: [pauser, buyer, rando, admin, treasury, adminDR, treasuryDR],
      contractInstances: {
        erc165,
        accountHandler,
        twinHandler,
        offerHandler,
        exchangeHandler,
        fundsHandler,
        disputeHandler,
        metaTransactionsHandler,
        pauseHandler,
        orchestrationHandler,
      },
      extraReturnValues: { accessController },
      diamondAddress: protocolDiamondAddress,
    } = await setupTestEnvironment(contracts));

    bosonErrors = await getContractAt("BosonErrors", protocolDiamondAddress);

    // make all account the same
    assistant = admin;
    assistantDR = adminDR;
    clerk = clerkDR = { address: ZeroAddress };

    [deployer] = await getSigners();

    // Deploy the mock tokens
    [bosonToken, mockToken] = await deployMockTokens(["BosonToken", "Foreign20"]);

    // Agent id is optional when creating an offer
    agentId = "0";
    offerFeeLimit = MaxUint256; // unlimited offer fee to not affect the tests

    // Get snapshot id
    snapshotId = await getSnapshot();
  });

  afterEach(async function () {
    await revertToSnapshot(snapshotId);
    snapshotId = await getSnapshot();
  });

  async function upgradeMetaTransactionsHandlerFacet() {
    // Upgrade the ExchangeHandlerFacet functions
    // DiamondCutFacet
    const cutFacetViaDiamond = await getContractAt("DiamondCutFacet", protocolDiamondAddress);

    // Deploy MockMetaTransactionsHandlerFacet
    const MockMetaTransactionsHandlerFacet = await getContractFactory("MockMetaTransactionsHandlerFacet");
    const mockMetaTransactionsHandlerFacet = await MockMetaTransactionsHandlerFacet.deploy();
    await mockMetaTransactionsHandlerFacet.waitForDeployment();

    // Define the facet cut
    const facetCuts = [
      {
        facetAddress: await mockMetaTransactionsHandlerFacet.getAddress(),
        action: FacetCutAction.Add,
        functionSelectors: getSelectors(mockMetaTransactionsHandlerFacet),
      },
    ];

    // Send the DiamondCut transaction
    const tx = await cutFacetViaDiamond.connect(deployer).diamondCut(facetCuts, ZeroAddress, "0x");

    // Wait for transaction to confirm
    const receipt = await tx.wait();

    // Be certain transaction was successful
    assert.equal(receipt.status, 1, `Diamond upgrade failed: ${tx.hash}`);

    // Cast Diamond to MockMetaTransactionsHandlerFacet
    mockMetaTransactionsHandler = await getContractAt("MockMetaTransactionsHandlerFacet", protocolDiamondAddress);
  }

  // Interface support (ERC-156 provided by ProtocolDiamond, others by deployed facets)
  context("📋 Interfaces", async function () {
    context("👉 supportsInterface()", async function () {
      it("should indicate support for IBosonMetaTransactionsHandler interface", async function () {
        // Current interfaceId for IBosonMetaTransactionsHandler
        support = await erc165.supportsInterface(InterfaceIds.IBosonMetaTransactionsHandler);

        // Test
        expect(support, "IBosonMetaTransactionsHandler interface not supported").is.true;
      });
    });
  });

  // All supported methods
  context("📋 Meta Transactions Handler Methods", async function () {
    beforeEach(async function () {
      nonce = parseInt(randomBytes(8));
    });

    context("👉 isUsedNonce()", async function () {
      let expectedResult;
      beforeEach(async function () {
        expectedResult = false;
      });

      it("should return false if nonce is not used", async function () {
        // Check if nonce is used before
        result = await metaTransactionsHandler.connect(assistant).isUsedNonce(await rando.getAddress(), nonce);

        // Verify the expectation
        assert.equal(result, expectedResult, "Nonce is used");
      });

      it("should be true after executing a meta transaction with nonce", async function () {
        result = await metaTransactionsHandler.connect(assistant).isUsedNonce(await assistant.getAddress(), nonce);

        // Verify the expectation
        assert.equal(result, expectedResult, "Nonce is used");

        // Create a valid seller for meta transaction
        seller = mockSeller(
          await assistant.getAddress(),
          await assistant.getAddress(),
          ZeroAddress,
          await assistant.getAddress()
        );
        expect(seller.isValid()).is.true;

        // VoucherInitValues
        voucherInitValues = mockVoucherInitValues();
        expect(voucherInitValues.isValid()).is.true;

        // AuthToken
        emptyAuthToken = mockAuthToken();
        expect(emptyAuthToken.isValid()).is.true;

        // Prepare the function signature for the facet function.
        functionSignature = accountHandler.interface.encodeFunctionData("createSeller", [
          seller,
          emptyAuthToken,
          voucherInitValues,
        ]);

        // Set the message Type
        metaTransactionType = [
          { name: "nonce", type: "uint256" },
          { name: "from", type: "address" },
          { name: "contractAddress", type: "address" },
          { name: "functionName", type: "string" },
          { name: "functionSignature", type: "bytes" },
        ];

        let customTransactionType = {
          MetaTransaction: metaTransactionType,
        };

        // Prepare the message
        let message = {};
        message.nonce = parseInt(nonce);
        message.from = await assistant.getAddress();
        message.contractAddress = await accountHandler.getAddress();
        message.functionName =
          "createSeller((uint256,address,address,address,address,bool,string),(uint256,uint8),(string,uint256,bytes32))";
        message.functionSignature = functionSignature;

        // Collect the signature components
        let signature = await prepareDataSignature(
          assistant,
          customTransactionType,
          "MetaTransaction",
          message,
          await metaTransactionsHandler.getAddress()
        );

        // Send as meta transaction
        await metaTransactionsHandler.executeMetaTransaction(
          await assistant.getAddress(),
          message.functionName,
          functionSignature,
          nonce,
          signature
        );

        // We expect that the nonce is used now. Hence expecting to return true.
        expectedResult = true;
        result = await metaTransactionsHandler.connect(assistant).isUsedNonce(await assistant.getAddress(), nonce);
        assert.equal(result, expectedResult, "Nonce is not used");

        //Verify that another nonce value is unused.
        expectedResult = false;
        nonce = nonce + 1;
        result = await metaTransactionsHandler.connect(rando).isUsedNonce(await assistant.getAddress(), nonce);
        assert.equal(result, expectedResult, "Nonce is used");
      });
    });

    context("👉 setAllowlistedFunctions()", async function () {
      let functionHashList;
      beforeEach(async function () {
        // A list of random functions
        const functionList = [
          "testFunction1(uint256)",
          "testFunction2(uint256)",
          "testFunction3((uint256,address,bool))",
          "testFunction4(uint256[])",
        ];

        functionHashList = functionList.map((func) => keccak256(toUtf8Bytes(func)));

        // Grant UPGRADER role to admin account
        await accessController.grantRole(Role.ADMIN, await admin.getAddress());
      });

      it("should emit a FunctionsAllowlisted event", async function () {
        // Enable functions
        await expect(metaTransactionsHandler.connect(admin).setAllowlistedFunctions(functionHashList, true))
          .to.emit(metaTransactionsHandler, "FunctionsAllowlisted")
          .withArgs(functionHashList, true, await admin.getAddress());

        // Disable functions
        await expect(metaTransactionsHandler.connect(admin).setAllowlistedFunctions(functionHashList, false))
          .to.emit(metaTransactionsHandler, "FunctionsAllowlisted")
          .withArgs(functionHashList, false, await admin.getAddress());
      });

      it("should update state", async function () {
        // Functions should be disabled by default
        for (const func of functionHashList) {
          expect(await metaTransactionsHandler["isFunctionAllowlisted(bytes32)"](func)).to.be.false;
        }

        // Enable functions
        await metaTransactionsHandler.connect(admin).setAllowlistedFunctions(functionHashList, true);

        // Functions should be enabled
        for (const func of functionHashList) {
          expect(await metaTransactionsHandler["isFunctionAllowlisted(bytes32)"](func)).to.be.true;
        }

        // Disable functions
        await metaTransactionsHandler.connect(admin).setAllowlistedFunctions(functionHashList, false);

        // Functions should be disabled
        for (const func of functionHashList) {
          expect(await metaTransactionsHandler["isFunctionAllowlisted(bytes32)"](func)).to.be.false;
        }
      });

      context("💔 Revert Reasons", async function () {
        it("caller is not the admin", async function () {
          // Attempt to set new max offer per group, expecting revert
          await expect(
            metaTransactionsHandler.connect(rando).setAllowlistedFunctions(functionHashList, true)
          ).to.revertedWithCustomError(bosonErrors, RevertReasons.ACCESS_DENIED);
        });
      });
    });

    context("👉 isFunctionAllowlisted(bytes32)", async function () {
      let functionHashList;
      beforeEach(async function () {
        // A list of random functions
        const functionList = [
          "testFunction1(uint256)",
          "testFunction2(uint256)",
          "testFunction3((uint256,address,bool))",
          "testFunction4(uint256[])",
        ];

        functionHashList = functionList.map((func) => keccak256(toUtf8Bytes(func)));

        // Grant UPGRADER role to admin account
        await accessController.grantRole(Role.ADMIN, await admin.getAddress());
      });

      it("after initialization all state modifying functions should be allowlisted", async function () {
        const stateModifyingFunctionsClosure = getStateModifyingFunctionsHashes(facetNames, ["executeMetaTransaction"]);
        const stateModifyingFunctionsHashes = await stateModifyingFunctionsClosure();

        // Functions should be enabled
        for (const func of stateModifyingFunctionsHashes) {
          expect(await metaTransactionsHandler["isFunctionAllowlisted(bytes32)"](func)).to.be.true;
        }
      });

      it("should return correct value", async function () {
        // Functions should be disabled by default
        for (const func of functionHashList) {
          expect(await metaTransactionsHandler["isFunctionAllowlisted(bytes32)"](func)).to.be.false;
        }

        // Enable functions
        await metaTransactionsHandler.connect(admin).setAllowlistedFunctions(functionHashList, true);

        // Functions should be enabled
        for (const func of functionHashList) {
          expect(await metaTransactionsHandler["isFunctionAllowlisted(bytes32)"](func)).to.be.true;
        }

        // Disable functions
        await metaTransactionsHandler.connect(admin).setAllowlistedFunctions(functionHashList, false);

        // Functions should be disabled
        for (const func of functionHashList) {
          expect(await metaTransactionsHandler["isFunctionAllowlisted(bytes32)"](func)).to.be.false;
        }
      });
    });

    context("👉 isFunctionAllowlisted(string)", async function () {
      let functionList, functionHashList;
      beforeEach(async function () {
        // A list of random functions
        functionList = [
          "testFunction1(uint256)",
          "testFunction2(uint256)",
          "testFunction3((uint256,address,bool))",
          "testFunction4(uint256[])",
        ];

        functionHashList = functionList.map((func) => keccak256(toUtf8Bytes(func)));

        // Grant UPGRADER role to admin account
        await accessController.grantRole(Role.ADMIN, await admin.getAddress());
      });

      it("after initialization all state modifying functions should be allowlisted", async function () {
        // Get list of state modifying functions
        const stateModifyingFunctions = await getStateModifyingFunctions(facetNames, [
          "executeMetaTransaction",
          "initialize",
        ]);

        for (const func of stateModifyingFunctions) {
          expect(await metaTransactionsHandler["isFunctionAllowlisted(string)"](func)).to.be.true;
        }
      });

      it("should return correct value", async function () {
        // Functions should be disabled by default
        for (const func of functionList) {
          expect(await metaTransactionsHandler["isFunctionAllowlisted(string)"](func)).to.be.false;
        }

        // Enable functions
        await metaTransactionsHandler.connect(admin).setAllowlistedFunctions(functionHashList, true);

        // Functions should be enabled
        for (const func of functionList) {
          expect(await metaTransactionsHandler["isFunctionAllowlisted(string)"](func)).to.be.true;
        }

        // Disable functions
        await metaTransactionsHandler.connect(admin).setAllowlistedFunctions(functionHashList, false);

        // Functions should be disabled
        for (const func of functionList) {
          expect(await metaTransactionsHandler["isFunctionAllowlisted(string)"](func)).to.be.false;
        }
      });
    });

    context("👉 executeMetaTransaction()", async function () {
      beforeEach(async function () {
        // Set the message Type
        metaTransactionType = [
          { name: "nonce", type: "uint256" },
          { name: "from", type: "address" },
          { name: "contractAddress", type: "address" },
          { name: "functionName", type: "string" },
          { name: "functionSignature", type: "bytes" },
        ];

        customTransactionType = {
          MetaTransaction: metaTransactionType,
        };
      });

      afterEach(async function () {
        // Reset the accountId iterator
        accountId.next(true);
      });

      context("Externally Owned Account (EOA) Signer", async function () {
        context("👉 AccountHandlerFacet 👉 createSeller()", async function () {
          beforeEach(async function () {
            // Create a valid seller for meta transaction
            seller = mockSeller(
              await assistant.getAddress(),
              await assistant.getAddress(),
              ZeroAddress,
              await assistant.getAddress()
            );
            expect(seller.isValid()).is.true;

            // VoucherInitValues
            voucherInitValues = mockVoucherInitValues();
            expect(voucherInitValues.isValid()).is.true;

            // AuthToken
            emptyAuthToken = mockAuthToken();
            expect(emptyAuthToken.isValid()).is.true;

            // Prepare the message
            message = {};
            message.nonce = parseInt(nonce);
            message.from = await assistant.getAddress();
            message.contractAddress = await accountHandler.getAddress();
            message.functionName =
              "createSeller((uint256,address,address,address,address,bool,string),(uint256,uint8),(string,uint256,bytes32))";
          });

          it("Should emit MetaTransactionExecuted event and update state", async () => {
            // Prepare the function signature for the facet function.
            functionSignature = accountHandler.interface.encodeFunctionData("createSeller", [
              seller,
              emptyAuthToken,
              voucherInitValues,
            ]);

            message.functionSignature = functionSignature;

            // Collect the signature components
            let signature = await prepareDataSignature(
              assistant,
              customTransactionType,
              "MetaTransaction",
              message,
              await metaTransactionsHandler.getAddress()
            );

            // send a meta transaction, check for event
            await expect(
              metaTransactionsHandler
                .connect(deployer)
                .executeMetaTransaction(
                  await assistant.getAddress(),
                  message.functionName,
                  functionSignature,
                  nonce,
                  signature
                )
            )
              .to.emit(metaTransactionsHandler, "MetaTransactionExecuted")
              .withArgs(await assistant.getAddress(), await deployer.getAddress(), message.functionName, nonce);

            // Verify that nonce is used. Expect true.
            let expectedResult = true;
            result = await metaTransactionsHandler.connect(assistant).isUsedNonce(await assistant.getAddress(), nonce);
            assert.equal(result, expectedResult, "Nonce is unused");
          });

          it("Should build a new domain separator if cachedChainId does not match with chain id used in signature", async function () {
            await upgradeMetaTransactionsHandlerFacet();

            // update the cached chain id
            await mockMetaTransactionsHandler.setCachedChainId(123456);

            // Prepare the function signature for the facet function.
            functionSignature = accountHandler.interface.encodeFunctionData("createSeller", [
              seller,
              emptyAuthToken,
              voucherInitValues,
            ]);

            message.functionSignature = functionSignature;

            // Collect the signature components
            let signature = await prepareDataSignature(
              assistant,
              customTransactionType,
              "MetaTransaction",
              message,
              await metaTransactionsHandler.getAddress()
            );

            // send a meta transaction, does not revert
            await expect(
              metaTransactionsHandler
                .connect(deployer)
                .executeMetaTransaction(
                  await assistant.getAddress(),
                  message.functionName,
                  functionSignature,
                  nonce,
                  signature
                )
            )
              .to.emit(metaTransactionsHandler, "MetaTransactionExecuted")
              .withArgs(await assistant.getAddress(), await deployer.getAddress(), message.functionName, nonce);

            // Verify that nonce is used. Expect true.
            let expectedResult = true;
            result = await metaTransactionsHandler.connect(assistant).isUsedNonce(await assistant.getAddress(), nonce);
            assert.equal(result, expectedResult, "Nonce is unused");
          });

          it("does not modify revert reasons", async function () {
            // Set seller as inactive
            seller.active = false;

            // Prepare the function signature for the facet function.
            functionSignature = accountHandler.interface.encodeFunctionData("createSeller", [
              seller,
              emptyAuthToken,
              voucherInitValues,
            ]);

            message.functionSignature = functionSignature;

            // Collect the signature components
            let signature = await prepareDataSignature(
              assistant,
              customTransactionType,
              "MetaTransaction",
              message,
              await metaTransactionsHandler.getAddress()
            );

            // send a meta transaction, expecting revert
            await expect(
              metaTransactionsHandler.executeMetaTransaction(
                await assistant.getAddress(),
                message.functionName,
                functionSignature,
                nonce,
                signature
              )
            ).to.revertedWithCustomError(bosonErrors, RevertReasons.MUST_BE_ACTIVE);
          });

          it("Should allow different signers to use same nonce", async () => {
            // Prepare the function signature for the facet function.
            functionSignature = accountHandler.interface.encodeFunctionData("createSeller", [
              seller,
              emptyAuthToken,
              voucherInitValues,
            ]);

            message.functionSignature = functionSignature;

            // Collect the signature components
            let signature = await prepareDataSignature(
              assistant,
              customTransactionType,
              "MetaTransaction",
              message,
              await metaTransactionsHandler.getAddress()
            );

            // send a meta transaction, check for event
            await expect(
              metaTransactionsHandler
                .connect(deployer)
                .executeMetaTransaction(
                  await assistant.getAddress(),
                  message.functionName,
                  functionSignature,
                  nonce,
                  signature
                )
            )
              .to.emit(metaTransactionsHandler, "MetaTransactionExecuted")
              .withArgs(await assistant.getAddress(), await deployer.getAddress(), message.functionName, nonce);

            // Verify that nonce is used. Expect true.
            let expectedResult = true;
            result = await metaTransactionsHandler.connect(assistant).isUsedNonce(await assistant.getAddress(), nonce);
            assert.equal(result, expectedResult, "Nonce is unused");

            // send a meta transaction again, check for event
            seller.assistant = await assistantDR.getAddress();
            seller.admin = await adminDR.getAddress();
            seller.clerk = clerkDR.address;
            seller.treasury = await treasuryDR.getAddress();

            message.from = await adminDR.getAddress();

            // Prepare the function signature for the facet function.
            functionSignature = accountHandler.interface.encodeFunctionData("createSeller", [
              seller,
              emptyAuthToken,
              voucherInitValues,
            ]);

            message.functionSignature = functionSignature;

            // Collect the signature components
            signature = await prepareDataSignature(
              adminDR,
              customTransactionType,
              "MetaTransaction",
              message,
              await metaTransactionsHandler.getAddress()
            );

            await expect(
              metaTransactionsHandler
                .connect(rando)
                .executeMetaTransaction(
                  await adminDR.getAddress(),
                  message.functionName,
                  functionSignature,
                  nonce,
                  signature
                )
            )
              .to.emit(metaTransactionsHandler, "MetaTransactionExecuted")
              .withArgs(await adminDR.getAddress(), await rando.getAddress(), message.functionName, nonce);

            // Verify that nonce is used. Expect true.
            expectedResult = true;
            result = await metaTransactionsHandler
              .connect(assistantDR)
              .isUsedNonce(await assistantDR.getAddress(), nonce);
            assert.equal(result, expectedResult, "Nonce is unused");
          });

          context("💔 Revert Reasons", async function () {
            beforeEach(async function () {
              // Prepare the function signature for the facet function.
              functionSignature = accountHandler.interface.encodeFunctionData("createSeller", [
                seller,
                emptyAuthToken,
                voucherInitValues,
              ]);

              message.functionSignature = functionSignature;
            });

            it("The meta transactions region of protocol is paused", async function () {
              // Collect the signature components
              let signature = await prepareDataSignature(
                assistant,
                customTransactionType,
                "MetaTransaction",
                message,
                await metaTransactionsHandler.getAddress()
              );

              // Pause the metatx region of the protocol
              await pauseHandler.connect(pauser).pause([PausableRegion.MetaTransaction]);

              // Attempt to execute a meta transaction, expecting revert
              await expect(
                metaTransactionsHandler
                  .connect(deployer)
                  .executeMetaTransaction(
                    await assistant.getAddress(),
                    message.functionName,
                    functionSignature,
                    nonce,
                    signature
                  )
              )
                .to.revertedWithCustomError(bosonErrors, RevertReasons.REGION_PAUSED)
                .withArgs(PausableRegion.MetaTransaction);
            });

            it("Should fail when function name is not allowlisted", async function () {
              // Remove function from allowlist
              await metaTransactionsHandler.setAllowlistedFunctions(
                [keccak256(toUtf8Bytes(message.functionName))],
                false
              );

              // Prepare the function signature for the facet function.
              functionSignature = accountHandler.interface.encodeFunctionData("createSeller", [
                seller,
                emptyAuthToken,
                voucherInitValues,
              ]);

              // Prepare the message
              message.functionSignature = functionSignature;

              // Collect the signature components
              let signature = await prepareDataSignature(
                assistant,
                customTransactionType,
                "MetaTransaction",
                message,
                await metaTransactionsHandler.getAddress()
              );

              // Execute meta transaction, expecting revert.
              await expect(
                metaTransactionsHandler.executeMetaTransaction(
                  await assistant.getAddress(),
                  message.functionName,
                  functionSignature,
                  nonce,
                  signature
                )
              ).to.revertedWithCustomError(bosonErrors, RevertReasons.FUNCTION_NOT_ALLOWLISTED);
            });

            it("Should fail when function name is not allowlisted - incorrect name", async function () {
              let incorrectFunctionName = "createSeller"; // function with this name does not exist (argument types are missing)

              // Prepare the function signature for the facet function.
              functionSignature = accountHandler.interface.encodeFunctionData("createSeller", [
                seller,
                emptyAuthToken,
                voucherInitValues,
              ]);

              // Prepare the message
              message.functionName = incorrectFunctionName;
              message.functionSignature = functionSignature;

              // Collect the signature components
              let signature = await prepareDataSignature(
                assistant,
                customTransactionType,
                "MetaTransaction",
                message,
                await metaTransactionsHandler.getAddress()
              );

              // Execute meta transaction, expecting revert.
              await expect(
                metaTransactionsHandler.executeMetaTransaction(
                  await assistant.getAddress(),
                  message.functionName,
                  functionSignature,
                  nonce,
                  signature
                )
              ).to.revertedWithCustomError(bosonErrors, RevertReasons.FUNCTION_NOT_ALLOWLISTED);
            });

            it("Should fail when function name is incorrect", async function () {
              let incorrectFunctionName = "redeemVoucher(uint256)"; // function name is allowlisted, but different than what we encode in next step

              // Prepare the function signature for the facet function.
              functionSignature = accountHandler.interface.encodeFunctionData("createSeller", [
                seller,
                emptyAuthToken,
                voucherInitValues,
              ]);

              // Prepare the message
              message.functionName = incorrectFunctionName;
              message.functionSignature = functionSignature;

              // Collect the signature components
              let signature = await prepareDataSignature(
                assistant,
                customTransactionType,
                "MetaTransaction",
                message,
                await metaTransactionsHandler.getAddress()
              );

              // Execute meta transaction, expecting revert.
              await expect(
                metaTransactionsHandler.executeMetaTransaction(
                  await assistant.getAddress(),
                  message.functionName,
                  functionSignature,
                  nonce,
                  signature
                )
              ).to.revertedWithCustomError(bosonErrors, RevertReasons.INVALID_FUNCTION_NAME);
            });

            it("Should fail when function name is incorrect, even if selector is correct [collision]", async function () {
              // Prepare a function, which selector collide with another funtion selector
              // In this case certain bytes are appended to redeemVoucher so it gets the same selector as cancelVoucher
              const fn = `redeemVoucher(uint256)`;
              const fnBytes = toUtf8Bytes(fn);
              const collisionBytes = "0a7f0f031e";
              const collisionBytesBuffer = Buffer.from(collisionBytes, "hex");
              const fnCollision = Buffer.concat([fnBytes, collisionBytesBuffer]);
              const sigCollision = keccak256(fnCollision).slice(0, 10);

              // Prepare the function signature for the facet function.
              functionSignature = exchangeHandler.interface.encodeFunctionData("cancelVoucher", [1]);

              // Make sure that collision actually exists
              assert.equal(sigCollision, functionSignature.slice(0, 10));

              // Prepare the message
              message.functionName = fnCollision.toString(); // malicious function name
              message.functionSignature = functionSignature; // true function signature

              // Collect the signature components
              let signature = await prepareDataSignature(
                assistant,
                customTransactionType,
                "MetaTransaction",
                message,
                await metaTransactionsHandler.getAddress()
              );

              // Execute meta transaction, expecting revert.
              await expect(
                metaTransactionsHandler.executeMetaTransaction(
                  await assistant.getAddress(),
                  message.functionName,
                  functionSignature,
                  nonce,
                  signature
                )
              ).to.revertedWithCustomError(bosonErrors, RevertReasons.FUNCTION_NOT_ALLOWLISTED);
            });

            it("Should fail when replaying a transaction", async function () {
              // Prepare the function signature for the facet function.
              functionSignature = accountHandler.interface.encodeFunctionData("createSeller", [
                seller,
                emptyAuthToken,
                voucherInitValues,
              ]);

              message.functionSignature = functionSignature;

              // Collect the signature components
              let signature = await prepareDataSignature(
                assistant,
                customTransactionType,
                "MetaTransaction",
                message,
                await metaTransactionsHandler.getAddress()
              );

              // Execute the meta transaction.
              await metaTransactionsHandler.executeMetaTransaction(
                await assistant.getAddress(),
                message.functionName,
                functionSignature,
                nonce,
                signature
              );

              // Execute meta transaction again with the same nonce, expecting revert.
              await expect(
                metaTransactionsHandler.executeMetaTransaction(
                  await assistant.getAddress(),
                  message.functionName,
                  functionSignature,
                  nonce,
                  signature
                )
              ).to.revertedWithCustomError(bosonErrors, RevertReasons.NONCE_USED_ALREADY);
            });

            it("Should fail when Signer and Signature do not match", async function () {
              // Prepare the function signature for the facet function.
              functionSignature = accountHandler.interface.encodeFunctionData("createSeller", [
                seller,
                emptyAuthToken,
                voucherInitValues,
              ]);

              // Prepare the message
              message.from = await rando.getAddress();
              message.functionSignature = functionSignature;

              // Collect the signature components
              let signature = await prepareDataSignature(
                rando, // Different user, not assistant.
                customTransactionType,
                "MetaTransaction",
                message,
                await metaTransactionsHandler.getAddress()
              );

              // Execute meta transaction, expecting revert.
              await expect(
                metaTransactionsHandler.executeMetaTransaction(
                  await assistant.getAddress(),
                  message.functionName,
                  functionSignature,
                  nonce,
                  signature
                )
              ).to.revertedWithCustomError(bosonErrors, RevertReasons.SIGNATURE_VALIDATION_FAILED);
            });

            it("Should fail if signature is invalid", async function () {
              // Prepare the function signature for the facet function.
              functionSignature = accountHandler.interface.encodeFunctionData("createSeller", [
                seller,
                emptyAuthToken,
                voucherInitValues,
              ]);

              // Prepare the message
              message.functionSignature = functionSignature;

              // Collect the signature components
              let signature = await prepareDataSignature(
                assistant,
                customTransactionType,
                "MetaTransaction",
                message,
                await metaTransactionsHandler.getAddress()
              );
              signature = signature.substring(2);
              const r = "0x" + signature.substring(0, 64);
              const s = signature.substring(64, 128);
              const v = parseInt(signature.substring(128, 130), 16);

              // Execute meta transaction, expecting revert.
              await expect(
                metaTransactionsHandler.executeMetaTransaction(
                  await assistant.getAddress(),
                  message.functionName,
                  functionSignature,
                  nonce,
                  r + s + "aa" // invalid v signature component
                )
              ).to.revertedWithCustomError(bosonErrors, RevertReasons.INVALID_SIGNATURE);

              // Execute meta transaction, expecting revert.
              await expect(
                metaTransactionsHandler.executeMetaTransaction(
                  await assistant.getAddress(),
                  message.functionName,
                  functionSignature,
                  nonce,
                  r + toHexString(MaxUint256).slice(2) + v // invalid s signature component
                )
              ).to.revertedWithCustomError(bosonErrors, RevertReasons.INVALID_SIGNATURE);

              // Execute meta transaction, expecting revert.
              await expect(
                metaTransactionsHandler.executeMetaTransaction(
                  await assistant.getAddress(),
                  message.functionName,
                  functionSignature,
                  nonce,
                  r + zeroPadBytes("0x", 32).slice(2) + v // invalid s signature component
                )
              ).to.revertedWithCustomError(bosonErrors, RevertReasons.INVALID_SIGNATURE);

              // Execute meta transaction, expecting revert.
              await expect(
                metaTransactionsHandler.executeMetaTransaction(
                  await assistant.getAddress(),
                  message.functionName,
                  functionSignature,
                  nonce,
                  zeroPadBytes("0x", 32) + s + v // invalid r signature component
                )
              ).to.revertedWithCustomError(bosonErrors, RevertReasons.INVALID_SIGNATURE);
            });
          });
        });

        context("👉TwinHandler 👉 removeTwin()", async function () {
          beforeEach(async function () {
            // Create a valid seller for meta transaction
            seller = mockSeller(
              await assistant.getAddress(),
              await assistant.getAddress(),
              ZeroAddress,
              await assistant.getAddress()
            );
            expect(seller.isValid()).is.true;

            // VoucherInitValues
            voucherInitValues = mockVoucherInitValues();
            expect(voucherInitValues.isValid()).is.true;

            // AuthToken
            emptyAuthToken = mockAuthToken();
            expect(emptyAuthToken.isValid()).is.true;

            await accountHandler.connect(assistant).createSeller(seller, emptyAuthToken, voucherInitValues);

            // Create a valid twin, then set fields in tests directly
            twin = mockTwin(await bosonToken.getAddress());
            twin.id = "1";
            twin.sellerId = "1";
            expect(twin.isValid()).is.true;

            // Approving the twinHandler contract to transfer seller's tokens
            await bosonToken.connect(assistant).approve(await twinHandler.getAddress(), 1);

            // Create a twin
            await twinHandler.connect(assistant).createTwin(twin);

            // Prepare the message
            message = {};
            message.nonce = parseInt(nonce);
            message.from = await assistant.getAddress();
            message.contractAddress = await twinHandler.getAddress();
          });

          it("removeTwin() can remove a twin", async function () {
            // Expect twin to be found.
            [success] = await twinHandler.connect(rando).getTwin(twin.id);
            expect(success).to.be.true;

            // Prepare the function signature
            functionSignature = twinHandler.interface.encodeFunctionData("removeTwin", [twin.id]);

            // Prepare the message
            message.functionName = "removeTwin(uint256)";
            message.functionSignature = functionSignature;

            // Collect the signature components
            let signature = await prepareDataSignature(
              assistant,
              customTransactionType,
              "MetaTransaction",
              message,
              await metaTransactionsHandler.getAddress()
            );

            // Remove the twin. Send as meta transaction.
            await metaTransactionsHandler.executeMetaTransaction(
              await assistant.getAddress(),
              message.functionName,
              functionSignature,
              nonce,
              signature
            );

<<<<<<< HEAD
            // Create the offer
            await offerHandler
              .connect(assistant)
              .createOffer(
                offerToken,
                offerDates,
                offerDurations,
                { disputeResolverId: disputeResolver.id, mutualizerAddress: ZeroAddress },
                agentId,
                offerFeeLimit
              );
=======
            // Expect twin to be not found.
            [success] = await twinHandler.connect(rando).getTwin(twin.id);
            expect(success).to.be.false;
          });
        });
>>>>>>> 37760d9e

        context("💔 Revert Reasons", async function () {
          beforeEach(async function () {
            // Prepare the message
            message = {};
            message.nonce = parseInt(nonce);
            message.from = await assistant.getAddress();
            message.contractAddress = await metaTransactionsHandler.getAddress();
          });

          it("Should fail when try to call executeMetaTransaction method itself", async function () {
            // Function signature for executeMetaTransaction function.
            functionSignature = metaTransactionsHandler.interface.encodeFunctionData("executeMetaTransaction", [
              await assistant.getAddress(),
              "executeMetaTransaction",
              ZeroHash, // hash of zero
              nonce,
              ZeroHash,
            ]);

            // Prepare the message
            message.contractAddress = await metaTransactionsHandler.getAddress();
            message.functionName = "executeMetaTransaction(address,string,bytes,uint256,bytes32,bytes32,uint8)";
            message.functionSignature = functionSignature;

            // Collect the signature components
            let signature = await prepareDataSignature(
              assistant,
              customTransactionType,
              "MetaTransaction",
              message,
              await metaTransactionsHandler.getAddress()
            );

            // send a meta transaction, expecting revert
            await expect(
              metaTransactionsHandler.executeMetaTransaction(
                await assistant.getAddress(),
                message.functionName,
                functionSignature,
                nonce,
                signature
              )
            ).to.revertedWithCustomError(bosonErrors, RevertReasons.FUNCTION_NOT_ALLOWLISTED);
          });

          it("Returns default revert reason if called function reverts without a reason", async function () {
            // Create a valid seller for meta transaction
            seller = mockSeller(
              await assistant.getAddress(),
              await assistant.getAddress(),
              ZeroAddress,
              await assistant.getAddress()
            );
            voucherInitValues = mockVoucherInitValues();
            emptyAuthToken = mockAuthToken();
            await accountHandler.connect(assistant).createSeller(seller, emptyAuthToken, voucherInitValues);

            // Depositing funds, where token address is not a contract address reverts without a reason.
            functionSignature = fundsHandler.interface.encodeFunctionData("depositFunds", [
              seller.id,
              await rando.getAddress(),
              "10",
            ]);

            // Prepare the message
            message.functionName = "depositFunds(uint256,address,uint256)";
            message.functionSignature = functionSignature;

            // Collect the signature components
            let signature = await prepareDataSignature(
              assistant,
              customTransactionType,
              "MetaTransaction",
              message,
              await metaTransactionsHandler.getAddress()
            );

            // send a meta transaction, expecting revert
            await expect(
              metaTransactionsHandler.executeMetaTransaction(
                await assistant.getAddress(),
                message.functionName,
                functionSignature,
                nonce,
                signature
              )
            ).to.revertedWith(RevertReasons.FUNCTION_CALL_NOT_SUCCESSFUL);
          });

          context("Reentrancy guard", async function () {
            beforeEach(async function () {
              // Create a valid seller for meta transaction
              seller = mockSeller(
                await assistant.getAddress(),
                await assistant.getAddress(),
                ZeroAddress,
                await assistant.getAddress()
              );
              expect(seller.isValid()).is.true;

              // VoucherInitValues
              voucherInitValues = mockVoucherInitValues();
              expect(voucherInitValues.isValid()).is.true;

              // AuthToken
              emptyAuthToken = mockAuthToken();
              expect(emptyAuthToken.isValid()).is.true;

              // Create a valid seller
              await accountHandler.connect(assistant).createSeller(seller, emptyAuthToken, voucherInitValues);
            });

            it("Should fail on reenter", async function () {
              // Deploy malicious contracts
              const [maliciousToken] = await deployMockTokens(["Foreign20Malicious"]);
              await maliciousToken.setProtocolAddress(protocolDiamondAddress);

              // Initial ids for all the things
              exchangeId = "1";

<<<<<<< HEAD
            // Create the offer
            await offerHandler
              .connect(assistant)
              .createOffer(
                offer,
                offerDates,
                offerDurations,
                { disputeResolverId: disputeResolver.id, mutualizerAddress: ZeroAddress },
                agentId,
                offerFeeLimit
              );
=======
              // Create a valid dispute resolver
              disputeResolver = mockDisputeResolver(
                await assistantDR.getAddress(),
                await adminDR.getAddress(),
                clerkDR.address,
                await treasuryDR.getAddress(),
                true
              );
              expect(disputeResolver.isValid()).is.true;
>>>>>>> 37760d9e

              buyerId = accountId.next().value;

              //Create DisputeResolverFee array so offer creation will succeed
              disputeResolverFees = [new DisputeResolverFee(await maliciousToken.getAddress(), "maliciousToken", "0")];

              // Make empty seller list, so every seller is allowed
              sellerAllowList = [];

              // Register the dispute resolver
              await accountHandler
                .connect(adminDR)
                .createDisputeResolver(disputeResolver, disputeResolverFees, sellerAllowList);

              const { offer, ...mo } = await mockOffer();
              ({ offerDates, offerDurations } = mo);
              offerToken = offer;
              offerToken.exchangeToken = await maliciousToken.getAddress();

              price = offer.price;
              sellerDeposit = offer.sellerDeposit;

              // Check if domains are valid
              expect(offerToken.isValid()).is.true;
              expect(offerDates.isValid()).is.true;
              expect(offerDurations.isValid()).is.true;

              // Create the offer
              await offerHandler
                .connect(assistant)
                .createOffer(offerToken, offerDates, offerDurations, disputeResolver.id, agentId, offerFeeLimit);

              // top up seller's and buyer's account
              await maliciousToken.mint(await assistant.getAddress(), sellerDeposit);
              await maliciousToken.mint(await buyer.getAddress(), price);

              // Approve protocol to transfer the tokens
              await maliciousToken.connect(assistant).approve(protocolDiamondAddress, sellerDeposit);
              await maliciousToken.connect(buyer).approve(protocolDiamondAddress, price);

              // Deposit to seller's pool
              await fundsHandler
                .connect(assistant)
                .depositFunds(seller.id, await maliciousToken.getAddress(), sellerDeposit);

              // Commit to the offer
              await exchangeHandler.connect(buyer).commitToOffer(await buyer.getAddress(), offerToken.id);

              // Cancel the voucher, so both seller and buyer have something to withdraw
              await exchangeHandler.connect(buyer).cancelVoucher(exchangeId); // canceling the voucher in tokens

              // Expected payoffs - they are the same for token and native currency
              // Buyer: price - buyerCancelPenalty
              buyerPayoff = (BigInt(offerToken.price) - BigInt(offerToken.buyerCancelPenalty)).toString();

              // Prepare validFundDetails
              tokenListBuyer = [await maliciousToken.getAddress()];
              tokenAmountsBuyer = [buyerPayoff];
              validFundDetails = {
                entityId: buyerId,
                tokenList: tokenListBuyer,
                tokenAmounts: tokenAmountsBuyer,
              };

              // Prepare the message
              message = {};
              message.nonce = parseInt(nonce);
              message.contractAddress = await fundsHandler.getAddress();
              message.functionName = "withdrawFunds(uint256,address[],uint256[])";
              message.fundDetails = validFundDetails;
              message.from = await buyer.getAddress();

              // Set the fund Type
              fundType = [
                { name: "entityId", type: "uint256" },
                { name: "tokenList", type: "address[]" },
                { name: "tokenAmounts", type: "uint256[]" },
              ];

              // Set the message Type
              metaTxFundType = [
                { name: "nonce", type: "uint256" },
                { name: "from", type: "address" },
                { name: "contractAddress", type: "address" },
                { name: "functionName", type: "string" },
                { name: "fundDetails", type: "MetaTxFundDetails" },
              ];

              customTransactionType = {
                MetaTxFund: metaTxFundType,
                MetaTxFundDetails: fundType,
              };

              // Prepare the function signature
              functionSignature = fundsHandler.interface.encodeFunctionData("withdrawFunds", [
                validFundDetails.entityId,
                validFundDetails.tokenList,
                validFundDetails.tokenAmounts,
              ]);

              // Collect the signature components
              let signature = await prepareDataSignature(
                buyer,
                customTransactionType,
                "MetaTxFund",
                message,
                await metaTransactionsHandler.getAddress()
              );

              let [, buyerStruct] = await accountHandler.getBuyer(buyerId);
              const buyerBefore = Buyer.fromStruct(buyerStruct);

              // Execute the meta transaction.
              await expect(
                metaTransactionsHandler.executeMetaTransaction(
                  await buyer.getAddress(),
                  message.functionName,
                  functionSignature,
                  nonce,
                  signature
                )
              ).to.revertedWithCustomError(bosonErrors, RevertReasons.REENTRANCY_GUARD);

              [, buyerStruct] = await accountHandler.getBuyer(buyerId);
              const buyerAfter = Buyer.fromStruct(buyerStruct);
              assert.equal(buyerAfter.toString(), buyerBefore.toString(), "Buyer should not change");
            });

            it("Should emit MetaTransactionExecuted event and update state", async () => {
              // Deploy malicious contracts
              const [maliciousToken] = await deployMockTokens(["Foreign20Malicious2"]);
              await maliciousToken.setProtocolAddress(protocolDiamondAddress);

              // Mint and approve protocol to transfer the tokens
              await maliciousToken.mint(await rando.getAddress(), "1");
              await maliciousToken.connect(rando).approve(protocolDiamondAddress, "1");

              // Just make a random metaTx signature to some view function that will delete "currentSender"
              // Prepare the function signature for the facet function.
              functionSignature = exchangeHandler.interface.encodeFunctionData("getNextExchangeId");

              // Prepare the message
              message.nonce = "0";
              message.from = await rando.getAddress();
              message.contractAddress = await accountHandler.getAddress();
              message.functionName = "getNextExchangeId()";
              message.functionSignature = functionSignature;

              // Collect the signature components
              let signature = await prepareDataSignature(
                rando,
                customTransactionType,
                "MetaTransaction",
                message,
                await metaTransactionsHandler.getAddress()
              );

              await maliciousToken.setMetaTxBytes(await rando.getAddress(), functionSignature, signature);

              // Prepare the function signature for the facet function.
              functionSignature = fundsHandler.interface.encodeFunctionData("depositFunds", [
                seller.id,
                await maliciousToken.getAddress(),
                "1",
              ]);

              // Prepare the message
              message.nonce = nonce;
              message.from = await rando.getAddress();
              message.contractAddress = await accountHandler.getAddress();
              message.functionName = "depositFunds(uint256,address,uint256)";
              message.functionSignature = functionSignature;

              // Collect the signature components
              signature = await prepareDataSignature(
                rando,
                customTransactionType,
                "MetaTransaction",
                message,
                await metaTransactionsHandler.getAddress()
              );

              // send a meta transaction, expect revert
              await expect(
                metaTransactionsHandler
                  .connect(deployer)
                  .executeMetaTransaction(
                    await rando.getAddress(),
                    message.functionName,
                    functionSignature,
                    nonce,
                    signature
                  )
              ).to.revertedWithCustomError(bosonErrors, RevertReasons.REENTRANCY_GUARD);
            });
          });
        });

        context("👉 ExchangeHandlerFacet", async function () {
          beforeEach(async function () {
            offerId = "1";

            // Create a valid seller
            seller = mockSeller(
              await assistant.getAddress(),
              await assistant.getAddress(),
              ZeroAddress,
              await assistant.getAddress()
            );
            expect(seller.isValid()).is.true;

            // VoucherInitValues
            voucherInitValues = mockVoucherInitValues();
            expect(voucherInitValues.isValid()).is.true;

            // AuthToken
            emptyAuthToken = mockAuthToken();
            expect(emptyAuthToken.isValid()).is.true;
            await accountHandler.connect(assistant).createSeller(seller, emptyAuthToken, voucherInitValues);

            // Create a valid dispute resolver
            disputeResolver = mockDisputeResolver(
              await assistantDR.getAddress(),
              await adminDR.getAddress(),
              clerkDR.address,
              await treasuryDR.getAddress(),
              true
            );
            expect(disputeResolver.isValid()).is.true;

            //Create DisputeResolverFee array so offer creation will succeed
            disputeResolverFees = [
              new DisputeResolverFee(ZeroAddress, "Native", "0"),
              new DisputeResolverFee(await mockToken.getAddress(), "BosonToken", "0"),
            ];

            // Make empty seller list, so every seller is allowed
            sellerAllowList = [];

            // Register the dispute resolver
            await accountHandler
              .connect(adminDR)
              .createDisputeResolver(disputeResolver, disputeResolverFees, sellerAllowList);

            buyerId = accountId.next().value;

            // Create the offer
<<<<<<< HEAD
            await orchestrationHandler
              .connect(assistant)
              .createOfferWithCondition(
                offer,
                offerDates,
                offerDurations,
                { disputeResolverId: disputeResolver.id, mutualizerAddress: ZeroAddress },
                condition,
                agentId,
                offerFeeLimit
              );
=======
            ({ offer, offerDates, offerDurations } = await mockOffer());
            expect(offer.isValid()).is.true;
            expect(offerDates.isValid()).is.true;
            expect(offerDurations.isValid()).is.true;
>>>>>>> 37760d9e

            sellerDeposit = offer.sellerDeposit;
            price = offer.price;
            voucherRedeemableFrom = offerDates.voucherRedeemableFrom;

            // Set the message Type
            metaTransactionType = [
              { name: "nonce", type: "uint256" },
              { name: "from", type: "address" },
              { name: "contractAddress", type: "address" },
              { name: "functionName", type: "string" },
            ];

            // Prepare the message
            message = {};
            message.nonce = parseInt(nonce);
            message.contractAddress = await exchangeHandler.getAddress();
            message.from = await buyer.getAddress();
            message.functionName = "commitToOffer(address,uint256)";

            // Deposit native currency to the same seller id
            await fundsHandler
              .connect(rando)
              .depositFunds(seller.id, ZeroAddress, sellerDeposit, { value: sellerDeposit });
          });

          afterEach(async function () {
            // Reset the accountId iterator
            accountId.next(true);
          });

          context("👉 ExchangeHandlerFacet 👉 commitToOffer()", async function () {
            beforeEach(async function () {
<<<<<<< HEAD
              // Prepare the function signature
              functionSignature = exchangeHandler.interface.encodeFunctionData(
                "commitToConditionalOffer",
                Object.values(validOfferDetails)
              );
            });

            it("Should fail when replay transaction", async function () {
              // Collect the signature components
              let { r, s, v } = await prepareDataSignatureParameters(
                buyer,
                customTransactionType,
                "MetaTxCommitToConditionalOffer",
                message,
                await metaTransactionsHandler.getAddress()
              );

              // Execute the meta transaction.
              await metaTransactionsHandler.executeMetaTransaction(
                await buyer.getAddress(),
                message.functionName,
                functionSignature,
                nonce,
                r,
                s,
                v
              );

              // Execute meta transaction again with the same nonce, expecting revert.
              await expect(
                metaTransactionsHandler.executeMetaTransaction(
                  await buyer.getAddress(),
                  message.functionName,
                  functionSignature,
                  nonce,
                  r,
                  s,
                  v
                )
              ).to.revertedWithCustomError(bosonErrors, RevertReasons.NONCE_USED_ALREADY);
            });

            it("Should fail when Signer and Signature do not match", async function () {
              // Prepare the message
              message.from = await rando.getAddress();

              // Collect the signature components
              let { r, s, v } = await prepareDataSignatureParameters(
                rando, // Different user, not buyer.
                customTransactionType,
                "MetaTxCommitToConditionalOffer",
                message,
                await metaTransactionsHandler.getAddress()
              );

              // Execute meta transaction, expecting revert.
              await expect(
                metaTransactionsHandler.executeMetaTransaction(
                  await buyer.getAddress(),
                  message.functionName,
                  functionSignature,
                  nonce,
                  r,
                  s,
                  v
                )
              ).to.revertedWithCustomError(bosonErrors, RevertReasons.SIGNER_AND_SIGNATURE_DO_NOT_MATCH);
            });
          });
        });

        context("👉 MetaTxExchange", async function () {
          beforeEach(async function () {
            await offerHandler
              .connect(assistant)
              .createOffer(
                offer,
                offerDates,
                offerDurations,
                { disputeResolverId: disputeResolver.id, mutualizerAddress: ZeroAddress },
                agentId,
                offerFeeLimit
              );

            // Required exchange constructor params
            exchange = mockExchange({ buyerId, finalizedDate: "0" });

            // Set the exchange Type
            exchangeType = [{ name: "exchangeId", type: "uint256" }];

            metaTransactionType.push({ name: "exchangeDetails", type: "MetaTxExchangeDetails" });
=======
              offer.exchangeToken = await mockToken.getAddress();

              // Check if domains are valid
              expect(offer.isValid()).is.true;
              expect(offerDates.isValid()).is.true;
              expect(offerDurations.isValid()).is.true;

              // top up seller's and buyer's account
              await mockToken.mint(await assistant.getAddress(), sellerDeposit);
              await mockToken.mint(await buyer.getAddress(), price);

              // approve protocol to transfer the tokens
              await mockToken.connect(assistant).approve(protocolDiamondAddress, sellerDeposit);
              await mockToken.connect(buyer).approve(protocolDiamondAddress, price);

              // deposit to seller's pool
              await fundsHandler
                .connect(assistant)
                .depositFunds(seller.id, await mockToken.getAddress(), sellerDeposit);

              // Create the offer
              await offerHandler
                .connect(assistant)
                .createOffer(offer, offerDates, offerDurations, disputeResolver.id, agentId, offerFeeLimit);

              // Set the offer Type
              offerType = [
                { name: "buyer", type: "address" },
                { name: "offerId", type: "uint256" },
              ];
>>>>>>> 37760d9e

              // Set the message Type
              metaTransactionType = [
                { name: "nonce", type: "uint256" },
                { name: "from", type: "address" },
                { name: "contractAddress", type: "address" },
                { name: "functionName", type: "string" },
              ];

              metaTransactionType.push({ name: "offerDetails", type: "MetaTxOfferDetails" });

              customTransactionType = {
                MetaTxCommitToOffer: metaTransactionType,
                MetaTxOfferDetails: offerType,
              };

              // prepare validOfferDetails
              validOfferDetails = {
                buyer: await buyer.getAddress(),
                offerId: offer.id,
              };

              // Prepare the message
              message.offerDetails = validOfferDetails;

              // Deposit native currency to the same seller id
              await fundsHandler
                .connect(rando)
                .depositFunds(seller.id, ZeroAddress, sellerDeposit, { value: sellerDeposit });
            });

            it("Should emit MetaTransactionExecuted event and update state", async () => {
              // Collect the signature components
              let signature = await prepareDataSignature(
                buyer,
                customTransactionType,
                "MetaTxCommitToOffer",
                message,
                await metaTransactionsHandler.getAddress()
              );

              // Prepare the function signature
              functionSignature = exchangeHandler.interface.encodeFunctionData(
                "commitToOffer",
                Object.values(validOfferDetails)
              );

              // Expect that buyer has token balance matching the offer price.
              const buyerBalanceBefore = await mockToken.balanceOf(await buyer.getAddress());
              assert.equal(buyerBalanceBefore, price, "Buyer initial token balance mismatch");

              // send a meta transaction, check for event
              await expect(
                metaTransactionsHandler.executeMetaTransaction(
                  await buyer.getAddress(),
                  message.functionName,
                  functionSignature,
                  nonce,
                  signature
                )
              )
                .to.emit(metaTransactionsHandler, "MetaTransactionExecuted")
                .withArgs(await buyer.getAddress(), await deployer.getAddress(), message.functionName, nonce);

              // Expect that buyer (meta tx signer) has paid the tokens to commit to an offer.
              const buyerBalanceAfter = await mockToken.balanceOf(await buyer.getAddress());
              assert.equal(buyerBalanceAfter, "0", "Buyer final token balance mismatch");

              // Verify that nonce is used. Expect true.
              let expectedResult = true;
              result = await metaTransactionsHandler.connect(buyer).isUsedNonce(await buyer.getAddress(), nonce);
              assert.equal(result, expectedResult, "Nonce is unused");
            });

            it("does not modify revert reasons", async function () {
              // An invalid offer id
              offerId = "666";

              // prepare validOfferDetails
              validOfferDetails.offerId = offerId;

              // Prepare the message
              message.offerDetails = validOfferDetails;

              // Collect the signature components
              let signature = await prepareDataSignature(
                buyer,
                customTransactionType,
                "MetaTxCommitToOffer",
                message,
                await metaTransactionsHandler.getAddress()
              );

              // Prepare the function signature
              functionSignature = exchangeHandler.interface.encodeFunctionData(
                "commitToOffer",
                Object.values(validOfferDetails)
              );

              // Execute meta transaction, expecting revert.
              await expect(
                metaTransactionsHandler.executeMetaTransaction(
                  await buyer.getAddress(),
                  message.functionName,
                  functionSignature,
                  nonce,
                  signature
                )
              ).to.revertedWithCustomError(bosonErrors, RevertReasons.NO_SUCH_OFFER);
            });

            context("💔 Revert Reasons", async function () {
              beforeEach(async function () {
                // Prepare the function signature
                functionSignature = exchangeHandler.interface.encodeFunctionData(
                  "commitToOffer",
                  Object.values(validOfferDetails)
                );
              });

              it("Should fail when replay transaction", async function () {
                // Collect the signature components
                let signature = await prepareDataSignature(
                  buyer,
                  customTransactionType,
                  "MetaTxCommitToOffer",
                  message,
                  await metaTransactionsHandler.getAddress()
                );

                // Execute the meta transaction.
                await metaTransactionsHandler.executeMetaTransaction(
                  await buyer.getAddress(),
                  message.functionName,
                  functionSignature,
                  nonce,
                  signature
                );

                // Execute meta transaction again with the same nonce, expecting revert.
                await expect(
                  metaTransactionsHandler.executeMetaTransaction(
                    await buyer.getAddress(),
                    message.functionName,
                    functionSignature,
                    nonce,
                    signature
                  )
                ).to.revertedWithCustomError(bosonErrors, RevertReasons.NONCE_USED_ALREADY);
              });

              it("Should fail when Signer and Signature do not match", async function () {
                // Prepare the message
                message.from = await rando.getAddress();

                // Collect the signature components
                let signature = await prepareDataSignature(
                  rando, // Different user, not buyer.
                  customTransactionType,
                  "MetaTxCommitToOffer",
                  message,
                  await metaTransactionsHandler.getAddress()
                );

                // Execute meta transaction, expecting revert.
                await expect(
                  metaTransactionsHandler.executeMetaTransaction(
                    await buyer.getAddress(),
                    message.functionName,
                    functionSignature,
                    nonce,
                    signature
                  )
                ).to.revertedWithCustomError(bosonErrors, RevertReasons.SIGNATURE_VALIDATION_FAILED);
              });
            });
          });

          context("👉 ExchangeHandlerFacet 👉 commitToConditionalOffer()", async function () {
            beforeEach(async function () {
              message.functionName = "commitToConditionalOffer(address,uint256,uint256)";

              offer.exchangeToken = await mockToken.getAddress();

              // Check if domains are valid
              expect(offer.isValid()).is.true;
              expect(offerDates.isValid()).is.true;
              expect(offerDurations.isValid()).is.true;

              // top up seller's and buyer's account
              await mockToken.mint(await assistant.getAddress(), sellerDeposit);
              await mockToken.mint(await buyer.getAddress(), price);

              // approve protocol to transfer the tokens
              await mockToken.connect(assistant).approve(protocolDiamondAddress, sellerDeposit);
              await mockToken.connect(buyer).approve(protocolDiamondAddress, price);

              // deposit to seller's pool
              await fundsHandler
                .connect(assistant)
                .depositFunds(seller.id, await mockToken.getAddress(), sellerDeposit);

              condition = mockCondition({
                tokenAddress: await mockToken.getAddress(),
              });
              expect(condition.isValid()).to.be.true;

              // Create the offer
              await orchestrationHandler
                .connect(assistant)
                .createOfferWithCondition(
                  offer,
                  offerDates,
                  offerDurations,
                  disputeResolver.id,
                  condition,
                  agentId,
                  offerFeeLimit
                );

              // Set the offer Type
              offerType = [
                { name: "buyer", type: "address" },
                { name: "offerId", type: "uint256" },
                { name: "tokenId", type: "uint256" },
              ];

              // Set the message Type
              metaTransactionType = [
                { name: "nonce", type: "uint256" },
                { name: "from", type: "address" },
                { name: "contractAddress", type: "address" },
                { name: "functionName", type: "string" },
              ];

              metaTransactionType.push({ name: "offerDetails", type: "MetaTxConditionalOfferDetails" });

              customTransactionType = {
                MetaTxCommitToConditionalOffer: metaTransactionType,
                MetaTxConditionalOfferDetails: offerType,
              };

              // prepare validOfferDetails
              validOfferDetails = {
                buyer: await buyer.getAddress(),
                offerId: offer.id,
                tokenId: "0",
              };

              // Prepare the message
              message.offerDetails = validOfferDetails;

              // Deposit native currency to the same seller id
              await fundsHandler
                .connect(rando)
                .depositFunds(seller.id, ZeroAddress, sellerDeposit, { value: sellerDeposit });
            });

            it("Should emit MetaTransactionExecuted event and update state", async () => {
              // Collect the signature components
              let signature = await prepareDataSignature(
                buyer,
                customTransactionType,
                "MetaTxCommitToConditionalOffer",
                message,
                await metaTransactionsHandler.getAddress()
              );

              // Prepare the function signature
              functionSignature = exchangeHandler.interface.encodeFunctionData(
                "commitToConditionalOffer",
                Object.values(validOfferDetails)
              );

              // Expect that buyer has token balance matching the offer price.
              const buyerBalanceBefore = await mockToken.balanceOf(await buyer.getAddress());
              assert.equal(buyerBalanceBefore, price, "Buyer initial token balance mismatch");

              // send a meta transaction, check for event
              await expect(
                metaTransactionsHandler.executeMetaTransaction(
                  await buyer.getAddress(),
                  message.functionName,
                  functionSignature,
                  nonce,
                  signature
                )
              )
                .to.emit(metaTransactionsHandler, "MetaTransactionExecuted")
                .withArgs(await buyer.getAddress(), await deployer.getAddress(), message.functionName, nonce);

              // Expect that buyer (meta tx signer) has paid the tokens to commit to an offer.
              const buyerBalanceAfter = await mockToken.balanceOf(await buyer.getAddress());
              assert.equal(buyerBalanceAfter, "0", "Buyer final token balance mismatch");

              // Verify that nonce is used. Expect true.
              let expectedResult = true;
              result = await metaTransactionsHandler.connect(buyer).isUsedNonce(await buyer.getAddress(), nonce);
              assert.equal(result, expectedResult, "Nonce is unused");
            });

            it("does not modify revert reasons - invalid offerId", async function () {
              // An invalid offer id
              offerId = "666";

              // prepare validOfferDetails
              validOfferDetails.offerId = offerId;

              // Prepare the message
              message.offerDetails = validOfferDetails;

              // Collect the signature components
              let signature = await prepareDataSignature(
                buyer,
                customTransactionType,
                "MetaTxCommitToConditionalOffer",
                message,
                await metaTransactionsHandler.getAddress()
              );

              // Prepare the function signature
              functionSignature = exchangeHandler.interface.encodeFunctionData(
                "commitToConditionalOffer",
                Object.values(validOfferDetails)
              );

              // Execute meta transaction, expecting revert.
              await expect(
                metaTransactionsHandler.executeMetaTransaction(
                  await buyer.getAddress(),
                  message.functionName,
                  functionSignature,
                  nonce,
                  signature
                )
              ).to.revertedWithCustomError(bosonErrors, RevertReasons.NO_SUCH_OFFER);
            });

            it("does not modify revert reasons - invalid tokenId", async function () {
              // An invalid token id
              const tokenId = "666";

              // prepare validOfferDetails
              validOfferDetails.tokenId = tokenId;

              // Prepare the message
              message.offerDetails = validOfferDetails;

              // Collect the signature components
              let signature = await prepareDataSignature(
                buyer,
                customTransactionType,
                "MetaTxCommitToConditionalOffer",
                message,
                await metaTransactionsHandler.getAddress()
              );

              // Prepare the function signature
              functionSignature = exchangeHandler.interface.encodeFunctionData(
                "commitToConditionalOffer",
                Object.values(validOfferDetails)
              );

              // Execute meta transaction, expecting revert.
              await expect(
                metaTransactionsHandler.executeMetaTransaction(
                  await buyer.getAddress(),
                  message.functionName,
                  functionSignature,
                  nonce,
                  signature
                )
              ).to.revertedWithCustomError(bosonErrors, RevertReasons.INVALID_TOKEN_ID);
            });

            context("💔 Revert Reasons", async function () {
              beforeEach(async function () {
                // Prepare the function signature
                functionSignature = exchangeHandler.interface.encodeFunctionData(
                  "commitToConditionalOffer",
                  Object.values(validOfferDetails)
                );
              });

              it("Should fail when replay transaction", async function () {
                // Collect the signature components
                let signature = await prepareDataSignature(
                  buyer,
                  customTransactionType,
                  "MetaTxCommitToConditionalOffer",
                  message,
                  await metaTransactionsHandler.getAddress()
                );

                // Execute the meta transaction.
                await metaTransactionsHandler.executeMetaTransaction(
                  await buyer.getAddress(),
                  message.functionName,
                  functionSignature,
                  nonce,
                  signature
                );

                // Execute meta transaction again with the same nonce, expecting revert.
                await expect(
                  metaTransactionsHandler.executeMetaTransaction(
                    await buyer.getAddress(),
                    message.functionName,
                    functionSignature,
                    nonce,
                    signature
                  )
                ).to.revertedWithCustomError(bosonErrors, RevertReasons.NONCE_USED_ALREADY);
              });

              it("Should fail when Signer and Signature do not match", async function () {
                // Prepare the message
                message.from = await rando.getAddress();

                // Collect the signature components
                let signature = await prepareDataSignature(
                  rando, // Different user, not buyer.
                  customTransactionType,
                  "MetaTxCommitToConditionalOffer",
                  message,
                  await metaTransactionsHandler.getAddress()
                );

                // Execute meta transaction, expecting revert.
                await expect(
                  metaTransactionsHandler.executeMetaTransaction(
                    await buyer.getAddress(),
                    message.functionName,
                    functionSignature,
                    nonce,
                    signature
                  )
                ).to.revertedWithCustomError(bosonErrors, RevertReasons.SIGNATURE_VALIDATION_FAILED);
              });
            });
          });

          context("👉 MetaTxExchange", async function () {
            beforeEach(async function () {
              await offerHandler
                .connect(assistant)
                .createOffer(offer, offerDates, offerDurations, disputeResolver.id, agentId, offerFeeLimit);

              // Required exchange constructor params
              exchange = mockExchange({ buyerId, finalizedDate: "0" });

              // Set the exchange Type
              exchangeType = [{ name: "exchangeId", type: "uint256" }];

              metaTransactionType.push({ name: "exchangeDetails", type: "MetaTxExchangeDetails" });

              customTransactionType = {
                MetaTxExchange: metaTransactionType,
                MetaTxExchangeDetails: exchangeType,
              };

              // prepare validExchangeDetails
              validExchangeDetails = {
                exchangeId: exchange.id,
              };

              message.exchangeDetails = validExchangeDetails;

              // Commit to offer
              await exchangeHandler.connect(buyer).commitToOffer(await buyer.getAddress(), offerId, { value: price });
            });

            context("👉 ExchangeHandlerFacet 👉 cancelVoucher()", async function () {
              beforeEach(async function () {
                // Prepare the message
                message.functionName = "cancelVoucher(uint256)";
              });

              it("Should emit MetaTransactionExecuted event and update state", async () => {
                // Collect the signature components
                let signature = await prepareDataSignature(
                  buyer,
                  customTransactionType,
                  "MetaTxExchange",
                  message,
                  await metaTransactionsHandler.getAddress()
                );

                // Prepare the function signature
                functionSignature = exchangeHandler.interface.encodeFunctionData("cancelVoucher", [
                  validExchangeDetails.exchangeId,
                ]);

                // send a meta transaction, check for event
                await expect(
                  metaTransactionsHandler.executeMetaTransaction(
                    await buyer.getAddress(),
                    message.functionName,
                    functionSignature,
                    nonce,
                    signature
                  )
                )
                  .to.emit(metaTransactionsHandler, "MetaTransactionExecuted")
                  .withArgs(await buyer.getAddress(), await deployer.getAddress(), message.functionName, nonce);

                // Verify that nonce is used. Expect true.
                let expectedResult = true;
                result = await metaTransactionsHandler.connect(buyer).isUsedNonce(await buyer.getAddress(), nonce);
                assert.equal(result, expectedResult, "Nonce is unused");
              });

              it("does not modify revert reasons", async function () {
                // prepare validExchangeDetails
                validExchangeDetails = {
                  exchangeId: "666",
                };

                // Prepare the message
                message.exchangeDetails = validExchangeDetails;

                // Collect the signature components
                let signature = await prepareDataSignature(
                  buyer,
                  customTransactionType,
                  "MetaTxExchange",
                  message,
                  await metaTransactionsHandler.getAddress()
                );

                // Prepare the function signature
                functionSignature = exchangeHandler.interface.encodeFunctionData("cancelVoucher", [
                  validExchangeDetails.exchangeId,
                ]);

                // Execute meta transaction, expecting revert.
                await expect(
                  metaTransactionsHandler.executeMetaTransaction(
                    await buyer.getAddress(),
                    message.functionName,
                    functionSignature,
                    nonce,
                    signature
                  )
                ).to.revertedWithCustomError(bosonErrors, RevertReasons.NO_SUCH_EXCHANGE);
              });

              context("💔 Revert Reasons", async function () {
                beforeEach(async function () {
                  // Prepare the function signature
                  functionSignature = exchangeHandler.interface.encodeFunctionData("cancelVoucher", [
                    validExchangeDetails.exchangeId,
                  ]);
                });

                it("Should fail when replay transaction", async function () {
                  // Collect the signature components
                  let signature = await prepareDataSignature(
                    buyer,
                    customTransactionType,
                    "MetaTxExchange",
                    message,
                    await metaTransactionsHandler.getAddress()
                  );

                  // Execute the meta transaction.
                  await metaTransactionsHandler.executeMetaTransaction(
                    await buyer.getAddress(),
                    message.functionName,
                    functionSignature,
                    nonce,
                    signature
                  );

                  // Execute meta transaction again with the same nonce, expecting revert.
                  await expect(
                    metaTransactionsHandler.executeMetaTransaction(
                      await buyer.getAddress(),
                      message.functionName,
                      functionSignature,
                      nonce,
                      signature
                    )
                  ).to.revertedWithCustomError(bosonErrors, RevertReasons.NONCE_USED_ALREADY);
                });

                it("Should fail when Signer and Signature do not match", async function () {
                  // Prepare the message
                  message.from = await rando.getAddress();

                  // Collect the signature components
                  let signature = await prepareDataSignature(
                    rando, // Different user, not buyer.
                    customTransactionType,
                    "MetaTxExchange",
                    message,
                    await metaTransactionsHandler.getAddress()
                  );

                  // Execute meta transaction, expecting revert.
                  await expect(
                    metaTransactionsHandler.executeMetaTransaction(
                      await buyer.getAddress(),
                      message.functionName,
                      functionSignature,
                      nonce,
                      signature
                    )
                  ).to.revertedWithCustomError(bosonErrors, RevertReasons.SIGNATURE_VALIDATION_FAILED);
                });
              });
            });

            context("👉 ExchangeHandlerFacet 👉 redeemVoucher()", async function () {
              beforeEach(async function () {
                // Prepare the message
                message.functionName = "redeemVoucher(uint256)";

                // Set time forward to the offer's voucherRedeemableFrom
                await setNextBlockTimestamp(Number(voucherRedeemableFrom));
              });

              it("Should emit MetaTransactionExecuted event and update state", async () => {
                // Collect the signature components
                let signature = await prepareDataSignature(
                  buyer,
                  customTransactionType,
                  "MetaTxExchange",
                  message,
                  await metaTransactionsHandler.getAddress()
                );

                // Prepare the function signature
                functionSignature = exchangeHandler.interface.encodeFunctionData("redeemVoucher", [
                  validExchangeDetails.exchangeId,
                ]);

                // send a meta transaction, check for event
                await expect(
                  metaTransactionsHandler.executeMetaTransaction(
                    await buyer.getAddress(),
                    message.functionName,
                    functionSignature,
                    nonce,
                    signature
                  )
                )
                  .to.emit(metaTransactionsHandler, "MetaTransactionExecuted")
                  .withArgs(await buyer.getAddress(), await deployer.getAddress(), message.functionName, nonce);

                // Verify that nonce is used. Expect true.
                let expectedResult = true;
                result = await metaTransactionsHandler.connect(buyer).isUsedNonce(await buyer.getAddress(), nonce);
                assert.equal(result, expectedResult, "Nonce is unused");
              });

              it("does not modify revert reasons", async function () {
                // prepare validExchangeDetails
                validExchangeDetails = {
                  exchangeId: "666",
                };

                // Prepare the message
                message.exchangeDetails = validExchangeDetails;

                // Collect the signature components
                let signature = await prepareDataSignature(
                  buyer,
                  customTransactionType,
                  "MetaTxExchange",
                  message,
                  await metaTransactionsHandler.getAddress()
                );

                // Prepare the function signature
                functionSignature = exchangeHandler.interface.encodeFunctionData("redeemVoucher", [
                  validExchangeDetails.exchangeId,
                ]);

                // Execute meta transaction, expecting revert.
                await expect(
                  metaTransactionsHandler.executeMetaTransaction(
                    await buyer.getAddress(),
                    message.functionName,
                    functionSignature,
                    nonce,
                    signature
                  )
                ).to.revertedWithCustomError(bosonErrors, RevertReasons.NO_SUCH_EXCHANGE);
              });

              context("💔 Revert Reasons", async function () {
                beforeEach(async function () {
                  // Prepare the function signature
                  functionSignature = exchangeHandler.interface.encodeFunctionData("redeemVoucher", [
                    validExchangeDetails.exchangeId,
                  ]);
                });

                it("Should fail when replay transaction", async function () {
                  // Collect the signature components
                  let signature = await prepareDataSignature(
                    buyer,
                    customTransactionType,
                    "MetaTxExchange",
                    message,
                    await metaTransactionsHandler.getAddress()
                  );

                  // Execute the meta transaction.
                  await metaTransactionsHandler.executeMetaTransaction(
                    await buyer.getAddress(),
                    message.functionName,
                    functionSignature,
                    nonce,
                    signature
                  );

                  // Execute meta transaction again with the same nonce, expecting revert.
                  await expect(
                    metaTransactionsHandler.executeMetaTransaction(
                      await buyer.getAddress(),
                      message.functionName,
                      functionSignature,
                      nonce,
                      signature
                    )
                  ).to.revertedWithCustomError(bosonErrors, RevertReasons.NONCE_USED_ALREADY);
                });

                it("Should fail when Signer and Signature do not match", async function () {
                  // Prepare the message
                  message.from = await rando.getAddress();

                  // Collect the signature components
                  let signature = await prepareDataSignature(
                    rando, // Different user, not buyer.
                    customTransactionType,
                    "MetaTxExchange",
                    message,
                    await metaTransactionsHandler.getAddress()
                  );

                  // Execute meta transaction, expecting revert.
                  await expect(
                    metaTransactionsHandler.executeMetaTransaction(
                      await buyer.getAddress(),
                      message.functionName,
                      functionSignature,
                      nonce,
                      signature
                    )
                  ).to.revertedWithCustomError(bosonErrors, RevertReasons.SIGNATURE_VALIDATION_FAILED);
                });
              });
            });

            context("👉 ExchangeHandlerFacet 👉 completeExchange()", async function () {
              beforeEach(async function () {
                // Prepare the message
                message.functionName = "completeExchange(uint256)";

                // Set time forward to the offer's voucherRedeemableFrom
                await setNextBlockTimestamp(Number(voucherRedeemableFrom));

                // Redeem the voucher
                await exchangeHandler.connect(buyer).redeemVoucher(exchange.id);
              });

              it("Should emit MetaTransactionExecuted event and update state", async () => {
                // Collect the signature components
                let signature = await prepareDataSignature(
                  buyer,
                  customTransactionType,
                  "MetaTxExchange",
                  message,
                  await metaTransactionsHandler.getAddress()
                );

                // Prepare the function signature
                functionSignature = exchangeHandler.interface.encodeFunctionData("completeExchange", [
                  validExchangeDetails.exchangeId,
                ]);

                // send a meta transaction, check for event
                await expect(
                  metaTransactionsHandler.executeMetaTransaction(
                    await buyer.getAddress(),
                    message.functionName,
                    functionSignature,
                    nonce,
                    signature
                  )
                )
                  .to.emit(metaTransactionsHandler, "MetaTransactionExecuted")
                  .withArgs(await buyer.getAddress(), await deployer.getAddress(), message.functionName, nonce);

                // Get the exchange state
                let response;
                [, response] = await exchangeHandler.connect(rando).getExchangeState(exchange.id);
                // It should match ExchangeState.Completed
                assert.equal(response, ExchangeState.Completed, "Exchange state is incorrect");

                // Verify that nonce is used. Expect true.
                let expectedResult = true;
                result = await metaTransactionsHandler.connect(buyer).isUsedNonce(await buyer.getAddress(), nonce);
                assert.equal(result, expectedResult, "Nonce is unused");
              });

              it("does not modify revert reasons", async function () {
                // prepare validExchangeDetails
                validExchangeDetails = {
                  exchangeId: "666",
                };

                // Prepare the message
                message.exchangeDetails = validExchangeDetails;

                // Collect the signature components
                let signature = await prepareDataSignature(
                  buyer,
                  customTransactionType,
                  "MetaTxExchange",
                  message,
                  await metaTransactionsHandler.getAddress()
                );

                // Prepare the function signature
                functionSignature = exchangeHandler.interface.encodeFunctionData("completeExchange", [
                  validExchangeDetails.exchangeId,
                ]);

                // Execute meta transaction, expecting revert.
                await expect(
                  metaTransactionsHandler.executeMetaTransaction(
                    await buyer.getAddress(),
                    message.functionName,
                    functionSignature,
                    nonce,
                    signature
                  )
                ).to.revertedWithCustomError(bosonErrors, RevertReasons.NO_SUCH_EXCHANGE);
              });

              context("💔 Revert Reasons", async function () {
                beforeEach(async function () {
                  // Prepare the function signature
                  functionSignature = exchangeHandler.interface.encodeFunctionData("completeExchange", [
                    validExchangeDetails.exchangeId,
                  ]);
                });

                it("Should fail when replay transaction", async function () {
                  // Collect the signature components
                  let signature = await prepareDataSignature(
                    buyer,
                    customTransactionType,
                    "MetaTxExchange",
                    message,
                    await metaTransactionsHandler.getAddress()
                  );

                  // Execute the meta transaction.
                  await metaTransactionsHandler.executeMetaTransaction(
                    await buyer.getAddress(),
                    message.functionName,
                    functionSignature,
                    nonce,
                    signature
                  );

                  // Execute meta transaction again with the same nonce, expecting revert.
                  await expect(
                    metaTransactionsHandler.executeMetaTransaction(
                      await buyer.getAddress(),
                      message.functionName,
                      functionSignature,
                      nonce,
                      signature
                    )
                  ).to.revertedWithCustomError(bosonErrors, RevertReasons.NONCE_USED_ALREADY);
                });

                it("Should fail when Signer and Signature do not match", async function () {
                  // Prepare the message
                  message.from = await rando.getAddress();

                  // Collect the signature components
                  let signature = await prepareDataSignature(
                    rando, // Different user, not buyer.
                    customTransactionType,
                    "MetaTxExchange",
                    message,
                    await metaTransactionsHandler.getAddress()
                  );

                  // Execute meta transaction, expecting revert.
                  await expect(
                    metaTransactionsHandler.executeMetaTransaction(
                      await buyer.getAddress(),
                      message.functionName,
                      functionSignature,
                      nonce,
                      signature
                    )
                  ).to.revertedWithCustomError(bosonErrors, RevertReasons.SIGNATURE_VALIDATION_FAILED);
                });
              });
            });

            context("👉 DisputeHandlerFacet 👉 retractDispute()", async function () {
              beforeEach(async function () {
                // Prepare the message
                message.functionName = "retractDispute(uint256)";

                // Set time forward to the offer's voucherRedeemableFrom
                await setNextBlockTimestamp(Number(voucherRedeemableFrom));

                // Redeem the voucher
                await exchangeHandler.connect(buyer).redeemVoucher(exchange.id);

                await disputeHandler.connect(buyer).raiseDispute(exchange.id);
              });

              it("Should emit MetaTransactionExecuted event and update state", async () => {
                // Collect the signature components
                let signature = await prepareDataSignature(
                  buyer,
                  customTransactionType,
                  "MetaTxExchange",
                  message,
                  await metaTransactionsHandler.getAddress()
                );

                // Prepare the function signature
                functionSignature = disputeHandler.interface.encodeFunctionData("retractDispute", [
                  validExchangeDetails.exchangeId,
                ]);

                // send a meta transaction, check for event
                await expect(
                  metaTransactionsHandler.executeMetaTransaction(
                    await buyer.getAddress(),
                    message.functionName,
                    functionSignature,
                    nonce,
                    signature
                  )
                )
                  .to.emit(metaTransactionsHandler, "MetaTransactionExecuted")
                  .withArgs(await buyer.getAddress(), await deployer.getAddress(), message.functionName, nonce);

                // Get the dispute state
                let response;
                [, response] = await disputeHandler.connect(rando).getDisputeState(exchange.id);
                // It should match DisputeState.Retracted
                assert.equal(response, DisputeState.Retracted, "Dispute state is incorrect");

                // Verify that nonce is used. Expect true.
                let expectedResult = true;
                result = await metaTransactionsHandler.connect(buyer).isUsedNonce(await buyer.getAddress(), nonce);
                assert.equal(result, expectedResult, "Nonce is unused");
              });

              it("does not modify revert reasons", async function () {
                // prepare validExchangeDetails
                validExchangeDetails = {
                  exchangeId: "666",
                };

                // Prepare the message
                message.exchangeDetails = validExchangeDetails;

                // Collect the signature components
                let signature = await prepareDataSignature(
                  buyer,
                  customTransactionType,
                  "MetaTxExchange",
                  message,
                  await metaTransactionsHandler.getAddress()
                );

                // Prepare the function signature
                functionSignature = disputeHandler.interface.encodeFunctionData("retractDispute", [
                  validExchangeDetails.exchangeId,
                ]);

                // Execute meta transaction, expecting revert.
                await expect(
                  metaTransactionsHandler.executeMetaTransaction(
                    await buyer.getAddress(),
                    message.functionName,
                    functionSignature,
                    nonce,
                    signature
                  )
                ).to.revertedWithCustomError(bosonErrors, RevertReasons.NO_SUCH_EXCHANGE);
              });

              context("💔 Revert Reasons", async function () {
                beforeEach(async function () {
                  // Prepare the function signature
                  functionSignature = disputeHandler.interface.encodeFunctionData("retractDispute", [
                    validExchangeDetails.exchangeId,
                  ]);
                });

                it("Should fail when replay transaction", async function () {
                  // Collect the signature components
                  let signature = await prepareDataSignature(
                    buyer,
                    customTransactionType,
                    "MetaTxExchange",
                    message,
                    await metaTransactionsHandler.getAddress()
                  );

                  // Execute the meta transaction.
                  await metaTransactionsHandler.executeMetaTransaction(
                    await buyer.getAddress(),
                    message.functionName,
                    functionSignature,
                    nonce,
                    signature
                  );

                  // Execute meta transaction again with the same nonce, expecting revert.
                  await expect(
                    metaTransactionsHandler.executeMetaTransaction(
                      await buyer.getAddress(),
                      message.functionName,
                      functionSignature,
                      nonce,
                      signature
                    )
                  ).to.revertedWithCustomError(bosonErrors, RevertReasons.NONCE_USED_ALREADY);
                });

                it("Should fail when Signer and Signature do not match", async function () {
                  // Prepare the message
                  message.from = await rando.getAddress();

                  // Collect the signature components
                  let signature = await prepareDataSignature(
                    rando, // Different user, not buyer.
                    customTransactionType,
                    "MetaTxExchange",
                    message,
                    await metaTransactionsHandler.getAddress()
                  );

                  // Execute meta transaction, expecting revert.
                  await expect(
                    metaTransactionsHandler.executeMetaTransaction(
                      await buyer.getAddress(),
                      message.functionName,
                      functionSignature,
                      nonce,
                      signature
                    )
                  ).to.revertedWithCustomError(bosonErrors, RevertReasons.SIGNATURE_VALIDATION_FAILED);
                });
              });
            });

            context("👉 DisputeHandlerFacet 👉 raiseDispute()", async function () {
              beforeEach(async function () {
                // prepare validExchangeDetails
                validExchangeDetails = {
                  exchangeId: exchange.id,
                };

                // Set the exchange Type
                exchangeType = [{ name: "exchangeId", type: "uint256" }];

                // Set the message Type
                metaTxExchangeType = [
                  { name: "nonce", type: "uint256" },
                  { name: "from", type: "address" },
                  { name: "contractAddress", type: "address" },
                  { name: "functionName", type: "string" },
                  { name: "exchangeDetails", type: "MetaTxExchangeDetails" },
                ];

                customTransactionType = {
                  MetaTxExchange: metaTxExchangeType,
                  MetaTxExchangeDetails: exchangeType,
                };

                // Prepare the message
                message.functionName = "raiseDispute(uint256)";
                message.exchangeDetails = validExchangeDetails;
                message.from = await buyer.getAddress();

                // Set time forward to the offer's voucherRedeemableFrom
                await setNextBlockTimestamp(Number(voucherRedeemableFrom));

                // Redeem the voucher
                await exchangeHandler.connect(buyer).redeemVoucher(exchange.id);
              });

              it("Should emit MetaTransactionExecuted event and update state", async () => {
                // Collect the signature components
                let signature = await prepareDataSignature(
                  buyer,
                  customTransactionType,
                  "MetaTxExchange",
                  message,
                  await metaTransactionsHandler.getAddress()
                );

                // Prepare the function signature
                functionSignature = disputeHandler.interface.encodeFunctionData("raiseDispute", [
                  validExchangeDetails.exchangeId,
                ]);

                // send a meta transaction, check for event
                await expect(
                  metaTransactionsHandler.executeMetaTransaction(
                    await buyer.getAddress(),
                    message.functionName,
                    functionSignature,
                    nonce,
                    signature
                  )
                )
                  .to.emit(metaTransactionsHandler, "MetaTransactionExecuted")
                  .withArgs(await buyer.getAddress(), await deployer.getAddress(), message.functionName, nonce);

                // Get the exchange state
                let response;
                [, response] = await exchangeHandler.connect(rando).getExchangeState(exchange.id);
                // It should match ExchangeState.Disputed
                assert.equal(response, ExchangeState.Disputed, "Exchange state is incorrect");

                // Verify that nonce is used. Expect true.
                let expectedResult = true;
                result = await metaTransactionsHandler.connect(buyer).isUsedNonce(await buyer.getAddress(), nonce);
                assert.equal(result, expectedResult, "Nonce is unused");
              });

              it("does not modify revert reasons", async function () {
                // prepare validExchangeDetails
                validExchangeDetails = {
                  exchangeId: "666",
                };

                // Prepare the message
                message.exchangeDetails = validExchangeDetails;

                // Collect the signature components
                let signature = await prepareDataSignature(
                  buyer,
                  customTransactionType,
                  "MetaTxExchange",
                  message,
                  await metaTransactionsHandler.getAddress()
                );

                // Prepare the function signature
                functionSignature = disputeHandler.interface.encodeFunctionData("raiseDispute", [
                  validExchangeDetails.exchangeId,
                ]);

                // Execute meta transaction, expecting revert.
                await expect(
                  metaTransactionsHandler.executeMetaTransaction(
                    await buyer.getAddress(),
                    message.functionName,
                    functionSignature,
                    nonce,
                    signature
                  )
                ).to.revertedWithCustomError(bosonErrors, RevertReasons.NO_SUCH_EXCHANGE);
              });

              context("💔 Revert Reasons", async function () {
                beforeEach(async function () {
                  // Prepare the function signature
                  functionSignature = disputeHandler.interface.encodeFunctionData("raiseDispute", [
                    validExchangeDetails.exchangeId,
                  ]);
                });

                it("Should fail when replay transaction", async function () {
                  // Collect the signature components
                  let signature = await prepareDataSignature(
                    buyer,
                    customTransactionType,
                    "MetaTxExchange",
                    message,
                    await metaTransactionsHandler.getAddress()
                  );

                  // Execute the meta transaction.
                  await metaTransactionsHandler.executeMetaTransaction(
                    await buyer.getAddress(),
                    message.functionName,
                    functionSignature,
                    nonce,
                    signature
                  );

                  // Execute meta transaction again with the same nonce, expecting revert.
                  await expect(
                    metaTransactionsHandler.executeMetaTransaction(
                      await buyer.getAddress(),
                      message.functionName,
                      functionSignature,
                      nonce,
                      signature
                    )
                  ).to.revertedWithCustomError(bosonErrors, RevertReasons.NONCE_USED_ALREADY);
                });

                it("Should fail when Signer and Signature do not match", async function () {
                  // Prepare the message
                  message.from = await rando.getAddress();

                  // Collect the signature components
                  let signature = await prepareDataSignature(
                    rando, // Different user, not buyer.
                    customTransactionType,
                    "MetaTxExchange",
                    message,
                    await metaTransactionsHandler.getAddress()
                  );

                  // Execute meta transaction, expecting revert.
                  await expect(
                    metaTransactionsHandler.executeMetaTransaction(
                      await buyer.getAddress(),
                      message.functionName,
                      functionSignature,
                      nonce,
                      signature
                    )
                  ).to.revertedWithCustomError(bosonErrors, RevertReasons.SIGNATURE_VALIDATION_FAILED);
                });
              });
            });

            context("👉 DisputeHandlerFacet 👉 escalateDispute()", async function () {
              beforeEach(async function () {
                // Prepare the message
                message.functionName = "escalateDispute(uint256)";

                // Set time forward to the offer's voucherRedeemableFrom
                await setNextBlockTimestamp(Number(voucherRedeemableFrom));

                // Redeem the voucher
                await exchangeHandler.connect(buyer).redeemVoucher(exchange.id);

                await disputeHandler.connect(buyer).raiseDispute(exchange.id);
              });

              it("Should emit MetaTransactionExecuted event and update state", async () => {
                // Collect the signature components
                let signature = await prepareDataSignature(
                  buyer,
                  customTransactionType,
                  "MetaTxExchange",
                  message,
                  await metaTransactionsHandler.getAddress()
                );

                // Prepare the function signature
                functionSignature = disputeHandler.interface.encodeFunctionData("escalateDispute", [
                  validExchangeDetails.exchangeId,
                ]);

                // send a meta transaction, check for event
                await expect(
                  metaTransactionsHandler.executeMetaTransaction(
                    await buyer.getAddress(),
                    message.functionName,
                    functionSignature,
                    nonce,
                    signature
                  )
                )
                  .to.emit(metaTransactionsHandler, "MetaTransactionExecuted")
                  .withArgs(await buyer.getAddress(), await deployer.getAddress(), message.functionName, nonce);

                // Get the dispute state
                let response;
                [, response] = await disputeHandler.connect(rando).getDisputeState(exchange.id);
                // It should match DisputeState.Escalated
                assert.equal(response, DisputeState.Escalated, "Dispute state is incorrect");

                // Verify that nonce is used. Expect true.
                let expectedResult = true;
                result = await metaTransactionsHandler.connect(buyer).isUsedNonce(await buyer.getAddress(), nonce);
                assert.equal(result, expectedResult, "Nonce is unused");
              });

              it("does not modify revert reasons", async function () {
                // prepare validExchangeDetails
                validExchangeDetails = {
                  exchangeId: "666",
                };

                // Prepare the message
                message.exchangeDetails = validExchangeDetails;

                // Collect the signature components
                let signature = await prepareDataSignature(
                  buyer,
                  customTransactionType,
                  "MetaTxExchange",
                  message,
                  await metaTransactionsHandler.getAddress()
                );

                // Prepare the function signature
                functionSignature = disputeHandler.interface.encodeFunctionData("escalateDispute", [
                  validExchangeDetails.exchangeId,
                ]);

                // Execute meta transaction, expecting revert.
                await expect(
                  metaTransactionsHandler.executeMetaTransaction(
                    await buyer.getAddress(),
                    message.functionName,
                    functionSignature,
                    nonce,
                    signature
                  )
                ).to.revertedWithCustomError(bosonErrors, RevertReasons.NO_SUCH_EXCHANGE);
              });

              context("💔 Revert Reasons", async function () {
                beforeEach(async function () {
                  // Prepare the function signature
                  functionSignature = disputeHandler.interface.encodeFunctionData("escalateDispute", [
                    validExchangeDetails.exchangeId,
                  ]);
                });

                it("Should fail when replay transaction", async function () {
                  // Collect the signature components
                  let signature = await prepareDataSignature(
                    buyer,
                    customTransactionType,
                    "MetaTxExchange",
                    message,
                    await metaTransactionsHandler.getAddress()
                  );

                  // Execute the meta transaction.
                  await metaTransactionsHandler.executeMetaTransaction(
                    await buyer.getAddress(),
                    message.functionName,
                    functionSignature,
                    nonce,
                    signature
                  );

                  // Execute meta transaction again with the same nonce, expecting revert.
                  await expect(
                    metaTransactionsHandler.executeMetaTransaction(
                      await buyer.getAddress(),
                      message.functionName,
                      functionSignature,
                      nonce,
                      signature
                    )
                  ).to.revertedWithCustomError(bosonErrors, RevertReasons.NONCE_USED_ALREADY);
                });

                it("Should fail when Signer and Signature do not match", async function () {
                  // Prepare the message
                  message.from = await rando.getAddress();

                  // Collect the signature components
                  let signature = await prepareDataSignature(
                    rando, // Different user, not buyer.
                    customTransactionType,
                    "MetaTxExchange",
                    message,
                    await metaTransactionsHandler.getAddress()
                  );

                  // Execute meta transaction, expecting revert.
                  await expect(
                    metaTransactionsHandler.executeMetaTransaction(
                      await buyer.getAddress(),
                      message.functionName,
                      functionSignature,
                      nonce,
                      signature
                    )
                  ).to.revertedWithCustomError(bosonErrors, RevertReasons.SIGNATURE_VALIDATION_FAILED);
                });
              });
            });

            context("👉 DisputeHandlerFacet 👉 resolveDispute()", async function () {
              let DRsignature;

              beforeEach(async function () {
                // Set time forward to the offer's voucherRedeemableFrom
                await setNextBlockTimestamp(Number(voucherRedeemableFrom));

                // Redeem the voucher
                await exchangeHandler.connect(buyer).redeemVoucher(exchange.id);

                await disputeHandler.connect(buyer).raiseDispute(exchange.id);

                buyerPercentBasisPoints = "1234";

                // Set the message Type, needed for signature
                let resolutionType = [
                  { name: "exchangeId", type: "uint256" },
                  { name: "buyerPercentBasisPoints", type: "uint256" },
                ];

                let customSignatureType2 = {
                  Resolution: resolutionType,
                };

                let message2 = {
                  exchangeId: exchange.id,
                  buyerPercentBasisPoints,
                };

                // Collect the signature components
                DRsignature = await prepareDataSignature(
                  assistant, // When buyer is the caller, seller should be the signer.
                  customSignatureType2,
                  "Resolution",
                  message2,
                  await disputeHandler.getAddress()
                );

                // prepare validDisputeResolutionDetails
                validDisputeResolutionDetails = {
                  exchangeId: exchange.id,
                  buyerPercentBasisPoints,
                  signature: DRsignature,
                };

                // Set the Dispute Resolution Type
                let disputeResolutionType = [
                  { name: "exchangeId", type: "uint256" },
                  { name: "buyerPercentBasisPoints", type: "uint256" },
                  { name: "signature", type: "bytes" },
                ];

                // Set the message Type
                let metaTxDisputeResolutionType = [
                  { name: "nonce", type: "uint256" },
                  { name: "from", type: "address" },
                  { name: "contractAddress", type: "address" },
                  { name: "functionName", type: "string" },
                  { name: "disputeResolutionDetails", type: "MetaTxDisputeResolutionDetails" },
                ];

                customTransactionType = {
                  MetaTxDisputeResolution: metaTxDisputeResolutionType,
                  MetaTxDisputeResolutionDetails: disputeResolutionType,
                };

                // Prepare the message
                message.functionName = "resolveDispute(uint256,uint256,bytes)";
                message.disputeResolutionDetails = validDisputeResolutionDetails;
                message.from = await buyer.getAddress();
              });

              it("Should emit MetaTransactionExecuted event and update state", async () => {
                // Collect the signature components
                let signature = await prepareDataSignature(
                  buyer,
                  customTransactionType,
                  "MetaTxDisputeResolution",
                  message,
                  await metaTransactionsHandler.getAddress()
                );

                // Prepare the function signature
                functionSignature = disputeHandler.interface.encodeFunctionData("resolveDispute", [
                  validDisputeResolutionDetails.exchangeId,
                  validDisputeResolutionDetails.buyerPercentBasisPoints,
                  validDisputeResolutionDetails.signature,
                ]);

                // send a meta transaction, check for event
                await expect(
                  metaTransactionsHandler.executeMetaTransaction(
                    await buyer.getAddress(),
                    message.functionName,
                    functionSignature,
                    nonce,
                    signature
                  )
                )
                  .to.emit(metaTransactionsHandler, "MetaTransactionExecuted")
                  .withArgs(await buyer.getAddress(), await deployer.getAddress(), message.functionName, nonce);

                // Get the dispute state
                let response;
                [, response] = await disputeHandler.connect(rando).getDisputeState(exchange.id);
                // It should match DisputeState.Resolved
                assert.equal(response, DisputeState.Resolved, "Dispute state is incorrect");

                // Verify that nonce is used. Expect true.
                let expectedResult = true;
                result = await metaTransactionsHandler.connect(buyer).isUsedNonce(await buyer.getAddress(), nonce);
                assert.equal(result, expectedResult, "Nonce is unused");
              });

              it("does not modify revert reasons", async function () {
                // Set buyer percent above 100%
                buyerPercentBasisPoints = "12000"; // 120%

                // prepare validDisputeResolutionDetails
                validDisputeResolutionDetails = {
                  exchangeId: exchange.id,
                  buyerPercentBasisPoints,
                  signature: DRsignature,
                };

                // Prepare the message
                message.disputeResolutionDetails = validDisputeResolutionDetails;

                // Collect the signature components
                let signature = await prepareDataSignature(
                  buyer,
                  customTransactionType,
                  "MetaTxDisputeResolution",
                  message,
                  await metaTransactionsHandler.getAddress()
                );

                // Prepare the function signature
                functionSignature = disputeHandler.interface.encodeFunctionData("resolveDispute", [
                  validDisputeResolutionDetails.exchangeId,
                  validDisputeResolutionDetails.buyerPercentBasisPoints,
                  validDisputeResolutionDetails.signature,
                ]);

                // Execute meta transaction, expecting revert.
                await expect(
                  metaTransactionsHandler.executeMetaTransaction(
                    await buyer.getAddress(),
                    message.functionName,
                    functionSignature,
                    nonce,
                    signature
                  )
                ).to.revertedWithCustomError(bosonErrors, RevertReasons.INVALID_BUYER_PERCENT);
              });

              context("💔 Revert Reasons", async function () {
                beforeEach(async function () {
                  // Prepare the function signature
                  functionSignature = disputeHandler.interface.encodeFunctionData("resolveDispute", [
                    validDisputeResolutionDetails.exchangeId,
                    validDisputeResolutionDetails.buyerPercentBasisPoints,
                    validDisputeResolutionDetails.signature,
                  ]);
                });

                it("Should fail when replay transaction", async function () {
                  // Collect the signature components
                  let signature = await prepareDataSignature(
                    buyer,
                    customTransactionType,
                    "MetaTxDisputeResolution",
                    message,
                    await metaTransactionsHandler.getAddress()
                  );

                  // Execute the meta transaction.
                  await metaTransactionsHandler.executeMetaTransaction(
                    await buyer.getAddress(),
                    message.functionName,
                    functionSignature,
                    nonce,
                    signature
                  );

                  // Execute meta transaction again with the same nonce, expecting revert.
                  await expect(
                    metaTransactionsHandler.executeMetaTransaction(
                      await buyer.getAddress(),
                      message.functionName,
                      functionSignature,
                      nonce,
                      signature
                    )
                  ).to.revertedWithCustomError(bosonErrors, RevertReasons.NONCE_USED_ALREADY);
                });

                it("Should fail when Signer and Signature do not match", async function () {
                  // Prepare the message
                  message.from = await rando.getAddress();

                  // Collect the signature components
                  let signature = await prepareDataSignature(
                    rando, // Different user, not buyer.
                    customTransactionType,
                    "MetaTxDisputeResolution",
                    message,
                    await metaTransactionsHandler.getAddress()
                  );

                  // Execute meta transaction, expecting revert.
                  await expect(
                    metaTransactionsHandler.executeMetaTransaction(
                      await buyer.getAddress(),
                      message.functionName,
                      functionSignature,
                      nonce,
                      signature
                    )
                  ).to.revertedWithCustomError(bosonErrors, RevertReasons.SIGNATURE_VALIDATION_FAILED);
                });
              });
            });
          });
        });
<<<<<<< HEAD
      });

      context("👉 OfferHandlerFacet 👉 createOffer() ", async function () {
        beforeEach(async function () {
          // Initial ids for all the things
          offerId = "1";

          // Create a valid seller
          seller = mockSeller(
            await assistant.getAddress(),
            await assistant.getAddress(),
            ZeroAddress,
            await assistant.getAddress()
          );
          expect(seller.isValid()).is.true;

          // VoucherInitValues
          voucherInitValues = mockVoucherInitValues();
          expect(voucherInitValues.isValid()).is.true;

          // AuthToken
          emptyAuthToken = mockAuthToken();
          expect(emptyAuthToken.isValid()).is.true;

          await accountHandler.connect(assistant).createSeller(seller, emptyAuthToken, voucherInitValues);

          // Create a valid dispute resolver
          disputeResolver = mockDisputeResolver(
            await assistantDR.getAddress(),
            await adminDR.getAddress(),
            clerkDR.address,
            await treasuryDR.getAddress(),
            true
          );
          expect(disputeResolver.isValid()).is.true;

          //Create DisputeResolverFee array so offer creation will succeed
          disputeResolverFees = [new DisputeResolverFee(await mockToken.getAddress(), "mockToken", "0")];

          // Make empty seller list, so every seller is allowed
          sellerAllowList = [];

          // Register the dispute resolver
          await accountHandler
            .connect(adminDR)
            .createDisputeResolver(disputeResolver, disputeResolverFees, sellerAllowList);

          // Valid offer domains
          ({ offer, offerDates, offerDurations } = await mockOffer());
          offer.exchangeToken = await mockToken.getAddress();

          // Check if domains are valid
          expect(offer.isValid()).is.true;
          expect(offerDates.isValid()).is.true;
          expect(offerDurations.isValid()).is.true;

          // Set used variables
          sellerDeposit = offer.sellerDeposit;
          price = offer.price;
          voucherRedeemableFrom = offerDates.voucherRedeemableFrom;

          // top up seller's and buyer's account
          await mockToken.mint(await assistant.getAddress(), sellerDeposit);
          await mockToken.mint(await buyer.getAddress(), price);

          // approve protocol to transfer the tokens
          await mockToken.connect(assistant).approve(protocolDiamondAddress, sellerDeposit);
          await mockToken.connect(buyer).approve(protocolDiamondAddress, price);

          // deposit to seller's pool
          await fundsHandler.connect(assistant).depositFunds(seller.id, await mockToken.getAddress(), sellerDeposit);

          // Prepare the function signature for the facet function.
          functionSignature = offerHandler.interface.encodeFunctionData("createOffer", [
            offer,
            offerDates,
            offerDurations,
            { disputeResolverId: disputeResolver.id, mutualizerAddress: ZeroAddress },
            agentId,
            offerFeeLimit,
          ]);

          // Set the message Type
          metaTransactionType = [
            { name: "nonce", type: "uint256" },
            { name: "from", type: "address" },
            { name: "contractAddress", type: "address" },
            { name: "functionName", type: "string" },
            { name: "functionSignature", type: "bytes" },
          ];

          customTransactionType = {
            MetaTransaction: metaTransactionType,
          };

          // Prepare the message
          message = {};
          message.nonce = parseInt(nonce);
          message.from = await assistant.getAddress();
          message.contractAddress = await offerHandler.getAddress();
          message.functionName =
            "createOffer((uint256,uint256,uint256,uint256,uint256,uint256,address,uint8,string,string,bool,uint256,(address[],uint256[])[]),(uint256,uint256,uint256,uint256),(uint256,uint256,uint256),(uint256,address),uint256,uint256)";
          message.functionSignature = functionSignature;
        });

        afterEach(async function () {
          // Reset the accountId iterator
          accountId.next(true);
        });
=======
>>>>>>> 37760d9e

        context("👉 OfferHandlerFacet 👉 createOffer() ", async function () {
          beforeEach(async function () {
            // Initial ids for all the things
            offerId = "1";

<<<<<<< HEAD
        it("does not modify revert reasons", async function () {
          // Reverse the from and until dates
          offerDates.validFrom = (BigInt(Date.now()) + oneMonth * 6n).toString(); // 6 months from now
          offerDates.validUntil = BigInt(Date.now()).toString(); // now

          // Prepare the function signature for the facet function.
          functionSignature = offerHandler.interface.encodeFunctionData("createOffer", [
            offer,
            offerDates,
            offerDurations,
            { disputeResolverId: disputeResolver.id, mutualizerAddress: ZeroAddress },
            agentId,
            offerFeeLimit,
          ]);

          // Prepare the message
          message.functionSignature = functionSignature;

          // Collect the signature components
          let { r, s, v } = await prepareDataSignatureParameters(
            assistant,
            customTransactionType,
            "MetaTransaction",
            message,
            await metaTransactionsHandler.getAddress()
          );

          // Execute meta transaction, expecting revert.
          await expect(
            metaTransactionsHandler.executeMetaTransaction(
=======
            // Create a valid seller
            seller = mockSeller(
>>>>>>> 37760d9e
              await assistant.getAddress(),
              await assistant.getAddress(),
              ZeroAddress,
              await assistant.getAddress()
            );
            expect(seller.isValid()).is.true;

            // VoucherInitValues
            voucherInitValues = mockVoucherInitValues();
            expect(voucherInitValues.isValid()).is.true;

            // AuthToken
            emptyAuthToken = mockAuthToken();
            expect(emptyAuthToken.isValid()).is.true;

            await accountHandler.connect(assistant).createSeller(seller, emptyAuthToken, voucherInitValues);

<<<<<<< HEAD
      context("👉 FundsHandlerFacet 👉 withdrawFunds()", async function () {
        beforeEach(async function () {
          // Initial ids for all the things
          exchangeId = "1";

          // Create a valid seller
          seller = mockSeller(
            await assistant.getAddress(),
            await admin.getAddress(),
            clerk.address,
            await treasury.getAddress()
          );
          expect(seller.isValid()).is.true;

          // VoucherInitValues
          voucherInitValues = mockVoucherInitValues();
          expect(voucherInitValues.isValid()).is.true;

          // AuthToken
          emptyAuthToken = mockAuthToken();
          expect(emptyAuthToken.isValid()).is.true;
          await accountHandler.connect(admin).createSeller(seller, emptyAuthToken, voucherInitValues);

          // Create a valid dispute resolver
          disputeResolver = mockDisputeResolver(
            await assistantDR.getAddress(),
            await adminDR.getAddress(),
            clerkDR.address,
            await treasuryDR.getAddress(),
            true
          );
          expect(disputeResolver.isValid()).is.true;

          //Create DisputeResolverFee array so offer creation will succeed
          disputeResolverFees = [
            new DisputeResolverFee(ZeroAddress, "Native", "0"),
            new DisputeResolverFee(await mockToken.getAddress(), "mockToken", "0"),
          ];

          buyerId = accountId.next().value;

          // Make empty seller list, so every seller is allowed
          sellerAllowList = [];

          // Register the dispute resolver
          await accountHandler
            .connect(adminDR)
            .createDisputeResolver(disputeResolver, disputeResolverFees, sellerAllowList);

          const { offer, ...mo } = await mockOffer();
          ({ offerDates, offerDurations } = mo);
          offerNative = offer;
          offerToken = offerNative.clone();
          offerToken.id = "2";
          offerToken.exchangeToken = await mockToken.getAddress();

          price = offer.price;
          sellerDeposit = offer.sellerDeposit;

          // Check if domains are valid
          expect(offerNative.isValid()).is.true;
          expect(offerDates.isValid()).is.true;
          expect(offerDurations.isValid()).is.true;

          // Create both offers
          await offerHandler
            .connect(assistant)
            .createOffer(
              offerNative,
              offerDates,
              offerDurations,
              { disputeResolverId: disputeResolver.id, mutualizerAddress: ZeroAddress },
              agentId,
              offerFeeLimit
            );
          await offerHandler
            .connect(assistant)
            .createOffer(
              offerToken,
              offerDates,
              offerDurations,
              { disputeResolverId: disputeResolver.id, mutualizerAddress: ZeroAddress },
              agentId,
              offerFeeLimit
            );

          // top up seller's and buyer's account
          await mockToken.mint(await assistant.getAddress(), sellerDeposit);
          await mockToken.mint(await buyer.getAddress(), price);

          // approve protocol to transfer the tokens
          await mockToken.connect(assistant).approve(protocolDiamondAddress, sellerDeposit);
          await mockToken.connect(buyer).approve(protocolDiamondAddress, price);

          // deposit to seller's pool
          await fundsHandler.connect(assistant).depositFunds(seller.id, await mockToken.getAddress(), sellerDeposit);
          await fundsHandler.connect(assistant).depositFunds(seller.id, ZeroAddress, sellerDeposit, {
            value: sellerDeposit,
          });
=======
            // Create a valid dispute resolver
            disputeResolver = mockDisputeResolver(
              await assistantDR.getAddress(),
              await adminDR.getAddress(),
              clerkDR.address,
              await treasuryDR.getAddress(),
              true
            );
            expect(disputeResolver.isValid()).is.true;
>>>>>>> 37760d9e

            //Create DisputeResolverFee array so offer creation will succeed
            disputeResolverFees = [new DisputeResolverFee(await mockToken.getAddress(), "mockToken", "0")];

            // Make empty seller list, so every seller is allowed
            sellerAllowList = [];

            // Register the dispute resolver
            await accountHandler
              .connect(adminDR)
              .createDisputeResolver(disputeResolver, disputeResolverFees, sellerAllowList);

            // Valid offer domains
            ({ offer, offerDates, offerDurations } = await mockOffer());
            offer.exchangeToken = await mockToken.getAddress();

            // Check if domains are valid
            expect(offer.isValid()).is.true;
            expect(offerDates.isValid()).is.true;
            expect(offerDurations.isValid()).is.true;

            // Set used variables
            sellerDeposit = offer.sellerDeposit;
            price = offer.price;
            voucherRedeemableFrom = offerDates.voucherRedeemableFrom;

            // top up seller's and buyer's account
            await mockToken.mint(await assistant.getAddress(), sellerDeposit);
            await mockToken.mint(await buyer.getAddress(), price);

            // approve protocol to transfer the tokens
            await mockToken.connect(assistant).approve(protocolDiamondAddress, sellerDeposit);
            await mockToken.connect(buyer).approve(protocolDiamondAddress, price);

            // deposit to seller's pool
            await fundsHandler.connect(assistant).depositFunds(seller.id, await mockToken.getAddress(), sellerDeposit);

            // Prepare the function signature for the facet function.
            functionSignature = offerHandler.interface.encodeFunctionData("createOffer", [
              offer,
              offerDates,
              offerDurations,
              disputeResolver.id,
              agentId,
              offerFeeLimit,
            ]);

            // Set the message Type
            metaTransactionType = [
              { name: "nonce", type: "uint256" },
              { name: "from", type: "address" },
              { name: "contractAddress", type: "address" },
              { name: "functionName", type: "string" },
              { name: "functionSignature", type: "bytes" },
            ];

            customTransactionType = {
              MetaTransaction: metaTransactionType,
            };

            // Prepare the message
            message = {};
            message.nonce = parseInt(nonce);
            message.from = await assistant.getAddress();
            message.contractAddress = await offerHandler.getAddress();
            message.functionName =
              "createOffer((uint256,uint256,uint256,uint256,uint256,uint256,address,uint8,string,string,bool,uint256,(address[],uint256[])[]),(uint256,uint256,uint256,uint256),(uint256,uint256,uint256),uint256,uint256,uint256)";
            message.functionSignature = functionSignature;
          });

          afterEach(async function () {
            // Reset the accountId iterator
            accountId.next(true);
          });

          it("Should emit MetaTransactionExecuted event and update state", async () => {
            // Collect the signature components
            let signature = await prepareDataSignature(
              assistant,
              customTransactionType,
              "MetaTransaction",
              message,
              await metaTransactionsHandler.getAddress()
            );

            // send a meta transaction, check for event
            await expect(
              metaTransactionsHandler.executeMetaTransaction(
                await assistant.getAddress(),
                message.functionName,
                functionSignature,
                nonce,
                signature
              )
            )
              .to.emit(metaTransactionsHandler, "MetaTransactionExecuted")
              .withArgs(await assistant.getAddress(), await deployer.getAddress(), message.functionName, nonce);

            // Verify that nonce is used. Expect true.
            let expectedResult = true;
            result = await metaTransactionsHandler.connect(assistant).isUsedNonce(await assistant.getAddress(), nonce);
            assert.equal(result, expectedResult, "Nonce is unused");
          });

          it("does not modify revert reasons", async function () {
            // Reverse the from and until dates
            offerDates.validFrom = (BigInt(Date.now()) + oneMonth * 6n).toString(); // 6 months from now
            offerDates.validUntil = BigInt(Date.now()).toString(); // now

            // Prepare the function signature for the facet function.
            functionSignature = offerHandler.interface.encodeFunctionData("createOffer", [
              offer,
              offerDates,
              offerDurations,
              disputeResolver.id,
              agentId,
              offerFeeLimit,
            ]);

            // Prepare the message
            message.functionSignature = functionSignature;

            // Collect the signature components
            let signature = await prepareDataSignature(
              assistant,
              customTransactionType,
              "MetaTransaction",
              message,
              await metaTransactionsHandler.getAddress()
            );

            // Execute meta transaction, expecting revert.
            await expect(
              metaTransactionsHandler.executeMetaTransaction(
                await assistant.getAddress(),
                message.functionName,
                functionSignature,
                nonce,
                signature
              )
            ).to.revertedWithCustomError(bosonErrors, RevertReasons.OFFER_PERIOD_INVALID);
          });

          context("💔 Revert Reasons", async function () {
            it("Should fail when replay transaction", async function () {
              // Collect the signature components
              let signature = await prepareDataSignature(
                assistant,
                customTransactionType,
                "MetaTransaction",
                message,
                await metaTransactionsHandler.getAddress()
              );

              // Execute the meta transaction.
              await metaTransactionsHandler.executeMetaTransaction(
                await assistant.getAddress(),
                message.functionName,
                functionSignature,
                nonce,
                signature
              );

              // Execute meta transaction again with the same nonce, expecting revert.
              await expect(
                metaTransactionsHandler.executeMetaTransaction(
                  await assistant.getAddress(),
                  message.functionName,
                  functionSignature,
                  nonce,
                  signature
                )
              ).to.revertedWithCustomError(bosonErrors, RevertReasons.NONCE_USED_ALREADY);
            });

            it("Should fail when Signer and Signature do not match", async function () {
              // Prepare the message
              message.from = await rando.getAddress();

              // Collect the signature components
              let signature = await prepareDataSignature(
                rando, // Different user, not seller's assistant.
                customTransactionType,
                "MetaTransaction",
                message,
                await metaTransactionsHandler.getAddress()
              );

              // Execute meta transaction, expecting revert.
              await expect(
                metaTransactionsHandler.executeMetaTransaction(
                  await assistant.getAddress(),
                  message.functionName,
                  functionSignature,
                  nonce,
                  signature
                )
              ).to.revertedWithCustomError(bosonErrors, RevertReasons.SIGNATURE_VALIDATION_FAILED);
            });
          });
        });

        context("👉 FundsHandlerFacet 👉 withdrawFunds()", async function () {
          beforeEach(async function () {
            // Initial ids for all the things
            exchangeId = "1";

            // Create a valid seller
            seller = mockSeller(
              await assistant.getAddress(),
              await admin.getAddress(),
              clerk.address,
              await treasury.getAddress()
            );
            expect(seller.isValid()).is.true;

            // VoucherInitValues
            voucherInitValues = mockVoucherInitValues();
            expect(voucherInitValues.isValid()).is.true;

            // AuthToken
            emptyAuthToken = mockAuthToken();
            expect(emptyAuthToken.isValid()).is.true;
            await accountHandler.connect(admin).createSeller(seller, emptyAuthToken, voucherInitValues);

            // Create a valid dispute resolver
            disputeResolver = mockDisputeResolver(
              await assistantDR.getAddress(),
              await adminDR.getAddress(),
              clerkDR.address,
              await treasuryDR.getAddress(),
              true
            );
            expect(disputeResolver.isValid()).is.true;

            //Create DisputeResolverFee array so offer creation will succeed
            disputeResolverFees = [
              new DisputeResolverFee(ZeroAddress, "Native", "0"),
              new DisputeResolverFee(await mockToken.getAddress(), "mockToken", "0"),
            ];

            buyerId = accountId.next().value;

            // Make empty seller list, so every seller is allowed
            sellerAllowList = [];

            // Register the dispute resolver
            await accountHandler
              .connect(adminDR)
              .createDisputeResolver(disputeResolver, disputeResolverFees, sellerAllowList);

            const { offer, ...mo } = await mockOffer();
            ({ offerDates, offerDurations } = mo);
            offerNative = offer;
            offerToken = offerNative.clone();
            offerToken.id = "2";
            offerToken.exchangeToken = await mockToken.getAddress();

            price = offer.price;
            sellerDeposit = offer.sellerDeposit;

            // Check if domains are valid
            expect(offerNative.isValid()).is.true;
            expect(offerDates.isValid()).is.true;
            expect(offerDurations.isValid()).is.true;

            // Create both offers
            await offerHandler
              .connect(assistant)
              .createOffer(offerNative, offerDates, offerDurations, disputeResolver.id, agentId, offerFeeLimit);
            await offerHandler
              .connect(assistant)
              .createOffer(offerToken, offerDates, offerDurations, disputeResolver.id, agentId, offerFeeLimit);

            // top up seller's and buyer's account
            await mockToken.mint(await assistant.getAddress(), sellerDeposit);
            await mockToken.mint(await buyer.getAddress(), price);

            // approve protocol to transfer the tokens
            await mockToken.connect(assistant).approve(protocolDiamondAddress, sellerDeposit);
            await mockToken.connect(buyer).approve(protocolDiamondAddress, price);

            // deposit to seller's pool
            await fundsHandler.connect(assistant).depositFunds(seller.id, await mockToken.getAddress(), sellerDeposit);
            await fundsHandler.connect(assistant).depositFunds(seller.id, ZeroAddress, sellerDeposit, {
              value: sellerDeposit,
            });

            // commit to both offers
            await exchangeHandler.connect(buyer).commitToOffer(await buyer.getAddress(), offerToken.id);
            await exchangeHandler
              .connect(buyer)
              .commitToOffer(await buyer.getAddress(), offerNative.id, { value: offerNative.price });

            // cancel the voucher, so both seller and buyer have something to withdraw
            await exchangeHandler.connect(buyer).cancelVoucher(exchangeId); // canceling the voucher in tokens
            await exchangeHandler.connect(buyer).cancelVoucher(++exchangeId); // canceling the voucher in the native currency

            // expected payoffs - they are the same for token and native currency
            // buyer: price - buyerCancelPenalty
            buyerPayoff = (BigInt(offerToken.price) - BigInt(offerToken.buyerCancelPenalty)).toString();

            // prepare validFundDetails
            tokenListBuyer = [await mockToken.getAddress(), ZeroAddress];
            tokenAmountsBuyer = [buyerPayoff.toString(), (BigInt(buyerPayoff) / 2n).toString()];
            validFundDetails = {
              entityId: buyerId,
              tokenList: tokenListBuyer,
              tokenAmounts: tokenAmountsBuyer,
            };

            // Prepare the message
            message = {};
            message.nonce = parseInt(nonce);
            message.contractAddress = await fundsHandler.getAddress();
            message.functionName = "withdrawFunds(uint256,address[],uint256[])";
            message.fundDetails = validFundDetails;
            message.from = await buyer.getAddress();

            // Set the fund Type
            fundType = [
              { name: "entityId", type: "uint256" },
              { name: "tokenList", type: "address[]" },
              { name: "tokenAmounts", type: "uint256[]" },
            ];

            // Set the message Type
            metaTxFundType = [
              { name: "nonce", type: "uint256" },
              { name: "from", type: "address" },
              { name: "contractAddress", type: "address" },
              { name: "functionName", type: "string" },
              { name: "fundDetails", type: "MetaTxFundDetails" },
            ];

            customTransactionType = {
              MetaTxFund: metaTxFundType,
              MetaTxFundDetails: fundType,
            };
          });

          afterEach(async function () {
            // Reset the accountId iterator
            accountId.next(true);
          });

          context("Should emit MetaTransactionExecuted event and update state", async () => {
            let availableFundsAddresses;
            beforeEach(async function () {
              availableFundsAddresses = [await mockToken.getAddress(), ZeroAddress];

              // Read on chain state
              buyerAvailableFunds = FundsList.fromStruct(
                await fundsHandler.getAvailableFunds(buyerId, availableFundsAddresses)
              );
              buyerBalanceBefore = await mockToken.balanceOf(await buyer.getAddress());

              // Chain state should match the expected available funds before the withdrawal
              expectedBuyerAvailableFunds = new FundsList([
                new Funds(await mockToken.getAddress(), "Foreign20", buyerPayoff),
                new Funds(ZeroAddress, "Native currency", buyerPayoff),
              ]);
              expect(buyerAvailableFunds).to.eql(
                expectedBuyerAvailableFunds,
                "Buyer available funds mismatch before withdrawal"
              );
            });

            it("Withdraws multiple tokens", async () => {
              // Collect the signature components
              let signature = await prepareDataSignature(
                buyer,
                customTransactionType,
                "MetaTxFund",
                message,
                await metaTransactionsHandler.getAddress()
              );

              // Prepare the function signature
              functionSignature = fundsHandler.interface.encodeFunctionData("withdrawFunds", [
                validFundDetails.entityId,
                validFundDetails.tokenList,
                validFundDetails.tokenAmounts,
              ]);

              // Withdraw funds. Send a meta transaction, check for event.
              await expect(
                metaTransactionsHandler.executeMetaTransaction(
                  await buyer.getAddress(),
                  message.functionName,
                  functionSignature,
                  nonce,
                  signature
                )
              )
                .to.emit(metaTransactionsHandler, "MetaTransactionExecuted")
                .withArgs(await buyer.getAddress(), await deployer.getAddress(), message.functionName, nonce);

              // Read on chain state
              buyerAvailableFunds = FundsList.fromStruct(
                await fundsHandler.getAvailableFunds(buyerId, availableFundsAddresses)
              );
              buyerBalanceAfter = await mockToken.balanceOf(await buyer.getAddress());

              // Chain state should match the expected available funds after the withdrawal
              // Since all tokens are withdrawn, token should be removed from the list
              expectedBuyerAvailableFunds = new FundsList([
                new Funds(await mockToken.getAddress(), "Foreign20", "0"),
                new Funds(ZeroAddress, "Native currency", (BigInt(buyerPayoff) / 2n).toString()),
              ]);
              expect(buyerAvailableFunds).to.eql(
                expectedBuyerAvailableFunds,
                "Buyer available funds mismatch after withdrawal"
              );

              // Token balance is increased for the buyer payoff
              expect(buyerBalanceAfter).to.eql(
                buyerBalanceBefore + BigInt(buyerPayoff),
                "Buyer token balance mismatch"
              );

              // Verify that nonce is used. Expect true.
              let expectedResult = true;
              result = await metaTransactionsHandler.connect(buyer).isUsedNonce(await buyer.getAddress(), nonce);
              assert.equal(result, expectedResult, "Nonce is unused");
            });

            it("withdraws all the tokens when we use empty tokenList and tokenAmounts arrays", async () => {
              validFundDetails = {
                entityId: buyerId,
                tokenList: [],
                tokenAmounts: [],
              };

              // Prepare the message
              message.fundDetails = validFundDetails;

              // Collect the signature components
              let signature = await prepareDataSignature(
                buyer,
                customTransactionType,
                "MetaTxFund",
                message,
                await metaTransactionsHandler.getAddress()
              );

              // Prepare the function signature
              functionSignature = fundsHandler.interface.encodeFunctionData("withdrawFunds", [
                validFundDetails.entityId,
                validFundDetails.tokenList,
                validFundDetails.tokenAmounts,
              ]);

              // Withdraw funds. Send a meta transaction, check for event.
              await expect(
                metaTransactionsHandler.executeMetaTransaction(
                  await buyer.getAddress(),
                  message.functionName,
                  functionSignature,
                  nonce,
                  signature
                )
              )
                .to.emit(metaTransactionsHandler, "MetaTransactionExecuted")
                .withArgs(await buyer.getAddress(), await deployer.getAddress(), message.functionName, nonce);

              // Read on chain state
              buyerAvailableFunds = FundsList.fromStruct(
                await fundsHandler.getAvailableFunds(buyerId, availableFundsAddresses)
              );
              buyerBalanceAfter = await mockToken.balanceOf(await buyer.getAddress());

              // Chain state should match the expected available funds after the withdrawal
              // Since all tokens are withdrawn, values should be zero
              const emptyFundsList = new FundsList([
                new Funds(await mockToken.getAddress(), "Foreign20", "0"),
                new Funds(ZeroAddress, "Native currency", "0"),
              ]);
              expectedBuyerAvailableFunds = emptyFundsList;
              expect(buyerAvailableFunds).to.eql(
                expectedBuyerAvailableFunds,
                "Buyer available funds mismatch after withdrawal"
              );

              // Token balance is increased for the buyer payoff
              expect(buyerBalanceAfter).to.eql(
                buyerBalanceBefore + BigInt(buyerPayoff),
                "Buyer token balance mismatch"
              );

              // Verify that nonce is used. Expect true.
              let expectedResult = true;
              result = await metaTransactionsHandler.connect(buyer).isUsedNonce(await buyer.getAddress(), nonce);
              assert.equal(result, expectedResult, "Nonce is unused");
            });

            it("does not modify revert reasons", async function () {
              // Set token address to boson token
              validFundDetails = {
                entityId: buyerId,
                tokenList: [await bosonToken.getAddress()],
                tokenAmounts: [buyerPayoff],
              };

              // Prepare the message
              message.fundDetails = validFundDetails;

              // Collect the signature components
              let signature = await prepareDataSignature(
                buyer,
                customTransactionType,
                "MetaTxFund",
                message,
                await metaTransactionsHandler.getAddress()
              );

              // Prepare the function signature
              functionSignature = fundsHandler.interface.encodeFunctionData("withdrawFunds", [
                validFundDetails.entityId,
                validFundDetails.tokenList,
                validFundDetails.tokenAmounts,
              ]);

              // Execute meta transaction, expecting revert.
              await expect(
                metaTransactionsHandler.executeMetaTransaction(
                  await buyer.getAddress(),
                  message.functionName,
                  functionSignature,
                  nonce,
                  signature
                )
              ).to.revertedWithCustomError(bosonErrors, RevertReasons.INSUFFICIENT_AVAILABLE_FUNDS);
            });
          });

          context("💔 Revert Reasons", async function () {
            beforeEach(async function () {
              // Prepare the function signature
              functionSignature = fundsHandler.interface.encodeFunctionData("withdrawFunds", [
                validFundDetails.entityId,
                validFundDetails.tokenList,
                validFundDetails.tokenAmounts,
              ]);
            });

            it("Should fail when replay transaction", async function () {
              // Collect the signature components
              let signature = await prepareDataSignature(
                buyer,
                customTransactionType,
                "MetaTxFund",
                message,
                await metaTransactionsHandler.getAddress()
              );

              // Execute the meta transaction.
              await metaTransactionsHandler.executeMetaTransaction(
                await buyer.getAddress(),
                message.functionName,
                functionSignature,
                nonce,
                signature
              );

              // Execute meta transaction again with the same nonce, expecting revert.
              await expect(
                metaTransactionsHandler.executeMetaTransaction(
                  await buyer.getAddress(),
                  message.functionName,
                  functionSignature,
                  nonce,
                  signature
                )
              ).to.revertedWithCustomError(bosonErrors, RevertReasons.NONCE_USED_ALREADY);
            });

            it("Should fail when Signer and Signature do not match", async function () {
              // Prepare the message
              message.from = await rando.getAddress();

              // Collect the signature components
              let signature = await prepareDataSignature(
                rando, // Different user, not buyer.
                customTransactionType,
                "MetaTxFund",
                message,
                await metaTransactionsHandler.getAddress()
              );

              // Execute meta transaction, expecting revert.
              await expect(
                metaTransactionsHandler.executeMetaTransaction(
                  await buyer.getAddress(),
                  message.functionName,
                  functionSignature,
                  nonce,
                  signature
                )
              ).to.revertedWithCustomError(bosonErrors, RevertReasons.SIGNATURE_VALIDATION_FAILED);
            });
          });
        });
      });

      context("Contract wallet signer", async function () {
        let contractWallet;
        beforeEach(async function () {
          // Deploy contract wallet
          const contractWalletFactory = await getContractFactory("ContractWallet");
          contractWallet = await contractWalletFactory.deploy();
          await contractWallet.waitForDeployment();
        });

        context("👉 AccountHandlerFacet 👉 createSeller()", async function () {
          let contractWalletSignature = randomBytes(64); // Use random bytes for the contract wallet signature

          beforeEach(async function () {
            // Create a valid seller for meta transaction
            seller = mockSeller(
              await contractWallet.getAddress(),
              await contractWallet.getAddress(),
              ZeroAddress,
              await contractWallet.getAddress()
            );

            // VoucherInitValues
            voucherInitValues = mockVoucherInitValues();
            emptyAuthToken = mockAuthToken();

            // Prepare the message
            message = {};
            message.nonce = parseInt(nonce);
            message.from = await assistant.getAddress();
            message.contractAddress = await accountHandler.getAddress();
            message.functionName =
              "createSeller((uint256,address,address,address,address,bool,string),(uint256,uint8),(string,uint256,bytes32))";

            // Prepare the function signature for the facet function.
            functionSignature = accountHandler.interface.encodeFunctionData("createSeller", [
              seller,
              emptyAuthToken,
              voucherInitValues,
            ]);

            message.functionSignature = functionSignature;
          });

          it("Should emit MetaTransactionExecuted event and update state", async () => {
            // send a meta transaction, check for event
            await expect(
              metaTransactionsHandler
                .connect(deployer)
                .executeMetaTransaction(
                  await contractWallet.getAddress(),
                  message.functionName,
                  functionSignature,
                  nonce,
                  contractWalletSignature
                )
            )
              .to.emit(metaTransactionsHandler, "MetaTransactionExecuted")
              .withArgs(await contractWallet.getAddress(), await deployer.getAddress(), message.functionName, nonce);

            // Verify that nonce is used. Expect true.
            let expectedResult = true;
            result = await metaTransactionsHandler.isUsedNonce(await contractWallet.getAddress(), nonce);
            assert.equal(result, expectedResult, "Nonce is unused");
          });

          it("Should build a new domain separator if cachedChainId does not match with chain id used in signature", async function () {
            await upgradeMetaTransactionsHandlerFacet();

            // update the cached chain id
            await mockMetaTransactionsHandler.setCachedChainId(123456);

            // send a meta transaction, does not revert
            await expect(
              metaTransactionsHandler
                .connect(deployer)
                .executeMetaTransaction(
                  await contractWallet.getAddress(),
                  message.functionName,
                  functionSignature,
                  nonce,
                  contractWalletSignature
                )
            )
              .to.emit(metaTransactionsHandler, "MetaTransactionExecuted")
              .withArgs(await contractWallet.getAddress(), await deployer.getAddress(), message.functionName, nonce);

            // Verify that nonce is used. Expect true.
            let expectedResult = true;
            result = await metaTransactionsHandler.isUsedNonce(await contractWallet.getAddress(), nonce);
            assert.equal(result, expectedResult, "Nonce is unused");
          });

          it("does not modify revert reasons", async function () {
            // Set seller as inactive
            seller.active = false;

            // Prepare the function signature for the facet function.
            functionSignature = accountHandler.interface.encodeFunctionData("createSeller", [
              seller,
              emptyAuthToken,
              voucherInitValues,
            ]);

            message.functionSignature = functionSignature;

            // send a meta transaction, expecting revert
            await expect(
              metaTransactionsHandler.executeMetaTransaction(
                await contractWallet.getAddress(),
                message.functionName,
                functionSignature,
                nonce,
                contractWalletSignature
              )
            ).to.revertedWithCustomError(bosonErrors, RevertReasons.MUST_BE_ACTIVE);
          });

          it("Should allow different signers to use same nonce", async () => {
            // send a meta transaction, check for event
            await expect(
              metaTransactionsHandler
                .connect(deployer)
                .executeMetaTransaction(
                  await contractWallet.getAddress(),
                  message.functionName,
                  functionSignature,
                  nonce,
                  contractWalletSignature
                )
            )
              .to.emit(metaTransactionsHandler, "MetaTransactionExecuted")
              .withArgs(await contractWallet.getAddress(), await deployer.getAddress(), message.functionName, nonce);

            // Verify that nonce is used. Expect true.
            let expectedResult = true;
            result = await metaTransactionsHandler
              .connect(assistant)
              .isUsedNonce(await contractWallet.getAddress(), nonce);
            assert.equal(result, expectedResult, "Nonce is unused");

            // send a meta transaction again, check for event
            seller.assistant = await assistantDR.getAddress();
            seller.admin = await adminDR.getAddress();
            seller.clerk = clerkDR.address;
            seller.treasury = await treasuryDR.getAddress();

            message.from = await adminDR.getAddress();

            // Prepare the function signature for the facet function.
            functionSignature = accountHandler.interface.encodeFunctionData("createSeller", [
              seller,
              emptyAuthToken,
              voucherInitValues,
            ]);

            message.functionSignature = functionSignature;

            // Collect the signature components
            let signature = await prepareDataSignature(
              adminDR,
              customTransactionType,
              "MetaTransaction",
              message,
              await metaTransactionsHandler.getAddress()
            );

            await expect(
              metaTransactionsHandler
                .connect(rando)
                .executeMetaTransaction(
                  await adminDR.getAddress(),
                  message.functionName,
                  functionSignature,
                  nonce,
                  signature
                )
            )
              .to.emit(metaTransactionsHandler, "MetaTransactionExecuted")
              .withArgs(await adminDR.getAddress(), await rando.getAddress(), message.functionName, nonce);

            // Verify that nonce is used. Expect true.
            expectedResult = true;
            result = await metaTransactionsHandler
              .connect(assistantDR)
              .isUsedNonce(await assistantDR.getAddress(), nonce);
            assert.equal(result, expectedResult, "Nonce is unused");
          });

          context("💔 Revert Reasons", async function () {
            const randomValidECDSASignature =
              "0x84ddd3eaf623d5beffc2a66af9525f5cebbe080046f772e1b70df2b7eae63daa791058df09489d531c6bff71091b3a8a5f22488aa2812366e3b063732747033c1c"; // for test where other revert reasons are tested

            it("The meta transactions region of protocol is paused", async function () {
              // Pause the metatx region of the protocol
              await pauseHandler.connect(pauser).pause([PausableRegion.MetaTransaction]);

              // Attempt to execute a meta transaction, expecting revert
              await expect(
                metaTransactionsHandler
                  .connect(deployer)
                  .executeMetaTransaction(
                    await contractWallet.getAddress(),
                    message.functionName,
                    functionSignature,
                    nonce,
                    contractWalletSignature
                  )
              )
                .to.revertedWithCustomError(bosonErrors, RevertReasons.REGION_PAUSED)
                .withArgs(PausableRegion.MetaTransaction);
            });

            it("Should fail when function name is not allowlisted", async function () {
              // Remove function from allowlist
              await metaTransactionsHandler.setAllowlistedFunctions(
                [keccak256(toUtf8Bytes(message.functionName))],
                false
              );

              // Execute meta transaction, expecting revert.
              await expect(
                metaTransactionsHandler.executeMetaTransaction(
                  await contractWallet.getAddress(),
                  message.functionName,
                  functionSignature,
                  nonce,
                  contractWalletSignature
                )
              ).to.revertedWithCustomError(bosonErrors, RevertReasons.FUNCTION_NOT_ALLOWLISTED);
            });

            it("Should fail when function name is not allowlisted - incorrect name", async function () {
              let incorrectFunctionName = "createSeller"; // function with this name does not exist (argument types are missing)

              // Prepare the message
              message.functionName = incorrectFunctionName;

              // Execute meta transaction, expecting revert.
              await expect(
                metaTransactionsHandler.executeMetaTransaction(
                  await contractWallet.getAddress(),
                  message.functionName,
                  functionSignature,
                  nonce,
                  contractWalletSignature
                )
              ).to.revertedWithCustomError(bosonErrors, RevertReasons.FUNCTION_NOT_ALLOWLISTED);
            });

            it("Should fail when function name is incorrect", async function () {
              let incorrectFunctionName = "redeemVoucher(uint256)"; // function name is allowlisted, but different than what we encode in next step

              // Prepare the message
              message.functionName = incorrectFunctionName;

              // Execute meta transaction, expecting revert.
              await expect(
                metaTransactionsHandler.executeMetaTransaction(
                  await contractWallet.getAddress(),
                  message.functionName,
                  functionSignature,
                  nonce,
                  contractWalletSignature
                )
              ).to.revertedWithCustomError(bosonErrors, RevertReasons.INVALID_FUNCTION_NAME);
            });

            it("Should fail when function name is incorrect, even if selector is correct [collision]", async function () {
              // Prepare a function, which selector collide with another funtion selector
              // In this case certain bytes are appended to redeemVoucher so it gets the same selector as cancelVoucher
              const fn = `redeemVoucher(uint256)`;
              const fnBytes = toUtf8Bytes(fn);
              const collisionBytes = "0a7f0f031e";
              const collisionBytesBuffer = Buffer.from(collisionBytes, "hex");
              const fnCollision = Buffer.concat([fnBytes, collisionBytesBuffer]);
              const sigCollision = keccak256(fnCollision).slice(0, 10);

              // Prepare the function signature for the facet function.
              functionSignature = exchangeHandler.interface.encodeFunctionData("cancelVoucher", [1]);

              // Make sure that collision actually exists
              assert.equal(sigCollision, functionSignature.slice(0, 10));

              // Prepare the message
              message.functionName = fnCollision.toString(); // malicious function name
              message.functionSignature = functionSignature; // true function signature

              // Execute meta transaction, expecting revert.
              await expect(
                metaTransactionsHandler.executeMetaTransaction(
                  await contractWallet.getAddress(),
                  message.functionName,
                  functionSignature,
                  nonce,
                  contractWalletSignature
                )
              ).to.revertedWithCustomError(bosonErrors, RevertReasons.FUNCTION_NOT_ALLOWLISTED);
            });

            it("Should fail when replaying a transaction", async function () {
              // Execute the meta transaction.
              await metaTransactionsHandler.executeMetaTransaction(
                await contractWallet.getAddress(),
                message.functionName,
                functionSignature,
                nonce,
                contractWalletSignature
              );

              // Execute meta transaction again with the same nonce, expecting revert.
              await expect(
                metaTransactionsHandler.executeMetaTransaction(
                  await contractWallet.getAddress(),
                  message.functionName,
                  functionSignature,
                  nonce,
                  contractWalletSignature
                )
              ).to.revertedWithCustomError(bosonErrors, RevertReasons.NONCE_USED_ALREADY);
            });

            it("Nonce is already used by the msg sender for another transaction", async function () {
              // First transaction should succeed
              await metaTransactionsHandler
                .connect(deployer)
                .executeMetaTransaction(
                  await contractWallet.getAddress(),
                  message.functionName,
                  functionSignature,
                  nonce,
                  contractWalletSignature
                );

              // Prepare the function signature for the facet function.
              message.functionSignature = accountHandler.interface.encodeFunctionData("updateSeller", [
                seller,
                emptyAuthToken,
              ]);
              message.functionName =
                "createSeller((uint256,address,address,address,address,bool,string),(uint256,uint8))";

              // Second transaction should fail
              await expect(
                metaTransactionsHandler
                  .connect(deployer)
                  .executeMetaTransaction(
                    await contractWallet.getAddress(),
                    message.functionName,
                    functionSignature,
                    nonce,
                    contractWalletSignature
                  )
              ).to.be.revertedWithCustomError(metaTransactionsHandler, "NonceUsedAlready");
            });

            it("Signature is invalid", async function () {
              await contractWallet.setValidity(1); // 1=invalid, returns wrong magic value

              // Contract wallet returns wrong magic value
              await expect(
                metaTransactionsHandler
                  .connect(deployer)
                  .executeMetaTransaction(
                    await contractWallet.getAddress(),
                    message.functionName,
                    functionSignature,
                    nonce,
                    contractWalletSignature
                  )
              ).to.be.revertedWithCustomError(metaTransactionsHandler, "SignatureValidationFailed");
            });

            it("Contract reverts", async function () {
              // Contract wallet reverts
              await contractWallet.setValidity(2); // 2=revert

              await expect(
                metaTransactionsHandler
                  .connect(deployer)
                  .executeMetaTransaction(
                    await contractWallet.getAddress(),
                    message.functionName,
                    functionSignature,
                    nonce,
                    randomValidECDSASignature
                  )
              ).to.be.revertedWithCustomError(contractWallet, "UnknownValidity");

              // Error string
              await contractWallet.setRevertReason(1); // 1=error string

              await expect(
                metaTransactionsHandler
                  .connect(deployer)
                  .executeMetaTransaction(
                    await contractWallet.getAddress(),
                    message.functionName,
                    functionSignature,
                    nonce,
                    randomValidECDSASignature
                  )
              ).to.be.revertedWith("Error string");

              // Arbitrary bytes
              await contractWallet.setRevertReason(2); // 2=arbitrary bytes

              await expect(
                metaTransactionsHandler
                  .connect(deployer)
                  .executeMetaTransaction(
                    await contractWallet.getAddress(),
                    message.functionName,
                    functionSignature,
                    nonce,
                    contractWalletSignature
                  )
              ).to.be.reverted;

              // Divide by zero
              await contractWallet.setRevertReason(3); // 3=divide by zero

              await expect(
                metaTransactionsHandler
                  .connect(deployer)
                  .executeMetaTransaction(
                    await contractWallet.getAddress(),
                    message.functionName,
                    functionSignature,
                    nonce,
                    contractWalletSignature
                  )
              ).to.be.revertedWithPanic("0x12");

              // Out of bounds
              await contractWallet.setRevertReason(4); // 4=out of bounds

              await expect(
                metaTransactionsHandler
                  .connect(deployer)
                  .executeMetaTransaction(
                    await contractWallet.getAddress(),
                    message.functionName,
                    functionSignature,
                    nonce,
                    contractWalletSignature
                  )
              ).to.be.revertedWithPanic("0x32");
            });

            it("Contract returns invalid data", async function () {
              // Contract wallet returns invalid data
              await contractWallet.setValidity(2); // 2=revert
              await contractWallet.setRevertReason(5); // 5=return too short

              await expect(
                metaTransactionsHandler
                  .connect(deployer)
                  .executeMetaTransaction(
                    await contractWallet.getAddress(),
                    message.functionName,
                    functionSignature,
                    nonce,
                    randomValidECDSASignature
                  )
              )
                .to.be.revertedWithCustomError(metaTransactionsHandler, "UnexpectedDataReturned")
                .withArgs("0x00");

              // Too long return
              await contractWallet.setRevertReason(6); // 6=return too long

              await expect(
                metaTransactionsHandler
                  .connect(deployer)
                  .executeMetaTransaction(
                    await contractWallet.getAddress(),
                    message.functionName,
                    functionSignature,
                    nonce,
                    randomValidECDSASignature
                  )
              )
                .to.be.revertedWithCustomError(metaTransactionsHandler, "UnexpectedDataReturned")
                .withArgs("0x1626ba7e0000000000000000000000000000000000000000000000000000000000");

              // Polluted return
              await contractWallet.setRevertReason(7); // 7=more data than bytes4

              await expect(
                metaTransactionsHandler
                  .connect(deployer)
                  .executeMetaTransaction(
                    await contractWallet.getAddress(),
                    message.functionName,
                    functionSignature,
                    nonce,
                    randomValidECDSASignature
                  )
              )
                .to.be.revertedWithCustomError(metaTransactionsHandler, "UnexpectedDataReturned")
                .withArgs("0x1626ba7e000000000000000abcde000000000000000000000000000000000000");
            });

            it("Contract does not implement `isValidSignature`", async function () {
              // Deploy a contract that does not implement `isValidSignature`
              const test2FacetFactory = await getContractFactory("Test2Facet");
              const test2Facet = await test2FacetFactory.deploy();
              await test2Facet.waitForDeployment();

              // Contract wallet returns wrong magic value
              await expect(
                metaTransactionsHandler
                  .connect(deployer)
                  .executeMetaTransaction(
                    await test2Facet.getAddress(),
                    message.functionName,
                    functionSignature,
                    nonce,
                    randomValidECDSASignature
                  )
              ).to.be.revertedWithCustomError(metaTransactionsHandler, "SignatureValidationFailed");
            });
          });
        });
      });
    });
  });
});<|MERGE_RESOLUTION|>--- conflicted
+++ resolved
@@ -1164,25 +1164,11 @@
               signature
             );
 
-<<<<<<< HEAD
-            // Create the offer
-            await offerHandler
-              .connect(assistant)
-              .createOffer(
-                offerToken,
-                offerDates,
-                offerDurations,
-                { disputeResolverId: disputeResolver.id, mutualizerAddress: ZeroAddress },
-                agentId,
-                offerFeeLimit
-              );
-=======
             // Expect twin to be not found.
             [success] = await twinHandler.connect(rando).getTwin(twin.id);
             expect(success).to.be.false;
           });
         });
->>>>>>> 37760d9e
 
         context("💔 Revert Reasons", async function () {
           beforeEach(async function () {
@@ -1304,19 +1290,6 @@
               // Initial ids for all the things
               exchangeId = "1";
 
-<<<<<<< HEAD
-            // Create the offer
-            await offerHandler
-              .connect(assistant)
-              .createOffer(
-                offer,
-                offerDates,
-                offerDurations,
-                { disputeResolverId: disputeResolver.id, mutualizerAddress: ZeroAddress },
-                agentId,
-                offerFeeLimit
-              );
-=======
               // Create a valid dispute resolver
               disputeResolver = mockDisputeResolver(
                 await assistantDR.getAddress(),
@@ -1326,7 +1299,6 @@
                 true
               );
               expect(disputeResolver.isValid()).is.true;
->>>>>>> 37760d9e
 
               buyerId = accountId.next().value;
 
@@ -1354,10 +1326,17 @@
               expect(offerDates.isValid()).is.true;
               expect(offerDurations.isValid()).is.true;
 
-              // Create the offer
-              await offerHandler
-                .connect(assistant)
-                .createOffer(offerToken, offerDates, offerDurations, disputeResolver.id, agentId, offerFeeLimit);
+            // Create the offer
+            await offerHandler
+              .connect(assistant)
+              .createOffer(
+                offerToken,
+                offerDates,
+                offerDurations,
+                { disputeResolverId: disputeResolver.id, mutualizerAddress: ZeroAddress },
+                agentId,
+                offerFeeLimit
+              );
 
               // top up seller's and buyer's account
               await maliciousToken.mint(await assistant.getAddress(), sellerDeposit);
@@ -1574,24 +1553,10 @@
             buyerId = accountId.next().value;
 
             // Create the offer
-<<<<<<< HEAD
-            await orchestrationHandler
-              .connect(assistant)
-              .createOfferWithCondition(
-                offer,
-                offerDates,
-                offerDurations,
-                { disputeResolverId: disputeResolver.id, mutualizerAddress: ZeroAddress },
-                condition,
-                agentId,
-                offerFeeLimit
-              );
-=======
             ({ offer, offerDates, offerDurations } = await mockOffer());
             expect(offer.isValid()).is.true;
             expect(offerDates.isValid()).is.true;
             expect(offerDurations.isValid()).is.true;
->>>>>>> 37760d9e
 
             sellerDeposit = offer.sellerDeposit;
             price = offer.price;
@@ -1625,80 +1590,27 @@
 
           context("👉 ExchangeHandlerFacet 👉 commitToOffer()", async function () {
             beforeEach(async function () {
-<<<<<<< HEAD
-              // Prepare the function signature
-              functionSignature = exchangeHandler.interface.encodeFunctionData(
-                "commitToConditionalOffer",
-                Object.values(validOfferDetails)
-              );
-            });
-
-            it("Should fail when replay transaction", async function () {
-              // Collect the signature components
-              let { r, s, v } = await prepareDataSignatureParameters(
-                buyer,
-                customTransactionType,
-                "MetaTxCommitToConditionalOffer",
-                message,
-                await metaTransactionsHandler.getAddress()
-              );
-
-              // Execute the meta transaction.
-              await metaTransactionsHandler.executeMetaTransaction(
-                await buyer.getAddress(),
-                message.functionName,
-                functionSignature,
-                nonce,
-                r,
-                s,
-                v
-              );
-
-              // Execute meta transaction again with the same nonce, expecting revert.
-              await expect(
-                metaTransactionsHandler.executeMetaTransaction(
-                  await buyer.getAddress(),
-                  message.functionName,
-                  functionSignature,
-                  nonce,
-                  r,
-                  s,
-                  v
-                )
-              ).to.revertedWithCustomError(bosonErrors, RevertReasons.NONCE_USED_ALREADY);
-            });
-
-            it("Should fail when Signer and Signature do not match", async function () {
-              // Prepare the message
-              message.from = await rando.getAddress();
-
-              // Collect the signature components
-              let { r, s, v } = await prepareDataSignatureParameters(
-                rando, // Different user, not buyer.
-                customTransactionType,
-                "MetaTxCommitToConditionalOffer",
-                message,
-                await metaTransactionsHandler.getAddress()
-              );
-
-              // Execute meta transaction, expecting revert.
-              await expect(
-                metaTransactionsHandler.executeMetaTransaction(
-                  await buyer.getAddress(),
-                  message.functionName,
-                  functionSignature,
-                  nonce,
-                  r,
-                  s,
-                  v
-                )
-              ).to.revertedWithCustomError(bosonErrors, RevertReasons.SIGNER_AND_SIGNATURE_DO_NOT_MATCH);
-            });
-          });
-        });
-
-        context("👉 MetaTxExchange", async function () {
-          beforeEach(async function () {
+              offer.exchangeToken = await mockToken.getAddress();
+
+              // Check if domains are valid
+              expect(offer.isValid()).is.true;
+              expect(offerDates.isValid()).is.true;
+              expect(offerDurations.isValid()).is.true;
+
+              // top up seller's and buyer's account
+              await mockToken.mint(await assistant.getAddress(), sellerDeposit);
+              await mockToken.mint(await buyer.getAddress(), price);
+
+              // approve protocol to transfer the tokens
+              await mockToken.connect(assistant).approve(protocolDiamondAddress, sellerDeposit);
+              await mockToken.connect(buyer).approve(protocolDiamondAddress, price);
+
+              // deposit to seller's pool
+              await fundsHandler
+                .connect(assistant)
+                .depositFunds(seller.id, await mockToken.getAddress(), sellerDeposit);
+
+            // Create the offer
             await offerHandler
               .connect(assistant)
               .createOffer(
@@ -1710,45 +1622,11 @@
                 offerFeeLimit
               );
 
-            // Required exchange constructor params
-            exchange = mockExchange({ buyerId, finalizedDate: "0" });
-
-            // Set the exchange Type
-            exchangeType = [{ name: "exchangeId", type: "uint256" }];
-
-            metaTransactionType.push({ name: "exchangeDetails", type: "MetaTxExchangeDetails" });
-=======
-              offer.exchangeToken = await mockToken.getAddress();
-
-              // Check if domains are valid
-              expect(offer.isValid()).is.true;
-              expect(offerDates.isValid()).is.true;
-              expect(offerDurations.isValid()).is.true;
-
-              // top up seller's and buyer's account
-              await mockToken.mint(await assistant.getAddress(), sellerDeposit);
-              await mockToken.mint(await buyer.getAddress(), price);
-
-              // approve protocol to transfer the tokens
-              await mockToken.connect(assistant).approve(protocolDiamondAddress, sellerDeposit);
-              await mockToken.connect(buyer).approve(protocolDiamondAddress, price);
-
-              // deposit to seller's pool
-              await fundsHandler
-                .connect(assistant)
-                .depositFunds(seller.id, await mockToken.getAddress(), sellerDeposit);
-
-              // Create the offer
-              await offerHandler
-                .connect(assistant)
-                .createOffer(offer, offerDates, offerDurations, disputeResolver.id, agentId, offerFeeLimit);
-
               // Set the offer Type
               offerType = [
                 { name: "buyer", type: "address" },
                 { name: "offerId", type: "uint256" },
               ];
->>>>>>> 37760d9e
 
               // Set the message Type
               metaTransactionType = [
@@ -1956,18 +1834,18 @@
               });
               expect(condition.isValid()).to.be.true;
 
-              // Create the offer
-              await orchestrationHandler
-                .connect(assistant)
-                .createOfferWithCondition(
-                  offer,
-                  offerDates,
-                  offerDurations,
-                  disputeResolver.id,
-                  condition,
-                  agentId,
-                  offerFeeLimit
-                );
+            // Create the offer
+            await orchestrationHandler
+              .connect(assistant)
+              .createOfferWithCondition(
+                offer,
+                offerDates,
+                offerDurations,
+                { disputeResolverId: disputeResolver.id, mutualizerAddress: ZeroAddress },
+                condition,
+                agentId,
+                offerFeeLimit
+              );
 
               // Set the offer Type
               offerType = [
@@ -2191,11 +2069,18 @@
             });
           });
 
-          context("👉 MetaTxExchange", async function () {
-            beforeEach(async function () {
-              await offerHandler
-                .connect(assistant)
-                .createOffer(offer, offerDates, offerDurations, disputeResolver.id, agentId, offerFeeLimit);
+        context("👉 MetaTxExchange", async function () {
+          beforeEach(async function () {
+            await offerHandler
+              .connect(assistant)
+              .createOffer(
+                offer,
+                offerDates,
+                offerDurations,
+                { disputeResolverId: disputeResolver.id, mutualizerAddress: ZeroAddress },
+                agentId,
+                offerFeeLimit
+              );
 
               // Required exchange constructor params
               exchange = mockExchange({ buyerId, finalizedDate: "0" });
@@ -3371,78 +3256,76 @@
             });
           });
         });
-<<<<<<< HEAD
-      });
-
-      context("👉 OfferHandlerFacet 👉 createOffer() ", async function () {
-        beforeEach(async function () {
-          // Initial ids for all the things
-          offerId = "1";
-
-          // Create a valid seller
-          seller = mockSeller(
-            await assistant.getAddress(),
-            await assistant.getAddress(),
-            ZeroAddress,
-            await assistant.getAddress()
-          );
-          expect(seller.isValid()).is.true;
-
-          // VoucherInitValues
-          voucherInitValues = mockVoucherInitValues();
-          expect(voucherInitValues.isValid()).is.true;
-
-          // AuthToken
-          emptyAuthToken = mockAuthToken();
-          expect(emptyAuthToken.isValid()).is.true;
-
-          await accountHandler.connect(assistant).createSeller(seller, emptyAuthToken, voucherInitValues);
-
-          // Create a valid dispute resolver
-          disputeResolver = mockDisputeResolver(
-            await assistantDR.getAddress(),
-            await adminDR.getAddress(),
-            clerkDR.address,
-            await treasuryDR.getAddress(),
-            true
-          );
-          expect(disputeResolver.isValid()).is.true;
-
-          //Create DisputeResolverFee array so offer creation will succeed
-          disputeResolverFees = [new DisputeResolverFee(await mockToken.getAddress(), "mockToken", "0")];
-
-          // Make empty seller list, so every seller is allowed
-          sellerAllowList = [];
-
-          // Register the dispute resolver
-          await accountHandler
-            .connect(adminDR)
-            .createDisputeResolver(disputeResolver, disputeResolverFees, sellerAllowList);
-
-          // Valid offer domains
-          ({ offer, offerDates, offerDurations } = await mockOffer());
-          offer.exchangeToken = await mockToken.getAddress();
-
-          // Check if domains are valid
-          expect(offer.isValid()).is.true;
-          expect(offerDates.isValid()).is.true;
-          expect(offerDurations.isValid()).is.true;
-
-          // Set used variables
-          sellerDeposit = offer.sellerDeposit;
-          price = offer.price;
-          voucherRedeemableFrom = offerDates.voucherRedeemableFrom;
-
-          // top up seller's and buyer's account
-          await mockToken.mint(await assistant.getAddress(), sellerDeposit);
-          await mockToken.mint(await buyer.getAddress(), price);
-
-          // approve protocol to transfer the tokens
-          await mockToken.connect(assistant).approve(protocolDiamondAddress, sellerDeposit);
-          await mockToken.connect(buyer).approve(protocolDiamondAddress, price);
-
-          // deposit to seller's pool
-          await fundsHandler.connect(assistant).depositFunds(seller.id, await mockToken.getAddress(), sellerDeposit);
+
+        context("👉 OfferHandlerFacet 👉 createOffer() ", async function () {
+          beforeEach(async function () {
+            // Initial ids for all the things
+            offerId = "1";
+
+            // Create a valid seller
+            seller = mockSeller(
+              await assistant.getAddress(),
+              await assistant.getAddress(),
+              ZeroAddress,
+              await assistant.getAddress()
+            );
+            expect(seller.isValid()).is.true;
+
+            // VoucherInitValues
+            voucherInitValues = mockVoucherInitValues();
+            expect(voucherInitValues.isValid()).is.true;
+
+            // AuthToken
+            emptyAuthToken = mockAuthToken();
+            expect(emptyAuthToken.isValid()).is.true;
+
+            await accountHandler.connect(assistant).createSeller(seller, emptyAuthToken, voucherInitValues);
+
+            // Create a valid dispute resolver
+            disputeResolver = mockDisputeResolver(
+              await assistantDR.getAddress(),
+              await adminDR.getAddress(),
+              clerkDR.address,
+              await treasuryDR.getAddress(),
+              true
+            );
+            expect(disputeResolver.isValid()).is.true;
+
+            //Create DisputeResolverFee array so offer creation will succeed
+            disputeResolverFees = [new DisputeResolverFee(await mockToken.getAddress(), "mockToken", "0")];
+
+            // Make empty seller list, so every seller is allowed
+            sellerAllowList = [];
+
+            // Register the dispute resolver
+            await accountHandler
+              .connect(adminDR)
+              .createDisputeResolver(disputeResolver, disputeResolverFees, sellerAllowList);
+
+            // Valid offer domains
+            ({ offer, offerDates, offerDurations } = await mockOffer());
+            offer.exchangeToken = await mockToken.getAddress();
+
+            // Check if domains are valid
+            expect(offer.isValid()).is.true;
+            expect(offerDates.isValid()).is.true;
+            expect(offerDurations.isValid()).is.true;
+
+            // Set used variables
+            sellerDeposit = offer.sellerDeposit;
+            price = offer.price;
+            voucherRedeemableFrom = offerDates.voucherRedeemableFrom;
+
+            // top up seller's and buyer's account
+            await mockToken.mint(await assistant.getAddress(), sellerDeposit);
+            await mockToken.mint(await buyer.getAddress(), price);
+
+            // approve protocol to transfer the tokens
+            await mockToken.connect(assistant).approve(protocolDiamondAddress, sellerDeposit);
+            await mockToken.connect(buyer).approve(protocolDiamondAddress, price);
+
+            // deposit to seller's pool
+            await fundsHandler.connect(assistant).depositFunds(seller.id, await mockToken.getAddress(), sellerDeposit);
 
           // Prepare the function signature for the facet function.
           functionSignature = offerHandler.interface.encodeFunctionData("createOffer", [
@@ -3454,18 +3337,18 @@
             offerFeeLimit,
           ]);
 
-          // Set the message Type
-          metaTransactionType = [
-            { name: "nonce", type: "uint256" },
-            { name: "from", type: "address" },
-            { name: "contractAddress", type: "address" },
-            { name: "functionName", type: "string" },
-            { name: "functionSignature", type: "bytes" },
-          ];
-
-          customTransactionType = {
-            MetaTransaction: metaTransactionType,
-          };
+            // Set the message Type
+            metaTransactionType = [
+              { name: "nonce", type: "uint256" },
+              { name: "from", type: "address" },
+              { name: "contractAddress", type: "address" },
+              { name: "functionName", type: "string" },
+              { name: "functionSignature", type: "bytes" },
+            ];
+
+            customTransactionType = {
+              MetaTransaction: metaTransactionType,
+            };
 
           // Prepare the message
           message = {};
@@ -3477,23 +3360,44 @@
           message.functionSignature = functionSignature;
         });
 
-        afterEach(async function () {
-          // Reset the accountId iterator
-          accountId.next(true);
-        });
-=======
->>>>>>> 37760d9e
-
-        context("👉 OfferHandlerFacet 👉 createOffer() ", async function () {
-          beforeEach(async function () {
-            // Initial ids for all the things
-            offerId = "1";
-
-<<<<<<< HEAD
-        it("does not modify revert reasons", async function () {
-          // Reverse the from and until dates
-          offerDates.validFrom = (BigInt(Date.now()) + oneMonth * 6n).toString(); // 6 months from now
-          offerDates.validUntil = BigInt(Date.now()).toString(); // now
+          afterEach(async function () {
+            // Reset the accountId iterator
+            accountId.next(true);
+          });
+
+          it("Should emit MetaTransactionExecuted event and update state", async () => {
+            // Collect the signature components
+            let signature = await prepareDataSignature(
+              assistant,
+              customTransactionType,
+              "MetaTransaction",
+              message,
+              await metaTransactionsHandler.getAddress()
+            );
+
+            // send a meta transaction, check for event
+            await expect(
+              metaTransactionsHandler.executeMetaTransaction(
+                await assistant.getAddress(),
+                message.functionName,
+                functionSignature,
+                nonce,
+                signature
+              )
+            )
+              .to.emit(metaTransactionsHandler, "MetaTransactionExecuted")
+              .withArgs(await assistant.getAddress(), await deployer.getAddress(), message.functionName, nonce);
+
+            // Verify that nonce is used. Expect true.
+            let expectedResult = true;
+            result = await metaTransactionsHandler.connect(assistant).isUsedNonce(await assistant.getAddress(), nonce);
+            assert.equal(result, expectedResult, "Nonce is unused");
+          });
+
+          it("does not modify revert reasons", async function () {
+            // Reverse the from and until dates
+            offerDates.validFrom = (BigInt(Date.now()) + oneMonth * 6n).toString(); // 6 months from now
+            offerDates.validUntil = BigInt(Date.now()).toString(); // now
 
           // Prepare the function signature for the facet function.
           functionSignature = offerHandler.interface.encodeFunctionData("createOffer", [
@@ -3505,29 +3409,100 @@
             offerFeeLimit,
           ]);
 
-          // Prepare the message
-          message.functionSignature = functionSignature;
-
-          // Collect the signature components
-          let { r, s, v } = await prepareDataSignatureParameters(
-            assistant,
-            customTransactionType,
-            "MetaTransaction",
-            message,
-            await metaTransactionsHandler.getAddress()
-          );
-
-          // Execute meta transaction, expecting revert.
-          await expect(
-            metaTransactionsHandler.executeMetaTransaction(
-=======
+            // Prepare the message
+            message.functionSignature = functionSignature;
+
+            // Collect the signature components
+            let signature = await prepareDataSignature(
+              assistant,
+              customTransactionType,
+              "MetaTransaction",
+              message,
+              await metaTransactionsHandler.getAddress()
+            );
+
+            // Execute meta transaction, expecting revert.
+            await expect(
+              metaTransactionsHandler.executeMetaTransaction(
+                await assistant.getAddress(),
+                message.functionName,
+                functionSignature,
+                nonce,
+                signature
+              )
+            ).to.revertedWithCustomError(bosonErrors, RevertReasons.OFFER_PERIOD_INVALID);
+          });
+
+          context("💔 Revert Reasons", async function () {
+            it("Should fail when replay transaction", async function () {
+              // Collect the signature components
+              let signature = await prepareDataSignature(
+                assistant,
+                customTransactionType,
+                "MetaTransaction",
+                message,
+                await metaTransactionsHandler.getAddress()
+              );
+
+              // Execute the meta transaction.
+              await metaTransactionsHandler.executeMetaTransaction(
+                await assistant.getAddress(),
+                message.functionName,
+                functionSignature,
+                nonce,
+                signature
+              );
+
+              // Execute meta transaction again with the same nonce, expecting revert.
+              await expect(
+                metaTransactionsHandler.executeMetaTransaction(
+                  await assistant.getAddress(),
+                  message.functionName,
+                  functionSignature,
+                  nonce,
+                  signature
+                )
+              ).to.revertedWithCustomError(bosonErrors, RevertReasons.NONCE_USED_ALREADY);
+            });
+
+            it("Should fail when Signer and Signature do not match", async function () {
+              // Prepare the message
+              message.from = await rando.getAddress();
+
+              // Collect the signature components
+              let signature = await prepareDataSignature(
+                rando, // Different user, not seller's assistant.
+                customTransactionType,
+                "MetaTransaction",
+                message,
+                await metaTransactionsHandler.getAddress()
+              );
+
+              // Execute meta transaction, expecting revert.
+              await expect(
+                metaTransactionsHandler.executeMetaTransaction(
+                  await assistant.getAddress(),
+                  message.functionName,
+                  functionSignature,
+                  nonce,
+                  signature
+                )
+              ).to.revertedWithCustomError(bosonErrors, RevertReasons.SIGNATURE_VALIDATION_FAILED);
+            });
+          });
+        });
+
+        context("👉 FundsHandlerFacet 👉 withdrawFunds()", async function () {
+          beforeEach(async function () {
+            // Initial ids for all the things
+            exchangeId = "1";
+
             // Create a valid seller
             seller = mockSeller(
->>>>>>> 37760d9e
               await assistant.getAddress(),
-              await assistant.getAddress(),
-              ZeroAddress,
-              await assistant.getAddress()
+              await admin.getAddress(),
+              clerk.address,
+              await treasury.getAddress()
             );
             expect(seller.isValid()).is.true;
 
@@ -3538,73 +3513,48 @@
             // AuthToken
             emptyAuthToken = mockAuthToken();
             expect(emptyAuthToken.isValid()).is.true;
-
-            await accountHandler.connect(assistant).createSeller(seller, emptyAuthToken, voucherInitValues);
-
-<<<<<<< HEAD
-      context("👉 FundsHandlerFacet 👉 withdrawFunds()", async function () {
-        beforeEach(async function () {
-          // Initial ids for all the things
-          exchangeId = "1";
-
-          // Create a valid seller
-          seller = mockSeller(
-            await assistant.getAddress(),
-            await admin.getAddress(),
-            clerk.address,
-            await treasury.getAddress()
-          );
-          expect(seller.isValid()).is.true;
-
-          // VoucherInitValues
-          voucherInitValues = mockVoucherInitValues();
-          expect(voucherInitValues.isValid()).is.true;
-
-          // AuthToken
-          emptyAuthToken = mockAuthToken();
-          expect(emptyAuthToken.isValid()).is.true;
-          await accountHandler.connect(admin).createSeller(seller, emptyAuthToken, voucherInitValues);
-
-          // Create a valid dispute resolver
-          disputeResolver = mockDisputeResolver(
-            await assistantDR.getAddress(),
-            await adminDR.getAddress(),
-            clerkDR.address,
-            await treasuryDR.getAddress(),
-            true
-          );
-          expect(disputeResolver.isValid()).is.true;
-
-          //Create DisputeResolverFee array so offer creation will succeed
-          disputeResolverFees = [
-            new DisputeResolverFee(ZeroAddress, "Native", "0"),
-            new DisputeResolverFee(await mockToken.getAddress(), "mockToken", "0"),
-          ];
-
-          buyerId = accountId.next().value;
-
-          // Make empty seller list, so every seller is allowed
-          sellerAllowList = [];
-
-          // Register the dispute resolver
-          await accountHandler
-            .connect(adminDR)
-            .createDisputeResolver(disputeResolver, disputeResolverFees, sellerAllowList);
-
-          const { offer, ...mo } = await mockOffer();
-          ({ offerDates, offerDurations } = mo);
-          offerNative = offer;
-          offerToken = offerNative.clone();
-          offerToken.id = "2";
-          offerToken.exchangeToken = await mockToken.getAddress();
-
-          price = offer.price;
-          sellerDeposit = offer.sellerDeposit;
-
-          // Check if domains are valid
-          expect(offerNative.isValid()).is.true;
-          expect(offerDates.isValid()).is.true;
-          expect(offerDurations.isValid()).is.true;
+            await accountHandler.connect(admin).createSeller(seller, emptyAuthToken, voucherInitValues);
+
+            // Create a valid dispute resolver
+            disputeResolver = mockDisputeResolver(
+              await assistantDR.getAddress(),
+              await adminDR.getAddress(),
+              clerkDR.address,
+              await treasuryDR.getAddress(),
+              true
+            );
+            expect(disputeResolver.isValid()).is.true;
+
+            //Create DisputeResolverFee array so offer creation will succeed
+            disputeResolverFees = [
+              new DisputeResolverFee(ZeroAddress, "Native", "0"),
+              new DisputeResolverFee(await mockToken.getAddress(), "mockToken", "0"),
+            ];
+
+            buyerId = accountId.next().value;
+
+            // Make empty seller list, so every seller is allowed
+            sellerAllowList = [];
+
+            // Register the dispute resolver
+            await accountHandler
+              .connect(adminDR)
+              .createDisputeResolver(disputeResolver, disputeResolverFees, sellerAllowList);
+
+            const { offer, ...mo } = await mockOffer();
+            ({ offerDates, offerDurations } = mo);
+            offerNative = offer;
+            offerToken = offerNative.clone();
+            offerToken.id = "2";
+            offerToken.exchangeToken = await mockToken.getAddress();
+
+            price = offer.price;
+            sellerDeposit = offer.sellerDeposit;
+
+            // Check if domains are valid
+            expect(offerNative.isValid()).is.true;
+            expect(offerDates.isValid()).is.true;
+            expect(offerDurations.isValid()).is.true;
 
           // Create both offers
           await offerHandler
@@ -3628,304 +3578,6 @@
               offerFeeLimit
             );
 
-          // top up seller's and buyer's account
-          await mockToken.mint(await assistant.getAddress(), sellerDeposit);
-          await mockToken.mint(await buyer.getAddress(), price);
-
-          // approve protocol to transfer the tokens
-          await mockToken.connect(assistant).approve(protocolDiamondAddress, sellerDeposit);
-          await mockToken.connect(buyer).approve(protocolDiamondAddress, price);
-
-          // deposit to seller's pool
-          await fundsHandler.connect(assistant).depositFunds(seller.id, await mockToken.getAddress(), sellerDeposit);
-          await fundsHandler.connect(assistant).depositFunds(seller.id, ZeroAddress, sellerDeposit, {
-            value: sellerDeposit,
-          });
-=======
-            // Create a valid dispute resolver
-            disputeResolver = mockDisputeResolver(
-              await assistantDR.getAddress(),
-              await adminDR.getAddress(),
-              clerkDR.address,
-              await treasuryDR.getAddress(),
-              true
-            );
-            expect(disputeResolver.isValid()).is.true;
->>>>>>> 37760d9e
-
-            //Create DisputeResolverFee array so offer creation will succeed
-            disputeResolverFees = [new DisputeResolverFee(await mockToken.getAddress(), "mockToken", "0")];
-
-            // Make empty seller list, so every seller is allowed
-            sellerAllowList = [];
-
-            // Register the dispute resolver
-            await accountHandler
-              .connect(adminDR)
-              .createDisputeResolver(disputeResolver, disputeResolverFees, sellerAllowList);
-
-            // Valid offer domains
-            ({ offer, offerDates, offerDurations } = await mockOffer());
-            offer.exchangeToken = await mockToken.getAddress();
-
-            // Check if domains are valid
-            expect(offer.isValid()).is.true;
-            expect(offerDates.isValid()).is.true;
-            expect(offerDurations.isValid()).is.true;
-
-            // Set used variables
-            sellerDeposit = offer.sellerDeposit;
-            price = offer.price;
-            voucherRedeemableFrom = offerDates.voucherRedeemableFrom;
-
-            // top up seller's and buyer's account
-            await mockToken.mint(await assistant.getAddress(), sellerDeposit);
-            await mockToken.mint(await buyer.getAddress(), price);
-
-            // approve protocol to transfer the tokens
-            await mockToken.connect(assistant).approve(protocolDiamondAddress, sellerDeposit);
-            await mockToken.connect(buyer).approve(protocolDiamondAddress, price);
-
-            // deposit to seller's pool
-            await fundsHandler.connect(assistant).depositFunds(seller.id, await mockToken.getAddress(), sellerDeposit);
-
-            // Prepare the function signature for the facet function.
-            functionSignature = offerHandler.interface.encodeFunctionData("createOffer", [
-              offer,
-              offerDates,
-              offerDurations,
-              disputeResolver.id,
-              agentId,
-              offerFeeLimit,
-            ]);
-
-            // Set the message Type
-            metaTransactionType = [
-              { name: "nonce", type: "uint256" },
-              { name: "from", type: "address" },
-              { name: "contractAddress", type: "address" },
-              { name: "functionName", type: "string" },
-              { name: "functionSignature", type: "bytes" },
-            ];
-
-            customTransactionType = {
-              MetaTransaction: metaTransactionType,
-            };
-
-            // Prepare the message
-            message = {};
-            message.nonce = parseInt(nonce);
-            message.from = await assistant.getAddress();
-            message.contractAddress = await offerHandler.getAddress();
-            message.functionName =
-              "createOffer((uint256,uint256,uint256,uint256,uint256,uint256,address,uint8,string,string,bool,uint256,(address[],uint256[])[]),(uint256,uint256,uint256,uint256),(uint256,uint256,uint256),uint256,uint256,uint256)";
-            message.functionSignature = functionSignature;
-          });
-
-          afterEach(async function () {
-            // Reset the accountId iterator
-            accountId.next(true);
-          });
-
-          it("Should emit MetaTransactionExecuted event and update state", async () => {
-            // Collect the signature components
-            let signature = await prepareDataSignature(
-              assistant,
-              customTransactionType,
-              "MetaTransaction",
-              message,
-              await metaTransactionsHandler.getAddress()
-            );
-
-            // send a meta transaction, check for event
-            await expect(
-              metaTransactionsHandler.executeMetaTransaction(
-                await assistant.getAddress(),
-                message.functionName,
-                functionSignature,
-                nonce,
-                signature
-              )
-            )
-              .to.emit(metaTransactionsHandler, "MetaTransactionExecuted")
-              .withArgs(await assistant.getAddress(), await deployer.getAddress(), message.functionName, nonce);
-
-            // Verify that nonce is used. Expect true.
-            let expectedResult = true;
-            result = await metaTransactionsHandler.connect(assistant).isUsedNonce(await assistant.getAddress(), nonce);
-            assert.equal(result, expectedResult, "Nonce is unused");
-          });
-
-          it("does not modify revert reasons", async function () {
-            // Reverse the from and until dates
-            offerDates.validFrom = (BigInt(Date.now()) + oneMonth * 6n).toString(); // 6 months from now
-            offerDates.validUntil = BigInt(Date.now()).toString(); // now
-
-            // Prepare the function signature for the facet function.
-            functionSignature = offerHandler.interface.encodeFunctionData("createOffer", [
-              offer,
-              offerDates,
-              offerDurations,
-              disputeResolver.id,
-              agentId,
-              offerFeeLimit,
-            ]);
-
-            // Prepare the message
-            message.functionSignature = functionSignature;
-
-            // Collect the signature components
-            let signature = await prepareDataSignature(
-              assistant,
-              customTransactionType,
-              "MetaTransaction",
-              message,
-              await metaTransactionsHandler.getAddress()
-            );
-
-            // Execute meta transaction, expecting revert.
-            await expect(
-              metaTransactionsHandler.executeMetaTransaction(
-                await assistant.getAddress(),
-                message.functionName,
-                functionSignature,
-                nonce,
-                signature
-              )
-            ).to.revertedWithCustomError(bosonErrors, RevertReasons.OFFER_PERIOD_INVALID);
-          });
-
-          context("💔 Revert Reasons", async function () {
-            it("Should fail when replay transaction", async function () {
-              // Collect the signature components
-              let signature = await prepareDataSignature(
-                assistant,
-                customTransactionType,
-                "MetaTransaction",
-                message,
-                await metaTransactionsHandler.getAddress()
-              );
-
-              // Execute the meta transaction.
-              await metaTransactionsHandler.executeMetaTransaction(
-                await assistant.getAddress(),
-                message.functionName,
-                functionSignature,
-                nonce,
-                signature
-              );
-
-              // Execute meta transaction again with the same nonce, expecting revert.
-              await expect(
-                metaTransactionsHandler.executeMetaTransaction(
-                  await assistant.getAddress(),
-                  message.functionName,
-                  functionSignature,
-                  nonce,
-                  signature
-                )
-              ).to.revertedWithCustomError(bosonErrors, RevertReasons.NONCE_USED_ALREADY);
-            });
-
-            it("Should fail when Signer and Signature do not match", async function () {
-              // Prepare the message
-              message.from = await rando.getAddress();
-
-              // Collect the signature components
-              let signature = await prepareDataSignature(
-                rando, // Different user, not seller's assistant.
-                customTransactionType,
-                "MetaTransaction",
-                message,
-                await metaTransactionsHandler.getAddress()
-              );
-
-              // Execute meta transaction, expecting revert.
-              await expect(
-                metaTransactionsHandler.executeMetaTransaction(
-                  await assistant.getAddress(),
-                  message.functionName,
-                  functionSignature,
-                  nonce,
-                  signature
-                )
-              ).to.revertedWithCustomError(bosonErrors, RevertReasons.SIGNATURE_VALIDATION_FAILED);
-            });
-          });
-        });
-
-        context("👉 FundsHandlerFacet 👉 withdrawFunds()", async function () {
-          beforeEach(async function () {
-            // Initial ids for all the things
-            exchangeId = "1";
-
-            // Create a valid seller
-            seller = mockSeller(
-              await assistant.getAddress(),
-              await admin.getAddress(),
-              clerk.address,
-              await treasury.getAddress()
-            );
-            expect(seller.isValid()).is.true;
-
-            // VoucherInitValues
-            voucherInitValues = mockVoucherInitValues();
-            expect(voucherInitValues.isValid()).is.true;
-
-            // AuthToken
-            emptyAuthToken = mockAuthToken();
-            expect(emptyAuthToken.isValid()).is.true;
-            await accountHandler.connect(admin).createSeller(seller, emptyAuthToken, voucherInitValues);
-
-            // Create a valid dispute resolver
-            disputeResolver = mockDisputeResolver(
-              await assistantDR.getAddress(),
-              await adminDR.getAddress(),
-              clerkDR.address,
-              await treasuryDR.getAddress(),
-              true
-            );
-            expect(disputeResolver.isValid()).is.true;
-
-            //Create DisputeResolverFee array so offer creation will succeed
-            disputeResolverFees = [
-              new DisputeResolverFee(ZeroAddress, "Native", "0"),
-              new DisputeResolverFee(await mockToken.getAddress(), "mockToken", "0"),
-            ];
-
-            buyerId = accountId.next().value;
-
-            // Make empty seller list, so every seller is allowed
-            sellerAllowList = [];
-
-            // Register the dispute resolver
-            await accountHandler
-              .connect(adminDR)
-              .createDisputeResolver(disputeResolver, disputeResolverFees, sellerAllowList);
-
-            const { offer, ...mo } = await mockOffer();
-            ({ offerDates, offerDurations } = mo);
-            offerNative = offer;
-            offerToken = offerNative.clone();
-            offerToken.id = "2";
-            offerToken.exchangeToken = await mockToken.getAddress();
-
-            price = offer.price;
-            sellerDeposit = offer.sellerDeposit;
-
-            // Check if domains are valid
-            expect(offerNative.isValid()).is.true;
-            expect(offerDates.isValid()).is.true;
-            expect(offerDurations.isValid()).is.true;
-
-            // Create both offers
-            await offerHandler
-              .connect(assistant)
-              .createOffer(offerNative, offerDates, offerDurations, disputeResolver.id, agentId, offerFeeLimit);
-            await offerHandler
-              .connect(assistant)
-              .createOffer(offerToken, offerDates, offerDurations, disputeResolver.id, agentId, offerFeeLimit);
-
             // top up seller's and buyer's account
             await mockToken.mint(await assistant.getAddress(), sellerDeposit);
             await mockToken.mint(await buyer.getAddress(), price);
