const hre = require("hardhat");
const ethers = hre.ethers;
const { expect, assert } = require("chai");
const { gasLimit } = require("../../environments");

const Exchange = require("../../scripts/domain/Exchange");
const ExchangeState = require("../../scripts/domain/ExchangeState");
const Role = require("../../scripts/domain/Role");
const Seller = require("../../scripts/domain/Seller");
const DisputeState = require("../../scripts/domain/DisputeState");
const { Funds, FundsList } = require("../../scripts/domain/Funds");
const Voucher = require("../../scripts/domain/Voucher");
const { getInterfaceIds } = require("../../scripts/config/supported-interfaces.js");
const { RevertReasons } = require("../../scripts/config/revert-reasons.js");
const { deployProtocolDiamond } = require("../../scripts/util/deploy-protocol-diamond.js");
const { deployProtocolHandlerFacets } = require("../../scripts/util/deploy-protocol-handler-facets.js");
const { deployProtocolConfigFacet } = require("../../scripts/util/deploy-protocol-config-facet.js");
const { deployMockTokens } = require("../../scripts/util/deploy-mock-tokens");
const { prepareDataSignatureParameters, setNextBlockTimestamp } = require("../../scripts/util/test-utils.js");
const { deployProtocolClients } = require("../../scripts/util/deploy-protocol-clients");
const { mockOffer, mockTwin, mockDisputeResolver } = require("../utils/mock");
const { oneMonth } = require("../utils/constants");
/**
 *  Test the Boson Meta transactions Handler interface
 */
describe("IBosonMetaTransactionsHandler", function () {
  // Common vars
  let InterfaceIds;
  let deployer, rando, operator, buyer, admin, clerk, treasury, operatorDR, adminDR, clerkDR, treasuryDR;
  let erc165,
    protocolDiamond,
    accessController,
    accountHandler,
    fundsHandler,
    disputeHandler,
    exchangeHandler,
    offerHandler,
    twinHandler,
    bosonToken,
    support,
    result;
  let metaTransactionsHandler, nonce, functionSignature;
  let seller, offerId, id, buyerId, nextAccountId;
  let clients;
  let bosonVoucher;
  let validOfferDetails,
    offerType,
    metaTransactionType,
    metaTxExchangeType,
    customTransactionType,
    validExchangeDetails,
    exchangeType,
    message;
  let offer, offerDates, offerDurations;
  let sellerDeposit, price;
  let voucherRedeemableFrom;
  let protocolFeePercentage, protocolFeeFlatBoson;
  let voucher, committedDate, validUntilDate, redeemedDate, expired;
  let exchange, finalizedDate, state;
  let disputeResolver, active, disputeResolverFees;
  let twin, success;
  let exchangeId,
    mockToken,
    buyerPayoff,
    offerToken,
    offerNative,
    metaTxFundType,
    fundType,
    validFundDetails,
    buyerBalanceAfter,
    buyerAvailableFunds,
    buyerBalanceBefore,
    expectedBuyerAvailableFunds,
    tokenListBuyer,
    tokenAmountsBuyer;
  let complaint, validDisputeDetails;
  let buyerPercent, validDisputeResolutionDetails, signatureSplits;

  before(async function () {
    // get interface Ids
    InterfaceIds = await getInterfaceIds();
  });

  beforeEach(async function () {
    // Make accounts available
    [deployer, operator, buyer, rando, admin, clerk, treasury, operatorDR, adminDR, clerkDR, treasuryDR] =
      await ethers.getSigners();

    // Deploy the Protocol Diamond
    [protocolDiamond, , , accessController] = await deployProtocolDiamond();

    // Temporarily grant UPGRADER role to deployer account
    await accessController.grantRole(Role.UPGRADER, deployer.address);

    // Grant PROTOCOL role to ProtocolDiamond address and renounces admin
    await accessController.grantRole(Role.PROTOCOL, protocolDiamond.address);

    // Cut the protocol handler facets into the Diamond
    await deployProtocolHandlerFacets(protocolDiamond, [
      "AccountHandlerFacet",
      "FundsHandlerFacet",
      "ExchangeHandlerFacet",
      "OfferHandlerFacet",
      "TwinHandlerFacet",
      "DisputeHandlerFacet",
      "MetaTransactionsHandlerFacet",
    ]);

    // Deploy the Protocol client implementation/proxy pairs (currently just the Boson Voucher)
    const protocolClientArgs = [accessController.address, protocolDiamond.address];
    [, , clients] = await deployProtocolClients(protocolClientArgs, gasLimit);
    [bosonVoucher] = clients;

    // Deploy the boson token
    [bosonToken] = await deployMockTokens(gasLimit, ["BosonToken"]);

    // set protocolFees
    protocolFeePercentage = "200"; // 2 %
    protocolFeeFlatBoson = ethers.utils.parseUnits("0.01", "ether").toString();

    // Add config Handler
    const protocolConfig = [
      // Protocol addresses
      {
        treasuryAddress: ethers.constants.AddressZero,
        tokenAddress: bosonToken.address,
        voucherAddress: bosonVoucher.address,
      },
      // Protocol limits
      {
        maxOffersPerGroup: 100,
        maxTwinsPerBundle: 100,
        maxOffersPerBundle: 100,
        maxOffersPerBatch: 100,
        maxTokensPerWithdrawal: 100,
<<<<<<< HEAD
        maxDisputesPerBatch: 100,
=======
        maxFeesPerDisputeResolver: 100,
        maxEscalationResponsePeriod: oneMonth,
>>>>>>> 71ccca96
      },
      // Protocol fees
      {
        percentage: protocolFeePercentage,
        flatBoson: protocolFeeFlatBoson,
      },
    ];

    // Deploy the Config facet, initializing the protocol config
    await deployProtocolConfigFacet(protocolDiamond, protocolConfig, gasLimit);

    // Cast Diamond to IERC165
    erc165 = await ethers.getContractAt("IERC165", protocolDiamond.address);

    // Cast Diamond to IBosonAccountHandler
    accountHandler = await ethers.getContractAt("IBosonAccountHandler", protocolDiamond.address);

    // Cast Diamond to IBosonFundsHandler
    fundsHandler = await ethers.getContractAt("IBosonFundsHandler", protocolDiamond.address);

    // Cast Diamond to IBosonOfferHandler
    offerHandler = await ethers.getContractAt("IBosonOfferHandler", protocolDiamond.address);

    // Cast Diamond to IBosonExchangeHandler
    exchangeHandler = await ethers.getContractAt("IBosonExchangeHandler", protocolDiamond.address);

    // Cast Diamond to ITwinHandler
    twinHandler = await ethers.getContractAt("IBosonTwinHandler", protocolDiamond.address);

    // Cast Diamond to IBosonDisputeHandler
    disputeHandler = await ethers.getContractAt("IBosonDisputeHandler", protocolDiamond.address);

    // Cast Diamond to IBosonMetaTransactionsHandler
    metaTransactionsHandler = await ethers.getContractAt("IBosonMetaTransactionsHandler", protocolDiamond.address);

    // Deploy the mock tokens
    [bosonToken, mockToken] = await deployMockTokens(gasLimit, ["BosonToken", "Foreign20"]);
  });

  // Interface support (ERC-156 provided by ProtocolDiamond, others by deployed facets)
  context("📋 Interfaces", async function () {
    context("👉 supportsInterface()", async function () {
      it("should indicate support for IBosonMetaTransactionsHandler interface", async function () {
        // Current interfaceId for IBosonMetaTransactionsHandler
        support = await erc165.supportsInterface(InterfaceIds.IBosonMetaTransactionsHandler);

        // Test
        await expect(support, "IBosonMetaTransactionsHandler interface not supported").is.true;
      });
    });
  });

  // All supported methods
  context("📋 Meta Transactions Handler Methods", async function () {
    context("👉 isUsedNonce()", async function () {
      it("should return false if nonce is not used", async function () {
        // We expect that the nonce is Not used before.
        let expectedResult = false;

        // Set a random nonce
        nonce = parseInt(ethers.utils.randomBytes(8));

        // Check if nonce is used before
        result = await metaTransactionsHandler.connect(operator).isUsedNonce(nonce);

        // Verify the expectation
        assert.equal(result, expectedResult, "Nonce is used");
      });

      it("should be true after executing a meta transaction with nonce", async function () {
        // We expect that the nonce is Not used before.
        let expectedResult = false;
        // Set a random nonce
        nonce = parseInt(ethers.utils.randomBytes(8));
        result = await metaTransactionsHandler.connect(operator).isUsedNonce(nonce);

        // Verify the expectation
        assert.equal(result, expectedResult, "Nonce is used");

        // Create a valid seller for meta transaction
        id = "1";
        seller = new Seller(id, operator.address, operator.address, operator.address, operator.address, true);
        expect(seller.isValid()).is.true;

        // Prepare the function signature for the facet function.
        functionSignature = accountHandler.interface.encodeFunctionData("createSeller", [seller]);

        // Set the message Type
        metaTransactionType = [
          { name: "nonce", type: "uint256" },
          { name: "from", type: "address" },
          { name: "contractAddress", type: "address" },
          { name: "functionName", type: "string" },
          { name: "functionSignature", type: "bytes" },
        ];

        let customTransactionType = {
          MetaTransaction: metaTransactionType,
        };

        // Prepare the message
        let message = {};
        message.nonce = parseInt(nonce);
        message.from = operator.address;
        message.contractAddress = accountHandler.address;
        message.functionName = "createSeller((uint256,address,address,address,address,bool))";
        message.functionSignature = functionSignature;

        // Collect the signature components
        let { r, s, v } = await prepareDataSignatureParameters(
          operator,
          customTransactionType,
          "MetaTransaction",
          message,
          metaTransactionsHandler.address
        );

        // Send as meta transaction
        await metaTransactionsHandler.executeMetaTransaction(
          operator.address,
          message.functionName,
          functionSignature,
          nonce,
          r,
          s,
          v
        );

        // We expect that the nonce is used now. Hence expecting to return true.
        expectedResult = true;
        result = await metaTransactionsHandler.connect(operator).isUsedNonce(nonce);
        assert.equal(result, expectedResult, "Nonce is not used");

        //Verify that another nonce value is unused.
        expectedResult = false;
        nonce = nonce + 1;
        result = await metaTransactionsHandler.connect(rando).isUsedNonce(nonce);
        assert.equal(result, expectedResult, "Nonce is used");
      });
    });

    context("👉 executeMetaTransaction()", async function () {
      beforeEach(async function () {
        // Set a random nonce
        nonce = parseInt(ethers.utils.randomBytes(8));

        // Set the message Type
        metaTransactionType = [
          { name: "nonce", type: "uint256" },
          { name: "from", type: "address" },
          { name: "contractAddress", type: "address" },
          { name: "functionName", type: "string" },
          { name: "functionSignature", type: "bytes" },
        ];

        // Create a valid seller for meta transaction
        id = "1";
        seller = new Seller(id, operator.address, operator.address, operator.address, operator.address, true);
        expect(seller.isValid()).is.true;

        customTransactionType = {
          MetaTransaction: metaTransactionType,
        };

        // Prepare the message
        message = {};
        message.nonce = parseInt(nonce);
      });

      it("Should emit MetaTransactionExecuted event and update state", async () => {
        // Prepare the function signature for the facet function.
        functionSignature = accountHandler.interface.encodeFunctionData("createSeller", [seller]);

        // Prepare the message
        message.from = operator.address;
        message.contractAddress = accountHandler.address;
        message.functionName = "createSeller((uint256,address,address,address,address,bool))";
        message.functionSignature = functionSignature;

        // Collect the signature components
        let { r, s, v } = await prepareDataSignatureParameters(
          operator,
          customTransactionType,
          "MetaTransaction",
          message,
          metaTransactionsHandler.address
        );

        // send a meta transaction, check for event
        await expect(
          metaTransactionsHandler
            .connect(deployer)
            .executeMetaTransaction(operator.address, message.functionName, functionSignature, nonce, r, s, v)
        )
          .to.emit(metaTransactionsHandler, "MetaTransactionExecuted")
          .withArgs(operator.address, deployer.address, message.functionName, nonce);

        // Verify that nonce is used. Expect true.
        let expectedResult = true;
        result = await metaTransactionsHandler.connect(operator).isUsedNonce(nonce);
        assert.equal(result, expectedResult, "Nonce is unused");
      });

      it("does not modify revert reasons", async function () {
        // Set seller as inactive
        seller.active = false;

        // Prepare the function signature for the facet function.
        functionSignature = accountHandler.interface.encodeFunctionData("createSeller", [seller]);

        // Prepare the message
        message.from = operator.address;
        message.contractAddress = accountHandler.address;
        message.functionName = "createSeller((uint256,address,address,address,address,bool))";
        message.functionSignature = functionSignature;

        // Collect the signature components
        let { r, s, v } = await prepareDataSignatureParameters(
          operator,
          customTransactionType,
          "MetaTransaction",
          message,
          metaTransactionsHandler.address
        );

        // send a meta transaction, expecting revert
        await expect(
          metaTransactionsHandler.executeMetaTransaction(
            operator.address,
            message.functionName,
            functionSignature,
            nonce,
            r,
            s,
            v
          )
        ).to.revertedWith(RevertReasons.MUST_BE_ACTIVE);
      });

      context("👉 msg.sender is replaced with msgSender()", async function () {
        context("TwinHandler", async function () {
          beforeEach(async function () {
            // Create the seller
            await accountHandler.connect(admin).createSeller(seller);

            // Create a valid twin, then set fields in tests directly
            twin = mockTwin(bosonToken.address);
            twin.id = "1";
            twin.sellerId = "1";
            expect(twin.isValid()).is.true;

            // Approving the twinHandler contract to transfer seller's tokens
            await bosonToken.connect(operator).approve(twinHandler.address, 1);

            // Create a twin
            await twinHandler.connect(operator).createTwin(twin);

            // Prepare the message
            message.from = operator.address;
            message.contractAddress = twinHandler.address;
          });

          it("removeTwin() can remove a twin", async function () {
            // Expect twin to be found.
            [success] = await twinHandler.connect(rando).getTwin(twin.id);
            expect(success).to.be.true;

            // Prepare the function signature
            functionSignature = twinHandler.interface.encodeFunctionData("removeTwin", [twin.id]);

            // Prepare the message
            message.functionName = "removeTwin(uint256)";
            message.functionSignature = functionSignature;

            // Collect the signature components
            let { r, s, v } = await prepareDataSignatureParameters(
              operator,
              customTransactionType,
              "MetaTransaction",
              message,
              metaTransactionsHandler.address
            );

            // Remove the twin. Send as meta transaction.
            await metaTransactionsHandler.executeMetaTransaction(
              operator.address,
              message.functionName,
              functionSignature,
              nonce,
              r,
              s,
              v
            );

            // Expect twin to be not found.
            [success] = await twinHandler.connect(rando).getTwin(twin.id);
            expect(success).to.be.false;
          });
        });
      });

      context("💔 Revert Reasons", async function () {
        it("Should fail when try to call executeMetaTransaction method itself", async function () {
          // Function signature for executeMetaTransaction function.
          functionSignature = metaTransactionsHandler.interface.encodeFunctionData("executeMetaTransaction", [
            operator.address,
            "executeMetaTransaction",
            ethers.constants.HashZero, // hash of zero
            nonce,
            ethers.utils.randomBytes(32), // random bytes32
            ethers.utils.randomBytes(32), // random bytes32
            parseInt(ethers.utils.randomBytes(8)), // random uint8
          ]);

          // Prepare the message
          message.from = operator.address;
          message.contractAddress = metaTransactionsHandler.address;
          message.functionName = "executeMetaTransaction(address,string,bytes,uint256,bytes32,bytes32,uint8)";
          message.functionSignature = functionSignature;

          // Collect the signature components
          let { r, s, v } = await prepareDataSignatureParameters(
            operator,
            customTransactionType,
            "MetaTransaction",
            message,
            metaTransactionsHandler.address
          );

          // send a meta transaction, expecting revert
          await expect(
            metaTransactionsHandler.executeMetaTransaction(
              operator.address,
              message.functionName,
              functionSignature,
              nonce,
              r,
              s,
              v
            )
          ).to.revertedWith(RevertReasons.INVALID_FUNCTION_SIGNATURE);
        });

        it("Should fail when function name is incorrect", async function () {
          let incorrectFunctionName = "createSeller"; // there are no function argument types here.

          // Prepare the function signature for the facet function.
          functionSignature = accountHandler.interface.encodeFunctionData("createSeller", [seller]);

          // Prepare the message
          message.from = operator.address;
          message.contractAddress = accountHandler.address;
          message.functionName = incorrectFunctionName;
          message.functionSignature = functionSignature;

          // Collect the signature components
          let { r, s, v } = await prepareDataSignatureParameters(
            operator,
            customTransactionType,
            "MetaTransaction",
            message,
            metaTransactionsHandler.address
          );

          // Execute meta transaction, expecting revert.
          await expect(
            metaTransactionsHandler.executeMetaTransaction(
              operator.address,
              message.functionName,
              functionSignature,
              nonce,
              r,
              s,
              v
            )
          ).to.revertedWith(RevertReasons.INVALID_FUNCTION_NAME);
        });

        it("Should fail when replay transaction", async function () {
          // Prepare the function signature for the facet function.
          functionSignature = accountHandler.interface.encodeFunctionData("createSeller", [seller]);

          // Prepare the message
          message.from = operator.address;
          message.contractAddress = accountHandler.address;
          message.functionName = "createSeller((uint256,address,address,address,address,bool))";
          message.functionSignature = functionSignature;

          // Collect the signature components
          let { r, s, v } = await prepareDataSignatureParameters(
            operator,
            customTransactionType,
            "MetaTransaction",
            message,
            metaTransactionsHandler.address
          );

          // Execute the meta transaction.
          await metaTransactionsHandler.executeMetaTransaction(
            operator.address,
            message.functionName,
            functionSignature,
            nonce,
            r,
            s,
            v
          );

          // Execute meta transaction again with the same nonce, expecting revert.
          await expect(
            metaTransactionsHandler.executeMetaTransaction(
              operator.address,
              message.functionName,
              functionSignature,
              nonce,
              r,
              s,
              v
            )
          ).to.revertedWith(RevertReasons.NONCE_USED_ALREADY);
        });

        it("Should fail when Signer and Signature do not match", async function () {
          // Prepare the function signature for the facet function.
          functionSignature = accountHandler.interface.encodeFunctionData("createSeller", [seller]);

          // Prepare the message
          message.from = rando.address;
          message.contractAddress = accountHandler.address;
          message.functionName = "createSeller((uint256,address,address,address,address,bool))";
          message.functionSignature = functionSignature;

          // Collect the signature components
          let { r, s, v } = await prepareDataSignatureParameters(
            rando, // Different user, not operator.
            customTransactionType,
            "MetaTransaction",
            message,
            metaTransactionsHandler.address
          );

          // Execute meta transaction, expecting revert.
          await expect(
            metaTransactionsHandler.executeMetaTransaction(
              operator.address,
              message.functionName,
              functionSignature,
              nonce,
              r,
              s,
              v
            )
          ).to.revertedWith(RevertReasons.SIGNER_AND_SIGNATURE_DO_NOT_MATCH);
        });
      });
    });

    context("👉 ExchangeHandlerFacet 👉 commitToOffer()", async function () {
      beforeEach(async function () {
        // Set a random nonce
        nonce = parseInt(ethers.utils.randomBytes(8));

        // Initial ids for all the things
        id = offerId = nextAccountId = "1";

        active = true;

        // Create a valid seller
        seller = new Seller(id, operator.address, operator.address, operator.address, operator.address, true);
        expect(seller.isValid()).is.true;
        await accountHandler.connect(operator).createSeller(seller);

        // Create a valid dispute resolver
        disputeResolver = await mockDisputeResolver(
          operatorDR.address,
          adminDR.address,
          clerkDR.address,
          treasuryDR.address,
          false
        );
        expect(disputeResolver.isValid()).is.true;

        //Create empty  DisputeResolverFee array because DR fees will be zero in the beginning;
        disputeResolverFees = [];

        // Register and activate the dispute resolver
        await accountHandler.connect(rando).createDisputeResolver(disputeResolver, disputeResolverFees);
        await accountHandler.connect(deployer).activateDisputeResolver(++nextAccountId);

        // Valid offer domains
        ({ offer, offerDates, offerDurations } = await mockOffer());
        offer.exchangeToken = mockToken.address;

        // Check if domains are valid
        expect(offer.isValid()).is.true;
        expect(offerDates.isValid()).is.true;
        expect(offerDurations.isValid()).is.true;

        // Set used variables
        sellerDeposit = offer.sellerDeposit;
        price = offer.price;
        voucherRedeemableFrom = offerDates.voucherRedeemableFrom;

        // top up seller's and buyer's account
        await mockToken.mint(operator.address, sellerDeposit);
        await mockToken.mint(buyer.address, price);

        // approve protocol to transfer the tokens
        await mockToken.connect(operator).approve(protocolDiamond.address, sellerDeposit);
        await mockToken.connect(buyer).approve(protocolDiamond.address, price);

        // deposit to seller's pool
        await fundsHandler.connect(operator).depositFunds(seller.id, mockToken.address, sellerDeposit);

        // Create the offer
        await offerHandler.connect(operator).createOffer(offer, offerDates, offerDurations);

        // Set the offer Type
        offerType = [
          { name: "buyer", type: "address" },
          { name: "offerId", type: "uint256" },
        ];

        // Set the message Type
        metaTransactionType = [
          { name: "nonce", type: "uint256" },
          { name: "from", type: "address" },
          { name: "contractAddress", type: "address" },
          { name: "functionName", type: "string" },
          { name: "offerDetails", type: "MetaTxOfferDetails" },
        ];

        customTransactionType = {
          MetaTxCommitToOffer: metaTransactionType,
          MetaTxOfferDetails: offerType,
        };

        // prepare validOfferDetails
        validOfferDetails = {
          buyer: buyer.address,
          offerId: offer.id,
        };

        // Prepare the message
        message = {};
        message.nonce = parseInt(nonce);
        message.from = buyer.address;
        message.contractAddress = exchangeHandler.address;
        message.functionName = "commitToOffer(address,uint256)";
        message.offerDetails = validOfferDetails;

        // Deposit native currency to the same seller id
        await fundsHandler
          .connect(rando)
          .depositFunds(seller.id, ethers.constants.AddressZero, sellerDeposit, { value: sellerDeposit });
      });

      it("Should emit MetaTransactionExecuted event and update state", async () => {
        // Collect the signature components
        let { r, s, v } = await prepareDataSignatureParameters(
          buyer,
          customTransactionType,
          "MetaTxCommitToOffer",
          message,
          metaTransactionsHandler.address
        );

        // Prepare the function signature
        functionSignature = exchangeHandler.interface.encodeFunctionData("commitToOffer", [
          validOfferDetails.buyer,
          validOfferDetails.offerId,
        ]);

        // send a meta transaction, check for event
        await expect(
          metaTransactionsHandler.executeMetaTransaction(
            buyer.address,
            message.functionName,
            functionSignature,
            nonce,
            r,
            s,
            v
          )
        )
          .to.emit(metaTransactionsHandler, "MetaTransactionExecuted")
          .withArgs(buyer.address, deployer.address, message.functionName, nonce);

        // Verify that nonce is used. Expect true.
        let expectedResult = true;
        result = await metaTransactionsHandler.connect(buyer).isUsedNonce(nonce);
        assert.equal(result, expectedResult, "Nonce is unused");
      });

      it("does not modify revert reasons", async function () {
        // An invalid offer id
        offerId = "666";

        // prepare validOfferDetails
        validOfferDetails = {
          buyer: buyer.address,
          offerId: offerId,
        };

        // Prepare the message
        message.offerDetails = validOfferDetails;

        // Collect the signature components
        let { r, s, v } = await prepareDataSignatureParameters(
          buyer,
          customTransactionType,
          "MetaTxCommitToOffer",
          message,
          metaTransactionsHandler.address
        );

        // Prepare the function signature
        functionSignature = exchangeHandler.interface.encodeFunctionData("commitToOffer", [
          validOfferDetails.buyer,
          validOfferDetails.offerId,
        ]);

        // Execute meta transaction, expecting revert.
        await expect(
          metaTransactionsHandler.executeMetaTransaction(
            buyer.address,
            message.functionName,
            functionSignature,
            nonce,
            r,
            s,
            v
          )
        ).to.revertedWith(RevertReasons.NO_SUCH_OFFER);
      });

      context("💔 Revert Reasons", async function () {
        beforeEach(async function () {
          // Prepare the function signature
          functionSignature = exchangeHandler.interface.encodeFunctionData("commitToOffer", [
            validOfferDetails.buyer,
            validOfferDetails.offerId,
          ]);
        });

        it("Should fail when replay transaction", async function () {
          // Collect the signature components
          let { r, s, v } = await prepareDataSignatureParameters(
            buyer,
            customTransactionType,
            "MetaTxCommitToOffer",
            message,
            metaTransactionsHandler.address
          );

          // Execute the meta transaction.
          await metaTransactionsHandler.executeMetaTransaction(
            buyer.address,
            message.functionName,
            functionSignature,
            nonce,
            r,
            s,
            v
          );

          // Execute meta transaction again with the same nonce, expecting revert.
          await expect(
            metaTransactionsHandler.executeMetaTransaction(
              buyer.address,
              message.functionName,
              functionSignature,
              nonce,
              r,
              s,
              v
            )
          ).to.revertedWith(RevertReasons.NONCE_USED_ALREADY);
        });

        it("Should fail when Signer and Signature do not match", async function () {
          // Prepare the message
          message.from = rando.address;

          // Collect the signature components
          let { r, s, v } = await prepareDataSignatureParameters(
            rando, // Different user, not buyer.
            customTransactionType,
            "MetaTxCommitToOffer",
            message,
            metaTransactionsHandler.address
          );

          // Execute meta transaction, expecting revert.
          await expect(
            metaTransactionsHandler.executeMetaTransaction(
              buyer.address,
              message.functionName,
              functionSignature,
              nonce,
              r,
              s,
              v
            )
          ).to.revertedWith(RevertReasons.SIGNER_AND_SIGNATURE_DO_NOT_MATCH);
        });
      });
    });

    context("👉 Exchange related ", async function () {
      beforeEach(async function () {
        // Set a random nonce
        nonce = parseInt(ethers.utils.randomBytes(8));

        // Initial ids for all the things
        id = offerId = nextAccountId = "1";
        buyerId = "3"; // created after seller and dispute resolver

        active = true;

        // Create a valid seller
        seller = new Seller(id, operator.address, operator.address, operator.address, operator.address, true);
        expect(seller.isValid()).is.true;
        await accountHandler.connect(operator).createSeller(seller);

        // Create a valid dispute resolver
        disputeResolver = await mockDisputeResolver(
          operatorDR.address,
          adminDR.address,
          clerkDR.address,
          treasuryDR.address,
          false
        );
        expect(disputeResolver.isValid()).is.true;

        //Create empty  DisputeResolverFee array because DR fees will be zero in the beginning;
        disputeResolverFees = [];

        // Register and activate the dispute resolver
        await accountHandler.connect(rando).createDisputeResolver(disputeResolver, disputeResolverFees);
        await accountHandler.connect(deployer).activateDisputeResolver(++nextAccountId);

        // Create the offer
        ({ offer, offerDates, offerDurations } = await mockOffer());
        expect(offer.isValid()).is.true;
        expect(offerDates.isValid()).is.true;
        expect(offerDurations.isValid()).is.true;
        await offerHandler.connect(operator).createOffer(offer, offerDates, offerDurations);

        sellerDeposit = offer.sellerDeposit;
        price = offer.price;
        voucherRedeemableFrom = offerDates.voucherRedeemableFrom;

        // Required voucher constructor params
        committedDate = "0";
        validUntilDate = "0";
        redeemedDate = "0";
        expired = false;
        voucher = new Voucher(committedDate, validUntilDate, redeemedDate, expired);

        // Required exchange constructor params
        finalizedDate = "0";
        state = ExchangeState.Committed;
        exchange = new Exchange(id, offerId, buyerId, finalizedDate, voucher, state);

        // Set the exchange Type
        exchangeType = [{ name: "exchangeId", type: "uint256" }];

        // Set the message Type
        metaTxExchangeType = [
          { name: "nonce", type: "uint256" },
          { name: "from", type: "address" },
          { name: "contractAddress", type: "address" },
          { name: "functionName", type: "string" },
          { name: "exchangeDetails", type: "MetaTxExchangeDetails" },
        ];

        customTransactionType = {
          MetaTxExchange: metaTxExchangeType,
          MetaTxExchangeDetails: exchangeType,
        };

        // Prepare the message
        message = {};
        message.nonce = parseInt(nonce);
        message.contractAddress = exchangeHandler.address;

        // prepare validExchangeDetails
        validExchangeDetails = {
          exchangeId: exchange.id,
        };

        // Deposit native currency to the same seller id
        await fundsHandler
          .connect(rando)
          .depositFunds(seller.id, ethers.constants.AddressZero, sellerDeposit, { value: sellerDeposit });

        // Commit to offer
        await exchangeHandler.connect(buyer).commitToOffer(buyer.address, offerId, { value: price });
      });

      context("👉 ExchangeHandlerFacet 👉 cancelVoucher()", async function () {
        beforeEach(async function () {
          // Prepare the message
          message.functionName = "cancelVoucher(uint256)";
          message.exchangeDetails = validExchangeDetails;
          message.from = buyer.address;
        });

        it("Should emit MetaTransactionExecuted event and update state", async () => {
          // Collect the signature components
          let { r, s, v } = await prepareDataSignatureParameters(
            buyer,
            customTransactionType,
            "MetaTxExchange",
            message,
            metaTransactionsHandler.address
          );

          // Prepare the function signature
          functionSignature = exchangeHandler.interface.encodeFunctionData("cancelVoucher", [
            validExchangeDetails.exchangeId,
          ]);

          // send a meta transaction, check for event
          await expect(
            metaTransactionsHandler.executeMetaTransaction(
              buyer.address,
              message.functionName,
              functionSignature,
              nonce,
              r,
              s,
              v
            )
          )
            .to.emit(metaTransactionsHandler, "MetaTransactionExecuted")
            .withArgs(buyer.address, deployer.address, message.functionName, nonce);

          // Verify that nonce is used. Expect true.
          let expectedResult = true;
          result = await metaTransactionsHandler.connect(buyer).isUsedNonce(nonce);
          assert.equal(result, expectedResult, "Nonce is unused");
        });

        it("does not modify revert reasons", async function () {
          // An invalid exchange id
          id = "666";

          // prepare validExchangeDetails
          validExchangeDetails = {
            exchangeId: id,
          };

          // Prepare the message
          message.exchangeDetails = validExchangeDetails;

          // Collect the signature components
          let { r, s, v } = await prepareDataSignatureParameters(
            buyer,
            customTransactionType,
            "MetaTxExchange",
            message,
            metaTransactionsHandler.address
          );

          // Prepare the function signature
          functionSignature = exchangeHandler.interface.encodeFunctionData("cancelVoucher", [
            validExchangeDetails.exchangeId,
          ]);

          // Execute meta transaction, expecting revert.
          await expect(
            metaTransactionsHandler.executeMetaTransaction(
              buyer.address,
              message.functionName,
              functionSignature,
              nonce,
              r,
              s,
              v
            )
          ).to.revertedWith(RevertReasons.NO_SUCH_EXCHANGE);
        });

        context("💔 Revert Reasons", async function () {
          beforeEach(async function () {
            // Prepare the function signature
            functionSignature = exchangeHandler.interface.encodeFunctionData("cancelVoucher", [
              validExchangeDetails.exchangeId,
            ]);
          });

          it("Should fail when replay transaction", async function () {
            // Collect the signature components
            let { r, s, v } = await prepareDataSignatureParameters(
              buyer,
              customTransactionType,
              "MetaTxExchange",
              message,
              metaTransactionsHandler.address
            );

            // Execute the meta transaction.
            await metaTransactionsHandler.executeMetaTransaction(
              buyer.address,
              message.functionName,
              functionSignature,
              nonce,
              r,
              s,
              v
            );

            // Execute meta transaction again with the same nonce, expecting revert.
            await expect(
              metaTransactionsHandler.executeMetaTransaction(
                buyer.address,
                message.functionName,
                functionSignature,
                nonce,
                r,
                s,
                v
              )
            ).to.revertedWith(RevertReasons.NONCE_USED_ALREADY);
          });

          it("Should fail when Signer and Signature do not match", async function () {
            // Prepare the message
            message.from = rando.address;

            // Collect the signature components
            let { r, s, v } = await prepareDataSignatureParameters(
              rando, // Different user, not buyer.
              customTransactionType,
              "MetaTxExchange",
              message,
              metaTransactionsHandler.address
            );

            // Execute meta transaction, expecting revert.
            await expect(
              metaTransactionsHandler.executeMetaTransaction(
                buyer.address,
                message.functionName,
                functionSignature,
                nonce,
                r,
                s,
                v
              )
            ).to.revertedWith(RevertReasons.SIGNER_AND_SIGNATURE_DO_NOT_MATCH);
          });
        });
      });

      context("👉 ExchangeHandlerFacet 👉 redeemVoucher()", async function () {
        beforeEach(async function () {
          // Prepare the message
          message.functionName = "redeemVoucher(uint256)";
          message.exchangeDetails = validExchangeDetails;
          message.from = buyer.address;

          // Set time forward to the offer's voucherRedeemableFrom
          await setNextBlockTimestamp(Number(voucherRedeemableFrom));
        });

        it("Should emit MetaTransactionExecuted event and update state", async () => {
          // Collect the signature components
          let { r, s, v } = await prepareDataSignatureParameters(
            buyer,
            customTransactionType,
            "MetaTxExchange",
            message,
            metaTransactionsHandler.address
          );

          // Prepare the function signature
          functionSignature = exchangeHandler.interface.encodeFunctionData("redeemVoucher", [
            validExchangeDetails.exchangeId,
          ]);

          // send a meta transaction, check for event
          await expect(
            metaTransactionsHandler.executeMetaTransaction(
              buyer.address,
              message.functionName,
              functionSignature,
              nonce,
              r,
              s,
              v
            )
          )
            .to.emit(metaTransactionsHandler, "MetaTransactionExecuted")
            .withArgs(buyer.address, deployer.address, message.functionName, nonce);

          // Verify that nonce is used. Expect true.
          let expectedResult = true;
          result = await metaTransactionsHandler.connect(buyer).isUsedNonce(nonce);
          assert.equal(result, expectedResult, "Nonce is unused");
        });

        it("does not modify revert reasons", async function () {
          // An invalid exchange id
          id = "666";

          // prepare validExchangeDetails
          validExchangeDetails = {
            exchangeId: id,
          };

          // Prepare the message
          message.exchangeDetails = validExchangeDetails;

          // Collect the signature components
          let { r, s, v } = await prepareDataSignatureParameters(
            buyer,
            customTransactionType,
            "MetaTxExchange",
            message,
            metaTransactionsHandler.address
          );

          // Prepare the function signature
          functionSignature = exchangeHandler.interface.encodeFunctionData("redeemVoucher", [
            validExchangeDetails.exchangeId,
          ]);

          // Execute meta transaction, expecting revert.
          await expect(
            metaTransactionsHandler.executeMetaTransaction(
              buyer.address,
              message.functionName,
              functionSignature,
              nonce,
              r,
              s,
              v
            )
          ).to.revertedWith(RevertReasons.NO_SUCH_EXCHANGE);
        });

        context("💔 Revert Reasons", async function () {
          beforeEach(async function () {
            // Prepare the function signature
            functionSignature = exchangeHandler.interface.encodeFunctionData("redeemVoucher", [
              validExchangeDetails.exchangeId,
            ]);
          });

          it("Should fail when replay transaction", async function () {
            // Collect the signature components
            let { r, s, v } = await prepareDataSignatureParameters(
              buyer,
              customTransactionType,
              "MetaTxExchange",
              message,
              metaTransactionsHandler.address
            );

            // Execute the meta transaction.
            await metaTransactionsHandler.executeMetaTransaction(
              buyer.address,
              message.functionName,
              functionSignature,
              nonce,
              r,
              s,
              v
            );

            // Execute meta transaction again with the same nonce, expecting revert.
            await expect(
              metaTransactionsHandler.executeMetaTransaction(
                buyer.address,
                message.functionName,
                functionSignature,
                nonce,
                r,
                s,
                v
              )
            ).to.revertedWith(RevertReasons.NONCE_USED_ALREADY);
          });

          it("Should fail when Signer and Signature do not match", async function () {
            // Prepare the message
            message.from = rando.address;

            // Collect the signature components
            let { r, s, v } = await prepareDataSignatureParameters(
              rando, // Different user, not buyer.
              customTransactionType,
              "MetaTxExchange",
              message,
              metaTransactionsHandler.address
            );

            // Execute meta transaction, expecting revert.
            await expect(
              metaTransactionsHandler.executeMetaTransaction(
                buyer.address,
                message.functionName,
                functionSignature,
                nonce,
                r,
                s,
                v
              )
            ).to.revertedWith(RevertReasons.SIGNER_AND_SIGNATURE_DO_NOT_MATCH);
          });
        });
      });

      context("👉 ExchangeHandlerFacet 👉 completeExchange()", async function () {
        beforeEach(async function () {
          // Prepare the message
          message.functionName = "completeExchange(uint256)";
          message.exchangeDetails = validExchangeDetails;
          message.from = buyer.address;

          // Set time forward to the offer's voucherRedeemableFrom
          await setNextBlockTimestamp(Number(voucherRedeemableFrom));

          // Redeem the voucher
          await exchangeHandler.connect(buyer).redeemVoucher(exchange.id);
        });

        it("Should emit MetaTransactionExecuted event and update state", async () => {
          // Collect the signature components
          let { r, s, v } = await prepareDataSignatureParameters(
            buyer,
            customTransactionType,
            "MetaTxExchange",
            message,
            metaTransactionsHandler.address
          );

          // Prepare the function signature
          functionSignature = exchangeHandler.interface.encodeFunctionData("completeExchange", [
            validExchangeDetails.exchangeId,
          ]);

          // send a meta transaction, check for event
          await expect(
            metaTransactionsHandler.executeMetaTransaction(
              buyer.address,
              message.functionName,
              functionSignature,
              nonce,
              r,
              s,
              v
            )
          )
            .to.emit(metaTransactionsHandler, "MetaTransactionExecuted")
            .withArgs(buyer.address, deployer.address, message.functionName, nonce);

          // Get the exchange state
          let response;
          [, response] = await exchangeHandler.connect(rando).getExchangeState(exchange.id);
          // It should match ExchangeState.Completed
          assert.equal(response, ExchangeState.Completed, "Exchange state is incorrect");

          // Verify that nonce is used. Expect true.
          let expectedResult = true;
          result = await metaTransactionsHandler.connect(buyer).isUsedNonce(nonce);
          assert.equal(result, expectedResult, "Nonce is unused");
        });

        it("does not modify revert reasons", async function () {
          // An invalid exchange id
          id = "666";

          // prepare validExchangeDetails
          validExchangeDetails = {
            exchangeId: id,
          };

          // Prepare the message
          message.exchangeDetails = validExchangeDetails;

          // Collect the signature components
          let { r, s, v } = await prepareDataSignatureParameters(
            buyer,
            customTransactionType,
            "MetaTxExchange",
            message,
            metaTransactionsHandler.address
          );

          // Prepare the function signature
          functionSignature = exchangeHandler.interface.encodeFunctionData("completeExchange", [
            validExchangeDetails.exchangeId,
          ]);

          // Execute meta transaction, expecting revert.
          await expect(
            metaTransactionsHandler.executeMetaTransaction(
              buyer.address,
              message.functionName,
              functionSignature,
              nonce,
              r,
              s,
              v
            )
          ).to.revertedWith(RevertReasons.NO_SUCH_EXCHANGE);
        });

        context("💔 Revert Reasons", async function () {
          beforeEach(async function () {
            // Prepare the function signature
            functionSignature = exchangeHandler.interface.encodeFunctionData("completeExchange", [
              validExchangeDetails.exchangeId,
            ]);
          });

          it("Should fail when replay transaction", async function () {
            // Collect the signature components
            let { r, s, v } = await prepareDataSignatureParameters(
              buyer,
              customTransactionType,
              "MetaTxExchange",
              message,
              metaTransactionsHandler.address
            );

            // Execute the meta transaction.
            await metaTransactionsHandler.executeMetaTransaction(
              buyer.address,
              message.functionName,
              functionSignature,
              nonce,
              r,
              s,
              v
            );

            // Execute meta transaction again with the same nonce, expecting revert.
            await expect(
              metaTransactionsHandler.executeMetaTransaction(
                buyer.address,
                message.functionName,
                functionSignature,
                nonce,
                r,
                s,
                v
              )
            ).to.revertedWith(RevertReasons.NONCE_USED_ALREADY);
          });

          it("Should fail when Signer and Signature do not match", async function () {
            // Prepare the message
            message.from = rando.address;

            // Collect the signature components
            let { r, s, v } = await prepareDataSignatureParameters(
              rando, // Different user, not buyer.
              customTransactionType,
              "MetaTxExchange",
              message,
              metaTransactionsHandler.address
            );

            // Execute meta transaction, expecting revert.
            await expect(
              metaTransactionsHandler.executeMetaTransaction(
                buyer.address,
                message.functionName,
                functionSignature,
                nonce,
                r,
                s,
                v
              )
            ).to.revertedWith(RevertReasons.SIGNER_AND_SIGNATURE_DO_NOT_MATCH);
          });
        });
      });

      context("👉 DisputeHandlerFacet 👉 retractDispute()", async function () {
        beforeEach(async function () {
          // Prepare the message
          message.functionName = "retractDispute(uint256)";
          message.exchangeDetails = validExchangeDetails;
          message.from = buyer.address;

          // Set time forward to the offer's voucherRedeemableFrom
          await setNextBlockTimestamp(Number(voucherRedeemableFrom));

          // Redeem the voucher
          await exchangeHandler.connect(buyer).redeemVoucher(exchange.id);

          // Set the dispute reason
          let complaint = "Tastes weird";
          await disputeHandler.connect(buyer).raiseDispute(exchange.id, complaint);
        });

        it("Should emit MetaTransactionExecuted event and update state", async () => {
          // Collect the signature components
          let { r, s, v } = await prepareDataSignatureParameters(
            buyer,
            customTransactionType,
            "MetaTxExchange",
            message,
            metaTransactionsHandler.address
          );

          // Prepare the function signature
          functionSignature = disputeHandler.interface.encodeFunctionData("retractDispute", [
            validExchangeDetails.exchangeId,
          ]);

          // send a meta transaction, check for event
          await expect(
            metaTransactionsHandler.executeMetaTransaction(
              buyer.address,
              message.functionName,
              functionSignature,
              nonce,
              r,
              s,
              v
            )
          )
            .to.emit(metaTransactionsHandler, "MetaTransactionExecuted")
            .withArgs(buyer.address, deployer.address, message.functionName, nonce);

          // Get the dispute state
          let response;
          [, response] = await disputeHandler.connect(rando).getDisputeState(exchange.id);
          // It should match DisputeState.Retracted
          assert.equal(response, DisputeState.Retracted, "Dispute state is incorrect");

          // Verify that nonce is used. Expect true.
          let expectedResult = true;
          result = await metaTransactionsHandler.connect(buyer).isUsedNonce(nonce);
          assert.equal(result, expectedResult, "Nonce is unused");
        });

        it("does not modify revert reasons", async function () {
          // An invalid exchange id
          id = "666";

          // prepare validExchangeDetails
          validExchangeDetails = {
            exchangeId: id,
          };

          // Prepare the message
          message.exchangeDetails = validExchangeDetails;

          // Collect the signature components
          let { r, s, v } = await prepareDataSignatureParameters(
            buyer,
            customTransactionType,
            "MetaTxExchange",
            message,
            metaTransactionsHandler.address
          );

          // Prepare the function signature
          functionSignature = disputeHandler.interface.encodeFunctionData("retractDispute", [
            validExchangeDetails.exchangeId,
          ]);

          // Execute meta transaction, expecting revert.
          await expect(
            metaTransactionsHandler.executeMetaTransaction(
              buyer.address,
              message.functionName,
              functionSignature,
              nonce,
              r,
              s,
              v
            )
          ).to.revertedWith(RevertReasons.NO_SUCH_EXCHANGE);
        });

        context("💔 Revert Reasons", async function () {
          beforeEach(async function () {
            // Prepare the function signature
            functionSignature = disputeHandler.interface.encodeFunctionData("retractDispute", [
              validExchangeDetails.exchangeId,
            ]);
          });

          it("Should fail when replay transaction", async function () {
            // Collect the signature components
            let { r, s, v } = await prepareDataSignatureParameters(
              buyer,
              customTransactionType,
              "MetaTxExchange",
              message,
              metaTransactionsHandler.address
            );

            // Execute the meta transaction.
            await metaTransactionsHandler.executeMetaTransaction(
              buyer.address,
              message.functionName,
              functionSignature,
              nonce,
              r,
              s,
              v
            );

            // Execute meta transaction again with the same nonce, expecting revert.
            await expect(
              metaTransactionsHandler.executeMetaTransaction(
                buyer.address,
                message.functionName,
                functionSignature,
                nonce,
                r,
                s,
                v
              )
            ).to.revertedWith(RevertReasons.NONCE_USED_ALREADY);
          });

          it("Should fail when Signer and Signature do not match", async function () {
            // Prepare the message
            message.from = rando.address;

            // Collect the signature components
            let { r, s, v } = await prepareDataSignatureParameters(
              rando, // Different user, not buyer.
              customTransactionType,
              "MetaTxExchange",
              message,
              metaTransactionsHandler.address
            );

            // Execute meta transaction, expecting revert.
            await expect(
              metaTransactionsHandler.executeMetaTransaction(
                buyer.address,
                message.functionName,
                functionSignature,
                nonce,
                r,
                s,
                v
              )
            ).to.revertedWith(RevertReasons.SIGNER_AND_SIGNATURE_DO_NOT_MATCH);
          });
        });
      });

      context("👉 DisputeHandlerFacet 👉 raiseDispute()", async function () {
        beforeEach(async function () {
          // Set the dispute reason
          complaint = "Tastes weird";

          // prepare validDisputeDetails
          validDisputeDetails = {
            exchangeId: exchange.id,
            complaint: complaint,
          };

          // Set the dispute Type
          let disputeType = [
            { name: "exchangeId", type: "uint256" },
            { name: "complaint", type: "string" },
          ];

          // Set the message Type
          let metaTxDisputeType = [
            { name: "nonce", type: "uint256" },
            { name: "from", type: "address" },
            { name: "contractAddress", type: "address" },
            { name: "functionName", type: "string" },
            { name: "disputeDetails", type: "MetaTxDisputeDetails" },
          ];

          customTransactionType = {
            MetaTxDispute: metaTxDisputeType,
            MetaTxDisputeDetails: disputeType,
          };

          // Prepare the message
          message.functionName = "raiseDispute(uint256,string)";
          message.disputeDetails = validDisputeDetails;
          message.from = buyer.address;

          // Set time forward to the offer's voucherRedeemableFrom
          await setNextBlockTimestamp(Number(voucherRedeemableFrom));

          // Redeem the voucher
          await exchangeHandler.connect(buyer).redeemVoucher(exchange.id);
        });

        it("Should emit MetaTransactionExecuted event and update state", async () => {
          // Collect the signature components
          let { r, s, v } = await prepareDataSignatureParameters(
            buyer,
            customTransactionType,
            "MetaTxDispute",
            message,
            metaTransactionsHandler.address
          );

          // Prepare the function signature
          functionSignature = disputeHandler.interface.encodeFunctionData("raiseDispute", [
            validDisputeDetails.exchangeId,
            validDisputeDetails.complaint,
          ]);

          // send a meta transaction, check for event
          await expect(
            metaTransactionsHandler.executeMetaTransaction(
              buyer.address,
              message.functionName,
              functionSignature,
              nonce,
              r,
              s,
              v
            )
          )
            .to.emit(metaTransactionsHandler, "MetaTransactionExecuted")
            .withArgs(buyer.address, deployer.address, message.functionName, nonce);

          // Get the exchange state
          let response;
          [, response] = await exchangeHandler.connect(rando).getExchangeState(exchange.id);
          // It should match ExchangeState.Disputed
          assert.equal(response, ExchangeState.Disputed, "Exchange state is incorrect");

          // Verify that nonce is used. Expect true.
          let expectedResult = true;
          result = await metaTransactionsHandler.connect(buyer).isUsedNonce(nonce);
          assert.equal(result, expectedResult, "Nonce is unused");
        });

        it("does not modify revert reasons", async function () {
          // An invalid exchange id
          id = "666";

          // prepare validDisputeDetails
          validDisputeDetails = {
            exchangeId: id,
            complaint: complaint,
          };

          // Prepare the message
          message.disputeDetails = validDisputeDetails;

          // Collect the signature components
          let { r, s, v } = await prepareDataSignatureParameters(
            buyer,
            customTransactionType,
            "MetaTxDispute",
            message,
            metaTransactionsHandler.address
          );

          // Prepare the function signature
          functionSignature = disputeHandler.interface.encodeFunctionData("raiseDispute", [
            validDisputeDetails.exchangeId,
            validDisputeDetails.complaint,
          ]);

          // Execute meta transaction, expecting revert.
          await expect(
            metaTransactionsHandler.executeMetaTransaction(
              buyer.address,
              message.functionName,
              functionSignature,
              nonce,
              r,
              s,
              v
            )
          ).to.revertedWith(RevertReasons.NO_SUCH_EXCHANGE);
        });

        context("💔 Revert Reasons", async function () {
          beforeEach(async function () {
            // Prepare the function signature
            functionSignature = disputeHandler.interface.encodeFunctionData("raiseDispute", [
              validDisputeDetails.exchangeId,
              validDisputeDetails.complaint,
            ]);
          });

          it("Should fail when replay transaction", async function () {
            // Collect the signature components
            let { r, s, v } = await prepareDataSignatureParameters(
              buyer,
              customTransactionType,
              "MetaTxDispute",
              message,
              metaTransactionsHandler.address
            );

            // Execute the meta transaction.
            await metaTransactionsHandler.executeMetaTransaction(
              buyer.address,
              message.functionName,
              functionSignature,
              nonce,
              r,
              s,
              v
            );

            // Execute meta transaction again with the same nonce, expecting revert.
            await expect(
              metaTransactionsHandler.executeMetaTransaction(
                buyer.address,
                message.functionName,
                functionSignature,
                nonce,
                r,
                s,
                v
              )
            ).to.revertedWith(RevertReasons.NONCE_USED_ALREADY);
          });

          it("Should fail when Signer and Signature do not match", async function () {
            // Prepare the message
            message.from = rando.address;

            // Collect the signature components
            let { r, s, v } = await prepareDataSignatureParameters(
              rando, // Different user, not buyer.
              customTransactionType,
              "MetaTxDispute",
              message,
              metaTransactionsHandler.address
            );

            // Execute meta transaction, expecting revert.
            await expect(
              metaTransactionsHandler.executeMetaTransaction(
                buyer.address,
                message.functionName,
                functionSignature,
                nonce,
                r,
                s,
                v
              )
            ).to.revertedWith(RevertReasons.SIGNER_AND_SIGNATURE_DO_NOT_MATCH);
          });
        });
      });

      context("👉 DisputeHandlerFacet 👉 escalateDispute()", async function () {
        beforeEach(async function () {
          // Prepare the message
          message.functionName = "escalateDispute(uint256)";
          message.exchangeDetails = validExchangeDetails;
          message.from = buyer.address;

          // Set time forward to the offer's voucherRedeemableFrom
          await setNextBlockTimestamp(Number(voucherRedeemableFrom));

          // Redeem the voucher
          await exchangeHandler.connect(buyer).redeemVoucher(exchange.id);

          // Set the dispute reason
          let complaint = "Tastes weird";
          await disputeHandler.connect(buyer).raiseDispute(exchange.id, complaint);
        });

        it("Should emit MetaTransactionExecuted event and update state", async () => {
          // Collect the signature components
          let { r, s, v } = await prepareDataSignatureParameters(
            buyer,
            customTransactionType,
            "MetaTxExchange",
            message,
            metaTransactionsHandler.address
          );

          // Prepare the function signature
          functionSignature = disputeHandler.interface.encodeFunctionData("escalateDispute", [
            validExchangeDetails.exchangeId,
          ]);

          // send a meta transaction, check for event
          await expect(
            metaTransactionsHandler.executeMetaTransaction(
              buyer.address,
              message.functionName,
              functionSignature,
              nonce,
              r,
              s,
              v
            )
          )
            .to.emit(metaTransactionsHandler, "MetaTransactionExecuted")
            .withArgs(buyer.address, deployer.address, message.functionName, nonce);

          // Get the dispute state
          let response;
          [, response] = await disputeHandler.connect(rando).getDisputeState(exchange.id);
          // It should match DisputeState.Escalated
          assert.equal(response, DisputeState.Escalated, "Dispute state is incorrect");

          // Verify that nonce is used. Expect true.
          let expectedResult = true;
          result = await metaTransactionsHandler.connect(buyer).isUsedNonce(nonce);
          assert.equal(result, expectedResult, "Nonce is unused");
        });

        it("does not modify revert reasons", async function () {
          // An invalid exchange id
          id = "666";

          // prepare validExchangeDetails
          validExchangeDetails = {
            exchangeId: id,
          };

          // Prepare the message
          message.exchangeDetails = validExchangeDetails;

          // Collect the signature components
          let { r, s, v } = await prepareDataSignatureParameters(
            buyer,
            customTransactionType,
            "MetaTxExchange",
            message,
            metaTransactionsHandler.address
          );

          // Prepare the function signature
          functionSignature = disputeHandler.interface.encodeFunctionData("escalateDispute", [
            validExchangeDetails.exchangeId,
          ]);

          // Execute meta transaction, expecting revert.
          await expect(
            metaTransactionsHandler.executeMetaTransaction(
              buyer.address,
              message.functionName,
              functionSignature,
              nonce,
              r,
              s,
              v
            )
          ).to.revertedWith(RevertReasons.NO_SUCH_EXCHANGE);
        });

        context("💔 Revert Reasons", async function () {
          beforeEach(async function () {
            // Prepare the function signature
            functionSignature = disputeHandler.interface.encodeFunctionData("escalateDispute", [
              validExchangeDetails.exchangeId,
            ]);
          });

          it("Should fail when replay transaction", async function () {
            // Collect the signature components
            let { r, s, v } = await prepareDataSignatureParameters(
              buyer,
              customTransactionType,
              "MetaTxExchange",
              message,
              metaTransactionsHandler.address
            );

            // Execute the meta transaction.
            await metaTransactionsHandler.executeMetaTransaction(
              buyer.address,
              message.functionName,
              functionSignature,
              nonce,
              r,
              s,
              v
            );

            // Execute meta transaction again with the same nonce, expecting revert.
            await expect(
              metaTransactionsHandler.executeMetaTransaction(
                buyer.address,
                message.functionName,
                functionSignature,
                nonce,
                r,
                s,
                v
              )
            ).to.revertedWith(RevertReasons.NONCE_USED_ALREADY);
          });

          it("Should fail when Signer and Signature do not match", async function () {
            // Prepare the message
            message.from = rando.address;

            // Collect the signature components
            let { r, s, v } = await prepareDataSignatureParameters(
              rando, // Different user, not buyer.
              customTransactionType,
              "MetaTxExchange",
              message,
              metaTransactionsHandler.address
            );

            // Execute meta transaction, expecting revert.
            await expect(
              metaTransactionsHandler.executeMetaTransaction(
                buyer.address,
                message.functionName,
                functionSignature,
                nonce,
                r,
                s,
                v
              )
            ).to.revertedWith(RevertReasons.SIGNER_AND_SIGNATURE_DO_NOT_MATCH);
          });
        });
      });

      context("👉 DisputeHandlerFacet 👉 resolveDispute()", async function () {
        beforeEach(async function () {
          // Set time forward to the offer's voucherRedeemableFrom
          await setNextBlockTimestamp(Number(voucherRedeemableFrom));

          // Redeem the voucher
          await exchangeHandler.connect(buyer).redeemVoucher(exchange.id);

          // Raise a reason
          complaint = "Tastes weird";
          await disputeHandler.connect(buyer).raiseDispute(exchange.id, complaint);

          buyerPercent = "1234";

          // Set the message Type, needed for signature
          let resolutionType = [
            { name: "exchangeId", type: "uint256" },
            { name: "buyerPercent", type: "uint256" },
          ];

          let customSignatureType2 = {
            Resolution: resolutionType,
          };

          let message2 = {
            exchangeId: exchange.id,
            buyerPercent,
          };

          // Collect the signature components
          signatureSplits = await prepareDataSignatureParameters(
            operator, // When buyer is the caller, seller should be the signer.
            customSignatureType2,
            "Resolution",
            message2,
            disputeHandler.address
          );

          // prepare validDisputeResolutionDetails
          validDisputeResolutionDetails = {
            exchangeId: exchange.id,
            buyerPercent: buyerPercent,
            sigR: signatureSplits.r,
            sigS: signatureSplits.s,
            sigV: signatureSplits.v.toString(),
          };

          // Set the Dispute Resolution Type
          let disputeResolutionType = [
            { name: "exchangeId", type: "uint256" },
            { name: "buyerPercent", type: "uint256" },
            { name: "sigR", type: "bytes32" },
            { name: "sigS", type: "bytes32" },
            { name: "sigV", type: "uint8" },
          ];

          // Set the message Type
          let metaTxDisputeResolutionType = [
            { name: "nonce", type: "uint256" },
            { name: "from", type: "address" },
            { name: "contractAddress", type: "address" },
            { name: "functionName", type: "string" },
            { name: "disputeResolutionDetails", type: "MetaTxDisputeResolutionDetails" },
          ];

          customTransactionType = {
            MetaTxDisputeResolution: metaTxDisputeResolutionType,
            MetaTxDisputeResolutionDetails: disputeResolutionType,
          };

          // Prepare the message
          message.functionName = "resolveDispute(uint256,uint256,bytes32,bytes32,uint8)";
          message.disputeResolutionDetails = validDisputeResolutionDetails;
          message.from = buyer.address;
        });

        it("Should emit MetaTransactionExecuted event and update state", async () => {
          // Collect the signature components
          let { r, s, v } = await prepareDataSignatureParameters(
            buyer,
            customTransactionType,
            "MetaTxDisputeResolution",
            message,
            metaTransactionsHandler.address
          );

          // Prepare the function signature
          functionSignature = disputeHandler.interface.encodeFunctionData("resolveDispute", [
            validDisputeResolutionDetails.exchangeId,
            validDisputeResolutionDetails.buyerPercent,
            validDisputeResolutionDetails.sigR,
            validDisputeResolutionDetails.sigS,
            validDisputeResolutionDetails.sigV,
          ]);

          // send a meta transaction, check for event
          await expect(
            metaTransactionsHandler.executeMetaTransaction(
              buyer.address,
              message.functionName,
              functionSignature,
              nonce,
              r,
              s,
              v
            )
          )
            .to.emit(metaTransactionsHandler, "MetaTransactionExecuted")
            .withArgs(buyer.address, deployer.address, message.functionName, nonce);

          // Get the dispute state
          let response;
          [, response] = await disputeHandler.connect(rando).getDisputeState(exchange.id);
          // It should match DisputeState.Resolved
          assert.equal(response, DisputeState.Resolved, "Dispute state is incorrect");

          // Verify that nonce is used. Expect true.
          let expectedResult = true;
          result = await metaTransactionsHandler.connect(buyer).isUsedNonce(nonce);
          assert.equal(result, expectedResult, "Nonce is unused");
        });

        it("does not modify revert reasons", async function () {
          // Set buyer percent above 100%
          buyerPercent = "12000"; // 120%

          // prepare validDisputeResolutionDetails
          validDisputeResolutionDetails = {
            exchangeId: exchange.id,
            buyerPercent: buyerPercent,
            sigR: signatureSplits.r,
            sigS: signatureSplits.s,
            sigV: signatureSplits.v.toString(),
          };

          // Prepare the message
          message.disputeResolutionDetails = validDisputeResolutionDetails;

          // Collect the signature components
          let { r, s, v } = await prepareDataSignatureParameters(
            buyer,
            customTransactionType,
            "MetaTxDisputeResolution",
            message,
            metaTransactionsHandler.address
          );

          // Prepare the function signature
          functionSignature = disputeHandler.interface.encodeFunctionData("resolveDispute", [
            validDisputeResolutionDetails.exchangeId,
            validDisputeResolutionDetails.buyerPercent,
            validDisputeResolutionDetails.sigR,
            validDisputeResolutionDetails.sigS,
            validDisputeResolutionDetails.sigV,
          ]);

          // Execute meta transaction, expecting revert.
          await expect(
            metaTransactionsHandler.executeMetaTransaction(
              buyer.address,
              message.functionName,
              functionSignature,
              nonce,
              r,
              s,
              v
            )
          ).to.revertedWith(RevertReasons.INVALID_BUYER_PERCENT);
        });

        context("💔 Revert Reasons", async function () {
          beforeEach(async function () {
            // Prepare the function signature
            functionSignature = disputeHandler.interface.encodeFunctionData("resolveDispute", [
              validDisputeResolutionDetails.exchangeId,
              validDisputeResolutionDetails.buyerPercent,
              validDisputeResolutionDetails.sigR,
              validDisputeResolutionDetails.sigS,
              validDisputeResolutionDetails.sigV,
            ]);
          });

          it("Should fail when replay transaction", async function () {
            // Collect the signature components
            let { r, s, v } = await prepareDataSignatureParameters(
              buyer,
              customTransactionType,
              "MetaTxDisputeResolution",
              message,
              metaTransactionsHandler.address
            );

            // Execute the meta transaction.
            await metaTransactionsHandler.executeMetaTransaction(
              buyer.address,
              message.functionName,
              functionSignature,
              nonce,
              r,
              s,
              v
            );

            // Execute meta transaction again with the same nonce, expecting revert.
            await expect(
              metaTransactionsHandler.executeMetaTransaction(
                buyer.address,
                message.functionName,
                functionSignature,
                nonce,
                r,
                s,
                v
              )
            ).to.revertedWith(RevertReasons.NONCE_USED_ALREADY);
          });

          it("Should fail when Signer and Signature do not match", async function () {
            // Prepare the message
            message.from = rando.address;

            // Collect the signature components
            let { r, s, v } = await prepareDataSignatureParameters(
              rando, // Different user, not buyer.
              customTransactionType,
              "MetaTxDisputeResolution",
              message,
              metaTransactionsHandler.address
            );

            // Execute meta transaction, expecting revert.
            await expect(
              metaTransactionsHandler.executeMetaTransaction(
                buyer.address,
                message.functionName,
                functionSignature,
                nonce,
                r,
                s,
                v
              )
            ).to.revertedWith(RevertReasons.SIGNER_AND_SIGNATURE_DO_NOT_MATCH);
          });
        });
      });
    });

    context("👉 FundsHandlerFacet 👉 withdrawFunds()", async function () {
      beforeEach(async function () {
        // Set a random nonce
        nonce = parseInt(ethers.utils.randomBytes(8));

        // Initial ids for all the things
        id = exchangeId = nextAccountId = "1";
        buyerId = "3"; // created after a seller and a dispute resolver
        active = true;

        // Create a valid seller
        seller = new Seller(id, operator.address, admin.address, clerk.address, treasury.address, active);
        expect(seller.isValid()).is.true;
        await accountHandler.connect(operator).createSeller(seller);
        // Create a valid dispute resolver

        disputeResolver = await mockDisputeResolver(
          operatorDR.address,
          adminDR.address,
          clerkDR.address,
          treasuryDR.address,
          false
        );
        expect(disputeResolver.isValid()).is.true;

        //Create empty  DisputeResolverFee array because DR fees will be zero in the beginning;
        disputeResolverFees = [];

        // Register and activate the dispute resolver
        await accountHandler.connect(rando).createDisputeResolver(disputeResolver, disputeResolverFees);
        await accountHandler.connect(deployer).activateDisputeResolver(++nextAccountId);

        const { offer, ...mo } = await mockOffer();
        ({ offerDates, offerDurations } = mo);
        offerNative = offer;
        offerToken = offerNative.clone();
        offerToken.id = "2";
        offerToken.exchangeToken = mockToken.address;

        // Check if domains are valid
        expect(offerNative.isValid()).is.true;
        expect(offerDates.isValid()).is.true;
        expect(offerDurations.isValid()).is.true;

        // Create both offers
        await Promise.all([
          offerHandler.connect(operator).createOffer(offerNative, offerDates, offerDurations),
          offerHandler.connect(operator).createOffer(offerToken, offerDates, offerDurations),
        ]);

        // top up seller's and buyer's account
        await mockToken.mint(operator.address, sellerDeposit);
        await mockToken.mint(buyer.address, price);

        // approve protocol to transfer the tokens
        await mockToken.connect(operator).approve(protocolDiamond.address, sellerDeposit);
        await mockToken.connect(buyer).approve(protocolDiamond.address, price);

        // deposit to seller's pool
        await fundsHandler.connect(operator).depositFunds(seller.id, mockToken.address, sellerDeposit);
        await fundsHandler.connect(operator).depositFunds(seller.id, ethers.constants.AddressZero, sellerDeposit, {
          value: sellerDeposit,
        });

        // commit to both offers
        await exchangeHandler.connect(buyer).commitToOffer(buyer.address, offerToken.id);
        await exchangeHandler.connect(buyer).commitToOffer(buyer.address, offerNative.id, { value: offerNative.price });

        // cancel the voucher, so both seller and buyer have something to withdraw
        await exchangeHandler.connect(buyer).cancelVoucher(exchangeId); // canceling the voucher in tokens
        await exchangeHandler.connect(buyer).cancelVoucher(++exchangeId); // canceling the voucher in the native currency

        // expected payoffs - they are the same for token and native currency
        // buyer: price - buyerCancelPenalty - protocolFee
        buyerPayoff = ethers.BigNumber.from(offerToken.price).sub(offerToken.buyerCancelPenalty).toString();

        // prepare validFundDetails
        tokenListBuyer = [mockToken.address, ethers.constants.AddressZero];
        tokenAmountsBuyer = [buyerPayoff, ethers.BigNumber.from(buyerPayoff).div("2").toString()];
        validFundDetails = {
          entityId: buyerId,
          tokenList: tokenListBuyer,
          tokenAmounts: tokenAmountsBuyer,
        };

        // Prepare the message
        message = {};
        message.nonce = parseInt(nonce);
        message.contractAddress = fundsHandler.address;
        message.functionName = "withdrawFunds(uint256,address[],uint256[])";
        message.fundDetails = validFundDetails;
        message.from = buyer.address;

        // Set the fund Type
        fundType = [
          { name: "entityId", type: "uint256" },
          { name: "tokenList", type: "address[]" },
          { name: "tokenAmounts", type: "uint256[]" },
        ];

        // Set the message Type
        metaTxFundType = [
          { name: "nonce", type: "uint256" },
          { name: "from", type: "address" },
          { name: "contractAddress", type: "address" },
          { name: "functionName", type: "string" },
          { name: "fundDetails", type: "MetaTxFundDetails" },
        ];

        customTransactionType = {
          MetaTxFund: metaTxFundType,
          MetaTxFundDetails: fundType,
        };
      });

      context("Should emit MetaTransactionExecuted event and update state", async () => {
        beforeEach(async function () {
          // Read on chain state
          buyerAvailableFunds = FundsList.fromStruct(await fundsHandler.getAvailableFunds(buyerId));
          buyerBalanceBefore = await mockToken.balanceOf(buyer.address);

          // Chain state should match the expected available funds before the withdrawal
          expectedBuyerAvailableFunds = new FundsList([
            new Funds(mockToken.address, "Foreign20", buyerPayoff),
            new Funds(ethers.constants.AddressZero, "Native currency", buyerPayoff),
          ]);
          expect(buyerAvailableFunds).to.eql(
            expectedBuyerAvailableFunds,
            "Buyer available funds mismatch before withdrawal"
          );
        });

        it("Withdraws multiple tokens", async () => {
          // Collect the signature components
          let { r, s, v } = await prepareDataSignatureParameters(
            buyer,
            customTransactionType,
            "MetaTxFund",
            message,
            metaTransactionsHandler.address
          );

          // Prepare the function signature
          functionSignature = fundsHandler.interface.encodeFunctionData("withdrawFunds", [
            validFundDetails.entityId,
            validFundDetails.tokenList,
            validFundDetails.tokenAmounts,
          ]);

          // Withdraw funds. Send a meta transaction, check for event.
          await expect(
            metaTransactionsHandler.executeMetaTransaction(
              buyer.address,
              message.functionName,
              functionSignature,
              nonce,
              r,
              s,
              v
            )
          )
            .to.emit(metaTransactionsHandler, "MetaTransactionExecuted")
            .withArgs(buyer.address, deployer.address, message.functionName, nonce);

          // Read on chain state
          buyerAvailableFunds = FundsList.fromStruct(await fundsHandler.getAvailableFunds(buyerId));
          buyerBalanceAfter = await mockToken.balanceOf(buyer.address);

          // Chain state should match the expected available funds after the withdrawal
          // Since all tokens are withdrawn, token should be removed from the list
          expectedBuyerAvailableFunds = new FundsList([
            new Funds(
              ethers.constants.AddressZero,
              "Native currency",
              ethers.BigNumber.from(buyerPayoff).div("2").toString()
            ),
          ]);
          expect(buyerAvailableFunds).to.eql(
            expectedBuyerAvailableFunds,
            "Buyer available funds mismatch after withdrawal"
          );

          // Token balance is increased for the buyer payoff
          expect(buyerBalanceAfter).to.eql(buyerBalanceBefore.add(buyerPayoff), "Buyer token balance mismatch");

          // Verify that nonce is used. Expect true.
          let expectedResult = true;
          result = await metaTransactionsHandler.connect(buyer).isUsedNonce(nonce);
          assert.equal(result, expectedResult, "Nonce is unused");
        });

        it("withdraws all the tokens when we use empty tokenList and tokenAmounts arrays", async () => {
          validFundDetails = {
            entityId: buyerId,
            tokenList: [],
            tokenAmounts: [],
          };

          // Prepare the message
          message.fundDetails = validFundDetails;

          // Collect the signature components
          let { r, s, v } = await prepareDataSignatureParameters(
            buyer,
            customTransactionType,
            "MetaTxFund",
            message,
            metaTransactionsHandler.address
          );

          // Prepare the function signature
          functionSignature = fundsHandler.interface.encodeFunctionData("withdrawFunds", [
            validFundDetails.entityId,
            validFundDetails.tokenList,
            validFundDetails.tokenAmounts,
          ]);

          // Withdraw funds. Send a meta transaction, check for event.
          await expect(
            metaTransactionsHandler.executeMetaTransaction(
              buyer.address,
              message.functionName,
              functionSignature,
              nonce,
              r,
              s,
              v
            )
          )
            .to.emit(metaTransactionsHandler, "MetaTransactionExecuted")
            .withArgs(buyer.address, deployer.address, message.functionName, nonce);

          // Read on chain state
          buyerAvailableFunds = FundsList.fromStruct(await fundsHandler.getAvailableFunds(buyerId));
          buyerBalanceAfter = await mockToken.balanceOf(buyer.address);

          // Chain state should match the expected available funds after the withdrawal
          // Since all tokens are withdrawn, funds list should be empty.
          expectedBuyerAvailableFunds = new FundsList([]);
          expect(buyerAvailableFunds).to.eql(
            expectedBuyerAvailableFunds,
            "Buyer available funds mismatch after withdrawal"
          );

          // Token balance is increased for the buyer payoff
          expect(buyerBalanceAfter).to.eql(buyerBalanceBefore.add(buyerPayoff), "Buyer token balance mismatch");

          // Verify that nonce is used. Expect true.
          let expectedResult = true;
          result = await metaTransactionsHandler.connect(buyer).isUsedNonce(nonce);
          assert.equal(result, expectedResult, "Nonce is unused");
        });
      });

      it("does not modify revert reasons", async function () {
        // Set token address to boson token
        validFundDetails = {
          entityId: buyerId,
          tokenList: [bosonToken.address],
          tokenAmounts: [buyerPayoff],
        };

        // Prepare the message
        message.fundDetails = validFundDetails;

        // Collect the signature components
        let { r, s, v } = await prepareDataSignatureParameters(
          buyer,
          customTransactionType,
          "MetaTxFund",
          message,
          metaTransactionsHandler.address
        );

        // Prepare the function signature
        functionSignature = fundsHandler.interface.encodeFunctionData("withdrawFunds", [
          validFundDetails.entityId,
          validFundDetails.tokenList,
          validFundDetails.tokenAmounts,
        ]);

        // Execute meta transaction, expecting revert.
        await expect(
          metaTransactionsHandler.executeMetaTransaction(
            buyer.address,
            message.functionName,
            functionSignature,
            nonce,
            r,
            s,
            v
          )
        ).to.revertedWith(RevertReasons.INSUFFICIENT_AVAILABLE_FUNDS);
      });

      context("💔 Revert Reasons", async function () {
        beforeEach(async function () {
          // Prepare the function signature
          functionSignature = fundsHandler.interface.encodeFunctionData("withdrawFunds", [
            validFundDetails.entityId,
            validFundDetails.tokenList,
            validFundDetails.tokenAmounts,
          ]);
        });

        it("Should fail when replay transaction", async function () {
          // Collect the signature components
          let { r, s, v } = await prepareDataSignatureParameters(
            buyer,
            customTransactionType,
            "MetaTxFund",
            message,
            metaTransactionsHandler.address
          );

          // Execute the meta transaction.
          await metaTransactionsHandler.executeMetaTransaction(
            buyer.address,
            message.functionName,
            functionSignature,
            nonce,
            r,
            s,
            v
          );

          // Execute meta transaction again with the same nonce, expecting revert.
          await expect(
            metaTransactionsHandler.executeMetaTransaction(
              buyer.address,
              message.functionName,
              functionSignature,
              nonce,
              r,
              s,
              v
            )
          ).to.revertedWith(RevertReasons.NONCE_USED_ALREADY);
        });

        it("Should fail when Signer and Signature do not match", async function () {
          // Prepare the message
          message.from = rando.address;

          // Collect the signature components
          let { r, s, v } = await prepareDataSignatureParameters(
            rando, // Different user, not buyer.
            customTransactionType,
            "MetaTxFund",
            message,
            metaTransactionsHandler.address
          );

          // Execute meta transaction, expecting revert.
          await expect(
            metaTransactionsHandler.executeMetaTransaction(
              buyer.address,
              message.functionName,
              functionSignature,
              nonce,
              r,
              s,
              v
            )
          ).to.revertedWith(RevertReasons.SIGNER_AND_SIGNATURE_DO_NOT_MATCH);
        });
      });
    });
  });
});<|MERGE_RESOLUTION|>--- conflicted
+++ resolved
@@ -133,12 +133,9 @@
         maxOffersPerBundle: 100,
         maxOffersPerBatch: 100,
         maxTokensPerWithdrawal: 100,
-<<<<<<< HEAD
-        maxDisputesPerBatch: 100,
-=======
         maxFeesPerDisputeResolver: 100,
         maxEscalationResponsePeriod: oneMonth,
->>>>>>> 71ccca96
+        maxDisputesPerBatch: 100,
       },
       // Protocol fees
       {
