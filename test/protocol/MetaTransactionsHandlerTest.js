--- conflicted
+++ resolved
@@ -3489,13 +3489,9 @@
             availableFundsAddresses = [await mockToken.getAddress(), ZeroAddress];
 
             // Read on chain state
-<<<<<<< HEAD
-            buyerAvailableFunds = FundsList.fromStruct(await fundsHandler.getAllAvailableFunds(buyerId));
-=======
             buyerAvailableFunds = FundsList.fromStruct(
               await fundsHandler.getAvailableFunds(buyerId, availableFundsAddresses)
             );
->>>>>>> 7cf35c4f
             buyerBalanceBefore = await mockToken.balanceOf(await buyer.getAddress());
 
             // Chain state should match the expected available funds before the withdrawal
@@ -3542,13 +3538,9 @@
               .withArgs(await buyer.getAddress(), await deployer.getAddress(), message.functionName, nonce);
 
             // Read on chain state
-<<<<<<< HEAD
-            buyerAvailableFunds = FundsList.fromStruct(await fundsHandler.getAllAvailableFunds(buyerId));
-=======
             buyerAvailableFunds = FundsList.fromStruct(
               await fundsHandler.getAvailableFunds(buyerId, availableFundsAddresses)
             );
->>>>>>> 7cf35c4f
             buyerBalanceAfter = await mockToken.balanceOf(await buyer.getAddress());
 
             // Chain state should match the expected available funds after the withdrawal
@@ -3613,13 +3605,9 @@
               .withArgs(await buyer.getAddress(), await deployer.getAddress(), message.functionName, nonce);
 
             // Read on chain state
-<<<<<<< HEAD
-            buyerAvailableFunds = FundsList.fromStruct(await fundsHandler.getAllAvailableFunds(buyerId));
-=======
             buyerAvailableFunds = FundsList.fromStruct(
               await fundsHandler.getAvailableFunds(buyerId, availableFundsAddresses)
             );
->>>>>>> 7cf35c4f
             buyerBalanceAfter = await mockToken.balanceOf(await buyer.getAddress());
 
             // Chain state should match the expected available funds after the withdrawal
