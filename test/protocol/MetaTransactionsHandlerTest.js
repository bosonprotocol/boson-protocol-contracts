--- conflicted
+++ resolved
@@ -3465,11 +3465,7 @@
           message.from = await assistant.getAddress();
           message.contractAddress = await offerHandler.getAddress();
           message.functionName =
-<<<<<<< HEAD
-            "createOffer((uint256,uint256,uint256,uint256,uint256,uint256,address,string,string,bool,uint256,(address[],uint256[])),(uint256,uint256,uint256,uint256),(uint256,uint256,uint256),uint256,uint256)";
-=======
-            "createOffer((uint256,uint256,uint256,uint256,uint256,uint256,address,string,string,bool,uint256,uint8),(uint256,uint256,uint256,uint256),(uint256,uint256,uint256),uint256,uint256)";
->>>>>>> f685df37
+            "createOffer((uint256,uint256,uint256,uint256,uint256,uint256,address,string,string,bool,uint256,uint8,(address[],uint256[])),(uint256,uint256,uint256,uint256),(uint256,uint256,uint256),uint256,uint256)";
           message.functionSignature = functionSignature;
         });
 
