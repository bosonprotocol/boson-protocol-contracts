--- conflicted
+++ resolved
@@ -77,12 +77,8 @@
   let protocolFeePrecentage;
   let voucher, committedDate, validUntilDate, redeemedDate, expired;
   let exchange, finalizedDate, state;
-<<<<<<< HEAD
-  let twin, supplyAvailable, tokenId, supplyIds, tokenAddress, success;
   let disputeResolver, active;
-=======
   let twin, supplyAvailable, tokenId, supplyIds, tokenAddress, tokenType, success;
->>>>>>> c6ceaddf
 
   before(async function () {
     // get interface Ids
