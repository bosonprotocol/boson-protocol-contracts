const { ethers } = require("hardhat");
const {
  keccak256,
  toUtf8Bytes,
  ZeroAddress,
  getContractAt,
  getContractFactory,
  getSigners,
  randomBytes,
  zeroPadBytes,
  ZeroHash,
  MaxUint256,
} = ethers;
const { expect, assert } = require("chai");

const Buyer = require("../../scripts/domain/Buyer");
const ExchangeState = require("../../scripts/domain/ExchangeState");
const Role = require("../../scripts/domain/Role");
const DisputeState = require("../../scripts/domain/DisputeState");
const { Funds, FundsList } = require("../../scripts/domain/Funds");
const PausableRegion = require("../../scripts/domain/PausableRegion.js");
const { DisputeResolverFee } = require("../../scripts/domain/DisputeResolverFee");
const { getInterfaceIds } = require("../../scripts/config/supported-interfaces.js");
const { RevertReasons } = require("../../scripts/config/revert-reasons.js");
const { deployMockTokens } = require("../../scripts/util/deploy-mock-tokens");
const { toHexString } = require("../../scripts/util/utils.js");
const {
  prepareDataSignatureParameters,
  setNextBlockTimestamp,
  setupTestEnvironment,
  getSnapshot,
  revertToSnapshot,
} = require("../util/utils.js");
const {
  mockOffer,
  mockTwin,
  mockDisputeResolver,
  mockVoucherInitValues,
  mockSeller,
  mockAuthToken,
  accountId,
  mockExchange,
} = require("../util/mock");
const { oneMonth } = require("../util/constants");
const {
  getSelectors,
  FacetCutAction,
  getStateModifyingFunctions,
  getStateModifyingFunctionsHashes,
} = require("../../scripts/util/diamond-utils.js");

/**
 *  Test the Boson Meta transactions Handler interface
 */
describe("IBosonMetaTransactionsHandler", function () {
  // Common vars
  let InterfaceIds;
  let deployer, pauser, rando, assistant, buyer, admin, clerk, treasury, assistantDR, adminDR, clerkDR, treasuryDR;
  let erc165,
    accessController,
    accountHandler,
    fundsHandler,
    disputeHandler,
    exchangeHandler,
    offerHandler,
    twinHandler,
    pauseHandler,
    bosonToken,
    support,
    result,
    mockMetaTransactionsHandler;
  let metaTransactionsHandler, nonce, functionSignature;
  let seller, offerId, buyerId;
  let validOfferDetails,
    offerType,
    metaTransactionType,
    metaTxExchangeType,
    customTransactionType,
    validExchangeDetails,
    exchangeType,
    message;
  let offer, offerDates, offerDurations;
  let sellerDeposit, price;
  let voucherRedeemableFrom;
  let exchange;
  let disputeResolver, disputeResolverFees;
  let twin, success;
  let exchangeId,
    mockToken,
    buyerPayoff,
    offerToken,
    offerNative,
    metaTxFundType,
    fundType,
    validFundDetails,
    buyerBalanceAfter,
    buyerAvailableFunds,
    buyerBalanceBefore,
    expectedBuyerAvailableFunds,
    tokenListBuyer,
    tokenAmountsBuyer;
  let buyerPercentBasisPoints, validDisputeResolutionDetails, signatureSplits;
  let sellerAllowList;
  let voucherInitValues;
  let emptyAuthToken;
  let agentId;
  let facetNames;
  let protocolDiamondAddress;
  let snapshotId;

  before(async function () {
    accountId.next(true);

    // get interface Ids
    InterfaceIds = await getInterfaceIds();

    // Specify facets needed for this test
    facetNames = [
      "SellerHandlerFacet",
      "DisputeResolverHandlerFacet",
      "FundsHandlerFacet",
      "ExchangeHandlerFacet",
      "OfferHandlerFacet",
      "TwinHandlerFacet",
      "DisputeHandlerFacet",
      "PauseHandlerFacet",
      "BuyerHandlerFacet",
      "MetaTransactionsHandlerFacet",
      "ProtocolInitializationHandlerFacet",
    ];

    // Specify contracts needed for this test
    const contracts = {
      erc165: "ERC165Facet",
      accountHandler: "IBosonAccountHandler",
      twinHandler: "IBosonTwinHandler",
      offerHandler: "IBosonOfferHandler",
      exchangeHandler: "IBosonExchangeHandler",
      fundsHandler: "IBosonFundsHandler",
      disputeHandler: "IBosonDisputeHandler",
      metaTransactionsHandler: "IBosonMetaTransactionsHandler",
      pauseHandler: "IBosonPauseHandler",
    };

    ({
      signers: [pauser, buyer, rando, admin, treasury, adminDR, treasuryDR],
      contractInstances: {
        erc165,
        accountHandler,
        twinHandler,
        offerHandler,
        exchangeHandler,
        fundsHandler,
        disputeHandler,
        metaTransactionsHandler,
        pauseHandler,
      },
      extraReturnValues: { accessController },
      diamondAddress: protocolDiamondAddress,
    } = await setupTestEnvironment(contracts));

    // make all account the same
    assistant = admin;
    assistantDR = adminDR;
    clerk = clerkDR = { address: ZeroAddress };

    [deployer] = await getSigners();

    // Deploy the mock tokens
    [bosonToken, mockToken] = await deployMockTokens(["BosonToken", "Foreign20"]);

    // Agent id is optional when creating an offer
    agentId = "0";

    // Get snapshot id
    snapshotId = await getSnapshot();
  });

  afterEach(async function () {
    await revertToSnapshot(snapshotId);
    snapshotId = await getSnapshot();
  });

  async function upgradeMetaTransactionsHandlerFacet() {
    // Upgrade the ExchangeHandlerFacet functions
    // DiamondCutFacet
    const cutFacetViaDiamond = await getContractAt("DiamondCutFacet", protocolDiamondAddress);

    // Deploy MockMetaTransactionsHandlerFacet
    const MockMetaTransactionsHandlerFacet = await getContractFactory("MockMetaTransactionsHandlerFacet");
    const mockMetaTransactionsHandlerFacet = await MockMetaTransactionsHandlerFacet.deploy();
    await mockMetaTransactionsHandlerFacet.waitForDeployment();

    // Define the facet cut
    const facetCuts = [
      {
        facetAddress: await mockMetaTransactionsHandlerFacet.getAddress(),
        action: FacetCutAction.Add,
        functionSelectors: getSelectors(mockMetaTransactionsHandlerFacet),
      },
    ];

    // Send the DiamondCut transaction
    const tx = await cutFacetViaDiamond.connect(deployer).diamondCut(facetCuts, ZeroAddress, "0x");

    // Wait for transaction to confirm
    const receipt = await tx.wait();

    // Be certain transaction was successful
    assert.equal(receipt.status, 1, `Diamond upgrade failed: ${tx.hash}`);

    // Cast Diamond to MockMetaTransactionsHandlerFacet
    mockMetaTransactionsHandler = await getContractAt("MockMetaTransactionsHandlerFacet", protocolDiamondAddress);
  }

  // Interface support (ERC-156 provided by ProtocolDiamond, others by deployed facets)
  context("📋 Interfaces", async function () {
    context("👉 supportsInterface()", async function () {
      it("should indicate support for IBosonMetaTransactionsHandler interface", async function () {
        // Current interfaceId for IBosonMetaTransactionsHandler
        support = await erc165.supportsInterface(InterfaceIds.IBosonMetaTransactionsHandler);

        // Test
        expect(support, "IBosonMetaTransactionsHandler interface not supported").is.true;
      });
    });
  });

  // All supported methods
  context("📋 Meta Transactions Handler Methods", async function () {
    beforeEach(async function () {
      nonce = parseInt(randomBytes(8));
    });

    context("👉 isUsedNonce()", async function () {
      let expectedResult;
      beforeEach(async function () {
        expectedResult = false;
      });

      it("should return false if nonce is not used", async function () {
        // Check if nonce is used before
        result = await metaTransactionsHandler.connect(assistant).isUsedNonce(await rando.getAddress(), nonce);

        // Verify the expectation
        assert.equal(result, expectedResult, "Nonce is used");
      });

      it("should be true after executing a meta transaction with nonce", async function () {
        result = await metaTransactionsHandler.connect(assistant).isUsedNonce(await assistant.getAddress(), nonce);

        // Verify the expectation
        assert.equal(result, expectedResult, "Nonce is used");

        // Create a valid seller for meta transaction
        seller = mockSeller(
          await assistant.getAddress(),
          await assistant.getAddress(),
          ZeroAddress,
          await assistant.getAddress()
        );
        expect(seller.isValid()).is.true;

        // VoucherInitValues
        voucherInitValues = mockVoucherInitValues();
        expect(voucherInitValues.isValid()).is.true;

        // AuthToken
        emptyAuthToken = mockAuthToken();
        expect(emptyAuthToken.isValid()).is.true;

        // Prepare the function signature for the facet function.
        functionSignature = accountHandler.interface.encodeFunctionData("createSeller", [
          seller,
          emptyAuthToken,
          voucherInitValues,
        ]);

        // Set the message Type
        metaTransactionType = [
          { name: "nonce", type: "uint256" },
          { name: "from", type: "address" },
          { name: "contractAddress", type: "address" },
          { name: "functionName", type: "string" },
          { name: "functionSignature", type: "bytes" },
        ];

        let customTransactionType = {
          MetaTransaction: metaTransactionType,
        };

        // Prepare the message
        let message = {};
        message.nonce = parseInt(nonce);
        message.from = await assistant.getAddress();
        message.contractAddress = await accountHandler.getAddress();
        message.functionName =
          "createSeller((uint256,address,address,address,address,bool,string),(uint256,uint8),(string,uint256))";
        message.functionSignature = functionSignature;

        // Collect the signature components
        let { r, s, v } = await prepareDataSignatureParameters(
          assistant,
          customTransactionType,
          "MetaTransaction",
          message,
          await metaTransactionsHandler.getAddress()
        );

        // Send as meta transaction
        await metaTransactionsHandler.executeMetaTransaction(
          await assistant.getAddress(),
          message.functionName,
          functionSignature,
          nonce,
          r,
          s,
          v
        );

        // We expect that the nonce is used now. Hence expecting to return true.
        expectedResult = true;
        result = await metaTransactionsHandler.connect(assistant).isUsedNonce(await assistant.getAddress(), nonce);
        assert.equal(result, expectedResult, "Nonce is not used");

        //Verify that another nonce value is unused.
        expectedResult = false;
        nonce = nonce + 1;
        result = await metaTransactionsHandler.connect(rando).isUsedNonce(await assistant.getAddress(), nonce);
        assert.equal(result, expectedResult, "Nonce is used");
      });
    });

    context("👉 setAllowlistedFunctions()", async function () {
      let functionHashList;
      beforeEach(async function () {
        // A list of random functions
        const functionList = [
          "testFunction1(uint256)",
          "testFunction2(uint256)",
          "testFunction3((uint256,address,bool))",
          "testFunction4(uint256[])",
        ];

        functionHashList = functionList.map((func) => keccak256(toUtf8Bytes(func)));

        // Grant UPGRADER role to admin account
        await accessController.grantRole(Role.ADMIN, await admin.getAddress());
      });

      it("should emit a FunctionsAllowlisted event", async function () {
        // Enable functions
        await expect(metaTransactionsHandler.connect(admin).setAllowlistedFunctions(functionHashList, true))
          .to.emit(metaTransactionsHandler, "FunctionsAllowlisted")
          .withArgs(functionHashList, true, await admin.getAddress());

        // Disable functions
        await expect(metaTransactionsHandler.connect(admin).setAllowlistedFunctions(functionHashList, false))
          .to.emit(metaTransactionsHandler, "FunctionsAllowlisted")
          .withArgs(functionHashList, false, await admin.getAddress());
      });

      it("should update state", async function () {
        // Functions should be disabled by default
        for (const func of functionHashList) {
          expect(await metaTransactionsHandler["isFunctionAllowlisted(bytes32)"](func)).to.be.false;
        }

        // Enable functions
        await metaTransactionsHandler.connect(admin).setAllowlistedFunctions(functionHashList, true);

        // Functions should be enabled
        for (const func of functionHashList) {
          expect(await metaTransactionsHandler["isFunctionAllowlisted(bytes32)"](func)).to.be.true;
        }

        // Disable functions
        await metaTransactionsHandler.connect(admin).setAllowlistedFunctions(functionHashList, false);

        // Functions should be disabled
        for (const func of functionHashList) {
          expect(await metaTransactionsHandler["isFunctionAllowlisted(bytes32)"](func)).to.be.false;
        }
      });

      context("💔 Revert Reasons", async function () {
        it("caller is not the admin", async function () {
          // Attempt to set new max offer per group, expecting revert
          await expect(
            metaTransactionsHandler.connect(rando).setAllowlistedFunctions(functionHashList, true)
          ).to.revertedWith(RevertReasons.ACCESS_DENIED);
        });
      });
    });

    context("👉 isFunctionAllowlisted(bytes32)", async function () {
      let functionHashList;
      beforeEach(async function () {
        // A list of random functions
        const functionList = [
          "testFunction1(uint256)",
          "testFunction2(uint256)",
          "testFunction3((uint256,address,bool))",
          "testFunction4(uint256[])",
        ];

        functionHashList = functionList.map((func) => keccak256(toUtf8Bytes(func)));

        // Grant UPGRADER role to admin account
        await accessController.grantRole(Role.ADMIN, await admin.getAddress());
      });

      it("after initialization all state modifying functions should be allowlisted", async function () {
        const stateModifyingFunctionsClosure = getStateModifyingFunctionsHashes(facetNames, ["executeMetaTransaction"]);
        const stateModifyingFunctionsHashes = await stateModifyingFunctionsClosure();

        // Functions should be enabled
        for (const func of stateModifyingFunctionsHashes) {
          expect(await metaTransactionsHandler["isFunctionAllowlisted(bytes32)"](func)).to.be.true;
        }
      });

      it("should return correct value", async function () {
        // Functions should be disabled by default
        for (const func of functionHashList) {
          expect(await metaTransactionsHandler["isFunctionAllowlisted(bytes32)"](func)).to.be.false;
        }

        // Enable functions
        await metaTransactionsHandler.connect(admin).setAllowlistedFunctions(functionHashList, true);

        // Functions should be enabled
        for (const func of functionHashList) {
          expect(await metaTransactionsHandler["isFunctionAllowlisted(bytes32)"](func)).to.be.true;
        }

        // Disable functions
        await metaTransactionsHandler.connect(admin).setAllowlistedFunctions(functionHashList, false);

        // Functions should be disabled
        for (const func of functionHashList) {
          expect(await metaTransactionsHandler["isFunctionAllowlisted(bytes32)"](func)).to.be.false;
        }
      });
    });

    context("👉 isFunctionAllowlisted(string)", async function () {
      let functionList, functionHashList;
      beforeEach(async function () {
        // A list of random functions
        functionList = [
          "testFunction1(uint256)",
          "testFunction2(uint256)",
          "testFunction3((uint256,address,bool))",
          "testFunction4(uint256[])",
        ];

        functionHashList = functionList.map((func) => keccak256(toUtf8Bytes(func)));

        // Grant UPGRADER role to admin account
        await accessController.grantRole(Role.ADMIN, await admin.getAddress());
      });

      it("after initialization all state modifying functions should be allowlisted", async function () {
        // Get list of state modifying functions
        const stateModifyingFunctions = await getStateModifyingFunctions(facetNames, [
          "executeMetaTransaction",
          "initialize",
        ]);

        for (const func of stateModifyingFunctions) {
          expect(await metaTransactionsHandler["isFunctionAllowlisted(string)"](func)).to.be.true;
        }
      });

      it("should return correct value", async function () {
        // Functions should be disabled by default
        for (const func of functionList) {
          expect(await metaTransactionsHandler["isFunctionAllowlisted(string)"](func)).to.be.false;
        }

        // Enable functions
        await metaTransactionsHandler.connect(admin).setAllowlistedFunctions(functionHashList, true);

        // Functions should be enabled
        for (const func of functionList) {
          expect(await metaTransactionsHandler["isFunctionAllowlisted(string)"](func)).to.be.true;
        }

        // Disable functions
        await metaTransactionsHandler.connect(admin).setAllowlistedFunctions(functionHashList, false);

        // Functions should be disabled
        for (const func of functionList) {
          expect(await metaTransactionsHandler["isFunctionAllowlisted(string)"](func)).to.be.false;
        }
      });
    });

    context("👉 executeMetaTransaction()", async function () {
      beforeEach(async function () {
        // Set the message Type
        metaTransactionType = [
          { name: "nonce", type: "uint256" },
          { name: "from", type: "address" },
          { name: "contractAddress", type: "address" },
          { name: "functionName", type: "string" },
          { name: "functionSignature", type: "bytes" },
        ];

        customTransactionType = {
          MetaTransaction: metaTransactionType,
        };
      });

      afterEach(async function () {
        // Reset the accountId iterator
        accountId.next(true);
      });

      context("👉 AccountHandlerFacet 👉 createSeller()", async function () {
        beforeEach(async function () {
          // Create a valid seller for meta transaction
          seller = mockSeller(
            await assistant.getAddress(),
            await assistant.getAddress(),
            ZeroAddress,
            await assistant.getAddress()
          );
          expect(seller.isValid()).is.true;

          // VoucherInitValues
          voucherInitValues = mockVoucherInitValues();
          expect(voucherInitValues.isValid()).is.true;

          // AuthToken
          emptyAuthToken = mockAuthToken();
          expect(emptyAuthToken.isValid()).is.true;

          // Prepare the message
          message = {};
          message.nonce = parseInt(nonce);
          message.from = await assistant.getAddress();
          message.contractAddress = await accountHandler.getAddress();
          message.functionName =
            "createSeller((uint256,address,address,address,address,bool,string),(uint256,uint8),(string,uint256))";
        });

        it("Should emit MetaTransactionExecuted event and update state", async () => {
          // Prepare the function signature for the facet function.
          functionSignature = accountHandler.interface.encodeFunctionData("createSeller", [
            seller,
            emptyAuthToken,
            voucherInitValues,
          ]);

          message.functionSignature = functionSignature;

          // Collect the signature components
          let { r, s, v } = await prepareDataSignatureParameters(
            assistant,
            customTransactionType,
            "MetaTransaction",
            message,
            await metaTransactionsHandler.getAddress()
          );

          // send a meta transaction, check for event
          await expect(
            metaTransactionsHandler
              .connect(deployer)
              .executeMetaTransaction(
                await assistant.getAddress(),
                message.functionName,
                functionSignature,
                nonce,
                r,
                s,
                v
              )
          )
            .to.emit(metaTransactionsHandler, "MetaTransactionExecuted")
            .withArgs(await assistant.getAddress(), await deployer.getAddress(), message.functionName, nonce);

          // Verify that nonce is used. Expect true.
          let expectedResult = true;
          result = await metaTransactionsHandler.connect(assistant).isUsedNonce(await assistant.getAddress(), nonce);
          assert.equal(result, expectedResult, "Nonce is unused");
        });

        it("Should build a new domain separator if cachedChainId does not match with chain id used in signature", async function () {
          await upgradeMetaTransactionsHandlerFacet();

          // update the cached chain id
          await mockMetaTransactionsHandler.setCachedChainId(123456);

          // Prepare the function signature for the facet function.
          functionSignature = accountHandler.interface.encodeFunctionData("createSeller", [
            seller,
            emptyAuthToken,
            voucherInitValues,
          ]);

          message.functionSignature = functionSignature;

          // Collect the signature components
          let { r, s, v } = await prepareDataSignatureParameters(
            assistant,
            customTransactionType,
            "MetaTransaction",
            message,
            await metaTransactionsHandler.getAddress()
          );

          // send a meta transaction, does not revert
          await expect(
            metaTransactionsHandler
              .connect(deployer)
              .executeMetaTransaction(
                await assistant.getAddress(),
                message.functionName,
                functionSignature,
                nonce,
                r,
                s,
                v
              )
          )
            .to.emit(metaTransactionsHandler, "MetaTransactionExecuted")
            .withArgs(await assistant.getAddress(), await deployer.getAddress(), message.functionName, nonce);

          // Verify that nonce is used. Expect true.
          let expectedResult = true;
          result = await metaTransactionsHandler.connect(assistant).isUsedNonce(await assistant.getAddress(), nonce);
          assert.equal(result, expectedResult, "Nonce is unused");
        });

        it("does not modify revert reasons", async function () {
          // Set seller as inactive
          seller.active = false;

          // Prepare the function signature for the facet function.
          functionSignature = accountHandler.interface.encodeFunctionData("createSeller", [
            seller,
            emptyAuthToken,
            voucherInitValues,
          ]);

          message.functionSignature = functionSignature;

          // Collect the signature components
          let { r, s, v } = await prepareDataSignatureParameters(
            assistant,
            customTransactionType,
            "MetaTransaction",
            message,
            await metaTransactionsHandler.getAddress()
          );

          // send a meta transaction, expecting revert
          await expect(
            metaTransactionsHandler.executeMetaTransaction(
              await assistant.getAddress(),
              message.functionName,
              functionSignature,
              nonce,
              r,
              s,
              v
            )
          ).to.revertedWith(RevertReasons.MUST_BE_ACTIVE);
        });

        it("Should allow different signers to use same nonce", async () => {
          let r, s, v;

          // Prepare the function signature for the facet function.
          functionSignature = accountHandler.interface.encodeFunctionData("createSeller", [
            seller,
            emptyAuthToken,
            voucherInitValues,
          ]);

          message.functionSignature = functionSignature;

          // Collect the signature components
          ({ r, s, v } = await prepareDataSignatureParameters(
            assistant,
            customTransactionType,
            "MetaTransaction",
            message,
            await metaTransactionsHandler.getAddress()
          ));

          // send a meta transaction, check for event
          await expect(
            metaTransactionsHandler
              .connect(deployer)
              .executeMetaTransaction(
                await assistant.getAddress(),
                message.functionName,
                functionSignature,
                nonce,
                r,
                s,
                v
              )
          )
            .to.emit(metaTransactionsHandler, "MetaTransactionExecuted")
            .withArgs(await assistant.getAddress(), await deployer.getAddress(), message.functionName, nonce);

          // Verify that nonce is used. Expect true.
          let expectedResult = true;
          result = await metaTransactionsHandler.connect(assistant).isUsedNonce(await assistant.getAddress(), nonce);
          assert.equal(result, expectedResult, "Nonce is unused");

          // send a meta transaction again, check for event
          seller.assistant = await assistantDR.getAddress();
          seller.admin = await adminDR.getAddress();
          seller.clerk = clerkDR.address;
          seller.treasury = await treasuryDR.getAddress();

          message.from = await adminDR.getAddress();

          // Prepare the function signature for the facet function.
          functionSignature = accountHandler.interface.encodeFunctionData("createSeller", [
            seller,
            emptyAuthToken,
            voucherInitValues,
          ]);

          message.functionSignature = functionSignature;

          // Collect the signature components
          ({ r, s, v } = await prepareDataSignatureParameters(
            adminDR,
            customTransactionType,
            "MetaTransaction",
            message,
            await metaTransactionsHandler.getAddress()
          ));

          await expect(
            metaTransactionsHandler
              .connect(rando)
              .executeMetaTransaction(
                await adminDR.getAddress(),
                message.functionName,
                functionSignature,
                nonce,
                r,
                s,
                v
              )
          )
            .to.emit(metaTransactionsHandler, "MetaTransactionExecuted")
            .withArgs(await adminDR.getAddress(), await rando.getAddress(), message.functionName, nonce);

          // Verify that nonce is used. Expect true.
          expectedResult = true;
          result = await metaTransactionsHandler
            .connect(assistantDR)
            .isUsedNonce(await assistantDR.getAddress(), nonce);
          assert.equal(result, expectedResult, "Nonce is unused");
        });

        context("💔 Revert Reasons", async function () {
          beforeEach(async function () {
            // Prepare the function signature for the facet function.
            functionSignature = accountHandler.interface.encodeFunctionData("createSeller", [
              seller,
              emptyAuthToken,
              voucherInitValues,
            ]);

            message.functionSignature = functionSignature;
          });

          it("The meta transactions region of protocol is paused", async function () {
            // Collect the signature components
            let { r, s, v } = await prepareDataSignatureParameters(
              assistant,
              customTransactionType,
              "MetaTransaction",
              message,
              await metaTransactionsHandler.getAddress()
            );

            // Pause the metatx region of the protocol
            await pauseHandler.connect(pauser).pause([PausableRegion.MetaTransaction]);

            // Attempt to execute a meta transaction, expecting revert
            await expect(
              metaTransactionsHandler
                .connect(deployer)
                .executeMetaTransaction(
                  await assistant.getAddress(),
                  message.functionName,
                  functionSignature,
                  nonce,
                  r,
                  s,
                  v
                )
            ).to.revertedWith(RevertReasons.REGION_PAUSED);
          });

          it("Should fail when function name is not allowlisted", async function () {
            // Remove function from allowlist
            await metaTransactionsHandler.setAllowlistedFunctions(
              [keccak256(toUtf8Bytes(message.functionName))],
              false
            );

            // Prepare the function signature for the facet function.
            functionSignature = accountHandler.interface.encodeFunctionData("createSeller", [
              seller,
              emptyAuthToken,
              voucherInitValues,
            ]);

            // Prepare the message
            message.functionSignature = functionSignature;

            // Collect the signature components
            let { r, s, v } = await prepareDataSignatureParameters(
              assistant,
              customTransactionType,
              "MetaTransaction",
              message,
              await metaTransactionsHandler.getAddress()
            );

            // Execute meta transaction, expecting revert.
            await expect(
              metaTransactionsHandler.executeMetaTransaction(
                await assistant.getAddress(),
                message.functionName,
                functionSignature,
                nonce,
                r,
                s,
                v
              )
            ).to.revertedWith(RevertReasons.FUNCTION_NOT_ALLOWLISTED);
          });

          it("Should fail when function name is not allowlisted - incorrect name", async function () {
            let incorrectFunctionName = "createSeller"; // function with this name does not exist (argument types are missing)

            // Prepare the function signature for the facet function.
            functionSignature = accountHandler.interface.encodeFunctionData("createSeller", [
              seller,
              emptyAuthToken,
              voucherInitValues,
            ]);

            // Prepare the message
            message.functionName = incorrectFunctionName;
            message.functionSignature = functionSignature;

            // Collect the signature components
            let { r, s, v } = await prepareDataSignatureParameters(
              assistant,
              customTransactionType,
              "MetaTransaction",
              message,
              await metaTransactionsHandler.getAddress()
            );

            // Execute meta transaction, expecting revert.
            await expect(
              metaTransactionsHandler.executeMetaTransaction(
                await assistant.getAddress(),
                message.functionName,
                functionSignature,
                nonce,
                r,
                s,
                v
              )
            ).to.revertedWith(RevertReasons.FUNCTION_NOT_ALLOWLISTED);
          });

          it("Should fail when function name is incorrect", async function () {
            let incorrectFunctionName = "redeemVoucher(uint256)"; // function name is allowlisted, but different than what we encode in next step

            // Prepare the function signature for the facet function.
            functionSignature = accountHandler.interface.encodeFunctionData("createSeller", [
              seller,
              emptyAuthToken,
              voucherInitValues,
            ]);

            // Prepare the message
            message.functionName = incorrectFunctionName;
            message.functionSignature = functionSignature;

            // Collect the signature components
            let { r, s, v } = await prepareDataSignatureParameters(
              assistant,
              customTransactionType,
              "MetaTransaction",
              message,
              await metaTransactionsHandler.getAddress()
            );

            // Execute meta transaction, expecting revert.
            await expect(
              metaTransactionsHandler.executeMetaTransaction(
                await assistant.getAddress(),
                message.functionName,
                functionSignature,
                nonce,
                r,
                s,
                v
              )
            ).to.revertedWith(RevertReasons.INVALID_FUNCTION_NAME);
          });

          it("Should fail when function name is incorrect, even if selector is correct [collision]", async function () {
            // Prepare a function, which selector collide with another funtion selector
            // In this case certain bytes are appended to redeemVoucher so it gets the same selector as cancelVoucher
            const fn = `redeemVoucher(uint256)`;
            const fnBytes = toUtf8Bytes(fn);
            const collisionBytes = "0a7f0f031e";
            const collisionBytesBuffer = Buffer.from(collisionBytes, "hex");
            const fnCollision = Buffer.concat([fnBytes, collisionBytesBuffer]);
            const sigCollision = keccak256(fnCollision).slice(0, 10);

            // Prepare the function signature for the facet function.
            functionSignature = exchangeHandler.interface.encodeFunctionData("cancelVoucher", [1]);

            // Make sure that collision actually exists
            assert.equal(sigCollision, functionSignature.slice(0, 10));

            // Prepare the message
            message.functionName = fnCollision.toString(); // malicious function name
            message.functionSignature = functionSignature; // true function signature

            // Collect the signature components
            let { r, s, v } = await prepareDataSignatureParameters(
              assistant,
              customTransactionType,
              "MetaTransaction",
              message,
              await metaTransactionsHandler.getAddress()
            );

            // Execute meta transaction, expecting revert.
            await expect(
              metaTransactionsHandler.executeMetaTransaction(
                await assistant.getAddress(),
                message.functionName,
                functionSignature,
                nonce,
                r,
                s,
                v
              )
            ).to.revertedWith(RevertReasons.FUNCTION_NOT_ALLOWLISTED);
          });

          it("Should fail when replaying a transaction", async function () {
            // Prepare the function signature for the facet function.
            functionSignature = accountHandler.interface.encodeFunctionData("createSeller", [
              seller,
              emptyAuthToken,
              voucherInitValues,
            ]);

            message.functionSignature = functionSignature;

            // Collect the signature components
            let { r, s, v } = await prepareDataSignatureParameters(
              assistant,
              customTransactionType,
              "MetaTransaction",
              message,
              await metaTransactionsHandler.getAddress()
            );

            // Execute the meta transaction.
            await metaTransactionsHandler.executeMetaTransaction(
              await assistant.getAddress(),
              message.functionName,
              functionSignature,
              nonce,
              r,
              s,
              v
            );

            // Execute meta transaction again with the same nonce, expecting revert.
            await expect(
              metaTransactionsHandler.executeMetaTransaction(
                await assistant.getAddress(),
                message.functionName,
                functionSignature,
                nonce,
                r,
                s,
                v
              )
            ).to.revertedWith(RevertReasons.NONCE_USED_ALREADY);
          });

          it("Should fail when Signer and Signature do not match", async function () {
            // Prepare the function signature for the facet function.
            functionSignature = accountHandler.interface.encodeFunctionData("createSeller", [
              seller,
              emptyAuthToken,
              voucherInitValues,
            ]);

            // Prepare the message
            message.from = await rando.getAddress();
            message.functionSignature = functionSignature;

            // Collect the signature components
            let { r, s, v } = await prepareDataSignatureParameters(
              rando, // Different user, not assistant.
              customTransactionType,
              "MetaTransaction",
              message,
              await metaTransactionsHandler.getAddress()
            );

            // Execute meta transaction, expecting revert.
            await expect(
              metaTransactionsHandler.executeMetaTransaction(
                await assistant.getAddress(),
                message.functionName,
                functionSignature,
                nonce,
                r,
                s,
                v
              )
            ).to.revertedWith(RevertReasons.SIGNER_AND_SIGNATURE_DO_NOT_MATCH);
          });

          it("Should fail if signature is invalid", async function () {
            // Prepare the function signature for the facet function.
            functionSignature = accountHandler.interface.encodeFunctionData("createSeller", [
              seller,
              emptyAuthToken,
              voucherInitValues,
            ]);

            // Prepare the message
            message.functionSignature = functionSignature;

            // Collect the signature components
            let { r, s, v } = await prepareDataSignatureParameters(
              assistant,
              customTransactionType,
              "MetaTransaction",
              message,
              await metaTransactionsHandler.getAddress()
            );

            // Execute meta transaction, expecting revert.
            await expect(
              metaTransactionsHandler.executeMetaTransaction(
                await assistant.getAddress(),
                message.functionName,
                functionSignature,
                nonce,
                r,
                s,
                "0" // invalid v signature component
              )
            ).to.revertedWith(RevertReasons.INVALID_SIGNATURE);

            // Execute meta transaction, expecting revert.
            await expect(
              metaTransactionsHandler.executeMetaTransaction(
                await assistant.getAddress(),
                message.functionName,
                functionSignature,
                nonce,
                r,
                toHexString(MaxUint256), // invalid s signature component
                v
              )
            ).to.revertedWith(RevertReasons.INVALID_SIGNATURE);

            // Execute meta transaction, expecting revert.
            await expect(
              metaTransactionsHandler.executeMetaTransaction(
                await assistant.getAddress(),
                message.functionName,
                functionSignature,
                nonce,
                r,
                zeroPadBytes("0x", 32), // invalid s signature component
                v
              )
            ).to.revertedWith(RevertReasons.INVALID_SIGNATURE);

            // Execute meta transaction, expecting revert.
            await expect(
              metaTransactionsHandler.executeMetaTransaction(
                await assistant.getAddress(),
                message.functionName,
                functionSignature,
                nonce,
                zeroPadBytes("0x", 32), // invalid r signature component
                s,
                v
              )
            ).to.revertedWith(RevertReasons.INVALID_SIGNATURE);
          });
        });
      });

      context("👉TwinHandler 👉 removeTwin()", async function () {
        beforeEach(async function () {
          // Create a valid seller for meta transaction
          seller = mockSeller(
            await assistant.getAddress(),
            await assistant.getAddress(),
            ZeroAddress,
            await assistant.getAddress()
          );
          expect(seller.isValid()).is.true;

          // VoucherInitValues
          voucherInitValues = mockVoucherInitValues();
          expect(voucherInitValues.isValid()).is.true;

          // AuthToken
          emptyAuthToken = mockAuthToken();
          expect(emptyAuthToken.isValid()).is.true;

          await accountHandler.connect(assistant).createSeller(seller, emptyAuthToken, voucherInitValues);

          // Create a valid twin, then set fields in tests directly
          twin = mockTwin(await bosonToken.getAddress());
          twin.id = "1";
          twin.sellerId = "1";
          expect(twin.isValid()).is.true;

          // Approving the twinHandler contract to transfer seller's tokens
          await bosonToken.connect(assistant).approve(await twinHandler.getAddress(), 1);

          // Create a twin
          await twinHandler.connect(assistant).createTwin(twin);

          // Prepare the message
          message = {};
          message.nonce = parseInt(nonce);
          message.from = await assistant.getAddress();
          message.contractAddress = await twinHandler.getAddress();
        });

        it("removeTwin() can remove a twin", async function () {
          // Expect twin to be found.
          [success] = await twinHandler.connect(rando).getTwin(twin.id);
          expect(success).to.be.true;

          // Prepare the function signature
          functionSignature = twinHandler.interface.encodeFunctionData("removeTwin", [twin.id]);

          // Prepare the message
          message.functionName = "removeTwin(uint256)";
          message.functionSignature = functionSignature;

          // Collect the signature components
          let { r, s, v } = await prepareDataSignatureParameters(
            assistant,
            customTransactionType,
            "MetaTransaction",
            message,
            await metaTransactionsHandler.getAddress()
          );

          // Remove the twin. Send as meta transaction.
          await metaTransactionsHandler.executeMetaTransaction(
            await assistant.getAddress(),
            message.functionName,
            functionSignature,
            nonce,
            r,
            s,
            v
          );

          // Expect twin to be not found.
          [success] = await twinHandler.connect(rando).getTwin(twin.id);
          expect(success).to.be.false;
        });
      });

      context("💔 Revert Reasons", async function () {
        beforeEach(async function () {
          // Prepare the message
          message = {};
          message.nonce = parseInt(nonce);
          message.from = await assistant.getAddress();
          message.contractAddress = await metaTransactionsHandler.getAddress();
        });

        it("Should fail when try to call executeMetaTransaction method itself", async function () {
          // Function signature for executeMetaTransaction function.
          functionSignature = metaTransactionsHandler.interface.encodeFunctionData("executeMetaTransaction", [
            await assistant.getAddress(),
            "executeMetaTransaction",
            ZeroHash, // hash of zero
            nonce,
            randomBytes(32), // random bytes32
            randomBytes(32), // random bytes32
            parseInt(randomBytes(8)), // random uint8
          ]);

          // Prepare the message
          message.contractAddress = await metaTransactionsHandler.getAddress();
          message.functionName = "executeMetaTransaction(address,string,bytes,uint256,bytes32,bytes32,uint8)";
          message.functionSignature = functionSignature;

          // Collect the signature components
          let { r, s, v } = await prepareDataSignatureParameters(
            assistant,
            customTransactionType,
            "MetaTransaction",
            message,
            await metaTransactionsHandler.getAddress()
          );

          // send a meta transaction, expecting revert
          await expect(
            metaTransactionsHandler.executeMetaTransaction(
              await assistant.getAddress(),
              message.functionName,
              functionSignature,
              nonce,
              r,
              s,
              v
            )
          ).to.revertedWith(RevertReasons.FUNCTION_NOT_ALLOWLISTED);
        });

        it("Returns default revert reason if called function reverts without a reason", async function () {
          // Create a valid seller for meta transaction
          seller = mockSeller(
            await assistant.getAddress(),
            await assistant.getAddress(),
            ZeroAddress,
            await assistant.getAddress()
          );
          voucherInitValues = mockVoucherInitValues();
          emptyAuthToken = mockAuthToken();
          await accountHandler.connect(assistant).createSeller(seller, emptyAuthToken, voucherInitValues);

          // Depositing funds, where token address is not a contract address reverts without a reason.
          functionSignature = fundsHandler.interface.encodeFunctionData("depositFunds", [
            seller.id,
            await rando.getAddress(),
            "10",
          ]);

          // Prepare the message
          message.functionName = "depositFunds(uint256,address,uint256)";
          message.functionSignature = functionSignature;

          // Collect the signature components
          let { r, s, v } = await prepareDataSignatureParameters(
            assistant,
            customTransactionType,
            "MetaTransaction",
            message,
            await metaTransactionsHandler.getAddress()
          );

          // send a meta transaction, expecting revert
          await expect(
            metaTransactionsHandler.executeMetaTransaction(
              await assistant.getAddress(),
              message.functionName,
              functionSignature,
              nonce,
              r,
              s,
              v
            )
          ).to.revertedWith(RevertReasons.FUNCTION_CALL_NOT_SUCCESSFUL);
        });

        context("Reentrancy guard", async function () {
          beforeEach(async function () {
            // Create a valid seller for meta transaction
            seller = mockSeller(
              await assistant.getAddress(),
              await assistant.getAddress(),
              ZeroAddress,
              await assistant.getAddress()
            );
            expect(seller.isValid()).is.true;

            // VoucherInitValues
            voucherInitValues = mockVoucherInitValues();
            expect(voucherInitValues.isValid()).is.true;

            // AuthToken
            emptyAuthToken = mockAuthToken();
            expect(emptyAuthToken.isValid()).is.true;

            // Create a valid seller
            await accountHandler.connect(assistant).createSeller(seller, emptyAuthToken, voucherInitValues);
          });

          it("Should fail on reenter", async function () {
            // Deploy malicious contracts
            const [maliciousToken] = await deployMockTokens(["Foreign20Malicious"]);
            await maliciousToken.setProtocolAddress(protocolDiamondAddress);

            // Initial ids for all the things
            exchangeId = "1";

            // Create a valid dispute resolver
            disputeResolver = mockDisputeResolver(
              await assistantDR.getAddress(),
              await adminDR.getAddress(),
              clerkDR.address,
              await treasuryDR.getAddress(),
              true
            );
            expect(disputeResolver.isValid()).is.true;

            buyerId = accountId.next().value;

            //Create DisputeResolverFee array so offer creation will succeed
            disputeResolverFees = [new DisputeResolverFee(await maliciousToken.getAddress(), "maliciousToken", "0")];

            // Make empty seller list, so every seller is allowed
            sellerAllowList = [];

            // Register the dispute resolver
            await accountHandler
              .connect(adminDR)
              .createDisputeResolver(disputeResolver, disputeResolverFees, sellerAllowList);

            const { offer, ...mo } = await mockOffer();
            ({ offerDates, offerDurations } = mo);
            offerToken = offer;
            offerToken.exchangeToken = await maliciousToken.getAddress();

            price = offer.price;
            sellerDeposit = offer.sellerDeposit;

            // Check if domains are valid
            expect(offerToken.isValid()).is.true;
            expect(offerDates.isValid()).is.true;
            expect(offerDurations.isValid()).is.true;

            // Create the offer
            await offerHandler
              .connect(assistant)
              .createOffer(offerToken, offerDates, offerDurations, disputeResolver.id, agentId);

            // top up seller's and buyer's account
            await maliciousToken.mint(await assistant.getAddress(), sellerDeposit);
            await maliciousToken.mint(await buyer.getAddress(), price);

            // Approve protocol to transfer the tokens
            await maliciousToken.connect(assistant).approve(protocolDiamondAddress, sellerDeposit);
            await maliciousToken.connect(buyer).approve(protocolDiamondAddress, price);

            // Deposit to seller's pool
            await fundsHandler
              .connect(assistant)
              .depositFunds(seller.id, await maliciousToken.getAddress(), sellerDeposit);

            // Commit to the offer
            await exchangeHandler.connect(buyer).commitToOffer(await buyer.getAddress(), offerToken.id);

            // Cancel the voucher, so both seller and buyer have something to withdraw
            await exchangeHandler.connect(buyer).cancelVoucher(exchangeId); // canceling the voucher in tokens

            // Expected payoffs - they are the same for token and native currency
            // Buyer: price - buyerCancelPenalty
            buyerPayoff = (BigInt(offerToken.price) - BigInt(offerToken.buyerCancelPenalty)).toString();

            // Prepare validFundDetails
            tokenListBuyer = [await maliciousToken.getAddress()];
            tokenAmountsBuyer = [buyerPayoff];
            validFundDetails = {
              entityId: buyerId,
              tokenList: tokenListBuyer,
              tokenAmounts: tokenAmountsBuyer,
            };

            // Prepare the message
            message = {};
            message.nonce = parseInt(nonce);
            message.contractAddress = await fundsHandler.getAddress();
            message.functionName = "withdrawFunds(uint256,address[],uint256[])";
            message.fundDetails = validFundDetails;
            message.from = await buyer.getAddress();

            // Set the fund Type
            fundType = [
              { name: "entityId", type: "uint256" },
              { name: "tokenList", type: "address[]" },
              { name: "tokenAmounts", type: "uint256[]" },
            ];

            // Set the message Type
            metaTxFundType = [
              { name: "nonce", type: "uint256" },
              { name: "from", type: "address" },
              { name: "contractAddress", type: "address" },
              { name: "functionName", type: "string" },
              { name: "fundDetails", type: "MetaTxFundDetails" },
            ];

            customTransactionType = {
              MetaTxFund: metaTxFundType,
              MetaTxFundDetails: fundType,
            };

            // Prepare the function signature
            functionSignature = fundsHandler.interface.encodeFunctionData("withdrawFunds", [
              validFundDetails.entityId,
              validFundDetails.tokenList,
              validFundDetails.tokenAmounts,
            ]);

            // Collect the signature components
            let { r, s, v } = await prepareDataSignatureParameters(
              buyer,
              customTransactionType,
              "MetaTxFund",
              message,
              await metaTransactionsHandler.getAddress()
            );

            let [, buyerStruct] = await accountHandler.getBuyer(buyerId);
            const buyerBefore = Buyer.fromStruct(buyerStruct);

            // Execute the meta transaction.
            await expect(
              metaTransactionsHandler.executeMetaTransaction(
                await buyer.getAddress(),
                message.functionName,
                functionSignature,
                nonce,
                r,
                s,
                v
              )
            ).to.revertedWith(RevertReasons.REENTRANCY_GUARD);

            [, buyerStruct] = await accountHandler.getBuyer(buyerId);
            const buyerAfter = Buyer.fromStruct(buyerStruct);
            assert.equal(buyerAfter.toString(), buyerBefore.toString(), "Buyer should not change");
          });

          it("Should emit MetaTransactionExecuted event and update state", async () => {
            // Deploy malicious contracts
            const [maliciousToken] = await deployMockTokens(["Foreign20Malicious2"]);
            await maliciousToken.setProtocolAddress(protocolDiamondAddress);

            // Mint and approve protocol to transfer the tokens
            await maliciousToken.mint(await rando.getAddress(), "1");
            await maliciousToken.connect(rando).approve(protocolDiamondAddress, "1");

            // Just make a random metaTx signature to some view function that will delete "currentSender"
            // Prepare the function signature for the facet function.
            functionSignature = exchangeHandler.interface.encodeFunctionData("getNextExchangeId");

            // Prepare the message
            message.nonce = "0";
            message.from = await rando.getAddress();
            message.contractAddress = await accountHandler.getAddress();
            message.functionName = "getNextExchangeId()";
            message.functionSignature = functionSignature;

            // Collect the signature components
            let { r, s, v } = await prepareDataSignatureParameters(
              rando,
              customTransactionType,
              "MetaTransaction",
              message,
              await metaTransactionsHandler.getAddress()
            );

            await maliciousToken.setMetaTxBytes(await rando.getAddress(), functionSignature, r, s, v);

            // Prepare the function signature for the facet function.
            functionSignature = fundsHandler.interface.encodeFunctionData("depositFunds", [
              seller.id,
              await maliciousToken.getAddress(),
              "1",
            ]);

            // Prepare the message
            message.nonce = nonce;
            message.from = await rando.getAddress();
            message.contractAddress = await accountHandler.getAddress();
            message.functionName = "depositFunds(uint256,address,uint256)";
            message.functionSignature = functionSignature;

            // Collect the signature components
            ({ r, s, v } = await prepareDataSignatureParameters(
              rando,
              customTransactionType,
              "MetaTransaction",
              message,
              await metaTransactionsHandler.getAddress()
            ));

            // send a meta transaction, expect revert
            await expect(
              metaTransactionsHandler
                .connect(deployer)
                .executeMetaTransaction(
                  await rando.getAddress(),
                  message.functionName,
                  functionSignature,
                  nonce,
                  r,
                  s,
                  v
                )
            ).to.revertedWith(RevertReasons.REENTRANCY_GUARD);
          });
        });
      });

      context("👉 ExchangeHandlerFacet", async function () {
        beforeEach(async function () {
          offerId = "1";

          // Create a valid seller
          seller = mockSeller(
            await assistant.getAddress(),
            await assistant.getAddress(),
            ZeroAddress,
            await assistant.getAddress()
          );
          expect(seller.isValid()).is.true;

          // VoucherInitValues
          voucherInitValues = mockVoucherInitValues();
          expect(voucherInitValues.isValid()).is.true;

          // AuthToken
          emptyAuthToken = mockAuthToken();
          expect(emptyAuthToken.isValid()).is.true;
          await accountHandler.connect(assistant).createSeller(seller, emptyAuthToken, voucherInitValues);

          // Create a valid dispute resolver
          disputeResolver = mockDisputeResolver(
            await assistantDR.getAddress(),
            await adminDR.getAddress(),
            clerkDR.address,
            await treasuryDR.getAddress(),
            true
          );
          expect(disputeResolver.isValid()).is.true;

          //Create DisputeResolverFee array so offer creation will succeed
          disputeResolverFees = [
            new DisputeResolverFee(ZeroAddress, "Native", "0"),
            new DisputeResolverFee(await mockToken.getAddress(), "BosonToken", "0"),
          ];

          // Make empty seller list, so every seller is allowed
          sellerAllowList = [];

          // Register the dispute resolver
          await accountHandler
            .connect(adminDR)
            .createDisputeResolver(disputeResolver, disputeResolverFees, sellerAllowList);

          buyerId = accountId.next().value;

          // Create the offer
          ({ offer, offerDates, offerDurations } = await mockOffer());
          expect(offer.isValid()).is.true;
          expect(offerDates.isValid()).is.true;
          expect(offerDurations.isValid()).is.true;

          sellerDeposit = offer.sellerDeposit;
          price = offer.price;
          voucherRedeemableFrom = offerDates.voucherRedeemableFrom;

          // Set the message Type
          metaTransactionType = [
            { name: "nonce", type: "uint256" },
            { name: "from", type: "address" },
            { name: "contractAddress", type: "address" },
            { name: "functionName", type: "string" },
          ];

          // Prepare the message
          message = {};
          message.nonce = parseInt(nonce);
          message.contractAddress = await exchangeHandler.getAddress();
          message.from = await buyer.getAddress();
          message.functionName = "commitToOffer(address,uint256)";

          // Deposit native currency to the same seller id
          await fundsHandler
            .connect(rando)
            .depositFunds(seller.id, ZeroAddress, sellerDeposit, { value: sellerDeposit });
        });

        afterEach(async function () {
          // Reset the accountId iterator
          accountId.next(true);
        });

        context("👉 ExchangeHandlerFacet 👉 commitToOffer()", async function () {
          beforeEach(async function () {
            offer.exchangeToken = await mockToken.getAddress();

            // Check if domains are valid
            expect(offer.isValid()).is.true;
            expect(offerDates.isValid()).is.true;
            expect(offerDurations.isValid()).is.true;

            // top up seller's and buyer's account
            await mockToken.mint(await assistant.getAddress(), sellerDeposit);
            await mockToken.mint(await buyer.getAddress(), price);

            // approve protocol to transfer the tokens
            await mockToken.connect(assistant).approve(protocolDiamondAddress, sellerDeposit);
            await mockToken.connect(buyer).approve(protocolDiamondAddress, price);

            // deposit to seller's pool
            await fundsHandler.connect(assistant).depositFunds(seller.id, await mockToken.getAddress(), sellerDeposit);

            // Create the offer
            await offerHandler
              .connect(assistant)
              .createOffer(offer, offerDates, offerDurations, disputeResolver.id, agentId);

            // Set the offer Type
            offerType = [
              { name: "buyer", type: "address" },
              { name: "offerId", type: "uint256" },
            ];

            // Set the message Type
            metaTransactionType = [
              { name: "nonce", type: "uint256" },
              { name: "from", type: "address" },
              { name: "contractAddress", type: "address" },
              { name: "functionName", type: "string" },
            ];

            metaTransactionType.push({ name: "offerDetails", type: "MetaTxOfferDetails" });

            customTransactionType = {
              MetaTxCommitToOffer: metaTransactionType,
              MetaTxOfferDetails: offerType,
            };

            // prepare validOfferDetails
            validOfferDetails = {
              buyer: await buyer.getAddress(),
              offerId: offer.id,
            };

            // Prepare the message
            message.offerDetails = validOfferDetails;

            // Deposit native currency to the same seller id
            await fundsHandler
              .connect(rando)
              .depositFunds(seller.id, ZeroAddress, sellerDeposit, { value: sellerDeposit });
          });

          it("Should emit MetaTransactionExecuted event and update state", async () => {
            // Collect the signature components
            let { r, s, v } = await prepareDataSignatureParameters(
              buyer,
              customTransactionType,
              "MetaTxCommitToOffer",
              message,
              await metaTransactionsHandler.getAddress()
            );

            // Prepare the function signature
            functionSignature = exchangeHandler.interface.encodeFunctionData(
              "commitToOffer",
              Object.values(validOfferDetails)
            );

            // Expect that buyer has token balance matching the offer price.
            const buyerBalanceBefore = await mockToken.balanceOf(await buyer.getAddress());
            assert.equal(buyerBalanceBefore, price, "Buyer initial token balance mismatch");

            // send a meta transaction, check for event
            await expect(
              metaTransactionsHandler.executeMetaTransaction(
                await buyer.getAddress(),
                message.functionName,
                functionSignature,
                nonce,
                r,
                s,
                v
              )
            )
              .to.emit(metaTransactionsHandler, "MetaTransactionExecuted")
              .withArgs(await buyer.getAddress(), await deployer.getAddress(), message.functionName, nonce);

            // Expect that buyer (meta tx signer) has paid the tokens to commit to an offer.
            const buyerBalanceAfter = await mockToken.balanceOf(await buyer.getAddress());
            assert.equal(buyerBalanceAfter, "0", "Buyer final token balance mismatch");

            // Verify that nonce is used. Expect true.
            let expectedResult = true;
            result = await metaTransactionsHandler.connect(buyer).isUsedNonce(await buyer.getAddress(), nonce);
            assert.equal(result, expectedResult, "Nonce is unused");
          });

          it("does not modify revert reasons", async function () {
            // An invalid offer id
            offerId = "666";

            // prepare validOfferDetails
            validOfferDetails.offerId = offerId;

            // Prepare the message
            message.offerDetails = validOfferDetails;

            // Collect the signature components
            let { r, s, v } = await prepareDataSignatureParameters(
              buyer,
              customTransactionType,
              "MetaTxCommitToOffer",
              message,
              await metaTransactionsHandler.getAddress()
            );

            // Prepare the function signature
            functionSignature = exchangeHandler.interface.encodeFunctionData(
              "commitToOffer",
              Object.values(validOfferDetails)
            );

            // Execute meta transaction, expecting revert.
            await expect(
              metaTransactionsHandler.executeMetaTransaction(
                await buyer.getAddress(),
                message.functionName,
                functionSignature,
                nonce,
                r,
                s,
                v
              )
            ).to.revertedWith(RevertReasons.NO_SUCH_OFFER);
          });

          context("💔 Revert Reasons", async function () {
            beforeEach(async function () {
              // Prepare the function signature
              functionSignature = exchangeHandler.interface.encodeFunctionData(
                "commitToOffer",
                Object.values(validOfferDetails)
              );
            });

            it("Should fail when replay transaction", async function () {
              // Collect the signature components
              let { r, s, v } = await prepareDataSignatureParameters(
                buyer,
                customTransactionType,
                "MetaTxCommitToOffer",
                message,
                await metaTransactionsHandler.getAddress()
              );

              // Execute the meta transaction.
              await metaTransactionsHandler.executeMetaTransaction(
                await buyer.getAddress(),
                message.functionName,
                functionSignature,
                nonce,
                r,
                s,
                v
              );

              // Execute meta transaction again with the same nonce, expecting revert.
              await expect(
                metaTransactionsHandler.executeMetaTransaction(
                  await buyer.getAddress(),
                  message.functionName,
                  functionSignature,
                  nonce,
                  r,
                  s,
                  v
                )
              ).to.revertedWith(RevertReasons.NONCE_USED_ALREADY);
            });

            it("Should fail when Signer and Signature do not match", async function () {
              // Prepare the message
              message.from = await rando.getAddress();

              // Collect the signature components
              let { r, s, v } = await prepareDataSignatureParameters(
                rando, // Different user, not buyer.
                customTransactionType,
                "MetaTxCommitToOffer",
                message,
                await metaTransactionsHandler.getAddress()
              );

              // Execute meta transaction, expecting revert.
              await expect(
                metaTransactionsHandler.executeMetaTransaction(
                  await buyer.getAddress(),
                  message.functionName,
                  functionSignature,
                  nonce,
                  r,
                  s,
                  v
                )
              ).to.revertedWith(RevertReasons.SIGNER_AND_SIGNATURE_DO_NOT_MATCH);
            });
          });
        });

        context("👉 MetaTxExchange", async function () {
          beforeEach(async function () {
            await offerHandler
              .connect(assistant)
              .createOffer(offer, offerDates, offerDurations, disputeResolver.id, agentId);

            // Required exchange constructor params
            exchange = mockExchange({ buyerId, finalizedDate: "0" });

            // Set the exchange Type
            exchangeType = [{ name: "exchangeId", type: "uint256" }];

            metaTransactionType.push({ name: "exchangeDetails", type: "MetaTxExchangeDetails" });

            customTransactionType = {
              MetaTxExchange: metaTransactionType,
              MetaTxExchangeDetails: exchangeType,
            };

            // prepare validExchangeDetails
            validExchangeDetails = {
              exchangeId: exchange.id,
            };

            message.exchangeDetails = validExchangeDetails;

            // Commit to offer
            await exchangeHandler.connect(buyer).commitToOffer(await buyer.getAddress(), offerId, { value: price });
          });

          context("👉 ExchangeHandlerFacet 👉 cancelVoucher()", async function () {
            beforeEach(async function () {
              // Prepare the message
              message.functionName = "cancelVoucher(uint256)";
            });

            it("Should emit MetaTransactionExecuted event and update state", async () => {
              // Collect the signature components
              let { r, s, v } = await prepareDataSignatureParameters(
                buyer,
                customTransactionType,
                "MetaTxExchange",
                message,
                await metaTransactionsHandler.getAddress()
              );

              // Prepare the function signature
              functionSignature = exchangeHandler.interface.encodeFunctionData("cancelVoucher", [
                validExchangeDetails.exchangeId,
              ]);

              // send a meta transaction, check for event
              await expect(
                metaTransactionsHandler.executeMetaTransaction(
                  await buyer.getAddress(),
                  message.functionName,
                  functionSignature,
                  nonce,
                  r,
                  s,
                  v
                )
              )
                .to.emit(metaTransactionsHandler, "MetaTransactionExecuted")
                .withArgs(await buyer.getAddress(), await deployer.getAddress(), message.functionName, nonce);

              // Verify that nonce is used. Expect true.
              let expectedResult = true;
              result = await metaTransactionsHandler.connect(buyer).isUsedNonce(await buyer.getAddress(), nonce);
              assert.equal(result, expectedResult, "Nonce is unused");
            });

            it("does not modify revert reasons", async function () {
              // prepare validExchangeDetails
              validExchangeDetails = {
                exchangeId: "666",
              };

              // Prepare the message
              message.exchangeDetails = validExchangeDetails;

              // Collect the signature components
              let { r, s, v } = await prepareDataSignatureParameters(
                buyer,
                customTransactionType,
                "MetaTxExchange",
                message,
                await metaTransactionsHandler.getAddress()
              );

              // Prepare the function signature
              functionSignature = exchangeHandler.interface.encodeFunctionData("cancelVoucher", [
                validExchangeDetails.exchangeId,
              ]);

              // Execute meta transaction, expecting revert.
              await expect(
                metaTransactionsHandler.executeMetaTransaction(
                  await buyer.getAddress(),
                  message.functionName,
                  functionSignature,
                  nonce,
                  r,
                  s,
                  v
                )
              ).to.revertedWith(RevertReasons.NO_SUCH_EXCHANGE);
            });

            context("💔 Revert Reasons", async function () {
              beforeEach(async function () {
                // Prepare the function signature
                functionSignature = exchangeHandler.interface.encodeFunctionData("cancelVoucher", [
                  validExchangeDetails.exchangeId,
                ]);
              });

              it("Should fail when replay transaction", async function () {
                // Collect the signature components
                let { r, s, v } = await prepareDataSignatureParameters(
                  buyer,
                  customTransactionType,
                  "MetaTxExchange",
                  message,
                  await metaTransactionsHandler.getAddress()
                );

                // Execute the meta transaction.
                await metaTransactionsHandler.executeMetaTransaction(
                  await buyer.getAddress(),
                  message.functionName,
                  functionSignature,
                  nonce,
                  r,
                  s,
                  v
                );

                // Execute meta transaction again with the same nonce, expecting revert.
                await expect(
                  metaTransactionsHandler.executeMetaTransaction(
                    await buyer.getAddress(),
                    message.functionName,
                    functionSignature,
                    nonce,
                    r,
                    s,
                    v
                  )
                ).to.revertedWith(RevertReasons.NONCE_USED_ALREADY);
              });

              it("Should fail when Signer and Signature do not match", async function () {
                // Prepare the message
                message.from = await rando.getAddress();

                // Collect the signature components
                let { r, s, v } = await prepareDataSignatureParameters(
                  rando, // Different user, not buyer.
                  customTransactionType,
                  "MetaTxExchange",
                  message,
                  await metaTransactionsHandler.getAddress()
                );

                // Execute meta transaction, expecting revert.
                await expect(
                  metaTransactionsHandler.executeMetaTransaction(
                    await buyer.getAddress(),
                    message.functionName,
                    functionSignature,
                    nonce,
                    r,
                    s,
                    v
                  )
                ).to.revertedWith(RevertReasons.SIGNER_AND_SIGNATURE_DO_NOT_MATCH);
              });
            });
          });

          context("👉 ExchangeHandlerFacet 👉 redeemVoucher()", async function () {
            beforeEach(async function () {
              // Prepare the message
              message.functionName = "redeemVoucher(uint256)";

              // Set time forward to the offer's voucherRedeemableFrom
              await setNextBlockTimestamp(Number(voucherRedeemableFrom));
            });

            it("Should emit MetaTransactionExecuted event and update state", async () => {
              // Collect the signature components
              let { r, s, v } = await prepareDataSignatureParameters(
                buyer,
                customTransactionType,
                "MetaTxExchange",
                message,
                await metaTransactionsHandler.getAddress()
              );

              // Prepare the function signature
              functionSignature = exchangeHandler.interface.encodeFunctionData("redeemVoucher", [
                validExchangeDetails.exchangeId,
              ]);

              // send a meta transaction, check for event
              await expect(
                metaTransactionsHandler.executeMetaTransaction(
                  await buyer.getAddress(),
                  message.functionName,
                  functionSignature,
                  nonce,
                  r,
                  s,
                  v
                )
              )
                .to.emit(metaTransactionsHandler, "MetaTransactionExecuted")
                .withArgs(await buyer.getAddress(), await deployer.getAddress(), message.functionName, nonce);

              // Verify that nonce is used. Expect true.
              let expectedResult = true;
              result = await metaTransactionsHandler.connect(buyer).isUsedNonce(await buyer.getAddress(), nonce);
              assert.equal(result, expectedResult, "Nonce is unused");
            });

            it("does not modify revert reasons", async function () {
              // prepare validExchangeDetails
              validExchangeDetails = {
                exchangeId: "666",
              };

              // Prepare the message
              message.exchangeDetails = validExchangeDetails;

              // Collect the signature components
              let { r, s, v } = await prepareDataSignatureParameters(
                buyer,
                customTransactionType,
                "MetaTxExchange",
                message,
                await metaTransactionsHandler.getAddress()
              );

              // Prepare the function signature
              functionSignature = exchangeHandler.interface.encodeFunctionData("redeemVoucher", [
                validExchangeDetails.exchangeId,
              ]);

              // Execute meta transaction, expecting revert.
              await expect(
                metaTransactionsHandler.executeMetaTransaction(
                  await buyer.getAddress(),
                  message.functionName,
                  functionSignature,
                  nonce,
                  r,
                  s,
                  v
                )
              ).to.revertedWith(RevertReasons.NO_SUCH_EXCHANGE);
            });

            context("💔 Revert Reasons", async function () {
              beforeEach(async function () {
                // Prepare the function signature
                functionSignature = exchangeHandler.interface.encodeFunctionData("redeemVoucher", [
                  validExchangeDetails.exchangeId,
                ]);
              });

              it("Should fail when replay transaction", async function () {
                // Collect the signature components
                let { r, s, v } = await prepareDataSignatureParameters(
                  buyer,
                  customTransactionType,
                  "MetaTxExchange",
                  message,
                  await metaTransactionsHandler.getAddress()
                );

                // Execute the meta transaction.
                await metaTransactionsHandler.executeMetaTransaction(
                  await buyer.getAddress(),
                  message.functionName,
                  functionSignature,
                  nonce,
                  r,
                  s,
                  v
                );

                // Execute meta transaction again with the same nonce, expecting revert.
                await expect(
                  metaTransactionsHandler.executeMetaTransaction(
                    await buyer.getAddress(),
                    message.functionName,
                    functionSignature,
                    nonce,
                    r,
                    s,
                    v
                  )
                ).to.revertedWith(RevertReasons.NONCE_USED_ALREADY);
              });

              it("Should fail when Signer and Signature do not match", async function () {
                // Prepare the message
                message.from = await rando.getAddress();

                // Collect the signature components
                let { r, s, v } = await prepareDataSignatureParameters(
                  rando, // Different user, not buyer.
                  customTransactionType,
                  "MetaTxExchange",
                  message,
                  await metaTransactionsHandler.getAddress()
                );

                // Execute meta transaction, expecting revert.
                await expect(
                  metaTransactionsHandler.executeMetaTransaction(
                    await buyer.getAddress(),
                    message.functionName,
                    functionSignature,
                    nonce,
                    r,
                    s,
                    v
                  )
                ).to.revertedWith(RevertReasons.SIGNER_AND_SIGNATURE_DO_NOT_MATCH);
              });
            });
          });

          context("👉 ExchangeHandlerFacet 👉 completeExchange()", async function () {
            beforeEach(async function () {
              // Prepare the message
              message.functionName = "completeExchange(uint256)";

              // Set time forward to the offer's voucherRedeemableFrom
              await setNextBlockTimestamp(Number(voucherRedeemableFrom));

              // Redeem the voucher
              await exchangeHandler.connect(buyer).redeemVoucher(exchange.id);
            });

            it("Should emit MetaTransactionExecuted event and update state", async () => {
              // Collect the signature components
              let { r, s, v } = await prepareDataSignatureParameters(
                buyer,
                customTransactionType,
                "MetaTxExchange",
                message,
                await metaTransactionsHandler.getAddress()
              );

              // Prepare the function signature
              functionSignature = exchangeHandler.interface.encodeFunctionData("completeExchange", [
                validExchangeDetails.exchangeId,
              ]);

              // send a meta transaction, check for event
              await expect(
                metaTransactionsHandler.executeMetaTransaction(
                  await buyer.getAddress(),
                  message.functionName,
                  functionSignature,
                  nonce,
                  r,
                  s,
                  v
                )
              )
                .to.emit(metaTransactionsHandler, "MetaTransactionExecuted")
                .withArgs(await buyer.getAddress(), await deployer.getAddress(), message.functionName, nonce);

              // Get the exchange state
              let response;
              [, response] = await exchangeHandler.connect(rando).getExchangeState(exchange.id);
              // It should match ExchangeState.Completed
              assert.equal(response, ExchangeState.Completed, "Exchange state is incorrect");

              // Verify that nonce is used. Expect true.
              let expectedResult = true;
              result = await metaTransactionsHandler.connect(buyer).isUsedNonce(await buyer.getAddress(), nonce);
              assert.equal(result, expectedResult, "Nonce is unused");
            });

            it("does not modify revert reasons", async function () {
              // prepare validExchangeDetails
              validExchangeDetails = {
                exchangeId: "666",
              };

              // Prepare the message
              message.exchangeDetails = validExchangeDetails;

              // Collect the signature components
              let { r, s, v } = await prepareDataSignatureParameters(
                buyer,
                customTransactionType,
                "MetaTxExchange",
                message,
                await metaTransactionsHandler.getAddress()
              );

              // Prepare the function signature
              functionSignature = exchangeHandler.interface.encodeFunctionData("completeExchange", [
                validExchangeDetails.exchangeId,
              ]);

              // Execute meta transaction, expecting revert.
              await expect(
                metaTransactionsHandler.executeMetaTransaction(
                  await buyer.getAddress(),
                  message.functionName,
                  functionSignature,
                  nonce,
                  r,
                  s,
                  v
                )
              ).to.revertedWith(RevertReasons.NO_SUCH_EXCHANGE);
            });

            context("💔 Revert Reasons", async function () {
              beforeEach(async function () {
                // Prepare the function signature
                functionSignature = exchangeHandler.interface.encodeFunctionData("completeExchange", [
                  validExchangeDetails.exchangeId,
                ]);
              });

              it("Should fail when replay transaction", async function () {
                // Collect the signature components
                let { r, s, v } = await prepareDataSignatureParameters(
                  buyer,
                  customTransactionType,
                  "MetaTxExchange",
                  message,
                  await metaTransactionsHandler.getAddress()
                );

                // Execute the meta transaction.
                await metaTransactionsHandler.executeMetaTransaction(
                  await buyer.getAddress(),
                  message.functionName,
                  functionSignature,
                  nonce,
                  r,
                  s,
                  v
                );

                // Execute meta transaction again with the same nonce, expecting revert.
                await expect(
                  metaTransactionsHandler.executeMetaTransaction(
                    await buyer.getAddress(),
                    message.functionName,
                    functionSignature,
                    nonce,
                    r,
                    s,
                    v
                  )
                ).to.revertedWith(RevertReasons.NONCE_USED_ALREADY);
              });

              it("Should fail when Signer and Signature do not match", async function () {
                // Prepare the message
                message.from = await rando.getAddress();

                // Collect the signature components
                let { r, s, v } = await prepareDataSignatureParameters(
                  rando, // Different user, not buyer.
                  customTransactionType,
                  "MetaTxExchange",
                  message,
                  await metaTransactionsHandler.getAddress()
                );

                // Execute meta transaction, expecting revert.
                await expect(
                  metaTransactionsHandler.executeMetaTransaction(
                    await buyer.getAddress(),
                    message.functionName,
                    functionSignature,
                    nonce,
                    r,
                    s,
                    v
                  )
                ).to.revertedWith(RevertReasons.SIGNER_AND_SIGNATURE_DO_NOT_MATCH);
              });
            });
          });

          context("👉 DisputeHandlerFacet 👉 retractDispute()", async function () {
            beforeEach(async function () {
              // Prepare the message
              message.functionName = "retractDispute(uint256)";

              // Set time forward to the offer's voucherRedeemableFrom
              await setNextBlockTimestamp(Number(voucherRedeemableFrom));

              // Redeem the voucher
              await exchangeHandler.connect(buyer).redeemVoucher(exchange.id);

              await disputeHandler.connect(buyer).raiseDispute(exchange.id);
            });

            it("Should emit MetaTransactionExecuted event and update state", async () => {
              // Collect the signature components
              let { r, s, v } = await prepareDataSignatureParameters(
                buyer,
                customTransactionType,
                "MetaTxExchange",
                message,
                await metaTransactionsHandler.getAddress()
              );

              // Prepare the function signature
              functionSignature = disputeHandler.interface.encodeFunctionData("retractDispute", [
                validExchangeDetails.exchangeId,
              ]);

              // send a meta transaction, check for event
              await expect(
                metaTransactionsHandler.executeMetaTransaction(
                  await buyer.getAddress(),
                  message.functionName,
                  functionSignature,
                  nonce,
                  r,
                  s,
                  v
                )
              )
                .to.emit(metaTransactionsHandler, "MetaTransactionExecuted")
                .withArgs(await buyer.getAddress(), await deployer.getAddress(), message.functionName, nonce);

              // Get the dispute state
              let response;
              [, response] = await disputeHandler.connect(rando).getDisputeState(exchange.id);
              // It should match DisputeState.Retracted
              assert.equal(response, DisputeState.Retracted, "Dispute state is incorrect");

              // Verify that nonce is used. Expect true.
              let expectedResult = true;
              result = await metaTransactionsHandler.connect(buyer).isUsedNonce(await buyer.getAddress(), nonce);
              assert.equal(result, expectedResult, "Nonce is unused");
            });

            it("does not modify revert reasons", async function () {
              // prepare validExchangeDetails
              validExchangeDetails = {
                exchangeId: "666",
              };

              // Prepare the message
              message.exchangeDetails = validExchangeDetails;

              // Collect the signature components
              let { r, s, v } = await prepareDataSignatureParameters(
                buyer,
                customTransactionType,
                "MetaTxExchange",
                message,
                await metaTransactionsHandler.getAddress()
              );

              // Prepare the function signature
              functionSignature = disputeHandler.interface.encodeFunctionData("retractDispute", [
                validExchangeDetails.exchangeId,
              ]);

              // Execute meta transaction, expecting revert.
              await expect(
                metaTransactionsHandler.executeMetaTransaction(
                  await buyer.getAddress(),
                  message.functionName,
                  functionSignature,
                  nonce,
                  r,
                  s,
                  v
                )
              ).to.revertedWith(RevertReasons.NO_SUCH_EXCHANGE);
            });

            context("💔 Revert Reasons", async function () {
              beforeEach(async function () {
                // Prepare the function signature
                functionSignature = disputeHandler.interface.encodeFunctionData("retractDispute", [
                  validExchangeDetails.exchangeId,
                ]);
              });

              it("Should fail when replay transaction", async function () {
                // Collect the signature components
                let { r, s, v } = await prepareDataSignatureParameters(
                  buyer,
                  customTransactionType,
                  "MetaTxExchange",
                  message,
                  await metaTransactionsHandler.getAddress()
                );

                // Execute the meta transaction.
                await metaTransactionsHandler.executeMetaTransaction(
                  await buyer.getAddress(),
                  message.functionName,
                  functionSignature,
                  nonce,
                  r,
                  s,
                  v
                );

                // Execute meta transaction again with the same nonce, expecting revert.
                await expect(
                  metaTransactionsHandler.executeMetaTransaction(
                    await buyer.getAddress(),
                    message.functionName,
                    functionSignature,
                    nonce,
                    r,
                    s,
                    v
                  )
                ).to.revertedWith(RevertReasons.NONCE_USED_ALREADY);
              });

              it("Should fail when Signer and Signature do not match", async function () {
                // Prepare the message
                message.from = await rando.getAddress();

                // Collect the signature components
                let { r, s, v } = await prepareDataSignatureParameters(
                  rando, // Different user, not buyer.
                  customTransactionType,
                  "MetaTxExchange",
                  message,
                  await metaTransactionsHandler.getAddress()
                );

                // Execute meta transaction, expecting revert.
                await expect(
                  metaTransactionsHandler.executeMetaTransaction(
                    await buyer.getAddress(),
                    message.functionName,
                    functionSignature,
                    nonce,
                    r,
                    s,
                    v
                  )
                ).to.revertedWith(RevertReasons.SIGNER_AND_SIGNATURE_DO_NOT_MATCH);
              });
            });
          });

          context("👉 DisputeHandlerFacet 👉 raiseDispute()", async function () {
            beforeEach(async function () {
              // prepare validExchangeDetails
              validExchangeDetails = {
                exchangeId: exchange.id,
              };

              // Set the exchange Type
              exchangeType = [{ name: "exchangeId", type: "uint256" }];

              // Set the message Type
              metaTxExchangeType = [
                { name: "nonce", type: "uint256" },
                { name: "from", type: "address" },
                { name: "contractAddress", type: "address" },
                { name: "functionName", type: "string" },
                { name: "exchangeDetails", type: "MetaTxExchangeDetails" },
              ];

              customTransactionType = {
                MetaTxExchange: metaTxExchangeType,
                MetaTxExchangeDetails: exchangeType,
              };

              // Prepare the message
              message.functionName = "raiseDispute(uint256)";
              message.exchangeDetails = validExchangeDetails;
              message.from = await buyer.getAddress();

              // Set time forward to the offer's voucherRedeemableFrom
              await setNextBlockTimestamp(Number(voucherRedeemableFrom));

              // Redeem the voucher
              await exchangeHandler.connect(buyer).redeemVoucher(exchange.id);
            });

            it("Should emit MetaTransactionExecuted event and update state", async () => {
              // Collect the signature components
              let { r, s, v } = await prepareDataSignatureParameters(
                buyer,
                customTransactionType,
                "MetaTxExchange",
                message,
                await metaTransactionsHandler.getAddress()
              );

              // Prepare the function signature
              functionSignature = disputeHandler.interface.encodeFunctionData("raiseDispute", [
                validExchangeDetails.exchangeId,
              ]);

              // send a meta transaction, check for event
              await expect(
                metaTransactionsHandler.executeMetaTransaction(
                  await buyer.getAddress(),
                  message.functionName,
                  functionSignature,
                  nonce,
                  r,
                  s,
                  v
                )
              )
                .to.emit(metaTransactionsHandler, "MetaTransactionExecuted")
                .withArgs(await buyer.getAddress(), await deployer.getAddress(), message.functionName, nonce);

              // Get the exchange state
              let response;
              [, response] = await exchangeHandler.connect(rando).getExchangeState(exchange.id);
              // It should match ExchangeState.Disputed
              assert.equal(response, ExchangeState.Disputed, "Exchange state is incorrect");

              // Verify that nonce is used. Expect true.
              let expectedResult = true;
              result = await metaTransactionsHandler.connect(buyer).isUsedNonce(await buyer.getAddress(), nonce);
              assert.equal(result, expectedResult, "Nonce is unused");
            });

            it("does not modify revert reasons", async function () {
              // prepare validExchangeDetails
              validExchangeDetails = {
                exchangeId: "666",
              };

              // Prepare the message
              message.exchangeDetails = validExchangeDetails;

              // Collect the signature components
              let { r, s, v } = await prepareDataSignatureParameters(
                buyer,
                customTransactionType,
                "MetaTxExchange",
                message,
                await metaTransactionsHandler.getAddress()
              );

              // Prepare the function signature
              functionSignature = disputeHandler.interface.encodeFunctionData("raiseDispute", [
                validExchangeDetails.exchangeId,
              ]);

              // Execute meta transaction, expecting revert.
              await expect(
                metaTransactionsHandler.executeMetaTransaction(
                  await buyer.getAddress(),
                  message.functionName,
                  functionSignature,
                  nonce,
                  r,
                  s,
                  v
                )
              ).to.revertedWith(RevertReasons.NO_SUCH_EXCHANGE);
            });

            context("💔 Revert Reasons", async function () {
              beforeEach(async function () {
                // Prepare the function signature
                functionSignature = disputeHandler.interface.encodeFunctionData("raiseDispute", [
                  validExchangeDetails.exchangeId,
                ]);
              });

              it("Should fail when replay transaction", async function () {
                // Collect the signature components
                let { r, s, v } = await prepareDataSignatureParameters(
                  buyer,
                  customTransactionType,
                  "MetaTxExchange",
                  message,
                  await metaTransactionsHandler.getAddress()
                );

                // Execute the meta transaction.
                await metaTransactionsHandler.executeMetaTransaction(
                  await buyer.getAddress(),
                  message.functionName,
                  functionSignature,
                  nonce,
                  r,
                  s,
                  v
                );

                // Execute meta transaction again with the same nonce, expecting revert.
                await expect(
                  metaTransactionsHandler.executeMetaTransaction(
                    await buyer.getAddress(),
                    message.functionName,
                    functionSignature,
                    nonce,
                    r,
                    s,
                    v
                  )
                ).to.revertedWith(RevertReasons.NONCE_USED_ALREADY);
              });

              it("Should fail when Signer and Signature do not match", async function () {
                // Prepare the message
                message.from = await rando.getAddress();

                // Collect the signature components
                let { r, s, v } = await prepareDataSignatureParameters(
                  rando, // Different user, not buyer.
                  customTransactionType,
                  "MetaTxExchange",
                  message,
                  await metaTransactionsHandler.getAddress()
                );

                // Execute meta transaction, expecting revert.
                await expect(
                  metaTransactionsHandler.executeMetaTransaction(
                    await buyer.getAddress(),
                    message.functionName,
                    functionSignature,
                    nonce,
                    r,
                    s,
                    v
                  )
                ).to.revertedWith(RevertReasons.SIGNER_AND_SIGNATURE_DO_NOT_MATCH);
              });
            });
          });

          context("👉 DisputeHandlerFacet 👉 escalateDispute()", async function () {
            beforeEach(async function () {
              // Prepare the message
              message.functionName = "escalateDispute(uint256)";

              // Set time forward to the offer's voucherRedeemableFrom
              await setNextBlockTimestamp(Number(voucherRedeemableFrom));

              // Redeem the voucher
              await exchangeHandler.connect(buyer).redeemVoucher(exchange.id);

              await disputeHandler.connect(buyer).raiseDispute(exchange.id);
            });

            it("Should emit MetaTransactionExecuted event and update state", async () => {
              // Collect the signature components
              let { r, s, v } = await prepareDataSignatureParameters(
                buyer,
                customTransactionType,
                "MetaTxExchange",
                message,
                await metaTransactionsHandler.getAddress()
              );

              // Prepare the function signature
              functionSignature = disputeHandler.interface.encodeFunctionData("escalateDispute", [
                validExchangeDetails.exchangeId,
              ]);

              // send a meta transaction, check for event
              await expect(
                metaTransactionsHandler.executeMetaTransaction(
                  await buyer.getAddress(),
                  message.functionName,
                  functionSignature,
                  nonce,
                  r,
                  s,
                  v
                )
              )
                .to.emit(metaTransactionsHandler, "MetaTransactionExecuted")
                .withArgs(await buyer.getAddress(), await deployer.getAddress(), message.functionName, nonce);

              // Get the dispute state
              let response;
              [, response] = await disputeHandler.connect(rando).getDisputeState(exchange.id);
              // It should match DisputeState.Escalated
              assert.equal(response, DisputeState.Escalated, "Dispute state is incorrect");

              // Verify that nonce is used. Expect true.
              let expectedResult = true;
              result = await metaTransactionsHandler.connect(buyer).isUsedNonce(await buyer.getAddress(), nonce);
              assert.equal(result, expectedResult, "Nonce is unused");
            });

            it("does not modify revert reasons", async function () {
              // prepare validExchangeDetails
              validExchangeDetails = {
                exchangeId: "666",
              };

              // Prepare the message
              message.exchangeDetails = validExchangeDetails;

              // Collect the signature components
              let { r, s, v } = await prepareDataSignatureParameters(
                buyer,
                customTransactionType,
                "MetaTxExchange",
                message,
                await metaTransactionsHandler.getAddress()
              );

              // Prepare the function signature
              functionSignature = disputeHandler.interface.encodeFunctionData("escalateDispute", [
                validExchangeDetails.exchangeId,
              ]);

              // Execute meta transaction, expecting revert.
              await expect(
                metaTransactionsHandler.executeMetaTransaction(
                  await buyer.getAddress(),
                  message.functionName,
                  functionSignature,
                  nonce,
                  r,
                  s,
                  v
                )
              ).to.revertedWith(RevertReasons.NO_SUCH_EXCHANGE);
            });

            context("💔 Revert Reasons", async function () {
              beforeEach(async function () {
                // Prepare the function signature
                functionSignature = disputeHandler.interface.encodeFunctionData("escalateDispute", [
                  validExchangeDetails.exchangeId,
                ]);
              });

              it("Should fail when replay transaction", async function () {
                // Collect the signature components
                let { r, s, v } = await prepareDataSignatureParameters(
                  buyer,
                  customTransactionType,
                  "MetaTxExchange",
                  message,
                  await metaTransactionsHandler.getAddress()
                );

                // Execute the meta transaction.
                await metaTransactionsHandler.executeMetaTransaction(
                  await buyer.getAddress(),
                  message.functionName,
                  functionSignature,
                  nonce,
                  r,
                  s,
                  v
                );

                // Execute meta transaction again with the same nonce, expecting revert.
                await expect(
                  metaTransactionsHandler.executeMetaTransaction(
                    await buyer.getAddress(),
                    message.functionName,
                    functionSignature,
                    nonce,
                    r,
                    s,
                    v
                  )
                ).to.revertedWith(RevertReasons.NONCE_USED_ALREADY);
              });

              it("Should fail when Signer and Signature do not match", async function () {
                // Prepare the message
                message.from = await rando.getAddress();

                // Collect the signature components
                let { r, s, v } = await prepareDataSignatureParameters(
                  rando, // Different user, not buyer.
                  customTransactionType,
                  "MetaTxExchange",
                  message,
                  await metaTransactionsHandler.getAddress()
                );

                // Execute meta transaction, expecting revert.
                await expect(
                  metaTransactionsHandler.executeMetaTransaction(
                    await buyer.getAddress(),
                    message.functionName,
                    functionSignature,
                    nonce,
                    r,
                    s,
                    v
                  )
                ).to.revertedWith(RevertReasons.SIGNER_AND_SIGNATURE_DO_NOT_MATCH);
              });
            });
          });

          context("👉 DisputeHandlerFacet 👉 resolveDispute()", async function () {
            beforeEach(async function () {
              // Set time forward to the offer's voucherRedeemableFrom
              await setNextBlockTimestamp(Number(voucherRedeemableFrom));

              // Redeem the voucher
              await exchangeHandler.connect(buyer).redeemVoucher(exchange.id);

              await disputeHandler.connect(buyer).raiseDispute(exchange.id);

              buyerPercentBasisPoints = "1234";

              // Set the message Type, needed for signature
              let resolutionType = [
                { name: "exchangeId", type: "uint256" },
                { name: "buyerPercentBasisPoints", type: "uint256" },
              ];

              let customSignatureType2 = {
                Resolution: resolutionType,
              };

              let message2 = {
                exchangeId: exchange.id,
                buyerPercentBasisPoints,
              };

              // Collect the signature components
              signatureSplits = await prepareDataSignatureParameters(
                assistant, // When buyer is the caller, seller should be the signer.
                customSignatureType2,
                "Resolution",
                message2,
                await disputeHandler.getAddress()
              );

              // prepare validDisputeResolutionDetails
              validDisputeResolutionDetails = {
                exchangeId: exchange.id,
                buyerPercentBasisPoints,
                sigR: signatureSplits.r,
                sigS: signatureSplits.s,
                sigV: signatureSplits.v.toString(),
              };

              // Set the Dispute Resolution Type
              let disputeResolutionType = [
                { name: "exchangeId", type: "uint256" },
                { name: "buyerPercentBasisPoints", type: "uint256" },
                { name: "sigR", type: "bytes32" },
                { name: "sigS", type: "bytes32" },
                { name: "sigV", type: "uint8" },
              ];

              // Set the message Type
              let metaTxDisputeResolutionType = [
                { name: "nonce", type: "uint256" },
                { name: "from", type: "address" },
                { name: "contractAddress", type: "address" },
                { name: "functionName", type: "string" },
                { name: "disputeResolutionDetails", type: "MetaTxDisputeResolutionDetails" },
              ];

              customTransactionType = {
                MetaTxDisputeResolution: metaTxDisputeResolutionType,
                MetaTxDisputeResolutionDetails: disputeResolutionType,
              };

              // Prepare the message
              message.functionName = "resolveDispute(uint256,uint256,bytes32,bytes32,uint8)";
              message.disputeResolutionDetails = validDisputeResolutionDetails;
              message.from = await buyer.getAddress();
            });

            it("Should emit MetaTransactionExecuted event and update state", async () => {
              // Collect the signature components
              let { r, s, v } = await prepareDataSignatureParameters(
                buyer,
                customTransactionType,
                "MetaTxDisputeResolution",
                message,
                await metaTransactionsHandler.getAddress()
              );

              // Prepare the function signature
              functionSignature = disputeHandler.interface.encodeFunctionData("resolveDispute", [
                validDisputeResolutionDetails.exchangeId,
                validDisputeResolutionDetails.buyerPercentBasisPoints,
                validDisputeResolutionDetails.sigR,
                validDisputeResolutionDetails.sigS,
                validDisputeResolutionDetails.sigV,
              ]);

              // send a meta transaction, check for event
              await expect(
                metaTransactionsHandler.executeMetaTransaction(
                  await buyer.getAddress(),
                  message.functionName,
                  functionSignature,
                  nonce,
                  r,
                  s,
                  v
                )
              )
                .to.emit(metaTransactionsHandler, "MetaTransactionExecuted")
                .withArgs(await buyer.getAddress(), await deployer.getAddress(), message.functionName, nonce);

              // Get the dispute state
              let response;
              [, response] = await disputeHandler.connect(rando).getDisputeState(exchange.id);
              // It should match DisputeState.Resolved
              assert.equal(response, DisputeState.Resolved, "Dispute state is incorrect");

              // Verify that nonce is used. Expect true.
              let expectedResult = true;
              result = await metaTransactionsHandler.connect(buyer).isUsedNonce(await buyer.getAddress(), nonce);
              assert.equal(result, expectedResult, "Nonce is unused");
            });

            it("does not modify revert reasons", async function () {
              // Set buyer percent above 100%
              buyerPercentBasisPoints = "12000"; // 120%

              // prepare validDisputeResolutionDetails
              validDisputeResolutionDetails = {
                exchangeId: exchange.id,
                buyerPercentBasisPoints,
                sigR: signatureSplits.r,
                sigS: signatureSplits.s,
                sigV: signatureSplits.v.toString(),
              };

              // Prepare the message
              message.disputeResolutionDetails = validDisputeResolutionDetails;

              // Collect the signature components
              let { r, s, v } = await prepareDataSignatureParameters(
                buyer,
                customTransactionType,
                "MetaTxDisputeResolution",
                message,
                await metaTransactionsHandler.getAddress()
              );

              // Prepare the function signature
              functionSignature = disputeHandler.interface.encodeFunctionData("resolveDispute", [
                validDisputeResolutionDetails.exchangeId,
                validDisputeResolutionDetails.buyerPercentBasisPoints,
                validDisputeResolutionDetails.sigR,
                validDisputeResolutionDetails.sigS,
                validDisputeResolutionDetails.sigV,
              ]);

              // Execute meta transaction, expecting revert.
              await expect(
                metaTransactionsHandler.executeMetaTransaction(
                  await buyer.getAddress(),
                  message.functionName,
                  functionSignature,
                  nonce,
                  r,
                  s,
                  v
                )
              ).to.revertedWith(RevertReasons.INVALID_BUYER_PERCENT);
            });

            context("💔 Revert Reasons", async function () {
              beforeEach(async function () {
                // Prepare the function signature
                functionSignature = disputeHandler.interface.encodeFunctionData("resolveDispute", [
                  validDisputeResolutionDetails.exchangeId,
                  validDisputeResolutionDetails.buyerPercentBasisPoints,
                  validDisputeResolutionDetails.sigR,
                  validDisputeResolutionDetails.sigS,
                  validDisputeResolutionDetails.sigV,
                ]);
              });

              it("Should fail when replay transaction", async function () {
                // Collect the signature components
                let { r, s, v } = await prepareDataSignatureParameters(
                  buyer,
                  customTransactionType,
                  "MetaTxDisputeResolution",
                  message,
                  await metaTransactionsHandler.getAddress()
                );

                // Execute the meta transaction.
                await metaTransactionsHandler.executeMetaTransaction(
                  await buyer.getAddress(),
                  message.functionName,
                  functionSignature,
                  nonce,
                  r,
                  s,
                  v
                );

                // Execute meta transaction again with the same nonce, expecting revert.
                await expect(
                  metaTransactionsHandler.executeMetaTransaction(
                    await buyer.getAddress(),
                    message.functionName,
                    functionSignature,
                    nonce,
                    r,
                    s,
                    v
                  )
                ).to.revertedWith(RevertReasons.NONCE_USED_ALREADY);
              });

              it("Should fail when Signer and Signature do not match", async function () {
                // Prepare the message
                message.from = await rando.getAddress();

                // Collect the signature components
                let { r, s, v } = await prepareDataSignatureParameters(
                  rando, // Different user, not buyer.
                  customTransactionType,
                  "MetaTxDisputeResolution",
                  message,
                  await metaTransactionsHandler.getAddress()
                );

                // Execute meta transaction, expecting revert.
                await expect(
                  metaTransactionsHandler.executeMetaTransaction(
                    await buyer.getAddress(),
                    message.functionName,
                    functionSignature,
                    nonce,
                    r,
                    s,
                    v
                  )
                ).to.revertedWith(RevertReasons.SIGNER_AND_SIGNATURE_DO_NOT_MATCH);
              });
            });
          });
        });
      });

      context("👉 OfferHandlerFacet 👉 createOffer() ", async function () {
        beforeEach(async function () {
          // Initial ids for all the things
          offerId = "1";

          // Create a valid seller
          seller = mockSeller(
            await assistant.getAddress(),
            await assistant.getAddress(),
            ZeroAddress,
            await assistant.getAddress()
          );
          expect(seller.isValid()).is.true;

          // VoucherInitValues
          voucherInitValues = mockVoucherInitValues();
          expect(voucherInitValues.isValid()).is.true;

          // AuthToken
          emptyAuthToken = mockAuthToken();
          expect(emptyAuthToken.isValid()).is.true;

          await accountHandler.connect(assistant).createSeller(seller, emptyAuthToken, voucherInitValues);

          // Create a valid dispute resolver
          disputeResolver = mockDisputeResolver(
            await assistantDR.getAddress(),
            await adminDR.getAddress(),
            clerkDR.address,
            await treasuryDR.getAddress(),
            true
          );
          expect(disputeResolver.isValid()).is.true;

          //Create DisputeResolverFee array so offer creation will succeed
          disputeResolverFees = [new DisputeResolverFee(await mockToken.getAddress(), "mockToken", "0")];

          // Make empty seller list, so every seller is allowed
          sellerAllowList = [];

          // Register the dispute resolver
          await accountHandler
            .connect(adminDR)
            .createDisputeResolver(disputeResolver, disputeResolverFees, sellerAllowList);

          // Valid offer domains
          ({ offer, offerDates, offerDurations } = await mockOffer());
          offer.exchangeToken = await mockToken.getAddress();

          // Check if domains are valid
          expect(offer.isValid()).is.true;
          expect(offerDates.isValid()).is.true;
          expect(offerDurations.isValid()).is.true;

          // Set used variables
          sellerDeposit = offer.sellerDeposit;
          price = offer.price;
          voucherRedeemableFrom = offerDates.voucherRedeemableFrom;

          // top up seller's and buyer's account
          await mockToken.mint(await assistant.getAddress(), sellerDeposit);
          await mockToken.mint(await buyer.getAddress(), price);

          // approve protocol to transfer the tokens
          await mockToken.connect(assistant).approve(protocolDiamondAddress, sellerDeposit);
          await mockToken.connect(buyer).approve(protocolDiamondAddress, price);

          // deposit to seller's pool
          await fundsHandler.connect(assistant).depositFunds(seller.id, await mockToken.getAddress(), sellerDeposit);

          // Prepare the function signature for the facet function.
          functionSignature = offerHandler.interface.encodeFunctionData("createOffer", [
            offer,
            offerDates,
            offerDurations,
            disputeResolver.id,
            agentId,
          ]);

          // Set the message Type
          metaTransactionType = [
            { name: "nonce", type: "uint256" },
            { name: "from", type: "address" },
            { name: "contractAddress", type: "address" },
            { name: "functionName", type: "string" },
            { name: "functionSignature", type: "bytes" },
          ];

          customTransactionType = {
            MetaTransaction: metaTransactionType,
          };

          // Prepare the message
          message = {};
          message.nonce = parseInt(nonce);
          message.from = await assistant.getAddress();
          message.contractAddress = await offerHandler.getAddress();
          message.functionName =
            "createOffer((uint256,uint256,uint256,uint256,uint256,uint256,address,string,string,bool),(uint256,uint256,uint256,uint256),(uint256,uint256,uint256),uint256,uint256)";
          message.functionSignature = functionSignature;
        });

        afterEach(async function () {
          // Reset the accountId iterator
          accountId.next(true);
        });

        it("Should emit MetaTransactionExecuted event and update state", async () => {
          // Collect the signature components
          let { r, s, v } = await prepareDataSignatureParameters(
            assistant,
            customTransactionType,
            "MetaTransaction",
            message,
            await metaTransactionsHandler.getAddress()
          );

          // send a meta transaction, check for event
          await expect(
            metaTransactionsHandler.executeMetaTransaction(
              await assistant.getAddress(),
              message.functionName,
              functionSignature,
              nonce,
              r,
              s,
              v
            )
          )
            .to.emit(metaTransactionsHandler, "MetaTransactionExecuted")
            .withArgs(await assistant.getAddress(), await deployer.getAddress(), message.functionName, nonce);

          // Verify that nonce is used. Expect true.
          let expectedResult = true;
          result = await metaTransactionsHandler.connect(assistant).isUsedNonce(await assistant.getAddress(), nonce);
          assert.equal(result, expectedResult, "Nonce is unused");
        });

        it("does not modify revert reasons", async function () {
          // Reverse the from and until dates
          offerDates.validFrom = (BigInt(Date.now()) + oneMonth * 6n).toString(); // 6 months from now
          offerDates.validUntil = BigInt(Date.now()).toString(); // now

          // Prepare the function signature for the facet function.
          functionSignature = offerHandler.interface.encodeFunctionData("createOffer", [
            offer,
            offerDates,
            offerDurations,
            disputeResolver.id,
            agentId,
          ]);

          // Prepare the message
          message.functionSignature = functionSignature;

          // Collect the signature components
          let { r, s, v } = await prepareDataSignatureParameters(
            assistant,
            customTransactionType,
            "MetaTransaction",
            message,
            await metaTransactionsHandler.getAddress()
          );

          // Execute meta transaction, expecting revert.
          await expect(
            metaTransactionsHandler.executeMetaTransaction(
              await assistant.getAddress(),
              message.functionName,
              functionSignature,
              nonce,
              r,
              s,
              v
            )
          ).to.revertedWith(RevertReasons.OFFER_PERIOD_INVALID);
        });

        context("💔 Revert Reasons", async function () {
          it("Should fail when replay transaction", async function () {
            // Collect the signature components
            let { r, s, v } = await prepareDataSignatureParameters(
              assistant,
              customTransactionType,
              "MetaTransaction",
              message,
              await metaTransactionsHandler.getAddress()
            );

            // Execute the meta transaction.
            await metaTransactionsHandler.executeMetaTransaction(
              await assistant.getAddress(),
              message.functionName,
              functionSignature,
              nonce,
              r,
              s,
              v
            );

            // Execute meta transaction again with the same nonce, expecting revert.
            await expect(
              metaTransactionsHandler.executeMetaTransaction(
                await assistant.getAddress(),
                message.functionName,
                functionSignature,
                nonce,
                r,
                s,
                v
              )
            ).to.revertedWith(RevertReasons.NONCE_USED_ALREADY);
          });

          it("Should fail when Signer and Signature do not match", async function () {
            // Prepare the message
            message.from = await rando.getAddress();

            // Collect the signature components
            let { r, s, v } = await prepareDataSignatureParameters(
              rando, // Different user, not seller's assistant.
              customTransactionType,
              "MetaTransaction",
              message,
              await metaTransactionsHandler.getAddress()
            );

            // Execute meta transaction, expecting revert.
            await expect(
              metaTransactionsHandler.executeMetaTransaction(
                await assistant.getAddress(),
                message.functionName,
                functionSignature,
                nonce,
                r,
                s,
                v
              )
            ).to.revertedWith(RevertReasons.SIGNER_AND_SIGNATURE_DO_NOT_MATCH);
          });
        });
      });

      context("👉 FundsHandlerFacet 👉 withdrawFunds()", async function () {
        beforeEach(async function () {
          // Initial ids for all the things
          exchangeId = "1";

          // Create a valid seller
          seller = mockSeller(
            await assistant.getAddress(),
            await admin.getAddress(),
            clerk.address,
            await treasury.getAddress()
          );
          expect(seller.isValid()).is.true;

          // VoucherInitValues
          voucherInitValues = mockVoucherInitValues();
          expect(voucherInitValues.isValid()).is.true;

          // AuthToken
          emptyAuthToken = mockAuthToken();
          expect(emptyAuthToken.isValid()).is.true;
          await accountHandler.connect(admin).createSeller(seller, emptyAuthToken, voucherInitValues);

          // Create a valid dispute resolver
          disputeResolver = mockDisputeResolver(
            await assistantDR.getAddress(),
            await adminDR.getAddress(),
            clerkDR.address,
            await treasuryDR.getAddress(),
            true
          );
          expect(disputeResolver.isValid()).is.true;

          //Create DisputeResolverFee array so offer creation will succeed
          disputeResolverFees = [
            new DisputeResolverFee(ZeroAddress, "Native", "0"),
            new DisputeResolverFee(await mockToken.getAddress(), "mockToken", "0"),
          ];

          buyerId = accountId.next().value;

          // Make empty seller list, so every seller is allowed
          sellerAllowList = [];

          // Register the dispute resolver
          await accountHandler
            .connect(adminDR)
            .createDisputeResolver(disputeResolver, disputeResolverFees, sellerAllowList);

          const { offer, ...mo } = await mockOffer();
          ({ offerDates, offerDurations } = mo);
          offerNative = offer;
          offerToken = offerNative.clone();
          offerToken.id = "2";
          offerToken.exchangeToken = await mockToken.getAddress();

          price = offer.price;
          sellerDeposit = offer.sellerDeposit;

          // Check if domains are valid
          expect(offerNative.isValid()).is.true;
          expect(offerDates.isValid()).is.true;
          expect(offerDurations.isValid()).is.true;

          // Create both offers
          await Promise.all([
            offerHandler
              .connect(assistant)
              .createOffer(offerNative, offerDates, offerDurations, disputeResolver.id, agentId),
            offerHandler
              .connect(assistant)
              .createOffer(offerToken, offerDates, offerDurations, disputeResolver.id, agentId),
          ]);

          // top up seller's and buyer's account
          await mockToken.mint(await assistant.getAddress(), sellerDeposit);
          await mockToken.mint(await buyer.getAddress(), price);

          // approve protocol to transfer the tokens
          await mockToken.connect(assistant).approve(protocolDiamondAddress, sellerDeposit);
          await mockToken.connect(buyer).approve(protocolDiamondAddress, price);

          // deposit to seller's pool
          await fundsHandler.connect(assistant).depositFunds(seller.id, await mockToken.getAddress(), sellerDeposit);
          await fundsHandler.connect(assistant).depositFunds(seller.id, ZeroAddress, sellerDeposit, {
            value: sellerDeposit,
          });

          // commit to both offers
          await exchangeHandler.connect(buyer).commitToOffer(await buyer.getAddress(), offerToken.id);
          await exchangeHandler
            .connect(buyer)
            .commitToOffer(await buyer.getAddress(), offerNative.id, { value: offerNative.price });

          // cancel the voucher, so both seller and buyer have something to withdraw
          await exchangeHandler.connect(buyer).cancelVoucher(exchangeId); // canceling the voucher in tokens
          await exchangeHandler.connect(buyer).cancelVoucher(++exchangeId); // canceling the voucher in the native currency

          // expected payoffs - they are the same for token and native currency
          // buyer: price - buyerCancelPenalty
          buyerPayoff = (BigInt(offerToken.price) - BigInt(offerToken.buyerCancelPenalty)).toString();

          // prepare validFundDetails
          tokenListBuyer = [await mockToken.getAddress(), ZeroAddress];
          tokenAmountsBuyer = [buyerPayoff.toString(), (BigInt(buyerPayoff) / 2n).toString()];
          validFundDetails = {
            entityId: buyerId,
            tokenList: tokenListBuyer,
            tokenAmounts: tokenAmountsBuyer,
          };

          // Prepare the message
          message = {};
          message.nonce = parseInt(nonce);
          message.contractAddress = await fundsHandler.getAddress();
          message.functionName = "withdrawFunds(uint256,address[],uint256[])";
          message.fundDetails = validFundDetails;
          message.from = await buyer.getAddress();

          // Set the fund Type
          fundType = [
            { name: "entityId", type: "uint256" },
            { name: "tokenList", type: "address[]" },
            { name: "tokenAmounts", type: "uint256[]" },
          ];

          // Set the message Type
          metaTxFundType = [
            { name: "nonce", type: "uint256" },
            { name: "from", type: "address" },
            { name: "contractAddress", type: "address" },
            { name: "functionName", type: "string" },
            { name: "fundDetails", type: "MetaTxFundDetails" },
          ];

          customTransactionType = {
            MetaTxFund: metaTxFundType,
            MetaTxFundDetails: fundType,
          };
        });

        afterEach(async function () {
          // Reset the accountId iterator
          accountId.next(true);
        });

        context("Should emit MetaTransactionExecuted event and update state", async () => {
          beforeEach(async function () {
            // Read on chain state
<<<<<<< HEAD
            buyerAvailableFunds = FundsList.fromStruct(await fundsHandler.getAllAvailableFunds(buyerId));
            buyerBalanceBefore = await mockToken.balanceOf(buyer.address);
=======
            buyerAvailableFunds = FundsList.fromStruct(await fundsHandler.getAvailableFunds(buyerId));
            buyerBalanceBefore = await mockToken.balanceOf(await buyer.getAddress());
>>>>>>> 9ad40060

            // Chain state should match the expected available funds before the withdrawal
            expectedBuyerAvailableFunds = new FundsList([
              new Funds(await mockToken.getAddress(), "Foreign20", buyerPayoff),
              new Funds(ZeroAddress, "Native currency", buyerPayoff),
            ]);
            expect(buyerAvailableFunds).to.eql(
              expectedBuyerAvailableFunds,
              "Buyer available funds mismatch before withdrawal"
            );
          });

          it("Withdraws multiple tokens", async () => {
            // Collect the signature components
            let { r, s, v } = await prepareDataSignatureParameters(
              buyer,
              customTransactionType,
              "MetaTxFund",
              message,
              await metaTransactionsHandler.getAddress()
            );

            // Prepare the function signature
            functionSignature = fundsHandler.interface.encodeFunctionData("withdrawFunds", [
              validFundDetails.entityId,
              validFundDetails.tokenList,
              validFundDetails.tokenAmounts,
            ]);

            // Withdraw funds. Send a meta transaction, check for event.
            await expect(
              metaTransactionsHandler.executeMetaTransaction(
                await buyer.getAddress(),
                message.functionName,
                functionSignature,
                nonce,
                r,
                s,
                v
              )
            )
              .to.emit(metaTransactionsHandler, "MetaTransactionExecuted")
              .withArgs(await buyer.getAddress(), await deployer.getAddress(), message.functionName, nonce);

            // Read on chain state
<<<<<<< HEAD
            buyerAvailableFunds = FundsList.fromStruct(await fundsHandler.getAllAvailableFunds(buyerId));
            buyerBalanceAfter = await mockToken.balanceOf(buyer.address);
=======
            buyerAvailableFunds = FundsList.fromStruct(await fundsHandler.getAvailableFunds(buyerId));
            buyerBalanceAfter = await mockToken.balanceOf(await buyer.getAddress());
>>>>>>> 9ad40060

            // Chain state should match the expected available funds after the withdrawal
            // Since all tokens are withdrawn, token should be removed from the list
            expectedBuyerAvailableFunds = new FundsList([
              new Funds(ZeroAddress, "Native currency", (BigInt(buyerPayoff) / 2n).toString()),
            ]);
            expect(buyerAvailableFunds).to.eql(
              expectedBuyerAvailableFunds,
              "Buyer available funds mismatch after withdrawal"
            );

            // Token balance is increased for the buyer payoff
            expect(buyerBalanceAfter).to.eql(buyerBalanceBefore + BigInt(buyerPayoff), "Buyer token balance mismatch");

            // Verify that nonce is used. Expect true.
            let expectedResult = true;
            result = await metaTransactionsHandler.connect(buyer).isUsedNonce(await buyer.getAddress(), nonce);
            assert.equal(result, expectedResult, "Nonce is unused");
          });

          it("withdraws all the tokens when we use empty tokenList and tokenAmounts arrays", async () => {
            validFundDetails = {
              entityId: buyerId,
              tokenList: [],
              tokenAmounts: [],
            };

            // Prepare the message
            message.fundDetails = validFundDetails;

            // Collect the signature components
            let { r, s, v } = await prepareDataSignatureParameters(
              buyer,
              customTransactionType,
              "MetaTxFund",
              message,
              await metaTransactionsHandler.getAddress()
            );

            // Prepare the function signature
            functionSignature = fundsHandler.interface.encodeFunctionData("withdrawFunds", [
              validFundDetails.entityId,
              validFundDetails.tokenList,
              validFundDetails.tokenAmounts,
            ]);

            // Withdraw funds. Send a meta transaction, check for event.
            await expect(
              metaTransactionsHandler.executeMetaTransaction(
                await buyer.getAddress(),
                message.functionName,
                functionSignature,
                nonce,
                r,
                s,
                v
              )
            )
              .to.emit(metaTransactionsHandler, "MetaTransactionExecuted")
              .withArgs(await buyer.getAddress(), await deployer.getAddress(), message.functionName, nonce);

            // Read on chain state
<<<<<<< HEAD
            buyerAvailableFunds = FundsList.fromStruct(await fundsHandler.getAllAvailableFunds(buyerId));
            buyerBalanceAfter = await mockToken.balanceOf(buyer.address);
=======
            buyerAvailableFunds = FundsList.fromStruct(await fundsHandler.getAvailableFunds(buyerId));
            buyerBalanceAfter = await mockToken.balanceOf(await buyer.getAddress());
>>>>>>> 9ad40060

            // Chain state should match the expected available funds after the withdrawal
            // Since all tokens are withdrawn, funds list should be empty.
            expectedBuyerAvailableFunds = new FundsList([]);
            expect(buyerAvailableFunds).to.eql(
              expectedBuyerAvailableFunds,
              "Buyer available funds mismatch after withdrawal"
            );

            // Token balance is increased for the buyer payoff
            expect(buyerBalanceAfter).to.eql(buyerBalanceBefore + BigInt(buyerPayoff), "Buyer token balance mismatch");

            // Verify that nonce is used. Expect true.
            let expectedResult = true;
            result = await metaTransactionsHandler.connect(buyer).isUsedNonce(await buyer.getAddress(), nonce);
            assert.equal(result, expectedResult, "Nonce is unused");
          });

          it("does not modify revert reasons", async function () {
            // Set token address to boson token
            validFundDetails = {
              entityId: buyerId,
              tokenList: [await bosonToken.getAddress()],
              tokenAmounts: [buyerPayoff],
            };

            // Prepare the message
            message.fundDetails = validFundDetails;

            // Collect the signature components
            let { r, s, v } = await prepareDataSignatureParameters(
              buyer,
              customTransactionType,
              "MetaTxFund",
              message,
              await metaTransactionsHandler.getAddress()
            );

            // Prepare the function signature
            functionSignature = fundsHandler.interface.encodeFunctionData("withdrawFunds", [
              validFundDetails.entityId,
              validFundDetails.tokenList,
              validFundDetails.tokenAmounts,
            ]);

            // Execute meta transaction, expecting revert.
            await expect(
              metaTransactionsHandler.executeMetaTransaction(
                await buyer.getAddress(),
                message.functionName,
                functionSignature,
                nonce,
                r,
                s,
                v
              )
            ).to.revertedWith(RevertReasons.INSUFFICIENT_AVAILABLE_FUNDS);
          });
        });

        context("💔 Revert Reasons", async function () {
          beforeEach(async function () {
            // Prepare the function signature
            functionSignature = fundsHandler.interface.encodeFunctionData("withdrawFunds", [
              validFundDetails.entityId,
              validFundDetails.tokenList,
              validFundDetails.tokenAmounts,
            ]);
          });

          it("Should fail when replay transaction", async function () {
            // Collect the signature components
            let { r, s, v } = await prepareDataSignatureParameters(
              buyer,
              customTransactionType,
              "MetaTxFund",
              message,
              await metaTransactionsHandler.getAddress()
            );

            // Execute the meta transaction.
            await metaTransactionsHandler.executeMetaTransaction(
              await buyer.getAddress(),
              message.functionName,
              functionSignature,
              nonce,
              r,
              s,
              v
            );

            // Execute meta transaction again with the same nonce, expecting revert.
            await expect(
              metaTransactionsHandler.executeMetaTransaction(
                await buyer.getAddress(),
                message.functionName,
                functionSignature,
                nonce,
                r,
                s,
                v
              )
            ).to.revertedWith(RevertReasons.NONCE_USED_ALREADY);
          });

          it("Should fail when Signer and Signature do not match", async function () {
            // Prepare the message
            message.from = await rando.getAddress();

            // Collect the signature components
            let { r, s, v } = await prepareDataSignatureParameters(
              rando, // Different user, not buyer.
              customTransactionType,
              "MetaTxFund",
              message,
              await metaTransactionsHandler.getAddress()
            );

            // Execute meta transaction, expecting revert.
            await expect(
              metaTransactionsHandler.executeMetaTransaction(
                await buyer.getAddress(),
                message.functionName,
                functionSignature,
                nonce,
                r,
                s,
                v
              )
            ).to.revertedWith(RevertReasons.SIGNER_AND_SIGNATURE_DO_NOT_MATCH);
          });
        });
      });
    });
  });
});<|MERGE_RESOLUTION|>--- conflicted
+++ resolved
@@ -3486,13 +3486,8 @@
         context("Should emit MetaTransactionExecuted event and update state", async () => {
           beforeEach(async function () {
             // Read on chain state
-<<<<<<< HEAD
             buyerAvailableFunds = FundsList.fromStruct(await fundsHandler.getAllAvailableFunds(buyerId));
-            buyerBalanceBefore = await mockToken.balanceOf(buyer.address);
-=======
-            buyerAvailableFunds = FundsList.fromStruct(await fundsHandler.getAvailableFunds(buyerId));
             buyerBalanceBefore = await mockToken.balanceOf(await buyer.getAddress());
->>>>>>> 9ad40060
 
             // Chain state should match the expected available funds before the withdrawal
             expectedBuyerAvailableFunds = new FundsList([
@@ -3538,13 +3533,8 @@
               .withArgs(await buyer.getAddress(), await deployer.getAddress(), message.functionName, nonce);
 
             // Read on chain state
-<<<<<<< HEAD
             buyerAvailableFunds = FundsList.fromStruct(await fundsHandler.getAllAvailableFunds(buyerId));
-            buyerBalanceAfter = await mockToken.balanceOf(buyer.address);
-=======
-            buyerAvailableFunds = FundsList.fromStruct(await fundsHandler.getAvailableFunds(buyerId));
             buyerBalanceAfter = await mockToken.balanceOf(await buyer.getAddress());
->>>>>>> 9ad40060
 
             // Chain state should match the expected available funds after the withdrawal
             // Since all tokens are withdrawn, token should be removed from the list
@@ -3607,13 +3597,8 @@
               .withArgs(await buyer.getAddress(), await deployer.getAddress(), message.functionName, nonce);
 
             // Read on chain state
-<<<<<<< HEAD
             buyerAvailableFunds = FundsList.fromStruct(await fundsHandler.getAllAvailableFunds(buyerId));
-            buyerBalanceAfter = await mockToken.balanceOf(buyer.address);
-=======
-            buyerAvailableFunds = FundsList.fromStruct(await fundsHandler.getAvailableFunds(buyerId));
             buyerBalanceAfter = await mockToken.balanceOf(await buyer.getAddress());
->>>>>>> 9ad40060
 
             // Chain state should match the expected available funds after the withdrawal
             // Since all tokens are withdrawn, funds list should be empty.
