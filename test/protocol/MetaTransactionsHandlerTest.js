--- conflicted
+++ resolved
@@ -3489,17 +3489,10 @@
             availableFundsAddresses = [await mockToken.getAddress(), ZeroAddress];
 
             // Read on chain state
-<<<<<<< HEAD
-            buyerAvailableFunds = FundsList.fromStruct(await fundsHandler.getAvailableFunds(buyerId));
-<<<<<<< HEAD
-            buyerBalanceBefore = await mockToken.balanceOf(buyer.address);
-=======
-            buyerAvailableFunds = FundsList.fromStruct(await fundsHandler.getAvailableFunds(buyerId, availableFundsAddresses));
+            buyerAvailableFunds = FundsList.fromStruct(
+              await fundsHandler.getAvailableFunds(buyerId, availableFundsAddresses)
+            );
             buyerBalanceBefore = await mockToken.balanceOf(await buyer.getAddress());
->>>>>>> 1b3488e6 (Remediate tests on MetaTx and ExchangeHandler)
-=======
-            buyerBalanceBefore = await mockToken.balanceOf(await buyer.getAddress());
->>>>>>> 10bc200c
 
             // Chain state should match the expected available funds before the withdrawal
             expectedBuyerAvailableFunds = new FundsList([
@@ -3545,20 +3538,15 @@
               .withArgs(await buyer.getAddress(), await deployer.getAddress(), message.functionName, nonce);
 
             // Read on chain state
-<<<<<<< HEAD
-            buyerAvailableFunds = FundsList.fromStruct(await fundsHandler.getAvailableFunds(buyerId, availableFundsAddresses));
-=======
-            buyerAvailableFunds = FundsList.fromStruct(await fundsHandler.getAvailableFunds(buyerId));
->>>>>>> 10bc200c
+            buyerAvailableFunds = FundsList.fromStruct(
+              await fundsHandler.getAvailableFunds(buyerId, availableFundsAddresses)
+            );
             buyerBalanceAfter = await mockToken.balanceOf(await buyer.getAddress());
 
             // Chain state should match the expected available funds after the withdrawal
             // Since all tokens are withdrawn, token should be removed from the list
             expectedBuyerAvailableFunds = new FundsList([
-<<<<<<< HEAD
               new Funds(await mockToken.getAddress(), "Foreign20", "0"),
-=======
->>>>>>> 10bc200c
               new Funds(ZeroAddress, "Native currency", (BigInt(buyerPayoff) / 2n).toString()),
             ]);
             expect(buyerAvailableFunds).to.eql(
@@ -3617,11 +3605,9 @@
               .withArgs(await buyer.getAddress(), await deployer.getAddress(), message.functionName, nonce);
 
             // Read on chain state
-<<<<<<< HEAD
-            buyerAvailableFunds = FundsList.fromStruct(await fundsHandler.getAvailableFunds(buyerId, availableFundsAddresses));
-=======
-            buyerAvailableFunds = FundsList.fromStruct(await fundsHandler.getAvailableFunds(buyerId));
->>>>>>> 10bc200c
+            buyerAvailableFunds = FundsList.fromStruct(
+              await fundsHandler.getAvailableFunds(buyerId, availableFundsAddresses)
+            );
             buyerBalanceAfter = await mockToken.balanceOf(await buyer.getAddress());
 
             // Chain state should match the expected available funds after the withdrawal
