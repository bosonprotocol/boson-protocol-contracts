--- conflicted
+++ resolved
@@ -78,11 +78,8 @@
   let buyerPercent, validDisputeResolutionDetails, signatureSplits;
   let sellerAllowList;
   let contractURI;
-<<<<<<< HEAD
   let emptyAuthToken;
-=======
   let agentId;
->>>>>>> 520445fa
 
   before(async function () {
     // get interface Ids
