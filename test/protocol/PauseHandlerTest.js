const { ethers } = require("hardhat");
const { expect } = require("chai");
<<<<<<< HEAD
const { id, getContractAt } = hre.ethers;
=======
const { id } = ethers;
>>>>>>> d331983a
const { getStorageAt } = require("@nomicfoundation/hardhat-network-helpers");
const PausableRegion = require("../../scripts/domain/PausableRegion.js");
const { getInterfaceIds } = require("../../scripts/config/supported-interfaces.js");
const { RevertReasons } = require("../../scripts/config/revert-reasons.js");
const { setupTestEnvironment, getSnapshot, revertToSnapshot } = require("../util/utils.js");

/**
 *  Test the Boson Pause Handler interface
 *
 *  Note: This only tests the pause/unpause functionality.
 *        Every transactional protocol method is tested
 *        for pausability in the test suites for the
 *        facets where they live.
 */
describe("IBosonPauseHandler", function () {
  // Common vars
  let InterfaceIds;
  let pauser, rando;
  let erc165, pauseHandler, support, regions;
  let snapshotId;
  let bosonErrors;

  // uint256 constant ALL_REGIONS_MASK = (1 << (uint256(type(BosonTypes.PausableRegion).max) + 1)) - 1;
  const ALL_REGIONS_MASK = (1 << PausableRegion.Regions.length) - 1;

  before(async function () {
    // get interface Ids
    InterfaceIds = await getInterfaceIds();

    // Specify contracts needed for this test
    const contracts = {
      erc165: "ERC165Facet",
      pauseHandler: "IBosonPauseHandler",
    };

    ({
      signers: [pauser, rando],
      contractInstances: { erc165, pauseHandler },
    } = await setupTestEnvironment(contracts));

    bosonErrors = await getContractAt("BosonErrors", await pauseHandler.getAddress());

    // Get snapshot id
    snapshotId = await getSnapshot();
  });

  afterEach(async function () {
    await revertToSnapshot(snapshotId);
    snapshotId = await getSnapshot();
  });

  // Interface support (ERC-156 provided by ProtocolDiamond, others by deployed facets)
  context("📋 Interfaces", async function () {
    context("👉 supportsInterface()", async function () {
      it("should indicate support for IBosonPauseHandler interface", async function () {
        // Current interfaceId for IBosonPauseHandler
        support = await erc165.supportsInterface(InterfaceIds.IBosonPauseHandler);

        // Test
        expect(support, "IBosonPauseHandler interface not supported").is.true;
      });
    });
  });

  // All supported methods
  context("📋 Pause Handler Methods", async function () {
    let protocolStatusStorageSlotNumber;

    function scenarioToRegions(scenario) {
      const regions = [];
      let region = 0;
      while (scenario > 1) {
        if (scenario % 2 === 1) {
          regions.push(region);
        }
        scenario = Math.floor(scenario / 2);
        region++;
      }
      return regions;
    }

    before(async function () {
      const protocolStatusStorageSlot = id("boson.protocol.initializers");
      protocolStatusStorageSlotNumber = BigInt(protocolStatusStorageSlot);
    });

    context("👉 pause()", async function () {
      it("should emit a ProtocolPaused event", async function () {
        // Regions to pause
        regions = [PausableRegion.Offers, PausableRegion.Twins, PausableRegion.Bundles];

        // Pause the protocol, testing for the event
        await expect(pauseHandler.connect(pauser).pause(regions))
          .to.emit(pauseHandler, "ProtocolPaused")
          .withArgs(regions, await pauser.getAddress());
      });

      it("should pause all regions when no regions are specified", async function () {
        // Pause the protocol, testing for the event
        await expect(pauseHandler.connect(pauser).pause([]))
          .to.emit(pauseHandler, "ProtocolPaused")
          .withArgs([], pauser.address);

        // Check that all regions are paused
        const pauseScenario = await getStorageAt(await pauseHandler.getAddress(), protocolStatusStorageSlotNumber);
        expect(Number(pauseScenario), "Protocol not paused").to.equal(ALL_REGIONS_MASK);

        // Check that all regions are paused
        const pausedRegions = await pauseHandler.getPausedRegions();
        expect(await pausedRegions).to.deep.equal(scenarioToRegions(ALL_REGIONS_MASK));
      });

      it("Can incrementally pause regions", async function () {
        // Regions to pause
        regions = [PausableRegion.Offers, PausableRegion.Twins, PausableRegion.Bundles];

        // Pause protocol
        await pauseHandler.connect(pauser).pause(regions);

        const oldRegions = regions;
        regions = [PausableRegion.Sellers, PausableRegion.DisputeResolvers];

        // Pause the protocol, testing for the events
        await expect(pauseHandler.connect(pauser).pause(regions))
          .to.emit(pauseHandler, "ProtocolPaused")
          .withArgs(regions, pauser.address);

        // Check that both old and news regions are pause
        const pausedRegions = await pauseHandler.getPausedRegions();
        await expect(pausedRegions).to.deep.equal([...oldRegions, ...regions]);
      });

      it("If region is already paused, shouldn't increment", async function () {
        // Regions to pause
        regions = [PausableRegion.Offers, PausableRegion.Twins, PausableRegion.Bundles];

        // Pause protocol
        await pauseHandler.connect(pauser).pause(regions);

        // Pause protocol again
        await pauseHandler.connect(pauser).pause([PausableRegion.Twins]);

        // Check that regions remains the same
        const pausedRegions = await pauseHandler.getPausedRegions();
        await expect(pausedRegions).to.deep.equal(regions);
      });

      context("💔 Revert Reasons", async function () {
        it("Caller does not have PAUSER role", async function () {
          // Attempt to pause without PAUSER role, expecting revert
          await expect(pauseHandler.connect(rando).pause([])).to.revertedWithCustomError(
            bosonErrors,
            RevertReasons.ACCESS_DENIED
          );
        });
      });
    });

    context("👉 unpause()", async function () {
      it("should emit a ProtocolUnpaused event", async function () {
        const regions = [PausableRegion.Sellers, PausableRegion.DisputeResolvers];

        // Pause protocol
        await pauseHandler.connect(pauser).pause(regions);

        // Unpause the protocol, testing for the event
        await expect(pauseHandler.connect(pauser).unpause(regions))
          .to.emit(pauseHandler, "ProtocolUnpaused")
          .withArgs(regions, await pauser.getAddress());
      });

      it("should be possible to pause again after an unpause", async function () {
        let regions = [PausableRegion.Sellers, PausableRegion.DisputeResolvers];

        // Pause protocol
        await pauseHandler.connect(pauser).pause(regions);

        // Unpause the protocol, testing for the event
        await pauseHandler.connect(pauser).unpause(regions);

        // Pause the protocol, testing for the event
        regions = [PausableRegion.Funds];

        await expect(pauseHandler.connect(pauser).pause(regions))
          .to.emit(pauseHandler, "ProtocolPaused")
          .withArgs(regions, await pauser.getAddress());
      });

      it("Can unpause individual regions", async function () {
        // Regions to paused
        regions = [PausableRegion.Offers, PausableRegion.Twins, PausableRegion.Bundles];

        // Pause protocol
        await pauseHandler.connect(pauser).pause(regions);

        // Unpause protocol
        await pauseHandler.connect(pauser).unpause([PausableRegion.Offers]);

        // Check that Offer is not in the paused regions anymore
        const pausedRegions = await pauseHandler.getPausedRegions();
        expect(pausedRegions).to.deep.equal([PausableRegion.Twins, PausableRegion.Bundles]);
      });

      context("💔 Revert Reasons", async function () {
        it("Caller does not have PAUSER role", async function () {
          // Pause protocol
          await pauseHandler.connect(pauser).pause([PausableRegion.Exchanges]);

          // Attempt to unpause without PAUSER role, expecting revert
          await expect(pauseHandler.connect(rando).unpause([])).to.revertedWithCustomError(
            bosonErrors,
            RevertReasons.ACCESS_DENIED
          );
        });

        it("Protocol is not currently paused", async function () {
          // Attempt to unpause while not paused, expecting revert
          await expect(pauseHandler.connect(pauser).unpause([])).to.revertedWithCustomError(
            bosonErrors,
            RevertReasons.NOT_PAUSED
          );
        });
      });
    });

    context("getPausedRegions()", async function () {
      it("should return the correct pause status", async function () {
        // Regions to paused
        regions = [PausableRegion.Offers, PausableRegion.Buyers, PausableRegion.Orchestration];

        await pauseHandler.connect(pauser).pause(regions);

        const pausedRegions = await pauseHandler.getPausedRegions();

        expect(pausedRegions, "Protocol not paused").to.deep.equal(regions);
      });
    });
  });
});<|MERGE_RESOLUTION|>--- conflicted
+++ resolved
@@ -1,10 +1,6 @@
 const { ethers } = require("hardhat");
 const { expect } = require("chai");
-<<<<<<< HEAD
-const { id, getContractAt } = hre.ethers;
-=======
-const { id } = ethers;
->>>>>>> d331983a
+const { id, getContractAt } = ethers;
 const { getStorageAt } = require("@nomicfoundation/hardhat-network-helpers");
 const PausableRegion = require("../../scripts/domain/PausableRegion.js");
 const { getInterfaceIds } = require("../../scripts/config/supported-interfaces.js");
