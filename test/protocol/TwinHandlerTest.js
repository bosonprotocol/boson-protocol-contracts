const hre = require("hardhat");
const ethers = hre.ethers;
const { expect, assert } = require("chai");
const { gasLimit } = require("../../environments");

const Role = require("../../scripts/domain/Role");
const Seller = require("../../scripts/domain/Seller");
const Twin = require("../../scripts/domain/Twin");
const Bundle = require("../../scripts/domain/Bundle");
const { getInterfaceIds } = require("../../scripts/config/supported-interfaces.js");
const { RevertReasons } = require("../../scripts/config/revert-reasons.js");
const { deployProtocolDiamond } = require("../../scripts/util/deploy-protocol-diamond.js");
const { deployProtocolHandlerFacets } = require("../../scripts/util/deploy-protocol-handler-facets.js");
const { deployProtocolConfigFacet } = require("../../scripts/util/deploy-protocol-config-facet.js");
const { getEvent } = require("../../scripts/util/test-utils.js");
const { deployMockTokens } = require("../../scripts/util/deploy-mock-tokens");
const { mockTwin } = require("../utils/mock");

/**
 *  Test the Boson Twin Handler interface
 */
describe("IBosonTwinHandler", function () {
  // Common vars
  let InterfaceIds;
  let deployer, rando, operator, admin, clerk, treasury;
  let seller, active;
  let erc165,
    protocolDiamond,
    accessController,
    twinHandler,
    accountHandler,
    bundleHandler,
    twinStruct,
    bosonToken,
    foreign721,
    foreign1155,
    fallbackError,
    success,
    expected,
    twin,
    nextTwinId,
    invalidTwinId,
    support,
    twinInstance,
    id,
<<<<<<< HEAD
    sellerId,
    supplyAvailable,
    supplyIds,
    tokenId,
    tokenAddress;
  let bundleId, offerIds, twinIds, bundle, tokenType;
  let oneMonth;
=======
    sellerId;
  let bundleId, offerIds, twinIds, bundle;
>>>>>>> a5f36120
  let protocolFeePercentage, protocolFeeFlatBoson;

  before(async function () {
    // get interface Ids
    InterfaceIds = await getInterfaceIds();
  });

  beforeEach(async function () {
    // Make accounts available
    [deployer, operator, admin, clerk, treasury, rando] = await ethers.getSigners();

    // A period in milliseconds
    oneMonth = 2678400 * 1000; // 31 days in milliseconds

    // Deploy the Protocol Diamond
    [protocolDiamond, , , accessController] = await deployProtocolDiamond();

    // Temporarily grant UPGRADER role to deployer account
    await accessController.grantRole(Role.UPGRADER, deployer.address);

    // Cut the protocol handler facets into the Diamond
    await deployProtocolHandlerFacets(protocolDiamond, [
      "AccountHandlerFacet",
      "TwinHandlerFacet",
      "BundleHandlerFacet",
    ]);

    // Deploy the boson token
    [bosonToken] = await deployMockTokens(gasLimit, ["BosonToken"]);

    // set protocolFees
    protocolFeePercentage = "200"; // 2 %
    protocolFeeFlatBoson = ethers.utils.parseUnits("0.01", "ether").toString();

    // Add config Handler, so twin id starts at 1
    const protocolConfig = [
      // Protocol addresses
      {
        treasuryAddress: "0x0000000000000000000000000000000000000000",
        tokenAddress: bosonToken.address,
        voucherAddress: "0x0000000000000000000000000000000000000000",
      },
      // Protocol limits
      {
        maxOffersPerGroup: 100,
        maxTwinsPerBundle: 100,
        maxOffersPerBundle: 100,
        maxOffersPerBatch: 100,
        maxTokensPerWithdrawal: 100,
        maxFeesPerDisputeResolver: 100,
        maxEscalationResponsePeriod: oneMonth,
      },
      // Protocol fees
      {
        percentage: protocolFeePercentage,
        flatBoson: protocolFeeFlatBoson,
      },
    ];
    // Deploy the Config facet, initializing the protocol config
    await deployProtocolConfigFacet(protocolDiamond, protocolConfig, gasLimit);

    // Cast Diamond to IERC165
    erc165 = await ethers.getContractAt("IERC165", protocolDiamond.address);

    // Cast Diamond to IBosonAccountHandler
    accountHandler = await ethers.getContractAt("IBosonAccountHandler", protocolDiamond.address);

    // Cast Diamond to ITwinHandler
    twinHandler = await ethers.getContractAt("IBosonTwinHandler", protocolDiamond.address);

    // Cast Diamond to IBundleHandler
    bundleHandler = await ethers.getContractAt("IBosonBundleHandler", protocolDiamond.address);

    // Deploy the mock tokens
    [bosonToken, foreign721, foreign1155, fallbackError] = await deployMockTokens(gasLimit);
  });

  // Interface support (ERC-156 provided by ProtocolDiamond, others by deployed facets)
  context("📋 Interfaces", async function () {
    context("👉 supportsInterface()", async function () {
      it("should indicate support for IBosonTwinHandler interface", async function () {
        // Current interfaceId for IBosonTwinHandler
        support = await erc165.supportsInterface(InterfaceIds.IBosonTwinHandler);

        // Test
        await expect(support, "IBosonTwinHandler interface not supported").is.true;
      });
    });
  });

  // All supported methods
  context("📋 Twin Handler Methods", async function () {
    beforeEach(async function () {
      // create a seller
      // Required constructor params
      id = "1"; // argument sent to contract for createSeller will be ignored
      active = true;

      // Create a valid seller, then set fields in tests directly
      seller = new Seller(id, operator.address, admin.address, clerk.address, treasury.address, active);
      expect(seller.isValid()).is.true;

      await accountHandler.connect(admin).createSeller(seller);

      // The first twin id
      nextTwinId = sellerId = "1";
      invalidTwinId = "222";

      // Create a valid twin, then set fields in tests directly
      twin = mockTwin(bosonToken.address);
      expect(twin.isValid()).is.true;

      // How that twin looks as a returned struct
      twinStruct = twin.toStruct();
    });

    context("👉 createTwin()", async function () {
      it("should emit a TwinCreated event", async function () {
        twin.tokenAddress = bosonToken.address;

        // Approving the twinHandler contract to transfer seller's tokens
        await bosonToken.connect(operator).approve(twinHandler.address, 1);

        // Create a twin, testing for the event
        const tx = await twinHandler.connect(operator).createTwin(twin);
        const txReceipt = await tx.wait();

        const event = getEvent(txReceipt, twinHandler, "TwinCreated");

        twinInstance = Twin.fromStruct(event.twin);
        // Validate the instance
        expect(twinInstance.isValid()).to.be.true;

        assert.equal(event.twinId.toString(), nextTwinId, "Twin Id is incorrect");
        assert.equal(event.sellerId.toString(), twin.sellerId, "Seller Id is incorrect");
        assert.equal(Twin.fromStruct(event.twin).toString(), twin.toString(), "Twin struct is incorrect");
      });

      it("should ignore any provided id and assign the next available", async function () {
        twin.id = "444";

        // Approving the twinHandler contract to transfer seller's tokens
        await bosonToken.connect(operator).approve(twinHandler.address, 1);

        // Create a twin, testing for the event
        const tx = await twinHandler.connect(operator).createTwin(twin);
        const txReceipt = await tx.wait();

        const event = getEvent(txReceipt, twinHandler, "TwinCreated");

        twinInstance = Twin.fromStruct(event.twin);
        // Validate the instance
        expect(twinInstance.isValid()).to.be.true;

        assert.equal(event.twinId.toString(), nextTwinId, "Twin Id is incorrect");
        assert.equal(event.sellerId.toString(), twin.sellerId, "Seller Id is incorrect");
        assert.notEqual(Twin.fromStruct(event.twin).toString(), twin.toString(), "Twin struct is incorrect");

        // should match the expected twin
        let expectedTwin = twin.clone();
        expectedTwin.id = nextTwinId;
        assert.equal(
          Twin.fromStruct(event.twin).toString(),
          expectedTwin.toString(),
          "Expected Twin struct is incorrect"
        );

        // wrong twin id should not exist
        [success] = await twinHandler.connect(rando).getTwin(twin.id);
        expect(success).to.be.false;

        // next twin id should exist
        [success] = await twinHandler.connect(rando).getTwin(nextTwinId);
        expect(success).to.be.true;
      });

      it("should emit a TwinCreated event for ERC721 token address", async function () {
        twin.tokenAddress = foreign721.address;

        // Mint a token and approve twinHandler contract to transfer it
        await foreign721.connect(operator).mint(twin.tokenId);
        await foreign721.connect(operator).setApprovalForAll(twinHandler.address, true);

        // Create a twin, testing for the event
        const tx = await twinHandler.connect(operator).createTwin(twin);
        const txReceipt = await tx.wait();

        const event = getEvent(txReceipt, twinHandler, "TwinCreated");

        twinInstance = Twin.fromStruct(event.twin);
        // Validate the instance
        expect(twinInstance.isValid()).to.be.true;

        assert.equal(event.twinId.toString(), nextTwinId, "Twin Id is incorrect");
        assert.equal(event.sellerId.toString(), twin.sellerId, "Seller Id is incorrect");
        assert.equal(Twin.fromStruct(event.twin).toString(), twin.toString(), "Twin struct is incorrect");
      });

      it("should emit a TwinCreated event for ERC1155 token address", async function () {
        twin.tokenAddress = foreign1155.address;

        // Mint a token and approve twinHandler contract to transfer it
        await foreign1155.connect(operator).mint(twin.tokenId, twin.supplyAvailable);
        await foreign1155.connect(operator).setApprovalForAll(twinHandler.address, true);

        // Create a twin, testing for the event
        const tx = await twinHandler.connect(operator).createTwin(twin);
        const txReceipt = await tx.wait();
        const event = getEvent(txReceipt, twinHandler, "TwinCreated");

        // Validate the instance
        twinInstance = Twin.fromStruct(event.twin);
        expect(twinInstance.isValid()).to.be.true;

        // Test fields
        assert.equal(event.twinId.toString(), nextTwinId, "Twin Id is incorrect");
        assert.equal(event.sellerId.toString(), twin.sellerId, "Seller Id is incorrect");
        assert.equal(Twin.fromStruct(event.twin).toString(), twin.toString(), "Twin struct is incorrect");
      });

      context("💔 Revert Reasons", async function () {
        it("Caller not operator of any seller", async function () {
          // Attempt to Create a twin, expecting revert
          await expect(twinHandler.connect(rando).createTwin(twin)).to.revertedWith(RevertReasons.NOT_OPERATOR);
        });

        it("should revert if protocol is not approved to transfer the ERC20 token", async function () {
          //ERC20 token address
          twin.tokenAddress = bosonToken.address;

          await expect(twinHandler.connect(operator).createTwin(twin)).to.revertedWith(
            RevertReasons.NO_TRANSFER_APPROVED
          );
        });

        it("should revert if protocol is not approved to transfer the ERC721 token", async function () {
          //ERC721 token address
          twin.tokenAddress = foreign721.address;

          await expect(twinHandler.connect(operator).createTwin(twin)).to.revertedWith(
            RevertReasons.NO_TRANSFER_APPROVED
          );
        });

        it("should revert if protocol is not approved to transfer the ERC1155 token", async function () {
          //ERC1155 token address
          twin.tokenAddress = foreign1155.address;

          await expect(twinHandler.connect(operator).createTwin(twin)).to.revertedWith(
            RevertReasons.NO_TRANSFER_APPROVED
          );
        });

        context("Token address is unsupported", async function () {
          it("Token address is a zero address", async function () {
            twin.tokenAddress = ethers.constants.AddressZero;

            await expect(twinHandler.connect(operator).createTwin(twin)).to.be.revertedWith(
              RevertReasons.UNSUPPORTED_TOKEN
            );
          });

          it("Token address is a contract address that does not support the isApprovedForAll", async function () {
            twin.tokenAddress = twinHandler.address;

            await expect(twinHandler.connect(operator).createTwin(twin)).to.be.revertedWith(
              RevertReasons.UNSUPPORTED_TOKEN
            );
          });

          it("Token address is a contract that reverts from a fallback method", async function () {
            twin.tokenAddress = fallbackError.address;

            await expect(twinHandler.connect(operator).createTwin(twin)).to.be.revertedWith(
              RevertReasons.UNSUPPORTED_TOKEN
            );
          });
        });
      });
    });

    context("👉 getTwin()", async function () {
      beforeEach(async function () {
        // Approving the twinHandler contract to transfer seller's tokens
        await bosonToken.connect(operator).approve(twinHandler.address, 1);

        // Create a twin
        await twinHandler.connect(operator).createTwin(twin);

        // id of the current twin and increment nextTwinId
        id = nextTwinId++;
      });

      it("should return true for success if twin is found", async function () {
        // Get the success flag
        [success] = await twinHandler.connect(rando).getTwin(id);

        // Validate
        expect(success).to.be.true;
      });

      it("should return false for success if twin is not found", async function () {
        // Get the success flag
        [success] = await twinHandler.connect(rando).getTwin(invalidTwinId);

        // Validate
        expect(success).to.be.false;
      });

      it("should return the details of the twin as a struct if found", async function () {
        // Get the twin as a struct
        [, twinStruct] = await twinHandler.connect(rando).getTwin(id);

        // Parse into entity
        twin = Twin.fromStruct(twinStruct);

        // Validate
        expect(twin.isValid()).to.be.true;
      });
    });

    context("👉 getNextTwinId()", async function () {
      beforeEach(async function () {
        // Create another valid seller.
        seller = new Seller(id, rando.address, rando.address, rando.address, rando.address, active);
        expect(seller.isValid()).is.true;
        await accountHandler.connect(rando).createSeller(seller);

        // Approving the twinHandler contract to transfer seller's tokens
        await bosonToken.connect(rando).approve(twinHandler.address, 1);

        // Create a twin
        await twinHandler.connect(rando).createTwin(twin);

        // id of the current twin and increment nextTwinId
        id = nextTwinId++;
      });

      it("should return the next twin id", async function () {
        // What we expect the next twin id to be
        expected = nextTwinId;

        // Get the next twin id
        nextTwinId = await twinHandler.connect(rando).getNextTwinId();

        // Verify expectation
        expect(nextTwinId.toString() == expected).to.be.true;
      });

      it("should be incremented after a twin is created", async function () {
        // Approving the twinHandler contract to transfer seller's tokens
        await bosonToken.connect(operator).approve(twinHandler.address, 1);

        // Create another twin
        await twinHandler.connect(operator).createTwin(twin);

        // What we expect the next twin id to be
        expected = ++nextTwinId;

        // Get the next twin id
        nextTwinId = await twinHandler.connect(rando).getNextTwinId();

        // Verify expectation
        expect(nextTwinId.toString() == expected).to.be.true;
      });

      it("should not be incremented when only getNextTwinId is called", async function () {
        // What we expect the next twin id to be
        expected = nextTwinId;

        // Get the next twin id
        nextTwinId = await twinHandler.connect(rando).getNextTwinId();

        // Verify expectation
        expect(nextTwinId.toString() == expected).to.be.true;

        // Call again
        nextTwinId = await twinHandler.connect(rando).getNextTwinId();

        // Verify expectation
        expect(nextTwinId.toString() == expected).to.be.true;
      });
    });

    context("👉 removeTwin()", async function () {
      beforeEach(async function () {
        // Approving the twinHandler contract to transfer seller's tokens
        await bosonToken.connect(operator).approve(twinHandler.address, 1);

        // Create a twin
        await twinHandler.connect(operator).createTwin(twin);
      });

      it("should emit a TwinDeleted event", async function () {
        // Expect twin to be found.
        [success] = await twinHandler.connect(rando).getTwin(twin.id);
        expect(success).to.be.true;

        // Remove the twin, testing for the event.
        await expect(twinHandler.connect(operator).removeTwin(twin.id))
          .to.emit(twinHandler, "TwinDeleted")
          .withArgs(twin.id, twin.sellerId, operator.address);

        // Expect twin to be not found.
        [success] = await twinHandler.connect(rando).getTwin(twin.id);
        expect(success).to.be.false;
      });

      context("💔 Revert Reasons", async function () {
        it("Twin does not exist", async function () {
          let nonExistantTwinId = "999";

          // Attempt to Remove a twin, expecting revert
          await expect(twinHandler.connect(operator).removeTwin(nonExistantTwinId)).to.revertedWith(
            RevertReasons.NO_SUCH_TWIN
          );
        });

        it("Caller is not the seller", async function () {
          // Attempt to Remove a twin, expecting revert
          await expect(twinHandler.connect(rando).removeTwin(twin.id)).to.revertedWith(RevertReasons.NOT_OPERATOR);
        });

        it("Twin has bundles", async function () {
          // Bundle: Required constructor params
          bundleId = "1";
          offerIds = [];
          twinIds = [twin.id];

          // Create a new bundle
          bundle = new Bundle(bundleId, sellerId, offerIds, twinIds);
          await bundleHandler.connect(operator).createBundle(bundle);

          // Attempt to Remove a twin, expecting revert
          await expect(twinHandler.connect(operator).removeTwin(twin.id)).to.revertedWith(
            RevertReasons.TWIN_HAS_BUNDLES
          );
        });
      });
    });
  });
});<|MERGE_RESOLUTION|>--- conflicted
+++ resolved
@@ -15,6 +15,7 @@
 const { getEvent } = require("../../scripts/util/test-utils.js");
 const { deployMockTokens } = require("../../scripts/util/deploy-mock-tokens");
 const { mockTwin } = require("../utils/mock");
+const { oneMonth } = require("../utils/constants");
 
 /**
  *  Test the Boson Twin Handler interface
@@ -43,18 +44,8 @@
     support,
     twinInstance,
     id,
-<<<<<<< HEAD
-    sellerId,
-    supplyAvailable,
-    supplyIds,
-    tokenId,
-    tokenAddress;
-  let bundleId, offerIds, twinIds, bundle, tokenType;
-  let oneMonth;
-=======
     sellerId;
   let bundleId, offerIds, twinIds, bundle;
->>>>>>> a5f36120
   let protocolFeePercentage, protocolFeeFlatBoson;
 
   before(async function () {
@@ -65,9 +56,6 @@
   beforeEach(async function () {
     // Make accounts available
     [deployer, operator, admin, clerk, treasury, rando] = await ethers.getSigners();
-
-    // A period in milliseconds
-    oneMonth = 2678400 * 1000; // 31 days in milliseconds
 
     // Deploy the Protocol Diamond
     [protocolDiamond, , , accessController] = await deployProtocolDiamond();
