--- conflicted
+++ resolved
@@ -48,12 +48,7 @@
     supplyIds,
     tokenId,
     tokenAddress;
-<<<<<<< HEAD
   let bundleId, offerIds, twinIds, bundle, tokenType;
-  let metaTransactionsHandler, nonce, functionSignature;
-=======
-  let bundleId, offerIds, twinIds, bundle;
->>>>>>> ef42614b
 
   before(async function () {
     // get interface Ids
