const hre = require("hardhat");
const ethers = hre.ethers;
const { expect, assert } = require("chai");
const { gasLimit } = require("../../environments");

const Role = require("../../scripts/domain/Role");
const Seller = require("../../scripts/domain/Seller");
const Twin = require("../../scripts/domain/Twin");
const TokenType = require("../../scripts/domain/TokenType");
const Bundle = require("../../scripts/domain/Bundle");
const { getInterfaceIds } = require("../../scripts/config/supported-interfaces.js");
const { RevertReasons } = require("../../scripts/config/revert-reasons.js");
const { deployProtocolDiamond } = require("../../scripts/util/deploy-protocol-diamond.js");
const { deployProtocolHandlerFacets } = require("../../scripts/util/deploy-protocol-handler-facets.js");
const { deployProtocolConfigFacet } = require("../../scripts/util/deploy-protocol-config-facet.js");
const { getEvent } = require("../../scripts/util/test-utils.js");
const { deployMockTokens } = require("../../scripts/util/deploy-mock-tokens");

/**
 *  Test the Boson Twin Handler interface
 */
describe("IBosonTwinHandler", function () {
  // Common vars
  let InterfaceIds;
  let accounts, deployer, rando, operator, admin, clerk, treasury;
  let seller, active;
  let erc165,
    protocolDiamond,
    accessController,
    twinHandler,
    accountHandler,
    bundleHandler,
    twinStruct,
    bosonToken,
    foreign721,
    foreign1155,
    fallbackError,
    success,
    expected,
    twin,
    nextTwinId,
    invalidTwinId,
    support,
    twinInstance,
    id,
    sellerId,
    supplyAvailable,
    supplyIds,
    tokenId,
    tokenAddress;
  let bundleId, offerIds, twinIds, bundle, tokenType;
<<<<<<< HEAD
  let oneMonth;
=======
  let protocolFeePercentage, protocolFeeFlatBoson;
>>>>>>> 0fd8fcc1

  before(async function () {
    // get interface Ids
    InterfaceIds = await getInterfaceIds();
  });

  beforeEach(async function () {
    // Make accounts available
    accounts = await ethers.getSigners();
    deployer = accounts[0];
    operator = accounts[1];
    admin = accounts[2];
    clerk = accounts[3];
    treasury = accounts[4];
    rando = accounts[5];

    // A period in milliseconds
    oneMonth = 2678400 * 1000; // 31 days in milliseconds

    // Deploy the Protocol Diamond
    [protocolDiamond, , , accessController] = await deployProtocolDiamond();

    // Temporarily grant UPGRADER role to deployer account
    await accessController.grantRole(Role.UPGRADER, deployer.address);

    // Cut the protocol handler facets into the Diamond
    await deployProtocolHandlerFacets(protocolDiamond, [
      "AccountHandlerFacet",
      "TwinHandlerFacet",
      "BundleHandlerFacet",
    ]);

    // Deploy the boson token
    [bosonToken] = await deployMockTokens(gasLimit, ["BosonToken"]);

    // set protocolFees
    protocolFeePercentage = "200"; // 2 %
    protocolFeeFlatBoson = ethers.utils.parseUnits("0.01", "ether").toString();

    // Add config Handler, so twin id starts at 1
    const protocolConfig = [
      // Protocol addresses
      {
        treasuryAddress: "0x0000000000000000000000000000000000000000",
        tokenAddress: bosonToken.address,
        voucherAddress: "0x0000000000000000000000000000000000000000",
      },
      // Protocol limits
      {
        maxOffersPerGroup: 100,
        maxTwinsPerBundle: 100,
        maxOffersPerBundle: 100,
        maxOffersPerBatch: 100,
        maxTokensPerWithdrawal: 100,
        maxFeesPerDisputeResolver: 100,
        maxEscalationResponsePeriod: oneMonth,
      },
      // Protocol fees
      {
        percentage: protocolFeePercentage,
        flatBoson: protocolFeeFlatBoson,
      },
    ];
    // Deploy the Config facet, initializing the protocol config
    await deployProtocolConfigFacet(protocolDiamond, protocolConfig, gasLimit);

    // Cast Diamond to IERC165
    erc165 = await ethers.getContractAt("IERC165", protocolDiamond.address);

    // Cast Diamond to IBosonAccountHandler
    accountHandler = await ethers.getContractAt("IBosonAccountHandler", protocolDiamond.address);

    // Cast Diamond to ITwinHandler
    twinHandler = await ethers.getContractAt("IBosonTwinHandler", protocolDiamond.address);

    // Cast Diamond to IBundleHandler
    bundleHandler = await ethers.getContractAt("IBosonBundleHandler", protocolDiamond.address);

    // Deploy the mock tokens
    [bosonToken, foreign721, foreign1155, fallbackError] = await deployMockTokens(gasLimit);
  });

  // Interface support (ERC-156 provided by ProtocolDiamond, others by deployed facets)
  context("📋 Interfaces", async function () {
    context("👉 supportsInterface()", async function () {
      it("should indicate support for IBosonTwinHandler interface", async function () {
        // Current interfaceId for IBosonTwinHandler
        support = await erc165.supportsInterface(InterfaceIds.IBosonTwinHandler);

        // Test
        await expect(support, "IBosonTwinHandler interface not supported").is.true;
      });
    });
  });

  // All supported methods
  context("📋 Twin Handler Methods", async function () {
    beforeEach(async function () {
      // create a seller
      // Required constructor params
      id = "1"; // argument sent to contract for createSeller will be ignored
      active = true;

      // Create a valid seller, then set fields in tests directly
      seller = new Seller(id, operator.address, admin.address, clerk.address, treasury.address, active);
      expect(seller.isValid()).is.true;

      await accountHandler.connect(admin).createSeller(seller);

      // The first twin id
      nextTwinId = "1";
      invalidTwinId = "222";

      // Required constructor params
      id = sellerId = "1";
      supplyAvailable = "500";
      tokenId = "0"; // has to be zero, even if not used.
      supplyIds = [];
      tokenAddress = bosonToken.address;
      tokenType = TokenType.FungibleToken;

      // Create a valid twin, then set fields in tests directly
      twin = new Twin(id, sellerId, supplyAvailable, supplyIds, tokenId, tokenAddress, tokenType);
      expect(twin.isValid()).is.true;

      // How that twin looks as a returned struct
      twinStruct = twin.toStruct();
    });

    context("👉 createTwin()", async function () {
      it("should emit a TwinCreated event", async function () {
        twin.tokenAddress = bosonToken.address;

        // Approving the twinHandler contract to transfer seller's tokens
        await bosonToken.connect(operator).approve(twinHandler.address, 1);

        // Create a twin, testing for the event
        const tx = await twinHandler.connect(operator).createTwin(twin);
        const txReceipt = await tx.wait();

        const event = getEvent(txReceipt, twinHandler, "TwinCreated");

        twinInstance = Twin.fromStruct(event.twin);
        // Validate the instance
        expect(twinInstance.isValid()).to.be.true;

        assert.equal(event.twinId.toString(), nextTwinId, "Twin Id is incorrect");
        assert.equal(event.sellerId.toString(), twin.sellerId, "Seller Id is incorrect");
        assert.equal(Twin.fromStruct(event.twin).toString(), twin.toString(), "Twin struct is incorrect");
      });

      it("should ignore any provided id and assign the next available", async function () {
        twin.id = "444";

        // Approving the twinHandler contract to transfer seller's tokens
        await bosonToken.connect(operator).approve(twinHandler.address, 1);

        // Create a twin, testing for the event
        const tx = await twinHandler.connect(operator).createTwin(twin);
        const txReceipt = await tx.wait();

        const event = getEvent(txReceipt, twinHandler, "TwinCreated");

        twinInstance = Twin.fromStruct(event.twin);
        // Validate the instance
        expect(twinInstance.isValid()).to.be.true;

        assert.equal(event.twinId.toString(), nextTwinId, "Twin Id is incorrect");
        assert.equal(event.sellerId.toString(), twin.sellerId, "Seller Id is incorrect");
        assert.notEqual(Twin.fromStruct(event.twin).toString(), twin.toString(), "Twin struct is incorrect");

        // should match the expected twin
        let expectedTwin = twin.clone();
        expectedTwin.id = nextTwinId;
        assert.equal(
          Twin.fromStruct(event.twin).toString(),
          expectedTwin.toString(),
          "Expected Twin struct is incorrect"
        );

        // wrong twin id should not exist
        [success] = await twinHandler.connect(rando).getTwin(twin.id);
        expect(success).to.be.false;

        // next twin id should exist
        [success] = await twinHandler.connect(rando).getTwin(nextTwinId);
        expect(success).to.be.true;
      });

      it("should emit a TwinCreated event for ERC721 token address", async function () {
        twin.tokenAddress = foreign721.address;

        // Mint a token and approve twinHandler contract to transfer it
        await foreign721.connect(operator).mint(twin.tokenId);
        await foreign721.connect(operator).setApprovalForAll(twinHandler.address, true);

        // Create a twin, testing for the event
        const tx = await twinHandler.connect(operator).createTwin(twin);
        const txReceipt = await tx.wait();

        const event = getEvent(txReceipt, twinHandler, "TwinCreated");

        twinInstance = Twin.fromStruct(event.twin);
        // Validate the instance
        expect(twinInstance.isValid()).to.be.true;

        assert.equal(event.twinId.toString(), nextTwinId, "Twin Id is incorrect");
        assert.equal(event.sellerId.toString(), twin.sellerId, "Seller Id is incorrect");
        assert.equal(Twin.fromStruct(event.twin).toString(), twin.toString(), "Twin struct is incorrect");
      });

      it("should emit a TwinCreated event for ERC1155 token address", async function () {
        twin.tokenAddress = foreign1155.address;

        // Mint a token and approve twinHandler contract to transfer it
        await foreign1155.connect(operator).mint(twin.tokenId, twin.supplyAvailable);
        await foreign1155.connect(operator).setApprovalForAll(twinHandler.address, true);

        // Create a twin, testing for the event
        const tx = await twinHandler.connect(operator).createTwin(twin);
        const txReceipt = await tx.wait();
        const event = getEvent(txReceipt, twinHandler, "TwinCreated");

        // Validate the instance
        twinInstance = Twin.fromStruct(event.twin);
        expect(twinInstance.isValid()).to.be.true;

        // Test fields
        assert.equal(event.twinId.toString(), nextTwinId, "Twin Id is incorrect");
        assert.equal(event.sellerId.toString(), twin.sellerId, "Seller Id is incorrect");
        assert.equal(Twin.fromStruct(event.twin).toString(), twin.toString(), "Twin struct is incorrect");
      });

      context("💔 Revert Reasons", async function () {
        it("Caller not operator of any seller", async function () {
          // Attempt to Create a twin, expecting revert
          await expect(twinHandler.connect(rando).createTwin(twin)).to.revertedWith(RevertReasons.NOT_OPERATOR);
        });

        it("should revert if protocol is not approved to transfer the ERC20 token", async function () {
          //ERC20 token address
          twin.tokenAddress = bosonToken.address;

          await expect(twinHandler.connect(operator).createTwin(twin)).to.revertedWith(
            RevertReasons.NO_TRANSFER_APPROVED
          );
        });

        it("should revert if protocol is not approved to transfer the ERC721 token", async function () {
          //ERC721 token address
          twin.tokenAddress = foreign721.address;

          await expect(twinHandler.connect(operator).createTwin(twin)).to.revertedWith(
            RevertReasons.NO_TRANSFER_APPROVED
          );
        });

        it("should revert if protocol is not approved to transfer the ERC1155 token", async function () {
          //ERC1155 token address
          twin.tokenAddress = foreign1155.address;

          await expect(twinHandler.connect(operator).createTwin(twin)).to.revertedWith(
            RevertReasons.NO_TRANSFER_APPROVED
          );
        });

        context("Token address is unsupported", async function () {
          it("Token address is a zero address", async function () {
            twin.tokenAddress = ethers.constants.AddressZero;

            await expect(twinHandler.connect(operator).createTwin(twin)).to.be.revertedWith(
              RevertReasons.UNSUPPORTED_TOKEN
            );
          });

          it("Token address is a contract address that does not support the isApprovedForAll", async function () {
            twin.tokenAddress = twinHandler.address;

            await expect(twinHandler.connect(operator).createTwin(twin)).to.be.revertedWith(
              RevertReasons.UNSUPPORTED_TOKEN
            );
          });

          it("Token address is a contract that reverts from a fallback method", async function () {
            twin.tokenAddress = fallbackError.address;

            await expect(twinHandler.connect(operator).createTwin(twin)).to.be.revertedWith(
              RevertReasons.UNSUPPORTED_TOKEN
            );
          });
        });
      });
    });

    context("👉 getTwin()", async function () {
      beforeEach(async function () {
        // Approving the twinHandler contract to transfer seller's tokens
        await bosonToken.connect(operator).approve(twinHandler.address, 1);

        // Create a twin
        await twinHandler.connect(operator).createTwin(twin);

        // id of the current twin and increment nextTwinId
        id = nextTwinId++;
      });

      it("should return true for success if twin is found", async function () {
        // Get the success flag
        [success] = await twinHandler.connect(rando).getTwin(id);

        // Validate
        expect(success).to.be.true;
      });

      it("should return false for success if twin is not found", async function () {
        // Get the success flag
        [success] = await twinHandler.connect(rando).getTwin(invalidTwinId);

        // Validate
        expect(success).to.be.false;
      });

      it("should return the details of the twin as a struct if found", async function () {
        // Get the twin as a struct
        [, twinStruct] = await twinHandler.connect(rando).getTwin(id);

        // Parse into entity
        twin = Twin.fromStruct(twinStruct);

        // Validate
        expect(twin.isValid()).to.be.true;
      });
    });

    context("👉 getNextTwinId()", async function () {
      beforeEach(async function () {
        // Create another valid seller.
        seller = new Seller(id, rando.address, rando.address, rando.address, rando.address, active);
        expect(seller.isValid()).is.true;
        await accountHandler.connect(rando).createSeller(seller);

        // Approving the twinHandler contract to transfer seller's tokens
        await bosonToken.connect(rando).approve(twinHandler.address, 1);

        // Create a twin
        await twinHandler.connect(rando).createTwin(twin);

        // id of the current twin and increment nextTwinId
        id = nextTwinId++;
      });

      it("should return the next twin id", async function () {
        // What we expect the next twin id to be
        expected = nextTwinId;

        // Get the next twin id
        nextTwinId = await twinHandler.connect(rando).getNextTwinId();

        // Verify expectation
        expect(nextTwinId.toString() == expected).to.be.true;
      });

      it("should be incremented after a twin is created", async function () {
        // Approving the twinHandler contract to transfer seller's tokens
        await bosonToken.connect(operator).approve(twinHandler.address, 1);

        // Create another twin
        await twinHandler.connect(operator).createTwin(twin);

        // What we expect the next twin id to be
        expected = ++nextTwinId;

        // Get the next twin id
        nextTwinId = await twinHandler.connect(rando).getNextTwinId();

        // Verify expectation
        expect(nextTwinId.toString() == expected).to.be.true;
      });

      it("should not be incremented when only getNextTwinId is called", async function () {
        // What we expect the next twin id to be
        expected = nextTwinId;

        // Get the next twin id
        nextTwinId = await twinHandler.connect(rando).getNextTwinId();

        // Verify expectation
        expect(nextTwinId.toString() == expected).to.be.true;

        // Call again
        nextTwinId = await twinHandler.connect(rando).getNextTwinId();

        // Verify expectation
        expect(nextTwinId.toString() == expected).to.be.true;
      });
    });

    context("👉 removeTwin()", async function () {
      beforeEach(async function () {
        // Approving the twinHandler contract to transfer seller's tokens
        await bosonToken.connect(operator).approve(twinHandler.address, 1);

        // Create a twin
        await twinHandler.connect(operator).createTwin(twin);
      });

      it("should emit a TwinDeleted event", async function () {
        // Expect twin to be found.
        [success] = await twinHandler.connect(rando).getTwin(twin.id);
        expect(success).to.be.true;

        // Remove the twin, testing for the event.
        await expect(twinHandler.connect(operator).removeTwin(twin.id))
          .to.emit(twinHandler, "TwinDeleted")
          .withArgs(twin.id, twin.sellerId, operator.address);

        // Expect twin to be not found.
        [success] = await twinHandler.connect(rando).getTwin(twin.id);
        expect(success).to.be.false;
      });

      context("💔 Revert Reasons", async function () {
        it("Twin does not exist", async function () {
          let nonExistantTwinId = "999";

          // Attempt to Remove a twin, expecting revert
          await expect(twinHandler.connect(operator).removeTwin(nonExistantTwinId)).to.revertedWith(
            RevertReasons.NO_SUCH_TWIN
          );
        });

        it("Caller is not the seller", async function () {
          // Attempt to Remove a twin, expecting revert
          await expect(twinHandler.connect(rando).removeTwin(twin.id)).to.revertedWith(RevertReasons.NOT_OPERATOR);
        });

        it("Twin has bundles", async function () {
          // Bundle: Required constructor params
          bundleId = "1";
          offerIds = [];
          twinIds = [twin.id];

          // Create a new bundle
          bundle = new Bundle(bundleId, sellerId, offerIds, twinIds);
          await bundleHandler.connect(operator).createBundle(bundle);

          // Attempt to Remove a twin, expecting revert
          await expect(twinHandler.connect(operator).removeTwin(twin.id)).to.revertedWith(
            RevertReasons.TWIN_HAS_BUNDLES
          );
        });
      });
    });
  });
});<|MERGE_RESOLUTION|>--- conflicted
+++ resolved
@@ -19,7 +19,7 @@
 /**
  *  Test the Boson Twin Handler interface
  */
-describe("IBosonTwinHandler", function () {
+describe.only("IBosonTwinHandler", function () {
   // Common vars
   let InterfaceIds;
   let accounts, deployer, rando, operator, admin, clerk, treasury;
@@ -49,11 +49,8 @@
     tokenId,
     tokenAddress;
   let bundleId, offerIds, twinIds, bundle, tokenType;
-<<<<<<< HEAD
   let oneMonth;
-=======
   let protocolFeePercentage, protocolFeeFlatBoson;
->>>>>>> 0fd8fcc1
 
   before(async function () {
     // get interface Ids
