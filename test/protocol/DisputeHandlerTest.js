const hre = require("hardhat");
const ethers = hre.ethers;
const { expect, assert } = require("chai");

const Role = require("../../scripts/domain/Role");
const Exchange = require("../../scripts/domain/Exchange");
const Voucher = require("../../scripts/domain/Voucher");
const Offer = require("../../scripts/domain/Offer");
const OfferDates = require("../../scripts/domain/OfferDates");
const OfferDurations = require("../../scripts/domain/OfferDurations");
const Seller = require("../../scripts/domain/Seller");
const Buyer = require("../../scripts/domain/Buyer");
const DisputeResolver = require("../../scripts/domain/DisputeResolver");
const ExchangeState = require("../../scripts/domain/ExchangeState");
const Dispute = require("../../scripts/domain/Dispute");
const DisputeState = require("../../scripts/domain/DisputeState");
const DisputeDates = require("../../scripts/domain/DisputeDates");
const Resolution = require("../../scripts/domain/Resolution");
const { getInterfaceIds } = require("../../scripts/config/supported-interfaces.js");
const { RevertReasons } = require("../../scripts/config/revert-reasons.js");
const { deployProtocolDiamond } = require("../../scripts/util/deploy-protocol-diamond.js");
const { deployProtocolHandlerFacets } = require("../../scripts/util/deploy-protocol-handler-facets.js");
const { deployProtocolConfigFacet } = require("../../scripts/util/deploy-protocol-config-facet.js");
const { deployProtocolClients } = require("../../scripts/util/deploy-protocol-clients");
const {
  setNextBlockTimestamp,
  calculateProtocolFee,
  prepareDataSignatureParameters,
} = require("../../scripts/util/test-utils.js");

/**
 *  Test the Boson Dispute Handler interface
 */
describe("IBosonDisputeHandler", function () {
  // Common vars
  let InterfaceIds;
  let accounts, deployer, operator, admin, clerk, treasury, rando, buyer, other1, other2;
  let erc165,
    protocolDiamond,
    accessController,
    accountHandler,
    exchangeHandler,
    offerHandler,
    fundsHandler,
    disputeHandler;
  let bosonVoucher, gasLimit;
  let id, buyerId, offer, offerId, seller, sellerId;
  let block, blockNumber, tx, clients;
  let support, oneMonth, oneWeek, newTime;
  let price,
    sellerDeposit,
    protocolFee,
    buyerCancelPenalty,
    quantityAvailable,
    exchangeToken,
    disputeResolverId,
    metadataUri,
    offerChecksum,
    voided;
  let validFrom, validUntil, voucherRedeemableFrom, voucherRedeemableUntil, offerDates;
  let fulfillmentPeriod, voucherValid, resolutionPeriod, offerDurations;
  let protocolFeePrecentage;
  let voucher, committedDate, validUntilDate, redeemedDate, expired;
  let exchange, exchangeStruct, finalizedDate, state;
  let dispute, disputedDate, complaint, disputeStruct, timeout;
  let disputeDates, disputeDatesStruct;
  let exists, response;
  let disputeResolver, active;
  let buyerPercent, resolution;
  let resolutionType, customSignatureType, message, r, s, v;

  before(async function () {
    // get interface Ids
    InterfaceIds = await getInterfaceIds();
  });

  beforeEach(async function () {
    // Make accounts available
    accounts = await ethers.getSigners();
    deployer = accounts[0];
    operator = accounts[1];
    admin = accounts[2];
    clerk = accounts[3];
    treasury = accounts[4];
    buyer = accounts[5];
    rando = accounts[6];
    other1 = accounts[7];
    other2 = accounts[8];

    // Deploy the Protocol Diamond
    [protocolDiamond, , , accessController] = await deployProtocolDiamond();

    // Temporarily grant UPGRADER role to deployer account
    await accessController.grantRole(Role.UPGRADER, deployer.address);

    // Grant PROTOCOL role to ProtocolDiamond address and renounces admin
    await accessController.grantRole(Role.PROTOCOL, protocolDiamond.address);

    // Cut the protocol handler facets into the Diamond
    await deployProtocolHandlerFacets(protocolDiamond, [
      "AccountHandlerFacet",
      "ExchangeHandlerFacet",
      "OfferHandlerFacet",
      "FundsHandlerFacet",
      "DisputeHandlerFacet",
    ]);

    // Deploy the Protocol client implementation/proxy pairs (currently just the Boson Voucher)
    const protocolClientArgs = [accessController.address, protocolDiamond.address];
    [, , clients] = await deployProtocolClients(protocolClientArgs, gasLimit);
    [bosonVoucher] = clients;
    await accessController.grantRole(Role.CLIENT, bosonVoucher.address);

    // set protocolFeePrecentage
    protocolFeePrecentage = "200"; // 2 %

    // Add config Handler, so ids start at 1, and so voucher address can be found
    const protocolConfig = [
      "0x0000000000000000000000000000000000000000",
      "0x0000000000000000000000000000000000000000",
      bosonVoucher.address,
      protocolFeePrecentage,
      "0",
      "0",
      "0",
      "0",
      "0",
    ];

    // Deploy the Config facet, initializing the protocol config
    await deployProtocolConfigFacet(protocolDiamond, protocolConfig, gasLimit);

    // Cast Diamond to IERC165
    erc165 = await ethers.getContractAt("IERC165", protocolDiamond.address);

    // Cast Diamond to IBosonAccountHandler
    accountHandler = await ethers.getContractAt("IBosonAccountHandler", protocolDiamond.address);

    // Cast Diamond to IBosonOfferHandler
    offerHandler = await ethers.getContractAt("IBosonOfferHandler", protocolDiamond.address);

    // Cast Diamond to IBosonExchangeHandler
    exchangeHandler = await ethers.getContractAt("IBosonExchangeHandler", protocolDiamond.address);

    // Cast Diamond to IBosonFundsHandler
    fundsHandler = await ethers.getContractAt("IBosonFundsHandler", protocolDiamond.address);

    // Cast Diamond to IBosonDisputeHandler
    disputeHandler = await ethers.getContractAt("IBosonDisputeHandler", protocolDiamond.address);
  });

  // Interface support (ERC-156 provided by ProtocolDiamond, others by deployed facets)
  context("📋 Interfaces", async function () {
    context("👉 supportsInterface()", async function () {
      it("should indicate support for IBosonDisputeHandler interface", async function () {
        // Current interfaceId for IBosonDisputeHandler
        support = await erc165.supportsInterface(InterfaceIds.IBosonDisputeHandler);

        // Test
        await expect(support, "IBosonDisputeHandler interface not supported").is.true;
      });
    });
  });

  // All supported Dispute methods
  context("📋 Dispute Handler Methods", async function () {
    beforeEach(async function () {
      // Initial ids for all the things
      id = offerId = sellerId = "1";
      buyerId = "3"; // created after seller and dispute resolver

      // Create a valid seller
      seller = new Seller(id, operator.address, admin.address, clerk.address, treasury.address, true);
      expect(seller.isValid()).is.true;
      await accountHandler.connect(admin).createSeller(seller);

      // Create a valid dispute resolver
      active = true;
      disputeResolver = new DisputeResolver(id.toString(), other1.address, active);
      expect(disputeResolver.isValid()).is.true;

      // Register the dispute resolver
      await accountHandler.connect(rando).createDisputeResolver(disputeResolver);

      // Create an offer to commit to
      oneWeek = 604800 * 1000; //  7 days in milliseconds
      oneMonth = 2678400 * 1000; // 31 days in milliseconds

      // Get the current block info
      blockNumber = await ethers.provider.getBlockNumber();
      block = await ethers.provider.getBlock(blockNumber);

      // Required constructor params
      price = ethers.utils.parseUnits("1.5", "ether").toString();
      sellerDeposit = ethers.utils.parseUnits("0.25", "ether").toString();
      protocolFee = calculateProtocolFee(sellerDeposit, price, protocolFeePrecentage);
      buyerCancelPenalty = ethers.utils.parseUnits("0.05", "ether").toString();
      quantityAvailable = "2";
      exchangeToken = ethers.constants.AddressZero.toString(); // Zero addy ~ chain base currency
      disputeResolverId = "2";
      offerChecksum = "QmYXc12ov6F2MZVZwPs5XeCBbf61cW3wKRk8h3D5NTYj4T";
      metadataUri = `https://ipfs.io/ipfs/${offerChecksum}`;
      voided = false;

      // Create a valid offer entity
      offer = new Offer(
        id,
        sellerId,
        price,
        sellerDeposit,
        protocolFee,
        buyerCancelPenalty,
        quantityAvailable,
        exchangeToken,
        disputeResolverId,
        metadataUri,
        offerChecksum,
        voided
      );
      expect(offer.isValid()).is.true;

      // Required constructor params
      validFrom = ethers.BigNumber.from(block.timestamp).toString(); // valid from now
      validUntil = ethers.BigNumber.from(block.timestamp)
        .add(oneMonth * 6)
        .toString(); // until 6 months
      voucherRedeemableFrom = ethers.BigNumber.from(block.timestamp).add(oneWeek).toString(); // redeemable in 1 week
      voucherRedeemableUntil = "0"; // vouchers don't have fixed expiration date

      // Create a valid offerDates, then set fields in tests directly
      offerDates = new OfferDates(validFrom, validUntil, voucherRedeemableFrom, voucherRedeemableUntil);

      // Required constructor params
      fulfillmentPeriod = oneMonth.toString(); // fulfillment period is one month
      voucherValid = oneMonth.toString(); // offers valid for one month
      resolutionPeriod = oneWeek.toString(); // dispute is valid for one month

      // Create a valid offerDurations, then set fields in tests directly
      offerDurations = new OfferDurations(fulfillmentPeriod, voucherValid, resolutionPeriod);

      // Create the offer
      await offerHandler.connect(operator).createOffer(offer, offerDates, offerDurations);

      // Required voucher constructor params
      committedDate = "0";
      validUntilDate = "0";
      redeemedDate = "0";
      expired = false;
      voucher = new Voucher(committedDate, validUntilDate, redeemedDate, expired);

      // Required exchange constructor params
      finalizedDate = "0";
      state = ExchangeState.Committed;
      exchange = new Exchange(id, offerId, buyerId, finalizedDate, voucher, state);

      // Deposit seller funds so the commit will succeed
      const fundsToDeposit = ethers.BigNumber.from(sellerDeposit).mul(quantityAvailable);
      await fundsHandler
        .connect(operator)
        .depositFunds(seller.id, ethers.constants.AddressZero, fundsToDeposit, { value: fundsToDeposit });

      // Commit to offer, creating a new exchange
      await exchangeHandler.connect(buyer).commitToOffer(buyer.address, offerId, { value: price });

      // Set time forward to the offer's voucherRedeemableFrom
      await setNextBlockTimestamp(Number(voucherRedeemableFrom));

      // Redeem voucher
      await exchangeHandler.connect(buyer).redeemVoucher(exchange.id);

      // Set the dispute reason
      complaint = "Tastes weird";
    });

    context("👉 raiseDispute()", async function () {
      it("should emit a DisputeRaised event", async function () {
        // Raise a dispute, testing for the event
        await expect(disputeHandler.connect(buyer).raiseDispute(exchange.id, complaint))
          .to.emit(disputeHandler, "DisputeRaised")
          .withArgs(exchange.id, buyerId, sellerId, complaint);
      });

      it("should update state", async function () {
        // Raise a dispute
        tx = await disputeHandler.connect(buyer).raiseDispute(exchange.id, complaint);

        // Get the block timestamp of the confirmed tx and set disputedDate
        blockNumber = tx.blockNumber;
        block = await ethers.provider.getBlock(blockNumber);
        disputedDate = block.timestamp.toString();
        timeout = ethers.BigNumber.from(disputedDate).add(resolutionPeriod).toString();

        // expected values
        dispute = new Dispute(exchange.id, complaint, DisputeState.Resolving, new Resolution("0"));
        disputeDates = new DisputeDates(disputedDate, "0", "0", timeout);

        // Get the dispute as a struct
        [, disputeStruct, disputeDatesStruct] = await disputeHandler.connect(rando).getDispute(exchange.id);

        // Parse into entity
        const returnedDispute = Dispute.fromStruct(disputeStruct);
        const returnedDisputeDates = DisputeDates.fromStruct(disputeDatesStruct);

        // Returned values should match expected dispute data
        for (const [key, value] of Object.entries(dispute)) {
          expect(JSON.stringify(returnedDispute[key]) === JSON.stringify(value)).is.true;
        }
        for (const [key, value] of Object.entries(disputeDates)) {
          expect(JSON.stringify(returnedDisputeDates[key]) === JSON.stringify(value)).is.true;
        }
      });

      context("💔 Revert Reasons", async function () {
        it("Caller does not hold a voucher for the given exchange id", async function () {
          // Attempt to raise a dispute, expecting revert
          await expect(disputeHandler.connect(rando).raiseDispute(exchange.id, complaint)).to.revertedWith(
            RevertReasons.NOT_VOUCHER_HOLDER
          );
        });

        it("Exchange id is invalid", async function () {
          // An invalid exchange id
          const exchangeId = "666";

          // Attempt to raise a dispute, expecting revert
          await expect(disputeHandler.connect(buyer).raiseDispute(exchangeId, complaint)).to.revertedWith(
            RevertReasons.NO_SUCH_EXCHANGE
          );
        });

        it("exchange is not in a redeemed state - completed", async function () {
          // Set time forward to run out the fulfillment period
          newTime = Number((voucherRedeemableFrom + Number(fulfillmentPeriod) + 1).toString().substring(0, 11));
          await setNextBlockTimestamp(newTime);

          // Complete exchange
          await exchangeHandler.connect(operator).completeExchange(exchange.id);

          // Attempt to raise a dispute, expecting revert
          await expect(disputeHandler.connect(buyer).raiseDispute(exchange.id, complaint)).to.revertedWith(
            RevertReasons.INVALID_STATE
          );
        });

        it("exchange is not in a redeemed state - disputed already", async function () {
          // Raise a dispute, put it into DISPUTED state
          await disputeHandler.connect(buyer).raiseDispute(exchange.id, complaint);

          // Attempt to raise a dispute, expecting revert
          await expect(disputeHandler.connect(buyer).raiseDispute(exchange.id, complaint)).to.revertedWith(
            RevertReasons.INVALID_STATE
          );
        });

        it("The complaint is blank", async function () {
          complaint = "";

          // Attempt to raise a dispute, expecting revert
          await expect(disputeHandler.connect(buyer).raiseDispute(exchange.id, complaint)).to.revertedWith(
            RevertReasons.COMPLAINT_MISSING
          );
        });
      });
    });

    context("👉 retractDispute()", async function () {
      beforeEach(async function () {
        // Raise a dispute
        tx = await disputeHandler.connect(buyer).raiseDispute(exchange.id, complaint);

        // Get the block timestamp of the confirmed tx and set disputedDate
        blockNumber = tx.blockNumber;
        block = await ethers.provider.getBlock(blockNumber);
        disputedDate = block.timestamp.toString();
        timeout = ethers.BigNumber.from(disputedDate).add(resolutionPeriod).toString();
      });

      it("should emit a DisputeRetracted event", async function () {
        // Retract the dispute, testing for the event
        await expect(disputeHandler.connect(buyer).retractDispute(exchange.id))
          .to.emit(disputeHandler, "DisputeRetracted")
          .withArgs(exchange.id, buyer.address);
      });

      it("should update state", async function () {
        // Retract the dispute
        tx = await disputeHandler.connect(buyer).retractDispute(exchange.id);

        // Get the block timestamp of the confirmed tx and set finalizedDate
        blockNumber = tx.blockNumber;
        block = await ethers.provider.getBlock(blockNumber);
        finalizedDate = block.timestamp.toString();

        dispute = new Dispute(exchange.id, complaint, DisputeState.Retracted, new Resolution("0"));
        disputeDates = new DisputeDates(disputedDate, "0", finalizedDate, timeout);

        // Get the dispute as a struct
        [, disputeStruct, disputeDatesStruct] = await disputeHandler.connect(rando).getDispute(exchange.id);

        // Parse into entities
        const returnedDispute = Dispute.fromStruct(disputeStruct);
        const returnedDisputeDates = DisputeDates.fromStruct(disputeDatesStruct);

        // Returned values should match expected dispute and dispute dates
        for (const [key, value] of Object.entries(dispute)) {
          expect(JSON.stringify(returnedDispute[key]) === JSON.stringify(value)).is.true;
        }
        for (const [key, value] of Object.entries(disputeDates)) {
          expect(JSON.stringify(returnedDisputeDates[key]) === JSON.stringify(value)).is.true;
        }

        // Get the dispute state
        [exists, response] = await disputeHandler.connect(rando).getDisputeState(exchange.id);

        // It should match DisputeState.Retracted
        assert.equal(response, DisputeState.Retracted, "Dispute state is incorrect");

        // exchange should also be finalized
<<<<<<< HEAD
        // Get the dispute as a struct
        [, exchangeStruct] = await exchangeHandler.connect(rando).getExchange(exchange.id);
=======
        // Get the exchange as a struct
        const [, exchangeStruct] = await exchangeHandler.connect(rando).getExchange(exchange.id);
>>>>>>> 38bb31c2

        // Parse into entity
        let returnedExchange = Exchange.fromStruct(exchangeStruct);

        // FinalizeDate should be set correctly
        assert.equal(returnedExchange.finalizedDate, finalizedDate, "Exchange finalizeDate is incorect");
      });

      it.skip("dispute can be retracted if it's in escalated state", async function () {
        // Escalate a dispute
        await disputeHandler.connect(buyer).escalateDispute(exchange.id);

        // Retract the dispute, testing for the event
        await expect(disputeHandler.connect(buyer).retractDispute(exchange.id))
          .to.emit(disputeHandler, "DisputeRetracted")
          .withArgs(exchange.id, buyer.address);
      });

      context("💔 Revert Reasons", async function () {
        it("Exchange does not exist", async function () {
          // An invalid exchange id
          const exchangeId = "666";

          // Attempt to retract the dispute, expecting revert
          await expect(disputeHandler.connect(buyer).retractDispute(exchangeId)).to.revertedWith(
            RevertReasons.NO_SUCH_EXCHANGE
          );
        });

        it("Exchange is not in a disputed state", async function () {
          exchange.id++;

          // Commit to offer, creating a new exchange
          await exchangeHandler.connect(buyer).commitToOffer(buyer.address, offerId, { value: price });

          // Attempt to retract the dispute, expecting revert
          await expect(disputeHandler.connect(buyer).retractDispute(exchange.id)).to.revertedWith(
            RevertReasons.INVALID_STATE
          );
        });

        it("Caller is not the buyer for the given exchange id", async function () {
          // Attempt to retract the dispute, expecting revert
          await expect(disputeHandler.connect(rando).retractDispute(exchange.id)).to.revertedWith(
            RevertReasons.NOT_VOUCHER_HOLDER
          );
        });

<<<<<<< HEAD
        it("Dispute is in some state other than resolving", async function () {
=======
        it("Dispute is in some state other than resolving or escalated", async function () {
>>>>>>> 38bb31c2
          // Retract the dispute, put it into RETRACTED state
          await disputeHandler.connect(buyer).retractDispute(exchange.id);

          // Attempt to retract the dispute, expecting revert
          await expect(disputeHandler.connect(buyer).retractDispute(exchange.id)).to.revertedWith(
            RevertReasons.INVALID_STATE
          );
        });
      });
    });

<<<<<<< HEAD
    context("👉 resolveDispute()", async function () {
      beforeEach(async function () {
        // Raise a dispute
        tx = await disputeHandler.connect(buyer).raiseDispute(exchange.id, complaint);

        // Get the block timestamp of the confirmed tx and set disputedDate
        blockNumber = tx.blockNumber;
        block = await ethers.provider.getBlock(blockNumber);
        disputedDate = block.timestamp.toString();
        timeout = ethers.BigNumber.from(disputedDate).add(resolutionPeriod).toString();

        buyerPercent = "1234";
        resolution = new Resolution(buyerPercent);

        // Set the message Type, needed for signature
        resolutionType = [
          { name: "exchangeId", type: "uint256" },
          { name: "buyerPercent", type: "uint256" },
        ];

        customSignatureType = {
          Resolution: resolutionType,
        };

        message = {
          exchangeId: exchange.id,
          buyerPercent: resolution.buyerPercent,
        };
      });

      context("👉 buyer is the caller", async function () {
        beforeEach(async function () {
          // Collect the signature components
          ({ r, s, v } = await prepareDataSignatureParameters(
            operator, // When buyer is the caller, seller should be the signer.
            customSignatureType,
            "Resolution",
            message,
            disputeHandler.address
          ));
        });

        it("should emit a DisputeResolved event", async function () {
          // Resolve the dispute, testing for the event
          await expect(disputeHandler.connect(buyer).resolveDispute(exchange.id, resolution, r, s, v))
            .to.emit(disputeHandler, "DisputeResolved")
            .withArgs(exchange.id, resolution.toStruct(), buyer.address);
        });

        it("should update state", async function () {
          // Resolve the dispute
          tx = await disputeHandler.connect(buyer).resolveDispute(exchange.id, resolution, r, s, v);

          // Get the block timestamp of the confirmed tx and set finalizedDate
          blockNumber = tx.blockNumber;
          block = await ethers.provider.getBlock(blockNumber);
          finalizedDate = block.timestamp.toString();

          dispute = new Dispute(exchange.id, complaint, DisputeState.Resolved, resolution);
          disputeDates = new DisputeDates(disputedDate, "0", finalizedDate, timeout);

          // Get the dispute as a struct
          [, disputeStruct, disputeDatesStruct] = await disputeHandler.connect(rando).getDispute(exchange.id);

          // Parse into entities
          const returnedDispute = Dispute.fromStruct(disputeStruct);
          const returnedDisputeDates = DisputeDates.fromStruct(disputeDatesStruct);

          // Returned values should match the expected dispute and dispute dates
          for (const [key, value] of Object.entries(dispute)) {
            expect(JSON.stringify(returnedDispute[key]) === JSON.stringify(value)).is.true;
          }
          for (const [key, value] of Object.entries(disputeDates)) {
            expect(JSON.stringify(returnedDisputeDates[key]) === JSON.stringify(value)).is.true;
          }

          // Get the dispute state
          [exists, response] = await disputeHandler.connect(rando).getDisputeState(exchange.id);

          // It should match DisputeState.Resolved
          assert.equal(response, DisputeState.Resolved, "Dispute state is incorrect");

          // exchange should also be finalized
          // Get the exchange as a struct
          [, exchangeStruct] = await exchangeHandler.connect(rando).getExchange(exchange.id);

          // Parse into entity
          let returnedExchange = Exchange.fromStruct(exchangeStruct);

          // FinalizeDate should be set correctly
          assert.equal(returnedExchange.finalizedDate, finalizedDate, "Exchange finalizeDate is incorect");
        });

        it("Buyer can also have a seller account and this will work", async function () {
          // Create a valid seller with buyer's wallet
          seller = new Seller(id, buyer.address, buyer.address, buyer.address, buyer.address, true);
          expect(seller.isValid()).is.true;
          await accountHandler.connect(buyer).createSeller(seller);

          // Resolve the dispute, testing for the event
          await expect(disputeHandler.connect(buyer).resolveDispute(exchange.id, resolution, r, s, v))
            .to.emit(disputeHandler, "DisputeResolved")
            .withArgs(exchange.id, resolution.toStruct(), buyer.address);
        });

        it.skip("Dispute can be mutualy resolved even if it's in escalated state", async function () {
          // escalate dispute
          await disputeHandler.connect(buyer).escalateDispute(exchange.id);

          // Resolve the dispute, testing for the event
          await expect(disputeHandler.connect(buyer).resolveDispute(exchange.id, resolution, r, s, v))
            .to.emit(disputeHandler, "DisputeResolved")
            .withArgs(exchange.id, resolution.toStruct(), buyer.address);
        });

        it.skip("Dispute can be mutualy resolved even if it's in escalated state and past the resolution period", async function () {
          // escalate dispute
          await disputeHandler.connect(buyer).escalateDispute(exchange.id);

          // Set time forward to the dispute expiration date
          await setNextBlockTimestamp(Number(timeout) + oneWeek);

          // Resolve the dispute, testing for the event
          await expect(disputeHandler.connect(buyer).resolveDispute(exchange.id, resolution, r, s, v))
            .to.emit(disputeHandler, "DisputeResolved")
            .withArgs(exchange.id, resolution.toStruct(), buyer.address);
        });
      });

      context("👉 seller is the caller", async function () {
        beforeEach(async function () {
          // Collect the signature components
          ({ r, s, v } = await prepareDataSignatureParameters(
            buyer, // When seller is the caller, buyer should be the signer.
            customSignatureType,
            "Resolution",
            message,
            disputeHandler.address
          ));
        });

        it("should emit a DisputeResolved event", async function () {
          // Resolve the dispute, testing for the event
          await expect(disputeHandler.connect(operator).resolveDispute(exchange.id, resolution, r, s, v))
            .to.emit(disputeHandler, "DisputeResolved")
            .withArgs(exchange.id, resolution.toStruct(), operator.address);
        });

        it("should update state", async function () {
          // Resolve the dispute
          tx = await disputeHandler.connect(operator).resolveDispute(exchange.id, resolution, r, s, v);

          // Get the block timestamp of the confirmed tx and set finalizedDate
          blockNumber = tx.blockNumber;
          block = await ethers.provider.getBlock(blockNumber);
          finalizedDate = block.timestamp.toString();

          dispute = new Dispute(exchange.id, complaint, DisputeState.Resolved, resolution);
          disputeDates = new DisputeDates(disputedDate, "0", finalizedDate, timeout);

          // Get the dispute as a struct
          [, disputeStruct, disputeDatesStruct] = await disputeHandler.connect(rando).getDispute(exchange.id);

          // Parse into entities
          const returnedDispute = Dispute.fromStruct(disputeStruct);
          const returnedDisputeDates = DisputeDates.fromStruct(disputeDatesStruct);

          // Returned values should match the expected dispute and dispute dates
          for (const [key, value] of Object.entries(dispute)) {
            expect(JSON.stringify(returnedDispute[key]) === JSON.stringify(value)).is.true;
          }
          for (const [key, value] of Object.entries(disputeDates)) {
            expect(JSON.stringify(returnedDisputeDates[key]) === JSON.stringify(value)).is.true;
          }

          // Get the dispute state
          [exists, response] = await disputeHandler.connect(rando).getDisputeState(exchange.id);

          // It should match DisputeState.Resolved
          assert.equal(response, DisputeState.Resolved, "Dispute state is incorrect");

          // exchange should also be finalized
          // Get the exchange as a struct
          [, exchangeStruct] = await exchangeHandler.connect(rando).getExchange(exchange.id);

          // Parse into entity
          let returnedExchange = Exchange.fromStruct(exchangeStruct);

          // FinalizeDate should be set correctly
          assert.equal(returnedExchange.finalizedDate, finalizedDate, "Exchange finalizeDate is incorect");
        });

        it("Operator can also have a buyer account and this will work", async function () {
          // Create a valid buyer with operator's wallet
          buyer = new Buyer(id, operator.address, active);
          expect(buyer.isValid()).is.true;
          await accountHandler.connect(operator).createBuyer(buyer);

          // Resolve the dispute, testing for the event
          await expect(disputeHandler.connect(operator).resolveDispute(exchange.id, resolution, r, s, v))
            .to.emit(disputeHandler, "DisputeResolved")
            .withArgs(exchange.id, resolution.toStruct(), operator.address);
        });

        it.skip("Dispute can be mutualy resolved even if it's in escalated state", async function () {
          // escalate dispute
          await disputeHandler.connect(buyer).escalateDispute(exchange.id);

          // Resolve the dispute, testing for the event
          await expect(disputeHandler.connect(operator).resolveDispute(exchange.id, resolution, r, s, v))
            .to.emit(disputeHandler, "DisputeResolved")
            .withArgs(exchange.id, resolution.toStruct(), operator.address);
        });

        it.skip("Dispute can be mutualy resolved even if it's in escalated state and past the resolution period", async function () {
          // escalate dispute
          await disputeHandler.connect(buyer).escalateDispute(exchange.id);

          // Set time forward to the dispute expiration date
          await setNextBlockTimestamp(Number(timeout) + oneWeek);

          // Resolve the dispute, testing for the event
          await expect(disputeHandler.connect(operator).resolveDispute(exchange.id, resolution, r, s, v))
            .to.emit(disputeHandler, "DisputeResolved")
            .withArgs(exchange.id, resolution.toStruct(), operator.address);
        });
      });

      context("💔 Revert Reasons", async function () {
        beforeEach(async function () {
          // Collect the signature components
          ({ r, s, v } = await prepareDataSignatureParameters(
            buyer, // When seller is the caller, buyer should be the signer.
            customSignatureType,
            "Resolution",
            message,
            disputeHandler.address
          ));
        });

        it("Specified buyer percent exceeds 100%", async function () {
          // Set buyer percent above 100%
          resolution = new Resolution("12000"); // 120%

          // Attempt to resolve the dispute, expecting revert
          await expect(
            disputeHandler.connect(operator).resolveDispute(exchange.id, resolution, r, s, v)
          ).to.revertedWith(RevertReasons.INVALID_BUYER_PERCENT);
        });

        it("Dispute has expired", async function () {
          // Set time forward to the dispute expiration date
          await setNextBlockTimestamp(Number(timeout));

          // Attempt to resolve the dispute, expecting revert
          await expect(
            disputeHandler.connect(operator).resolveDispute(exchange.id, resolution, r, s, v)
          ).to.revertedWith(RevertReasons.DISPUTE_HAS_EXPIRED);
        });

        it("Exchange does not exist", async function () {
          // An invalid exchange id
          const exchangeId = "666";

          // Attempt to resolve the dispute, expecting revert
          await expect(
            disputeHandler.connect(operator).resolveDispute(exchangeId, resolution, r, s, v)
          ).to.revertedWith(RevertReasons.NO_SUCH_EXCHANGE);
        });

        it("Exchange is not in a disputed state", async function () {
          exchange.id++;

          // Commit to offer, creating a new exchange
          await exchangeHandler.connect(buyer).commitToOffer(buyer.address, offerId, { value: price });

          // Attempt to resolve the dispute, expecting revert
          await expect(
            disputeHandler.connect(operator).resolveDispute(exchange.id, resolution, r, s, v)
          ).to.revertedWith(RevertReasons.INVALID_STATE);
        });

        it("Caller is neither the seller or the buyer for the given exchange id", async function () {
          // Wallet without any account
          // Attempt to resolve the dispute, expecting revert
          await expect(disputeHandler.connect(rando).resolveDispute(exchange.id, resolution, r, s, v)).to.revertedWith(
            RevertReasons.NOT_BUYER_OR_SELLER
          );

          // Wallet with seller account, but not the seller in this exchange
          // Create a valid seller
          seller = new Seller(id, other1.address, other1.address, other1.address, other1.address, true);
          expect(seller.isValid()).is.true;
          await accountHandler.connect(other1).createSeller(seller);
          // Attempt to resolve the dispute, expecting revert
          await expect(disputeHandler.connect(other1).resolveDispute(exchange.id, resolution, r, s, v)).to.revertedWith(
            RevertReasons.NOT_BUYER_OR_SELLER
          );

          // Wallet with buyer account, but not the buyer in this exchange
          // Create a valid buyer
          buyer = new Buyer(id, other2.address, active);
          expect(buyer.isValid()).is.true;
          await accountHandler.connect(other2).createBuyer(buyer);
          // Attempt to resolve the dispute, expecting revert
          await expect(disputeHandler.connect(other2).resolveDispute(exchange.id, resolution, r, s, v)).to.revertedWith(
            RevertReasons.NOT_BUYER_OR_SELLER
          );
        });

        it("signature does not belong to the address of the other party", async function () {
          // Collect the signature components
          ({ r, s, v } = await prepareDataSignatureParameters(
            rando,
            customSignatureType,
            "Resolution",
            message,
            disputeHandler.address
          ));

          // Attempt to resolve the dispute, expecting revert
          await expect(
            disputeHandler.connect(operator).resolveDispute(exchange.id, resolution, r, s, v)
          ).to.revertedWith(RevertReasons.SIGNER_AND_SIGNATURE_DO_NOT_MATCH);

          // Attempt to resolve the dispute, expecting revert
          await expect(disputeHandler.connect(buyer).resolveDispute(exchange.id, resolution, r, s, v)).to.revertedWith(
            RevertReasons.SIGNER_AND_SIGNATURE_DO_NOT_MATCH
          );
        });

        it("signature resolution does not match input resolution ", async function () {
          // Set different buyer percentage
          resolution = new Resolution((Number(resolution.buyerPercent) + 1000).toString()); // add 10%

          // Attempt to resolve the dispute, expecting revert
          await expect(
            disputeHandler.connect(operator).resolveDispute(exchange.id, resolution, r, s, v)
          ).to.revertedWith(RevertReasons.SIGNER_AND_SIGNATURE_DO_NOT_MATCH);
        });

        it("signature has invalid field", async function () {
          // Attempt to resolve the dispute, expecting revert
          await expect(
            disputeHandler.connect(operator).resolveDispute(exchange.id, resolution, r, s, "0")
          ).to.revertedWith(RevertReasons.INVALID_SIGNATURE);
          await expect(
            disputeHandler
              .connect(operator)
              .resolveDispute(exchange.id, resolution, r, ethers.utils.hexZeroPad("0x", 32), v)
          ).to.revertedWith(RevertReasons.INVALID_SIGNATURE);
          await expect(
            disputeHandler
              .connect(operator)
              .resolveDispute(exchange.id, resolution, ethers.utils.hexZeroPad("0x", 32), s, v)
          ).to.revertedWith(RevertReasons.INVALID_SIGNATURE);
        });

        it("dispute state is neither resolving or escalated", async function () {
          // Retract the dispute, put it into RETRACTED state
          await disputeHandler.connect(buyer).retractDispute(exchange.id);

          // Attempt to resolve the dispute, expecting revert
          await expect(
            disputeHandler.connect(operator).resolveDispute(exchange.id, resolution, r, s, v)
          ).to.revertedWith(RevertReasons.INVALID_STATE);
        });
      });
    });

=======
>>>>>>> 38bb31c2
    context("👉 getDispute()", async function () {
      beforeEach(async function () {
        // Raise a dispute
        tx = await disputeHandler.connect(buyer).raiseDispute(exchange.id, complaint);

        // Get the block timestamp of the confirmed tx
        blockNumber = tx.blockNumber;
        block = await ethers.provider.getBlock(blockNumber);
        disputedDate = block.timestamp.toString();
        timeout = ethers.BigNumber.from(disputedDate).add(resolutionPeriod).toString();

        // Expected value for dispute
        dispute = new Dispute(exchange.id, complaint, DisputeState.Resolving, new Resolution("0"));
        disputeDates = new DisputeDates(disputedDate, "0", "0", timeout);
      });

      it("should return true for exists if exchange id is valid", async function () {
        // Get the dispute
        [exists, response] = await disputeHandler.connect(rando).getDispute(exchange.id);

        // Test existence flag
        expect(exists).to.be.true;
      });

      it("should return false for exists if exchange id is not valid", async function () {
        // Get the dispute
        [exists, response] = await disputeHandler.connect(rando).getDispute(exchange.id + 10);

        // Test existence flag
        expect(exists).to.be.false;
      });

      it("should return the expected dispute if exchange id is valid", async function () {
        // Get the exchange
        [exists, disputeStruct, disputeDatesStruct] = await disputeHandler.connect(rando).getDispute(exchange.id);

        // It should match the expected dispute struct
        assert.equal(dispute.toString(), Dispute.fromStruct(disputeStruct).toString(), "Dispute struct is incorrect");

        // It should match the expected dispute dates struct
        assert.equal(
          disputeDates.toString(),
          DisputeDates.fromStruct(disputeDatesStruct).toString(),
          "Dispute dates are incorrect"
        );
      });

      it("should return false for exists if exchange id is valid, but dispute was not raised", async function () {
        exchange.id++;

        // Commit to offer, creating a new exchange
        await exchangeHandler.connect(buyer).commitToOffer(buyer.address, offerId, { value: price });

        // Get the exchange
        [exists, response] = await exchangeHandler.connect(rando).getExchange(exchange.id);

        // Test existence flag
        expect(exists).to.be.true;

        // Get the dispute
        [exists, disputeStruct, disputeDatesStruct] = await disputeHandler.connect(rando).getDispute(exchange.id);

        // Test existence flag
        expect(exists).to.be.false;

        // dispute struct and dispute dates should contain the default values
        // expected values
        dispute = new Dispute("0", "", 0, new Resolution("0"));
        disputeDates = new DisputeDates("0", "0", "0", "0");

        // Parse into entity
        const returnedDispute = Dispute.fromStruct(disputeStruct);
        const returnedDisputeDates = DisputeDates.fromStruct(disputeDatesStruct);

        // Returned values should match expected dispute data
        for (const [key, value] of Object.entries(dispute)) {
          expect(JSON.stringify(returnedDispute[key]) === JSON.stringify(value)).is.true;
        }

        // Returned values should match expected dispute dates data
        for (const [key, value] of Object.entries(disputeDates)) {
          expect(JSON.stringify(returnedDisputeDates[key]) === JSON.stringify(value)).is.true;
        }
      });
    });

    context("👉 getDisputeState()", async function () {
      beforeEach(async function () {
        // Raise a dispute
        tx = await disputeHandler.connect(buyer).raiseDispute(exchange.id, complaint);
      });

      it("should return true for exists if exchange id is valid", async function () {
        // Get the dispute state
        [exists, response] = await disputeHandler.connect(rando).getDisputeState(exchange.id);

        // Test existence flag
        expect(exists).to.be.true;
      });

      it("should return false for exists if exchange id is not valid", async function () {
        // Attempt to get the dispute state for invalid dispute
        [exists, response] = await disputeHandler.connect(rando).getDisputeState(exchange.id + 10);

        // Test existence flag
        expect(exists).to.be.false;
      });

      it("should return the expected dispute state if exchange id is valid", async function () {
        // TODO when retract/resolve/decide is implemented, use it here, since DisputeState.Resolving is default value
        // Get the dispute state
        [exists, response] = await disputeHandler.connect(rando).getDisputeState(exchange.id);

        // It should match DisputeState.Resolving
        assert.equal(response, DisputeState.Resolving, "Dispute state is incorrect");
      });
    });

    context("👉 isDisputeFinalized()", async function () {
      it("should return false if exchange is not disputed", async function () {
        // Dispute not raised, ask if dispute is finalized
        [exists, response] = await disputeHandler.connect(rando).isDisputeFinalized(exchange.id);

        // It should not be finalized
        assert.equal(exists, false, "Incorrectly reports existence");
        assert.equal(response, false, "Incorrectly reports finalized state");
      });

      it("should return false if exchange does not exist", async function () {
        // Exchange does not exist, ask if dispute is finalized
        [exists, response] = await disputeHandler.connect(rando).isDisputeFinalized(exchange.id + 10);

        // It should not be finalized
        assert.equal(exists, false, "Incorrectly reports existence");
        assert.equal(response, false, "Incorrectly reports finalized state");
      });

      context("disputed exchange", async function () {
        beforeEach(async function () {
          // Raise a dispute
          tx = await disputeHandler.connect(buyer).raiseDispute(exchange.id, complaint);
        });

        it("should return false if dispute is in Resolving state", async function () {
          // Dispute in resolving state, ask if exchange is finalized
          [exists, response] = await disputeHandler.connect(rando).isDisputeFinalized(exchange.id);

          // It should exist, but not be finalized
          assert.equal(exists, true, "Incorrectly reports existence");
          assert.equal(response, false, "Incorrectly reports finalized state");
        });

        it("should return true if dispute is in Retracted state", async function () {
          // Retract dispute
          await disputeHandler.connect(buyer).retractDispute(exchange.id);

          // Dispute in retracted state, ask if exchange is finalized
          [exists, response] = await disputeHandler.connect(rando).isDisputeFinalized(exchange.id);

          // It should exist and be finalized
          assert.equal(exists, true, "Incorrectly reports existence");
          assert.equal(response, true, "Incorrectly reports unfinalized state");
        });

        it("should return true if dispute is in Resolved state", async function () {
          buyerPercent = "1234";
          resolution = new Resolution(buyerPercent);

          // Set the message Type, needed for signature
          resolutionType = [
            { name: "exchangeId", type: "uint256" },
            { name: "buyerPercent", type: "uint256" },
          ];

          customSignatureType = {
            Resolution: resolutionType,
          };

          message = {
            exchangeId: exchange.id,
            buyerPercent: resolution.buyerPercent,
          };

          // Collect the signature components
          ({ r, s, v } = await prepareDataSignatureParameters(
            buyer, // When seller is the caller, buyer should be the signer.
            customSignatureType,
            "Resolution",
            message,
            disputeHandler.address
          ));

          // Retract dispute
          await disputeHandler.connect(operator).resolveDispute(exchange.id, resolution, r, s, v);

          // Dispute in resolved state, ask if exchange is finalized
          [exists, response] = await disputeHandler.connect(rando).isDisputeFinalized(exchange.id);

          // It should exist and be finalized
          assert.equal(exists, true, "Incorrectly reports existence");
          assert.equal(response, true, "Incorrectly reports unfinalized state");
        });

        it.skip("should return true if dispute is in Decided state", async function () {
          // Retract dispute
          await disputeHandler.connect(buyer).decideDispute(exchange.id);

          // Dispute in decided state, ask if exchange is finalized
          [exists, response] = await disputeHandler.connect(rando).isDisputeFinalized(exchange.id);

          // It should exist and be finalized
          assert.equal(exists, true, "Incorrectly reports existence");
          assert.equal(response, true, "Incorrectly reports unfinalized state");
        });
      });
    });
  });
});<|MERGE_RESOLUTION|>--- conflicted
+++ resolved
@@ -416,13 +416,8 @@
         assert.equal(response, DisputeState.Retracted, "Dispute state is incorrect");
 
         // exchange should also be finalized
-<<<<<<< HEAD
         // Get the dispute as a struct
         [, exchangeStruct] = await exchangeHandler.connect(rando).getExchange(exchange.id);
-=======
-        // Get the exchange as a struct
-        const [, exchangeStruct] = await exchangeHandler.connect(rando).getExchange(exchange.id);
->>>>>>> 38bb31c2
 
         // Parse into entity
         let returnedExchange = Exchange.fromStruct(exchangeStruct);
@@ -471,11 +466,7 @@
           );
         });
 
-<<<<<<< HEAD
-        it("Dispute is in some state other than resolving", async function () {
-=======
         it("Dispute is in some state other than resolving or escalated", async function () {
->>>>>>> 38bb31c2
           // Retract the dispute, put it into RETRACTED state
           await disputeHandler.connect(buyer).retractDispute(exchange.id);
 
@@ -487,7 +478,6 @@
       });
     });
 
-<<<<<<< HEAD
     context("👉 resolveDispute()", async function () {
       beforeEach(async function () {
         // Raise a dispute
@@ -858,8 +848,6 @@
       });
     });
 
-=======
->>>>>>> 38bb31c2
     context("👉 getDispute()", async function () {
       beforeEach(async function () {
         // Raise a dispute
