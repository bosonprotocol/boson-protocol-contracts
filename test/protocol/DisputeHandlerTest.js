const hre = require("hardhat");
const ethers = hre.ethers;
const { expect, assert } = require("chai");

const Role = require("../../scripts/domain/Role");
const Exchange = require("../../scripts/domain/Exchange");
const Voucher = require("../../scripts/domain/Voucher");
const Offer = require("../../scripts/domain/Offer");
const OfferDates = require("../../scripts/domain/OfferDates");
const OfferDurations = require("../../scripts/domain/OfferDurations");
const Seller = require("../../scripts/domain/Seller");
const Buyer = require("../../scripts/domain/Buyer");
const DisputeResolver = require("../../scripts/domain/DisputeResolver");
const ExchangeState = require("../../scripts/domain/ExchangeState");
const Dispute = require("../../scripts/domain/Dispute");
const DisputeState = require("../../scripts/domain/DisputeState");
const DisputeDates = require("../../scripts/domain/DisputeDates");
const Resolution = require("../../scripts/domain/Resolution");
const { getInterfaceIds } = require("../../scripts/config/supported-interfaces.js");
const { RevertReasons } = require("../../scripts/config/revert-reasons.js");
const { deployProtocolDiamond } = require("../../scripts/util/deploy-protocol-diamond.js");
const { deployProtocolHandlerFacets } = require("../../scripts/util/deploy-protocol-handler-facets.js");
const { deployProtocolConfigFacet } = require("../../scripts/util/deploy-protocol-config-facet.js");
const { deployProtocolClients } = require("../../scripts/util/deploy-protocol-clients");
const {
  setNextBlockTimestamp,
  calculateProtocolFee,
  prepareDataSignatureParameters,
} = require("../../scripts/util/test-utils.js");

/**
 *  Test the Boson Dispute Handler interface
 */
describe("IBosonDisputeHandler", function () {
  // Common vars
  let InterfaceIds;
  let accounts, deployer, operator, admin, clerk, treasury, rando, buyer, other1, other2;
  let erc165,
    protocolDiamond,
    accessController,
    accountHandler,
    exchangeHandler,
    offerHandler,
    fundsHandler,
    disputeHandler;
  let bosonVoucher, gasLimit;
  let id, buyerId, offer, offerId, seller, sellerId;
  let block, blockNumber, tx, clients;
  let support, oneMonth, oneWeek, newTime;
  let price,
    sellerDeposit,
    protocolFee,
    buyerCancelPenalty,
    quantityAvailable,
    exchangeToken,
    disputeResolverId,
    metadataUri,
    offerChecksum,
    voided;
  let validFrom, validUntil, voucherRedeemableFrom, voucherRedeemableUntil, offerDates;
  let fulfillmentPeriod, voucherValid, resolutionPeriod, offerDurations;
  let protocolFeePrecentage;
  let voucher, committedDate, validUntilDate, redeemedDate, expired;
  let exchange, exchangeStruct, finalizedDate, state;
  let dispute, disputedDate, complaint, disputeStruct, timeout;
  let disputeDates, disputeDatesStruct;
  let exists, response;
  let disputeResolver, active;
  let buyerPercent, resolution;
  let resolutionType, customSignatureType, message, r, s, v;

  before(async function () {
    // get interface Ids
    InterfaceIds = await getInterfaceIds();
  });

  beforeEach(async function () {
    // Make accounts available
    accounts = await ethers.getSigners();
    deployer = accounts[0];
    operator = accounts[1];
    admin = accounts[2];
    clerk = accounts[3];
    treasury = accounts[4];
    buyer = accounts[5];
    rando = accounts[6];
    other1 = accounts[7];
    other2 = accounts[8];

    // Deploy the Protocol Diamond
    [protocolDiamond, , , accessController] = await deployProtocolDiamond();

    // Temporarily grant UPGRADER role to deployer account
    await accessController.grantRole(Role.UPGRADER, deployer.address);

    // Grant PROTOCOL role to ProtocolDiamond address and renounces admin
    await accessController.grantRole(Role.PROTOCOL, protocolDiamond.address);

    // Cut the protocol handler facets into the Diamond
    await deployProtocolHandlerFacets(protocolDiamond, [
      "AccountHandlerFacet",
      "ExchangeHandlerFacet",
      "OfferHandlerFacet",
      "FundsHandlerFacet",
      "DisputeHandlerFacet",
    ]);

    // Deploy the Protocol client implementation/proxy pairs (currently just the Boson Voucher)
    const protocolClientArgs = [accessController.address, protocolDiamond.address];
    [, , clients] = await deployProtocolClients(protocolClientArgs, gasLimit);
    [bosonVoucher] = clients;
    await accessController.grantRole(Role.CLIENT, bosonVoucher.address);

    // set protocolFeePrecentage
    protocolFeePrecentage = "200"; // 2 %

    // Add config Handler, so ids start at 1, and so voucher address can be found
    const protocolConfig = [
      "0x0000000000000000000000000000000000000000",
      "0x0000000000000000000000000000000000000000",
      bosonVoucher.address,
      protocolFeePrecentage,
      "0",
      "0",
      "0",
      "0",
      "0",
    ];

    // Deploy the Config facet, initializing the protocol config
    await deployProtocolConfigFacet(protocolDiamond, protocolConfig, gasLimit);

    // Cast Diamond to IERC165
    erc165 = await ethers.getContractAt("IERC165", protocolDiamond.address);

    // Cast Diamond to IBosonAccountHandler
    accountHandler = await ethers.getContractAt("IBosonAccountHandler", protocolDiamond.address);

    // Cast Diamond to IBosonOfferHandler
    offerHandler = await ethers.getContractAt("IBosonOfferHandler", protocolDiamond.address);

    // Cast Diamond to IBosonExchangeHandler
    exchangeHandler = await ethers.getContractAt("IBosonExchangeHandler", protocolDiamond.address);

    // Cast Diamond to IBosonFundsHandler
    fundsHandler = await ethers.getContractAt("IBosonFundsHandler", protocolDiamond.address);

    // Cast Diamond to IBosonDisputeHandler
    disputeHandler = await ethers.getContractAt("IBosonDisputeHandler", protocolDiamond.address);
  });

  // Interface support (ERC-156 provided by ProtocolDiamond, others by deployed facets)
  context("📋 Interfaces", async function () {
    context("👉 supportsInterface()", async function () {
      it("should indicate support for IBosonDisputeHandler interface", async function () {
        // Current interfaceId for IBosonDisputeHandler
        support = await erc165.supportsInterface(InterfaceIds.IBosonDisputeHandler);

        // Test
        await expect(support, "IBosonDisputeHandler interface not supported").is.true;
      });
    });
  });

  // All supported Dispute methods
  context("📋 Dispute Handler Methods", async function () {
    beforeEach(async function () {
      // Initial ids for all the things
      id = offerId = sellerId = "1";
      buyerId = "3"; // created after seller and dispute resolver

      // Create a valid seller
      seller = new Seller(id, operator.address, admin.address, clerk.address, treasury.address, true);
      expect(seller.isValid()).is.true;
      await accountHandler.connect(admin).createSeller(seller);

      // Create a valid dispute resolver
      active = true;
      disputeResolver = new DisputeResolver(id.toString(), other1.address, active);
      expect(disputeResolver.isValid()).is.true;

      // Register the dispute resolver
      await accountHandler.connect(rando).createDisputeResolver(disputeResolver);

      // Create an offer to commit to
      oneWeek = 604800 * 1000; //  7 days in milliseconds
      oneMonth = 2678400 * 1000; // 31 days in milliseconds

      // Get the current block info
      blockNumber = await ethers.provider.getBlockNumber();
      block = await ethers.provider.getBlock(blockNumber);

      // Required constructor params
      price = ethers.utils.parseUnits("1.5", "ether").toString();
      sellerDeposit = ethers.utils.parseUnits("0.25", "ether").toString();
      protocolFee = calculateProtocolFee(sellerDeposit, price, protocolFeePrecentage);
      buyerCancelPenalty = ethers.utils.parseUnits("0.05", "ether").toString();
      quantityAvailable = "2";
      exchangeToken = ethers.constants.AddressZero.toString(); // Zero addy ~ chain base currency
      disputeResolverId = "2";
      offerChecksum = "QmYXc12ov6F2MZVZwPs5XeCBbf61cW3wKRk8h3D5NTYj4T";
      metadataUri = `https://ipfs.io/ipfs/${offerChecksum}`;
      voided = false;

      // Create a valid offer entity
      offer = new Offer(
        id,
        sellerId,
        price,
        sellerDeposit,
        protocolFee,
        buyerCancelPenalty,
        quantityAvailable,
        exchangeToken,
        disputeResolverId,
        metadataUri,
        offerChecksum,
        voided
      );
      expect(offer.isValid()).is.true;

      // Required constructor params
      validFrom = ethers.BigNumber.from(block.timestamp).toString(); // valid from now
      validUntil = ethers.BigNumber.from(block.timestamp)
        .add(oneMonth * 6)
        .toString(); // until 6 months
      voucherRedeemableFrom = ethers.BigNumber.from(block.timestamp).add(oneWeek).toString(); // redeemable in 1 week
      voucherRedeemableUntil = "0"; // vouchers don't have fixed expiration date

      // Create a valid offerDates, then set fields in tests directly
      offerDates = new OfferDates(validFrom, validUntil, voucherRedeemableFrom, voucherRedeemableUntil);

      // Required constructor params
      fulfillmentPeriod = oneMonth.toString(); // fulfillment period is one month
      voucherValid = oneMonth.toString(); // offers valid for one month
      resolutionPeriod = oneWeek.toString(); // dispute is valid for one month

      // Create a valid offerDurations, then set fields in tests directly
      offerDurations = new OfferDurations(fulfillmentPeriod, voucherValid, resolutionPeriod);

      // Create the offer
      await offerHandler.connect(operator).createOffer(offer, offerDates, offerDurations);

      // Required voucher constructor params
      committedDate = "0";
      validUntilDate = "0";
      redeemedDate = "0";
      expired = false;
      voucher = new Voucher(committedDate, validUntilDate, redeemedDate, expired);

      // Required exchange constructor params
      finalizedDate = "0";
      state = ExchangeState.Committed;
      exchange = new Exchange(id, offerId, buyerId, finalizedDate, voucher, state);

      // Deposit seller funds so the commit will succeed
      const fundsToDeposit = ethers.BigNumber.from(sellerDeposit).mul(quantityAvailable);
      await fundsHandler
        .connect(operator)
        .depositFunds(seller.id, ethers.constants.AddressZero, fundsToDeposit, { value: fundsToDeposit });

      // Commit to offer, creating a new exchange
      await exchangeHandler.connect(buyer).commitToOffer(buyer.address, offerId, { value: price });

      // Set time forward to the offer's voucherRedeemableFrom
      await setNextBlockTimestamp(Number(voucherRedeemableFrom));

      // Redeem voucher
      await exchangeHandler.connect(buyer).redeemVoucher(exchange.id);

      // Set the dispute reason
      complaint = "Tastes weird";
    });

    context("👉 raiseDispute()", async function () {
      it("should emit a DisputeRaised event", async function () {
        // Raise a dispute, testing for the event
        await expect(disputeHandler.connect(buyer).raiseDispute(exchange.id, complaint))
          .to.emit(disputeHandler, "DisputeRaised")
          .withArgs(exchange.id, buyerId, sellerId, complaint);
      });

      it("should update state", async function () {
        // Raise a dispute
        tx = await disputeHandler.connect(buyer).raiseDispute(exchange.id, complaint);

        // Get the block timestamp of the confirmed tx and set disputedDate
        blockNumber = tx.blockNumber;
        block = await ethers.provider.getBlock(blockNumber);
        disputedDate = block.timestamp.toString();
        timeout = ethers.BigNumber.from(disputedDate).add(resolutionPeriod).toString();

        // expected values
        dispute = new Dispute(exchange.id, complaint, DisputeState.Resolving, new Resolution("0"));
        disputeDates = new DisputeDates(disputedDate, "0", "0", timeout);

        // Get the dispute as a struct
        [, disputeStruct, disputeDatesStruct] = await disputeHandler.connect(rando).getDispute(exchange.id);

        // Parse into entity
        const returnedDispute = Dispute.fromStruct(disputeStruct);
        const returnedDisputeDates = DisputeDates.fromStruct(disputeDatesStruct);

        // Returned values should match expected dispute data
        for (const [key, value] of Object.entries(dispute)) {
          expect(JSON.stringify(returnedDispute[key]) === JSON.stringify(value)).is.true;
        }
        for (const [key, value] of Object.entries(disputeDates)) {
          expect(JSON.stringify(returnedDisputeDates[key]) === JSON.stringify(value)).is.true;
        }
      });

      context("💔 Revert Reasons", async function () {
        it("Caller does not hold a voucher for the given exchange id", async function () {
          // Attempt to raise a dispute, expecting revert
          await expect(disputeHandler.connect(rando).raiseDispute(exchange.id, complaint)).to.revertedWith(
            RevertReasons.NOT_VOUCHER_HOLDER
          );
        });

        it("Exchange id is invalid", async function () {
          // An invalid exchange id
          const exchangeId = "666";

          // Attempt to raise a dispute, expecting revert
          await expect(disputeHandler.connect(buyer).raiseDispute(exchangeId, complaint)).to.revertedWith(
            RevertReasons.NO_SUCH_EXCHANGE
          );
        });

        it("exchange is not in a redeemed state - completed", async function () {
          // Set time forward to run out the fulfillment period
          newTime = Number((voucherRedeemableFrom + Number(fulfillmentPeriod) + 1).toString().substring(0, 11));
          await setNextBlockTimestamp(newTime);

          // Complete exchange
          await exchangeHandler.connect(operator).completeExchange(exchange.id);

          // Attempt to raise a dispute, expecting revert
          await expect(disputeHandler.connect(buyer).raiseDispute(exchange.id, complaint)).to.revertedWith(
            RevertReasons.INVALID_STATE
          );
        });

        it("exchange is not in a redeemed state - disputed already", async function () {
          // Raise a dispute, put it into DISPUTED state
          await disputeHandler.connect(buyer).raiseDispute(exchange.id, complaint);

          // Attempt to raise a dispute, expecting revert
          await expect(disputeHandler.connect(buyer).raiseDispute(exchange.id, complaint)).to.revertedWith(
            RevertReasons.INVALID_STATE
          );
        });

        it("The complaint is blank", async function () {
          complaint = "";

          // Attempt to raise a dispute, expecting revert
          await expect(disputeHandler.connect(buyer).raiseDispute(exchange.id, complaint)).to.revertedWith(
            RevertReasons.COMPLAINT_MISSING
          );
        });
      });
    });

    context("👉 retractDispute()", async function () {
      beforeEach(async function () {
        // Raise a dispute
        tx = await disputeHandler.connect(buyer).raiseDispute(exchange.id, complaint);

        // Get the block timestamp of the confirmed tx and set disputedDate
        blockNumber = tx.blockNumber;
        block = await ethers.provider.getBlock(blockNumber);
        disputedDate = block.timestamp.toString();
        timeout = ethers.BigNumber.from(disputedDate).add(resolutionPeriod).toString();
      });

      it("should emit a DisputeRetracted event", async function () {
        // Retract the dispute, testing for the event
        await expect(disputeHandler.connect(buyer).retractDispute(exchange.id))
          .to.emit(disputeHandler, "DisputeRetracted")
          .withArgs(exchange.id, buyer.address);
      });

      it("should update state", async function () {
        // Retract the dispute
        tx = await disputeHandler.connect(buyer).retractDispute(exchange.id);

        // Get the block timestamp of the confirmed tx and set finalizedDate
        blockNumber = tx.blockNumber;
        block = await ethers.provider.getBlock(blockNumber);
        finalizedDate = block.timestamp.toString();

        dispute = new Dispute(exchange.id, complaint, DisputeState.Retracted, new Resolution("0"));
        disputeDates = new DisputeDates(disputedDate, "0", finalizedDate, timeout);

        // Get the dispute as a struct
        [, disputeStruct, disputeDatesStruct] = await disputeHandler.connect(rando).getDispute(exchange.id);

        // Parse into entities
        const returnedDispute = Dispute.fromStruct(disputeStruct);
        const returnedDisputeDates = DisputeDates.fromStruct(disputeDatesStruct);

        // Returned values should match expected dispute and dispute dates
        for (const [key, value] of Object.entries(dispute)) {
          expect(JSON.stringify(returnedDispute[key]) === JSON.stringify(value)).is.true;
        }
        for (const [key, value] of Object.entries(disputeDates)) {
          expect(JSON.stringify(returnedDisputeDates[key]) === JSON.stringify(value)).is.true;
        }

        // Get the dispute state
        [exists, response] = await disputeHandler.connect(rando).getDisputeState(exchange.id);

        // It should match DisputeState.Retracted
        assert.equal(response, DisputeState.Retracted, "Dispute state is incorrect");

        // exchange should also be finalized
        // Get the dispute as a struct
        [, exchangeStruct] = await exchangeHandler.connect(rando).getExchange(exchange.id);

        // Parse into entity
        let returnedExchange = Exchange.fromStruct(exchangeStruct);

        // FinalizeDate should be set correctly
        assert.equal(returnedExchange.finalizedDate, finalizedDate, "Exchange finalizeDate is incorect");
      });

      it.skip("dispute can be retracted if it's in escalated state", async function () {
        // Escalate a dispute
        await disputeHandler.connect(buyer).escalateDispute(exchange.id);

        // Retract the dispute, testing for the event
        await expect(disputeHandler.connect(buyer).retractDispute(exchange.id))
          .to.emit(disputeHandler, "DisputeRetracted")
          .withArgs(exchange.id, buyer.address);
      });

      context("💔 Revert Reasons", async function () {
        it("Exchange does not exist", async function () {
          // An invalid exchange id
          const exchangeId = "666";

          // Attempt to retract the dispute, expecting revert
          await expect(disputeHandler.connect(buyer).retractDispute(exchangeId)).to.revertedWith(
            RevertReasons.NO_SUCH_EXCHANGE
          );
        });

        it("Exchange is not in a disputed state", async function () {
          exchange.id++;

          // Commit to offer, creating a new exchange
          await exchangeHandler.connect(buyer).commitToOffer(buyer.address, offerId, { value: price });

          // Attempt to retract the dispute, expecting revert
          await expect(disputeHandler.connect(buyer).retractDispute(exchange.id)).to.revertedWith(
            RevertReasons.INVALID_STATE
          );
        });

        it("Caller is not the buyer for the given exchange id", async function () {
          // Attempt to retract the dispute, expecting revert
          await expect(disputeHandler.connect(rando).retractDispute(exchange.id)).to.revertedWith(
            RevertReasons.NOT_VOUCHER_HOLDER
          );
        });

<<<<<<< HEAD
        it("Dispute is in some state other than resolving", async function () {
=======
        it("Dispute is in some state other than resolving or escalated", async function () {
>>>>>>> fa4f6720
          // Retract the dispute, put it into RETRACTED state
          await disputeHandler.connect(buyer).retractDispute(exchange.id);

          // Attempt to retract the dispute, expecting revert
          await expect(disputeHandler.connect(buyer).retractDispute(exchange.id)).to.revertedWith(
            RevertReasons.INVALID_STATE
          );
        });
      });
    });

<<<<<<< HEAD
    context("👉 expireDispute()", async function () {
      beforeEach(async function () {
        // Raise a dispute
        tx = await disputeHandler.connect(buyer).raiseDispute(exchange.id, complaint);

        // Get the block timestamp of the confirmed tx and set disputedDate
        blockNumber = tx.blockNumber;
        block = await ethers.provider.getBlock(blockNumber);
        disputedDate = block.timestamp.toString();
        timeout = ethers.BigNumber.from(disputedDate).add(resolutionPeriod).toString();
      });

      it("should emit a DisputeExpired event", async function () {
        // Set time forward past the dispute resolution period
        await setNextBlockTimestamp(Number(timeout) + Number(oneWeek));

        // Expire the dispute, testing for the event
        await expect(disputeHandler.connect(rando).expireDispute(exchange.id))
          .to.emit(disputeHandler, "DisputeExpired")
          .withArgs(exchange.id, rando.address);
      });

      it("should update state", async function () {
        // Set time forward past the dispute resolution period
        await setNextBlockTimestamp(Number(timeout) + Number(oneWeek));

        // Expire the dispute
        tx = await disputeHandler.connect(rando).expireDispute(exchange.id);

        // Get the block timestamp of the confirmed tx and set finalizedDate
        blockNumber = tx.blockNumber;
        block = await ethers.provider.getBlock(blockNumber);
        finalizedDate = block.timestamp.toString();

        dispute = new Dispute(exchange.id, complaint, DisputeState.Retracted, new Resolution("0"));
        disputeDates = new DisputeDates(disputedDate, "0", finalizedDate, timeout);

        // Get the dispute as a struct
        [, disputeStruct, disputeDatesStruct] = await disputeHandler.connect(rando).getDispute(exchange.id);

        // Parse into entities
        let returnedDispute = Dispute.fromStruct(disputeStruct);
        const returnedDisputeDates = DisputeDates.fromStruct(disputeDatesStruct);

        // Returned values should match the expected dispute and dispute dates
        for (const [key, value] of Object.entries(dispute)) {
          expect(JSON.stringify(returnedDispute[key]) === JSON.stringify(value)).is.true;
        }
        for (const [key, value] of Object.entries(disputeDates)) {
          expect(JSON.stringify(returnedDisputeDates[key]) === JSON.stringify(value)).is.true;
        }

        // Get the dispute state
        [exists, response] = await disputeHandler.connect(rando).getDisputeState(exchange.id);

        // It should match DisputeState.Retracted
        assert.equal(response, DisputeState.Retracted, "Dispute state is incorrect");

        // exchange should also be finalized
        // Get the dispute as a struct
        [, exchangeStruct] = await exchangeHandler.connect(rando).getExchange(exchange.id);

        // Parse into entity
        let returnedExchange = Exchange.fromStruct(exchangeStruct);

        // FinalizeDate should be set correctly
        assert.equal(returnedExchange.finalizedDate, finalizedDate, "Exchange finalizeDate is incorect");
      });

      context("💔 Revert Reasons", async function () {
        it("Exchange does not exist", async function () {
          // An invalid exchange id
          const exchangeId = "666";

          // Attempt to expire the dispute, expecting revert
          await expect(disputeHandler.connect(rando).expireDispute(exchangeId)).to.revertedWith(
            RevertReasons.NO_SUCH_EXCHANGE
          );
        });

        it("Exchange is not in a disputed state", async function () {
          exchange.id++;

          // Commit to offer, creating a new exchange
          await exchangeHandler.connect(buyer).commitToOffer(buyer.address, offerId, { value: price });

          // Attempt to expire the dispute, expecting revert
          await expect(disputeHandler.connect(rando).expireDispute(exchange.id)).to.revertedWith(
            RevertReasons.INVALID_STATE
          );
        });

        it("Dispute has not expired yet", async function () {
          // Set time forward past the dispute resolution period
          await setNextBlockTimestamp(Number(timeout) - 10);

          // Attempt to expire the dispute, expecting revert
          await expect(disputeHandler.connect(rando).expireDispute(exchange.id)).to.revertedWith(
            RevertReasons.DISPUTE_STILL_VALID
          );
        });

        it.skip("Dispute is in escalated state", async function () {
          // Set time forward past the dispute resolution period
          await setNextBlockTimestamp(Number(timeout) + Number(oneWeek));

          // Escalate a dispute
          await disputeHandler.connect(buyer).escalateDispute(exchange.id);

          // Attempt to expire the dispute, expecting revert
          await expect(disputeHandler.connect(rando).expireDispute(exchange.id)).to.revertedWith(
            RevertReasons.INVALID_STATE
          );
        });

        it("Dispute is in some state other than resolving", async function () {
          // Set time forward past the dispute resolution period
          await setNextBlockTimestamp(Number(timeout) + Number(oneWeek));

          // Retract the dispute, put it into RETRACTED state
          await disputeHandler.connect(buyer).retractDispute(exchange.id);

          // Attempt to expire the dispute, expecting revert
          await expect(disputeHandler.connect(rando).expireDispute(exchange.id)).to.revertedWith(
            RevertReasons.INVALID_STATE
          );
        });
      });
    });

    context("👉 resolveDispute()", async function () {
      beforeEach(async function () {
        // Raise a dispute
        tx = await disputeHandler.connect(buyer).raiseDispute(exchange.id, complaint);

        // Get the block timestamp of the confirmed tx and set disputedDate
        blockNumber = tx.blockNumber;
        block = await ethers.provider.getBlock(blockNumber);
        disputedDate = block.timestamp.toString();
        timeout = ethers.BigNumber.from(disputedDate).add(resolutionPeriod).toString();
      });

      it("should emit a DisputeExpired event", async function () {
        // Set time forward past the dispute resoltion period
        await setNextBlockTimestamp(Number(timeout) + Number(oneWeek));

        // Expire the dispute, testing for the event
        await expect(disputeHandler.connect(rando).expireDispute(exchange.id))
          .to.emit(disputeHandler, "DisputeExpired")
          .withArgs(exchange.id, rando.address);
      });

      it("should update state", async function () {
        // Set time forward past the dispute resoltion period
        await setNextBlockTimestamp(Number(timeout) + Number(oneWeek));

        // Expire the dispute
        tx = await disputeHandler.connect(rando).expireDispute(exchange.id);

        // Get the block timestamp of the confirmed tx and set finalizedDate
        blockNumber = tx.blockNumber;
        block = await ethers.provider.getBlock(blockNumber);
        finalizedDate = block.timestamp.toString();

        dispute = new Dispute(exchange.id, complaint, DisputeState.Retracted, new Resolution("0"));
        disputeDates = new DisputeDates(disputedDate, "0", finalizedDate, timeout);

        // Get the dispute as a struct
        [, disputeStruct, disputeDatesStruct] = await disputeHandler.connect(rando).getDispute(exchange.id);

        // Parse into entities
        let returnedDispute = Dispute.fromStruct(disputeStruct);
        const returnedDisputeDates = DisputeDates.fromStruct(disputeDatesStruct);

        // Returned values should match the input in createSeller
        for (const [key, value] of Object.entries(dispute)) {
          expect(JSON.stringify(returnedDispute[key]) === JSON.stringify(value)).is.true;
        }
        for (const [key, value] of Object.entries(disputeDates)) {
          expect(JSON.stringify(returnedDisputeDates[key]) === JSON.stringify(value)).is.true;
        }

        // Get the dispute state
        [exists, response] = await disputeHandler.connect(rando).getDisputeState(exchange.id);

        // It should match DisputeState.Resolving
        assert.equal(response, DisputeState.Retracted, "Dispute state is incorrect");

        // exchange should also be finalized
        // Get the dispute as a struct
        [, exchangeStruct] = await exchangeHandler.connect(rando).getExchange(exchange.id);

        // Parse into entity
        let returnedExchange = Exchange.fromStruct(exchangeStruct);

        // FinalizeDate should be set correctly
        assert.equal(returnedExchange.finalizedDate, finalizedDate, "Exchange finalizeDate is incorect");
      });

      context("💔 Revert Reasons", async function () {
        it("Exchange does not exist", async function () {
          // An invalid exchange id
          const exchangeId = "666";

          // Attempt to expire the dispute, expecting revert
          await expect(disputeHandler.connect(rando).expireDispute(exchangeId)).to.revertedWith(
            RevertReasons.NO_SUCH_EXCHANGE
          );
        });

        it("Exchange is not in a disputed state", async function () {
          exchange.id++;

          // Commit to offer, creating a new exchange
          await exchangeHandler.connect(buyer).commitToOffer(buyer.address, offerId, { value: price });

          // Attempt to expire the dispute, expecting revert
          await expect(disputeHandler.connect(rando).expireDispute(exchange.id)).to.revertedWith(
            RevertReasons.INVALID_STATE
          );
        });

        it("Dispute has not expired yet", async function () {
          // Set time forward past the dispute resoltion period
          await setNextBlockTimestamp(Number(timeout) - 10);

          // Attempt to expire the dispute, expecting revert
          await expect(disputeHandler.connect(rando).expireDispute(exchange.id)).to.revertedWith(
            RevertReasons.DISPUTE_STILL_VALID
          );
        });

        it.skip("Dispute is in escalated state", async function () {
          // Set time forward past the dispute resoltion period
          await setNextBlockTimestamp(Number(timeout) + Number(oneWeek));

          // Escalate a dispute
          await disputeHandler.connect(buyer).escalateDispute(exchange.id);

          // Attempt to expire the dispute, expecting revert
          await expect(disputeHandler.connect(rando).expireDispute(exchange.id)).to.revertedWith(
            RevertReasons.INVALID_STATE
          );
        });

        it("Dispute is in some state other than resolving", async function () {
          // Set time forward past the dispute resoltion period
          await setNextBlockTimestamp(Number(timeout) + Number(oneWeek));

          // Retract the dispute, put it into RETRACTED state
          await disputeHandler.connect(buyer).retractDispute(exchange.id);

          // Attempt to expire the dispute, expecting revert
          await expect(disputeHandler.connect(rando).expireDispute(exchange.id)).to.revertedWith(
            RevertReasons.INVALID_STATE
          );
        });
      });
    });

=======
>>>>>>> fa4f6720
    context("👉 resolveDispute()", async function () {
      beforeEach(async function () {
        // Raise a dispute
        tx = await disputeHandler.connect(buyer).raiseDispute(exchange.id, complaint);

        // Get the block timestamp of the confirmed tx and set disputedDate
        blockNumber = tx.blockNumber;
        block = await ethers.provider.getBlock(blockNumber);
        disputedDate = block.timestamp.toString();
        timeout = ethers.BigNumber.from(disputedDate).add(resolutionPeriod).toString();

        buyerPercent = "1234";
        resolution = new Resolution(buyerPercent);

        // Set the message Type, needed for signature
        resolutionType = [
          { name: "exchangeId", type: "uint256" },
          { name: "buyerPercent", type: "uint256" },
        ];

        customSignatureType = {
          Resolution: resolutionType,
        };

        message = {
          exchangeId: exchange.id,
          buyerPercent: resolution.buyerPercent,
        };
      });

      context("👉 buyer is the caller", async function () {
        beforeEach(async function () {
          // Collect the signature components
          ({ r, s, v } = await prepareDataSignatureParameters(
            operator, // When buyer is the caller, seller should be the signer.
            customSignatureType,
            "Resolution",
            message,
            disputeHandler.address
          ));
        });

        it("should emit a DisputeResolved event", async function () {
          // Resolve the dispute, testing for the event
          await expect(disputeHandler.connect(buyer).resolveDispute(exchange.id, resolution, r, s, v))
            .to.emit(disputeHandler, "DisputeResolved")
            .withArgs(exchange.id, resolution.toStruct(), buyer.address);
        });

        it("should update state", async function () {
          // Resolve the dispute
          tx = await disputeHandler.connect(buyer).resolveDispute(exchange.id, resolution, r, s, v);

          // Get the block timestamp of the confirmed tx and set finalizedDate
          blockNumber = tx.blockNumber;
          block = await ethers.provider.getBlock(blockNumber);
          finalizedDate = block.timestamp.toString();

          dispute = new Dispute(exchange.id, complaint, DisputeState.Resolved, resolution);
          disputeDates = new DisputeDates(disputedDate, "0", finalizedDate, timeout);

          // Get the dispute as a struct
          [, disputeStruct, disputeDatesStruct] = await disputeHandler.connect(rando).getDispute(exchange.id);

          // Parse into entities
          const returnedDispute = Dispute.fromStruct(disputeStruct);
          const returnedDisputeDates = DisputeDates.fromStruct(disputeDatesStruct);

          // Returned values should match the expected dispute and dispute dates
          for (const [key, value] of Object.entries(dispute)) {
            expect(JSON.stringify(returnedDispute[key]) === JSON.stringify(value)).is.true;
          }
          for (const [key, value] of Object.entries(disputeDates)) {
            expect(JSON.stringify(returnedDisputeDates[key]) === JSON.stringify(value)).is.true;
          }

          // Get the dispute state
          [exists, response] = await disputeHandler.connect(rando).getDisputeState(exchange.id);

          // It should match DisputeState.Resolved
          assert.equal(response, DisputeState.Resolved, "Dispute state is incorrect");

          // exchange should also be finalized
<<<<<<< HEAD
          // Get the dispute as a struct
=======
          // Get the exchange as a struct
>>>>>>> fa4f6720
          [, exchangeStruct] = await exchangeHandler.connect(rando).getExchange(exchange.id);

          // Parse into entity
          let returnedExchange = Exchange.fromStruct(exchangeStruct);

          // FinalizeDate should be set correctly
          assert.equal(returnedExchange.finalizedDate, finalizedDate, "Exchange finalizeDate is incorect");
        });

        it("Buyer can also have a seller account and this will work", async function () {
          // Create a valid seller with buyer's wallet
          seller = new Seller(id, buyer.address, buyer.address, buyer.address, buyer.address, true);
          expect(seller.isValid()).is.true;
          await accountHandler.connect(buyer).createSeller(seller);

          // Resolve the dispute, testing for the event
          await expect(disputeHandler.connect(buyer).resolveDispute(exchange.id, resolution, r, s, v))
            .to.emit(disputeHandler, "DisputeResolved")
            .withArgs(exchange.id, resolution.toStruct(), buyer.address);
        });

        it.skip("Dispute can be mutualy resolved even if it's in escalated state", async function () {
          // escalate dispute
          await disputeHandler.connect(buyer).escalateDispute(exchange.id);

          // Resolve the dispute, testing for the event
          await expect(disputeHandler.connect(buyer).resolveDispute(exchange.id, resolution, r, s, v))
            .to.emit(disputeHandler, "DisputeResolved")
            .withArgs(exchange.id, resolution.toStruct(), buyer.address);
        });

        it.skip("Dispute can be mutualy resolved even if it's in escalated state and past the resolution period", async function () {
          // escalate dispute
          await disputeHandler.connect(buyer).escalateDispute(exchange.id);

          // Set time forward to the dispute expiration date
          await setNextBlockTimestamp(Number(timeout) + oneWeek);

          // Resolve the dispute, testing for the event
          await expect(disputeHandler.connect(buyer).resolveDispute(exchange.id, resolution, r, s, v))
            .to.emit(disputeHandler, "DisputeResolved")
            .withArgs(exchange.id, resolution.toStruct(), buyer.address);
        });
      });

      context("👉 seller is the caller", async function () {
        beforeEach(async function () {
          // Collect the signature components
          ({ r, s, v } = await prepareDataSignatureParameters(
            buyer, // When seller is the caller, buyer should be the signer.
            customSignatureType,
            "Resolution",
            message,
            disputeHandler.address
          ));
        });

        it("should emit a DisputeResolved event", async function () {
          // Resolve the dispute, testing for the event
          await expect(disputeHandler.connect(operator).resolveDispute(exchange.id, resolution, r, s, v))
            .to.emit(disputeHandler, "DisputeResolved")
            .withArgs(exchange.id, resolution.toStruct(), operator.address);
        });

        it("should update state", async function () {
          // Resolve the dispute
          tx = await disputeHandler.connect(operator).resolveDispute(exchange.id, resolution, r, s, v);

          // Get the block timestamp of the confirmed tx and set finalizedDate
          blockNumber = tx.blockNumber;
          block = await ethers.provider.getBlock(blockNumber);
          finalizedDate = block.timestamp.toString();

          dispute = new Dispute(exchange.id, complaint, DisputeState.Resolved, resolution);
          disputeDates = new DisputeDates(disputedDate, "0", finalizedDate, timeout);

          // Get the dispute as a struct
          [, disputeStruct, disputeDatesStruct] = await disputeHandler.connect(rando).getDispute(exchange.id);

          // Parse into entities
          const returnedDispute = Dispute.fromStruct(disputeStruct);
          const returnedDisputeDates = DisputeDates.fromStruct(disputeDatesStruct);

          // Returned values should match the expected dispute and dispute dates
          for (const [key, value] of Object.entries(dispute)) {
            expect(JSON.stringify(returnedDispute[key]) === JSON.stringify(value)).is.true;
          }
          for (const [key, value] of Object.entries(disputeDates)) {
            expect(JSON.stringify(returnedDisputeDates[key]) === JSON.stringify(value)).is.true;
          }

          // Get the dispute state
          [exists, response] = await disputeHandler.connect(rando).getDisputeState(exchange.id);

          // It should match DisputeState.Resolved
          assert.equal(response, DisputeState.Resolved, "Dispute state is incorrect");

          // exchange should also be finalized
<<<<<<< HEAD
          // Get the dispute as a struct
=======
          // Get the exchange as a struct
>>>>>>> fa4f6720
          [, exchangeStruct] = await exchangeHandler.connect(rando).getExchange(exchange.id);

          // Parse into entity
          let returnedExchange = Exchange.fromStruct(exchangeStruct);

          // FinalizeDate should be set correctly
          assert.equal(returnedExchange.finalizedDate, finalizedDate, "Exchange finalizeDate is incorect");
        });

        it("Operator can also have a buyer account and this will work", async function () {
          // Create a valid buyer with operator's wallet
          buyer = new Buyer(id, operator.address, active);
          expect(buyer.isValid()).is.true;
          await accountHandler.connect(operator).createBuyer(buyer);

          // Resolve the dispute, testing for the event
          await expect(disputeHandler.connect(operator).resolveDispute(exchange.id, resolution, r, s, v))
            .to.emit(disputeHandler, "DisputeResolved")
            .withArgs(exchange.id, resolution.toStruct(), operator.address);
        });

        it.skip("Dispute can be mutualy resolved even if it's in escalated state", async function () {
          // escalate dispute
          await disputeHandler.connect(buyer).escalateDispute(exchange.id);

          // Resolve the dispute, testing for the event
          await expect(disputeHandler.connect(operator).resolveDispute(exchange.id, resolution, r, s, v))
            .to.emit(disputeHandler, "DisputeResolved")
            .withArgs(exchange.id, resolution.toStruct(), operator.address);
        });

        it.skip("Dispute can be mutualy resolved even if it's in escalated state and past the resolution period", async function () {
          // escalate dispute
          await disputeHandler.connect(buyer).escalateDispute(exchange.id);

          // Set time forward to the dispute expiration date
          await setNextBlockTimestamp(Number(timeout) + oneWeek);

          // Resolve the dispute, testing for the event
          await expect(disputeHandler.connect(operator).resolveDispute(exchange.id, resolution, r, s, v))
            .to.emit(disputeHandler, "DisputeResolved")
            .withArgs(exchange.id, resolution.toStruct(), operator.address);
        });
      });

      context("💔 Revert Reasons", async function () {
        beforeEach(async function () {
          // Collect the signature components
          ({ r, s, v } = await prepareDataSignatureParameters(
            buyer, // When seller is the caller, buyer should be the signer.
            customSignatureType,
            "Resolution",
            message,
            disputeHandler.address
          ));
        });

        it("Specified buyer percent exceeds 100%", async function () {
          // Set buyer percent above 100%
          resolution = new Resolution("12000"); // 120%

          // Attempt to resolve the dispute, expecting revert
          await expect(
            disputeHandler.connect(operator).resolveDispute(exchange.id, resolution, r, s, v)
          ).to.revertedWith(RevertReasons.INVALID_BUYER_PERCENT);
        });

        it("Dispute has expired", async function () {
          // Set time forward to the dispute expiration date
          await setNextBlockTimestamp(Number(timeout));

          // Attempt to resolve the dispute, expecting revert
          await expect(
            disputeHandler.connect(operator).resolveDispute(exchange.id, resolution, r, s, v)
          ).to.revertedWith(RevertReasons.DISPUTE_HAS_EXPIRED);
        });

        it("Exchange does not exist", async function () {
          // An invalid exchange id
          const exchangeId = "666";

          // Attempt to resolve the dispute, expecting revert
          await expect(
            disputeHandler.connect(operator).resolveDispute(exchangeId, resolution, r, s, v)
          ).to.revertedWith(RevertReasons.NO_SUCH_EXCHANGE);
        });

        it("Exchange is not in a disputed state", async function () {
          exchange.id++;

          // Commit to offer, creating a new exchange
          await exchangeHandler.connect(buyer).commitToOffer(buyer.address, offerId, { value: price });

          // Attempt to resolve the dispute, expecting revert
          await expect(
            disputeHandler.connect(operator).resolveDispute(exchange.id, resolution, r, s, v)
          ).to.revertedWith(RevertReasons.INVALID_STATE);
        });

<<<<<<< HEAD
        it("Callers is neither the seller or the buyer for the given exchange id", async function () {
=======
        it("Caller is neither the seller or the buyer for the given exchange id", async function () {
>>>>>>> fa4f6720
          // Wallet without any account
          // Attempt to resolve the dispute, expecting revert
          await expect(disputeHandler.connect(rando).resolveDispute(exchange.id, resolution, r, s, v)).to.revertedWith(
            RevertReasons.NOT_BUYER_OR_SELLER
          );

          // Wallet with seller account, but not the seller in this exchange
          // Create a valid seller
          seller = new Seller(id, other1.address, other1.address, other1.address, other1.address, true);
          expect(seller.isValid()).is.true;
          await accountHandler.connect(other1).createSeller(seller);
          // Attempt to resolve the dispute, expecting revert
          await expect(disputeHandler.connect(other1).resolveDispute(exchange.id, resolution, r, s, v)).to.revertedWith(
            RevertReasons.NOT_BUYER_OR_SELLER
          );

          // Wallet with buyer account, but not the buyer in this exchange
          // Create a valid buyer
          buyer = new Buyer(id, other2.address, active);
          expect(buyer.isValid()).is.true;
          await accountHandler.connect(other2).createBuyer(buyer);
          // Attempt to resolve the dispute, expecting revert
          await expect(disputeHandler.connect(other2).resolveDispute(exchange.id, resolution, r, s, v)).to.revertedWith(
            RevertReasons.NOT_BUYER_OR_SELLER
          );
        });

        it("signature does not belong to the address of the other party", async function () {
          // Collect the signature components
          ({ r, s, v } = await prepareDataSignatureParameters(
            rando,
            customSignatureType,
            "Resolution",
            message,
            disputeHandler.address
          ));

          // Attempt to resolve the dispute, expecting revert
          await expect(
            disputeHandler.connect(operator).resolveDispute(exchange.id, resolution, r, s, v)
          ).to.revertedWith(RevertReasons.SIGNER_AND_SIGNATURE_DO_NOT_MATCH);

          // Attempt to resolve the dispute, expecting revert
          await expect(disputeHandler.connect(buyer).resolveDispute(exchange.id, resolution, r, s, v)).to.revertedWith(
            RevertReasons.SIGNER_AND_SIGNATURE_DO_NOT_MATCH
          );
        });

        it("signature resolution does not match input resolution ", async function () {
          // Set different buyer percentage
          resolution = new Resolution((Number(resolution.buyerPercent) + 1000).toString()); // add 10%

          // Attempt to resolve the dispute, expecting revert
          await expect(
            disputeHandler.connect(operator).resolveDispute(exchange.id, resolution, r, s, v)
          ).to.revertedWith(RevertReasons.SIGNER_AND_SIGNATURE_DO_NOT_MATCH);
        });

        it("signature has invalid field", async function () {
          // Attempt to resolve the dispute, expecting revert
          await expect(
            disputeHandler.connect(operator).resolveDispute(exchange.id, resolution, r, s, "0")
          ).to.revertedWith(RevertReasons.INVALID_SIGNATURE);
          await expect(
            disputeHandler
              .connect(operator)
              .resolveDispute(exchange.id, resolution, r, ethers.utils.hexZeroPad("0x", 32), v)
          ).to.revertedWith(RevertReasons.INVALID_SIGNATURE);
          await expect(
            disputeHandler
              .connect(operator)
              .resolveDispute(exchange.id, resolution, ethers.utils.hexZeroPad("0x", 32), s, v)
          ).to.revertedWith(RevertReasons.INVALID_SIGNATURE);
        });

        it("dispute state is neither resolving or escalated", async function () {
          // Retract the dispute, put it into RETRACTED state
          await disputeHandler.connect(buyer).retractDispute(exchange.id);

          // Attempt to resolve the dispute, expecting revert
          await expect(
            disputeHandler.connect(operator).resolveDispute(exchange.id, resolution, r, s, v)
          ).to.revertedWith(RevertReasons.INVALID_STATE);
        });
      });
    });

    context("👉 getDispute()", async function () {
      beforeEach(async function () {
        // Raise a dispute
        tx = await disputeHandler.connect(buyer).raiseDispute(exchange.id, complaint);

        // Get the block timestamp of the confirmed tx
        blockNumber = tx.blockNumber;
        block = await ethers.provider.getBlock(blockNumber);
        disputedDate = block.timestamp.toString();
        timeout = ethers.BigNumber.from(disputedDate).add(resolutionPeriod).toString();

        // Expected value for dispute
        dispute = new Dispute(exchange.id, complaint, DisputeState.Resolving, new Resolution("0"));
        disputeDates = new DisputeDates(disputedDate, "0", "0", timeout);
      });

      it("should return true for exists if exchange id is valid", async function () {
        // Get the dispute
        [exists, response] = await disputeHandler.connect(rando).getDispute(exchange.id);

        // Test existence flag
        expect(exists).to.be.true;
      });

      it("should return false for exists if exchange id is not valid", async function () {
        // Get the dispute
        [exists, response] = await disputeHandler.connect(rando).getDispute(exchange.id + 10);

        // Test existence flag
        expect(exists).to.be.false;
      });

      it("should return the expected dispute if exchange id is valid", async function () {
        // Get the exchange
        [exists, disputeStruct, disputeDatesStruct] = await disputeHandler.connect(rando).getDispute(exchange.id);

        // It should match the expected dispute struct
        assert.equal(dispute.toString(), Dispute.fromStruct(disputeStruct).toString(), "Dispute struct is incorrect");

        // It should match the expected dispute dates struct
        assert.equal(
          disputeDates.toString(),
          DisputeDates.fromStruct(disputeDatesStruct).toString(),
          "Dispute dates are incorrect"
        );
      });

      it("should return false for exists if exchange id is valid, but dispute was not raised", async function () {
        exchange.id++;

        // Commit to offer, creating a new exchange
        await exchangeHandler.connect(buyer).commitToOffer(buyer.address, offerId, { value: price });

        // Get the exchange
        [exists, response] = await exchangeHandler.connect(rando).getExchange(exchange.id);

        // Test existence flag
        expect(exists).to.be.true;

        // Get the dispute
        [exists, disputeStruct, disputeDatesStruct] = await disputeHandler.connect(rando).getDispute(exchange.id);

        // Test existence flag
        expect(exists).to.be.false;

        // dispute struct and dispute dates should contain the default values
        // expected values
        dispute = new Dispute("0", "", 0, new Resolution("0"));
        disputeDates = new DisputeDates("0", "0", "0", "0");

        // Parse into entity
        const returnedDispute = Dispute.fromStruct(disputeStruct);
        const returnedDisputeDates = DisputeDates.fromStruct(disputeDatesStruct);

        // Returned values should match expected dispute data
        for (const [key, value] of Object.entries(dispute)) {
          expect(JSON.stringify(returnedDispute[key]) === JSON.stringify(value)).is.true;
        }

        // Returned values should match expected dispute dates data
        for (const [key, value] of Object.entries(disputeDates)) {
          expect(JSON.stringify(returnedDisputeDates[key]) === JSON.stringify(value)).is.true;
        }
      });
    });

    context("👉 getDisputeState()", async function () {
      beforeEach(async function () {
        // Raise a dispute
        tx = await disputeHandler.connect(buyer).raiseDispute(exchange.id, complaint);
      });

      it("should return true for exists if exchange id is valid", async function () {
        // Get the dispute state
        [exists, response] = await disputeHandler.connect(rando).getDisputeState(exchange.id);

        // Test existence flag
        expect(exists).to.be.true;
      });

      it("should return false for exists if exchange id is not valid", async function () {
        // Attempt to get the dispute state for invalid dispute
        [exists, response] = await disputeHandler.connect(rando).getDisputeState(exchange.id + 10);

        // Test existence flag
        expect(exists).to.be.false;
      });

      it("should return the expected dispute state if exchange id is valid", async function () {
        // TODO when retract/resolve/decide is implemented, use it here, since DisputeState.Resolving is default value
        // Get the dispute state
        [exists, response] = await disputeHandler.connect(rando).getDisputeState(exchange.id);

        // It should match DisputeState.Resolving
        assert.equal(response, DisputeState.Resolving, "Dispute state is incorrect");
      });
    });

    context("👉 isDisputeFinalized()", async function () {
      it("should return false if exchange is not disputed", async function () {
        // Dispute not raised, ask if dispute is finalized
        [exists, response] = await disputeHandler.connect(rando).isDisputeFinalized(exchange.id);

        // It should not be finalized
        assert.equal(exists, false, "Incorrectly reports existence");
        assert.equal(response, false, "Incorrectly reports finalized state");
      });

      it("should return false if exchange does not exist", async function () {
        // Exchange does not exist, ask if dispute is finalized
        [exists, response] = await disputeHandler.connect(rando).isDisputeFinalized(exchange.id + 10);

        // It should not be finalized
        assert.equal(exists, false, "Incorrectly reports existence");
        assert.equal(response, false, "Incorrectly reports finalized state");
      });

      context("disputed exchange", async function () {
        beforeEach(async function () {
          // Raise a dispute
          tx = await disputeHandler.connect(buyer).raiseDispute(exchange.id, complaint);
        });

        it("should return false if dispute is in Resolving state", async function () {
          // Dispute in resolving state, ask if exchange is finalized
          [exists, response] = await disputeHandler.connect(rando).isDisputeFinalized(exchange.id);

          // It should exist, but not be finalized
          assert.equal(exists, true, "Incorrectly reports existence");
          assert.equal(response, false, "Incorrectly reports finalized state");
        });

        it("should return true if dispute is in Retracted state", async function () {
          // Retract dispute
          await disputeHandler.connect(buyer).retractDispute(exchange.id);

          // Dispute in retracted state, ask if exchange is finalized
          [exists, response] = await disputeHandler.connect(rando).isDisputeFinalized(exchange.id);

          // It should exist and be finalized
          assert.equal(exists, true, "Incorrectly reports existence");
          assert.equal(response, true, "Incorrectly reports unfinalized state");
        });

        it("should return true if dispute is in Resolved state", async function () {
          buyerPercent = "1234";
          resolution = new Resolution(buyerPercent);

          // Set the message Type, needed for signature
          resolutionType = [
            { name: "exchangeId", type: "uint256" },
            { name: "buyerPercent", type: "uint256" },
          ];

          customSignatureType = {
            Resolution: resolutionType,
          };

          message = {
            exchangeId: exchange.id,
            buyerPercent: resolution.buyerPercent,
          };

          // Collect the signature components
          ({ r, s, v } = await prepareDataSignatureParameters(
            buyer, // When seller is the caller, buyer should be the signer.
            customSignatureType,
            "Resolution",
            message,
            disputeHandler.address
          ));

          // Retract dispute
          await disputeHandler.connect(operator).resolveDispute(exchange.id, resolution, r, s, v);

          // Dispute in resolved state, ask if exchange is finalized
          [exists, response] = await disputeHandler.connect(rando).isDisputeFinalized(exchange.id);

          // It should exist and be finalized
          assert.equal(exists, true, "Incorrectly reports existence");
          assert.equal(response, true, "Incorrectly reports unfinalized state");
        });

        it.skip("should return true if dispute is in Decided state", async function () {
          // Retract dispute
          await disputeHandler.connect(buyer).decideDispute(exchange.id);

          // Dispute in decided state, ask if exchange is finalized
          [exists, response] = await disputeHandler.connect(rando).isDisputeFinalized(exchange.id);

          // It should exist and be finalized
          assert.equal(exists, true, "Incorrectly reports existence");
          assert.equal(response, true, "Incorrectly reports unfinalized state");
        });
      });
    });
  });
});<|MERGE_RESOLUTION|>--- conflicted
+++ resolved
@@ -466,11 +466,7 @@
           );
         });
 
-<<<<<<< HEAD
-        it("Dispute is in some state other than resolving", async function () {
-=======
         it("Dispute is in some state other than resolving or escalated", async function () {
->>>>>>> fa4f6720
           // Retract the dispute, put it into RETRACTED state
           await disputeHandler.connect(buyer).retractDispute(exchange.id);
 
@@ -482,7 +478,6 @@
       });
     });
 
-<<<<<<< HEAD
     context("👉 expireDispute()", async function () {
       beforeEach(async function () {
         // Raise a dispute
@@ -542,7 +537,7 @@
         assert.equal(response, DisputeState.Retracted, "Dispute state is incorrect");
 
         // exchange should also be finalized
-        // Get the dispute as a struct
+        // Get the exchange as a struct
         [, exchangeStruct] = await exchangeHandler.connect(rando).getExchange(exchange.id);
 
         // Parse into entity
@@ -743,8 +738,6 @@
       });
     });
 
-=======
->>>>>>> fa4f6720
     context("👉 resolveDispute()", async function () {
       beforeEach(async function () {
         // Raise a dispute
@@ -828,11 +821,7 @@
           assert.equal(response, DisputeState.Resolved, "Dispute state is incorrect");
 
           // exchange should also be finalized
-<<<<<<< HEAD
-          // Get the dispute as a struct
-=======
           // Get the exchange as a struct
->>>>>>> fa4f6720
           [, exchangeStruct] = await exchangeHandler.connect(rando).getExchange(exchange.id);
 
           // Parse into entity
@@ -931,11 +920,7 @@
           assert.equal(response, DisputeState.Resolved, "Dispute state is incorrect");
 
           // exchange should also be finalized
-<<<<<<< HEAD
-          // Get the dispute as a struct
-=======
           // Get the exchange as a struct
->>>>>>> fa4f6720
           [, exchangeStruct] = await exchangeHandler.connect(rando).getExchange(exchange.id);
 
           // Parse into entity
@@ -1035,11 +1020,7 @@
           ).to.revertedWith(RevertReasons.INVALID_STATE);
         });
 
-<<<<<<< HEAD
-        it("Callers is neither the seller or the buyer for the given exchange id", async function () {
-=======
         it("Caller is neither the seller or the buyer for the given exchange id", async function () {
->>>>>>> fa4f6720
           // Wallet without any account
           // Attempt to resolve the dispute, expecting revert
           await expect(disputeHandler.connect(rando).resolveDispute(exchange.id, resolution, r, s, v)).to.revertedWith(
