--- conflicted
+++ resolved
@@ -6,11 +6,6 @@
 const Exchange = require("../../scripts/domain/Exchange");
 const Seller = require("../../scripts/domain/Seller");
 const Buyer = require("../../scripts/domain/Buyer");
-<<<<<<< HEAD
-const DisputeResolver = require("../../scripts/domain/DisputeResolver");
-=======
-const ExchangeState = require("../../scripts/domain/ExchangeState");
->>>>>>> 71ccca96
 const Dispute = require("../../scripts/domain/Dispute");
 const DisputeState = require("../../scripts/domain/DisputeState");
 const DisputeDates = require("../../scripts/domain/DisputeDates");
@@ -137,12 +132,9 @@
         maxOffersPerBundle: 0,
         maxOffersPerBatch: 0,
         maxTokensPerWithdrawal: 0,
-<<<<<<< HEAD
-        maxDisputesPerBatch: 100,
-=======
         maxFeesPerDisputeResolver: 100,
         maxEscalationResponsePeriod: oneMonth,
->>>>>>> 71ccca96
+        maxDisputesPerBatch: 100,
       },
       // Protocol fees
       {
@@ -1265,14 +1257,14 @@
 
         it("should emit a DisputeDecided event", async function () {
           // Escalate the dispute, testing for the event
-          await expect(disputeHandler.connect(disputeResolver).decideDispute(exchangeId, buyerPercent))
+          await expect(disputeHandler.connect(operatorDR).decideDispute(exchangeId, buyerPercent))
             .to.emit(disputeHandler, "DisputeDecided")
-            .withArgs(exchangeId, buyerPercent, disputeResolver.address);
+            .withArgs(exchangeId, buyerPercent, operatorDR.address);
         });
 
         it("should update state", async function () {
           // Decide the dispute
-          tx = await disputeHandler.connect(disputeResolver).decideDispute(exchangeId, buyerPercent);
+          tx = await disputeHandler.connect(operatorDR).decideDispute(exchangeId, buyerPercent);
 
           // Get the block timestamp of the confirmed tx and set finalizedDate
           blockNumber = tx.blockNumber;
@@ -1310,9 +1302,9 @@
             buyerPercent = "12000"; // 120%
 
             // Attempt to decide the dispute, expecting revert
-            await expect(
-              disputeHandler.connect(disputeResolver).decideDispute(exchangeId, buyerPercent)
-            ).to.revertedWith(RevertReasons.INVALID_BUYER_PERCENT);
+            await expect(disputeHandler.connect(operatorDR).decideDispute(exchangeId, buyerPercent)).to.revertedWith(
+              RevertReasons.INVALID_BUYER_PERCENT
+            );
           });
 
           it("Exchange does not exist", async function () {
@@ -1320,9 +1312,9 @@
             const exchangeId = "666";
 
             // Attempt to decide the dispute, expecting revert
-            await expect(
-              disputeHandler.connect(disputeResolver).decideDispute(exchangeId, buyerPercent)
-            ).to.revertedWith(RevertReasons.NO_SUCH_EXCHANGE);
+            await expect(disputeHandler.connect(operatorDR).decideDispute(exchangeId, buyerPercent)).to.revertedWith(
+              RevertReasons.NO_SUCH_EXCHANGE
+            );
           });
 
           it("Exchange is not in a disputed state", async function () {
@@ -1332,15 +1324,15 @@
             await exchangeHandler.connect(buyer).commitToOffer(buyer.address, offerId, { value: price });
 
             // Attempt to decide the dispute, expecting revert
-            await expect(
-              disputeHandler.connect(disputeResolver).decideDispute(exchangeId, buyerPercent)
-            ).to.revertedWith(RevertReasons.INVALID_STATE);
+            await expect(disputeHandler.connect(operatorDR).decideDispute(exchangeId, buyerPercent)).to.revertedWith(
+              RevertReasons.INVALID_STATE
+            );
           });
 
           it("Caller is not the dispute resolver for this dispute", async function () {
             // Attempt to decide the dispute, expecting revert
             await expect(disputeHandler.connect(rando).decideDispute(exchangeId, buyerPercent)).to.revertedWith(
-              RevertReasons.NOT_DISPUTE_RESOLVER_WALLET
+              RevertReasons.NOT_DISPUTE_RESOLVER_OPERATOR
             );
           });
 
@@ -1357,9 +1349,9 @@
             await disputeHandler.connect(buyer).raiseDispute(exchangeId, complaint);
 
             // Attempt to decide the dispute, expecting revert
-            await expect(
-              disputeHandler.connect(disputeResolver).decideDispute(exchangeId, buyerPercent)
-            ).to.revertedWith(RevertReasons.INVALID_STATE);
+            await expect(disputeHandler.connect(operatorDR).decideDispute(exchangeId, buyerPercent)).to.revertedWith(
+              RevertReasons.INVALID_STATE
+            );
           });
         });
       });
@@ -1579,7 +1571,6 @@
             expect(JSON.stringify(returnedDispute[key]) === JSON.stringify(value)).is.true;
           }
 
-<<<<<<< HEAD
           // Returned values should match expected dispute dates data
           for (const [key, value] of Object.entries(disputeDates)) {
             expect(JSON.stringify(returnedDisputeDates[key]) === JSON.stringify(value)).is.true;
@@ -1592,23 +1583,6 @@
           // Raise a dispute
           tx = await disputeHandler.connect(buyer).raiseDispute(exchangeId, complaint);
         });
-=======
-      it("should emit a DisputeDecided event", async function () {
-        // Escalate the dispute, testing for the event
-        await expect(disputeHandler.connect(operatorDR).decideDispute(exchange.id, buyerPercent))
-          .to.emit(disputeHandler, "DisputeDecided")
-          .withArgs(exchange.id, buyerPercent, operatorDR.address);
-      });
-
-      it("should update state", async function () {
-        // Decide the dispute
-        tx = await disputeHandler.connect(operatorDR).decideDispute(exchange.id, buyerPercent);
-
-        // Get the block timestamp of the confirmed tx and set finalizedDate
-        blockNumber = tx.blockNumber;
-        block = await ethers.provider.getBlock(blockNumber);
-        finalizedDate = block.timestamp.toString();
->>>>>>> 71ccca96
 
         it("should return true for exists if exchange id is valid", async function () {
           // Get the dispute state
@@ -1641,25 +1615,17 @@
           // Raise a dispute
           tx = await disputeHandler.connect(buyer).raiseDispute(exchangeId, complaint);
 
-<<<<<<< HEAD
           // Get the block timestamp of the confirmed tx and set disputedDate
           blockNumber = tx.blockNumber;
           block = await ethers.provider.getBlock(blockNumber);
           disputedDate = block.timestamp.toString();
           timeout = ethers.BigNumber.from(disputedDate).add(resolutionPeriod).toString();
-=======
-          // Attempt to decide the dispute, expecting revert
-          await expect(disputeHandler.connect(operatorDR).decideDispute(exchange.id, buyerPercent)).to.revertedWith(
-            RevertReasons.INVALID_BUYER_PERCENT
-          );
->>>>>>> 71ccca96
         });
 
         it("should return true for exists if exchange id is valid", async function () {
           // Get the dispute state
           [exists, response] = await disputeHandler.connect(rando).getDisputeTimeout(exchangeId);
 
-<<<<<<< HEAD
           // Test existence flag
           expect(exists).to.be.true;
         });
@@ -1670,52 +1636,14 @@
 
           // Test existence flag
           expect(exists).to.be.false;
-=======
-          // Attempt to decide the dispute, expecting revert
-          await expect(disputeHandler.connect(operatorDR).decideDispute(exchangeId, buyerPercent)).to.revertedWith(
-            RevertReasons.NO_SUCH_EXCHANGE
-          );
-        });
-
-        it("Exchange is not in a disputed state", async function () {
-          exchange.id++;
-
-          // Commit to offer, creating a new exchange
-          await exchangeHandler.connect(buyer).commitToOffer(buyer.address, offerId, { value: price });
-
-          // Attempt to decide the dispute, expecting revert
-          await expect(disputeHandler.connect(operatorDR).decideDispute(exchange.id, buyerPercent)).to.revertedWith(
-            RevertReasons.INVALID_STATE
-          );
-        });
-
-        it("Caller is not the dispute resolver for this dispute", async function () {
-          // Attempt to decide the dispute, expecting revert
-          await expect(disputeHandler.connect(rando).decideDispute(exchange.id, buyerPercent)).to.revertedWith(
-            RevertReasons.NOT_DISPUTE_RESOLVER_OPERATOR
-          );
->>>>>>> 71ccca96
         });
 
         it("should return the expected dispute timeout if exchange id is valid", async function () {
           // Get the dispute timeout
           [exists, response] = await disputeHandler.connect(rando).getDisputeTimeout(exchangeId);
 
-<<<<<<< HEAD
-          // It should match DisputeState.Resolving
+          // It should match the expected timeout
           assert.equal(response, timeout, "Dispute timeout is incorrect");
-=======
-          // Redeem voucher
-          await exchangeHandler.connect(buyer).redeemVoucher(exchange.id);
-
-          // Raise a dispute
-          await disputeHandler.connect(buyer).raiseDispute(exchange.id, complaint);
-
-          // Attempt to decide the dispute, expecting revert
-          await expect(disputeHandler.connect(operatorDR).decideDispute(exchange.id, buyerPercent)).to.revertedWith(
-            RevertReasons.INVALID_STATE
-          );
->>>>>>> 71ccca96
         });
       });
 
@@ -1810,7 +1738,7 @@
             await disputeHandler.connect(buyer).escalateDispute(exchangeId);
 
             // Retract dispute
-            await disputeHandler.connect(disputeResolver).decideDispute(exchangeId, buyerPercent);
+            await disputeHandler.connect(operatorDR).decideDispute(exchangeId, buyerPercent);
 
             // Dispute in decided state, ask if exchange is finalized
             [exists, response] = await disputeHandler.connect(rando).isDisputeFinalized(exchangeId);
@@ -1952,16 +1880,11 @@
             // Add an invalid exchange id
             disputesToExpire.push("666");
 
-<<<<<<< HEAD
             // Attempt to expire the disputes, expecting revert
             await expect(disputeHandler.connect(rando).expireDisputeBatch(disputesToExpire)).to.revertedWith(
               RevertReasons.NO_SUCH_EXCHANGE
             );
           });
-=======
-          // Retract dispute
-          await disputeHandler.connect(operatorDR).decideDispute(exchange.id, buyerPercent);
->>>>>>> 71ccca96
 
           it("Exchange is not in a disputed state", async function () {
             await setNextBlockTimestamp(Number(timeout) + Number(oneWeek));
