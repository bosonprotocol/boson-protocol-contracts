--- conflicted
+++ resolved
@@ -62,11 +62,7 @@
   let protocolFeePercentage;
   let voucher, committedDate, validUntilDate, redeemedDate, expired;
   let exchange, exchangeStruct, finalizedDate, state;
-<<<<<<< HEAD
-  let dispute, disputedDate, complaint, disputeStruct, timeout, newDisputeTimeout;
-=======
-  let dispute, disputedDate, escalatedDate, complaint, disputeStruct, timeout;
->>>>>>> 290c48ad
+  let dispute, disputedDate, escalatedDate, complaint, disputeStruct, timeout, newDisputeTimeout;
   let disputeDates, disputeDatesStruct;
   let exists, response;
   let disputeResolver, active;
@@ -719,7 +715,6 @@
           );
         });
 
-<<<<<<< HEAD
         it("Dispute timeout has been extended", async function () {
           // Extend the dispute timeout
           await disputeHandler
@@ -735,13 +730,7 @@
           );
         });
 
-        it.skip("Dispute is in escalated state", async function () {
-          // Set time forward past the dispute resolution period
-          await setNextBlockTimestamp(Number(timeout) + Number(oneWeek));
-
-=======
         it("Dispute is in escalated state", async function () {
->>>>>>> 290c48ad
           // Escalate a dispute
           await disputeHandler.connect(buyer).escalateDispute(exchange.id);
 
