const hre = require("hardhat");
const ethers = hre.ethers;
const { expect, assert } = require("chai");

const Role = require("../../scripts/domain/Role");
const Exchange = require("../../scripts/domain/Exchange");
const Voucher = require("../../scripts/domain/Voucher");
const Offer = require("../../scripts/domain/Offer");
const Seller = require("../../scripts/domain/Seller");
const ExchangeState = require("../../scripts/domain/ExchangeState");
const Dispute = require("../../scripts/domain/Dispute");
const DisputeState = require("../../scripts/domain/DisputeState");
const DisputeDates = require("../../scripts/domain/DisputeDates");
const Resolution = require("../../scripts/domain/Resolution");
const { getInterfaceIds } = require("../../scripts/config/supported-interfaces.js");
const { RevertReasons } = require("../../scripts/config/revert-reasons.js");
const { deployProtocolDiamond } = require("../../scripts/util/deploy-protocol-diamond.js");
const { deployProtocolHandlerFacets } = require("../../scripts/util/deploy-protocol-handler-facets.js");
const { deployProtocolConfigFacet } = require("../../scripts/util/deploy-protocol-config-facet.js");
const { deployProtocolClients } = require("../../scripts/util/deploy-protocol-clients");
const { setNextBlockTimestamp, calculateProtocolFee } = require("../../scripts/util/test-utils.js");

/**
 *  Test the Boson Dispute Handler interface
 */
describe("IBosonDisputeHandler", function () {
  // Common vars
  let InterfaceIds;
  let accounts, deployer, operator, admin, clerk, treasury, rando, buyer;
  let erc165,
    protocolDiamond,
    accessController,
    accountHandler,
    exchangeHandler,
    offerHandler,
    fundsHandler,
    disputeHandler;
  let bosonVoucher, gasLimit;
  let id, buyerId, offer, offerId, seller, sellerId;
  let block, blockNumber, tx, clients;
  let support, oneMonth, oneWeek, newTime;
  let price,
    sellerDeposit,
    protocolFee,
    buyerCancelPenalty,
    quantityAvailable,
    validFromDate,
    redeemableFromDate,
    fulfillmentPeriodDuration,
    voucherValidDuration,
    exchangeToken,
    metadataUri,
    metadataHash,
    voided;
  let protocolFeePrecentage;
  let voucher, committedDate, validUntilDate, redeemedDate, expired;
<<<<<<< HEAD
  let exchange, exchangeStruct, finalizedDate, state;
  let dispute, disputedDate, complaint, disputeStruct;
=======
  let exchange, finalizedDate, state;
  let dispute, disputedDate, complaint, disputeStruct, responseDispute;
  let disputeDates, expectedDisputeDates, responseDisputeDates;
>>>>>>> b70b5822
  let exists, response;

  before(async function () {
    // get interface Ids
    InterfaceIds = await getInterfaceIds();
  });

  beforeEach(async function () {
    // Make accounts available
    accounts = await ethers.getSigners();
    deployer = accounts[0];
    operator = accounts[1];
    admin = accounts[2];
    clerk = accounts[3];
    treasury = accounts[4];
    buyer = accounts[5];
    rando = accounts[6];

    // Deploy the Protocol Diamond
    [protocolDiamond, , , accessController] = await deployProtocolDiamond();

    // Temporarily grant UPGRADER role to deployer account
    await accessController.grantRole(Role.UPGRADER, deployer.address);

    // Grant PROTOCOL role to ProtocolDiamond address and renounces admin
    await accessController.grantRole(Role.PROTOCOL, protocolDiamond.address);

    // Cut the protocol handler facets into the Diamond
    await deployProtocolHandlerFacets(protocolDiamond, [
      "AccountHandlerFacet",
      "ExchangeHandlerFacet",
      "OfferHandlerFacet",
      "FundsHandlerFacet",
      "DisputeHandlerFacet",
    ]);

    // Deploy the Protocol client implementation/proxy pairs (currently just the Boson Voucher)
    const protocolClientArgs = [accessController.address, protocolDiamond.address];
    [, , clients] = await deployProtocolClients(protocolClientArgs, gasLimit);
    [bosonVoucher] = clients;
    await accessController.grantRole(Role.CLIENT, bosonVoucher.address);

    // set protocolFeePrecentage
    protocolFeePrecentage = "200"; // 2 %

    // Add config Handler, so ids start at 1, and so voucher address can be found
    const protocolConfig = [
      "0x0000000000000000000000000000000000000000",
      "0x0000000000000000000000000000000000000000",
      bosonVoucher.address,
      protocolFeePrecentage,
      "0",
      "0",
      "0",
      "0",
      "0",
    ];

    // Deploy the Config facet, initializing the protocol config
    await deployProtocolConfigFacet(protocolDiamond, protocolConfig, gasLimit);

    // Cast Diamond to IERC165
    erc165 = await ethers.getContractAt("IERC165", protocolDiamond.address);

    // Cast Diamond to IBosonAccountHandler
    accountHandler = await ethers.getContractAt("IBosonAccountHandler", protocolDiamond.address);

    // Cast Diamond to IBosonOfferHandler
    offerHandler = await ethers.getContractAt("IBosonOfferHandler", protocolDiamond.address);

    // Cast Diamond to IBosonExchangeHandler
    exchangeHandler = await ethers.getContractAt("IBosonExchangeHandler", protocolDiamond.address);

    // Cast Diamond to IBosonFundsHandler
    fundsHandler = await ethers.getContractAt("IBosonFundsHandler", protocolDiamond.address);

    // Cast Diamond to IBosonDisputeHandler
    disputeHandler = await ethers.getContractAt("IBosonDisputeHandler", protocolDiamond.address);
  });

  // Interface support (ERC-156 provided by ProtocolDiamond, others by deployed facets)
  context("📋 Interfaces", async function () {
    context("👉 supportsInterface()", async function () {
      it("should indicate support for IBosonDisputeHandler interface", async function () {
        // Current interfaceId for IBosonDisputeHandler
        support = await erc165.supportsInterface(InterfaceIds.IBosonDisputeHandler);

        // Test
        await expect(support, "IBosonDisputeHandler interface not supported").is.true;
      });
    });
  });

  // All supported Dispute methods
  context("📋 Dispute Handler Methods", async function () {
    beforeEach(async function () {
      // Initial ids for all the things
      id = offerId = sellerId = "1";
      buyerId = "2"; // created after seller

      // Create an offer to commit to
      oneWeek = 604800 * 1000; //  7 days in milliseconds
      oneMonth = 2678400 * 1000; // 31 days in milliseconds

      // Get the current block info
      blockNumber = await ethers.provider.getBlockNumber();
      block = await ethers.provider.getBlock(blockNumber);

      // Required constructor params
      price = ethers.utils.parseUnits("1.5", "ether").toString();
      sellerDeposit = ethers.utils.parseUnits("0.25", "ether").toString();
      protocolFee = calculateProtocolFee(sellerDeposit, price, protocolFeePrecentage);
      buyerCancelPenalty = ethers.utils.parseUnits("0.05", "ether").toString();
      quantityAvailable = "2";
      validFromDate = ethers.BigNumber.from(block.timestamp).toString(); // valid from now
      validUntilDate = ethers.BigNumber.from(block.timestamp)
        .add(oneMonth * 6)
        .toString(); // until 6 months
      redeemableFromDate = ethers.BigNumber.from(block.timestamp).add(oneWeek).toString(); // redeemable in 1 week
      fulfillmentPeriodDuration = oneMonth.toString(); // fulfillment period is one month
      voucherValidDuration = oneMonth.toString(); // offers valid for one month
      exchangeToken = ethers.constants.AddressZero.toString(); // Zero addy ~ chain base currency
      metadataHash = "QmYXc12ov6F2MZVZwPs5XeCBbf61cW3wKRk8h3D5NTYj4T";
      metadataUri = `https://ipfs.io/ipfs/${metadataHash}`;
      voided = false;

      // Create a valid seller
      seller = new Seller(id, operator.address, admin.address, clerk.address, treasury.address, true);
      expect(seller.isValid()).is.true;
      await accountHandler.connect(admin).createSeller(seller);

      // Create a valid offer entity
      offer = new Offer(
        offerId,
        sellerId,
        price,
        sellerDeposit,
        protocolFee,
        buyerCancelPenalty,
        quantityAvailable,
        validFromDate,
        validUntilDate,
        redeemableFromDate,
        fulfillmentPeriodDuration,
        voucherValidDuration,
        exchangeToken,
        metadataUri,
        metadataHash,
        voided
      );
      expect(offer.isValid()).is.true;

      // Create the offer
      await offerHandler.connect(operator).createOffer(offer);

      // Required voucher constructor params
      committedDate = "0";
      validUntilDate = "0";
      redeemedDate = "0";
      expired = false;
      voucher = new Voucher(committedDate, validUntilDate, redeemedDate, expired);

      // Required exchange constructor params
      finalizedDate = "0";
      state = ExchangeState.Committed;
      exchange = new Exchange(id, offerId, buyerId, finalizedDate, voucher, state);

      // Deposit seller funds so the commit will succeed
      const fundsToDeposit = ethers.BigNumber.from(sellerDeposit).mul(quantityAvailable);
      await fundsHandler
        .connect(operator)
        .depositFunds(seller.id, ethers.constants.AddressZero, fundsToDeposit, { value: fundsToDeposit });

      // Commit to offer, creating a new exchange
      await exchangeHandler.connect(buyer).commitToOffer(buyer.address, offerId, { value: price });

      // Set time forward to the offer's redeemableFromDate
      await setNextBlockTimestamp(Number(redeemableFromDate));

      // Redeem voucher
      await exchangeHandler.connect(buyer).redeemVoucher(exchange.id);

      // Set the dispute reason
      complaint = "Tastes weird";
    });

    context("👉 raiseDispute()", async function () {
      it("should emit a DisputeRaised event", async function () {
        // Raise a dispute, testing for the event
        await expect(disputeHandler.connect(buyer).raiseDispute(exchange.id, complaint))
          .to.emit(disputeHandler, "DisputeRaised")
          .withArgs(exchange.id, buyerId, sellerId, complaint);
      });

      it("should update state", async function () {
        // Raise a dispute
        tx = await disputeHandler.connect(buyer).raiseDispute(exchange.id, complaint);

        // Get the block timestamp of the confirmed tx and set disputedDate
        blockNumber = tx.blockNumber;
        block = await ethers.provider.getBlock(blockNumber);
        disputedDate = block.timestamp.toString();

        // expected values
        dispute = new Dispute(exchange.id, complaint, DisputeState.Resolving, new Resolution("0"));
        expectedDisputeDates = new DisputeDates(disputedDate, "0", "0", "0");

        // Get the dispute as a struct
        [, disputeStruct, disputeDates] = await disputeHandler.connect(rando).getDispute(exchange.id);

        // Parse into entity
        const returnedDispute = Dispute.fromStruct(disputeStruct);
        const returnedDisputeDates = DisputeDates.fromStruct(disputeDates);

        // Returned values should match expected dispute data
        for (const [key, value] of Object.entries(dispute)) {
          expect(JSON.stringify(returnedDispute[key]) === JSON.stringify(value)).is.true;
        }
        for (const [key, value] of Object.entries(expectedDisputeDates)) {
          expect(JSON.stringify(returnedDisputeDates[key]) === JSON.stringify(value)).is.true;
        }
      });

      context("💔 Revert Reasons", async function () {
        it("Caller does not hold a voucher for the given exchange id", async function () {
          // Attempt to raise a dispute, expecting revert
          await expect(disputeHandler.connect(rando).raiseDispute(exchange.id, complaint)).to.revertedWith(
            RevertReasons.NOT_VOUCHER_HOLDER
          );
        });

        it("Exchange id is invalid", async function () {
          // An invalid exchange id
          const exchangeId = "666";

          // Attempt to raise a dispute, expecting revert
          await expect(disputeHandler.connect(buyer).raiseDispute(exchangeId, complaint)).to.revertedWith(
            RevertReasons.NO_SUCH_EXCHANGE
          );
        });

        it("exchange is not in a redeemed state - completed", async function () {
          // Set time forward to run out the fulfillment period
          newTime = Number((redeemableFromDate + Number(fulfillmentPeriodDuration) + 1).toString().substring(0, 11));
          await setNextBlockTimestamp(newTime);

          // Complete exchange
          await exchangeHandler.connect(operator).completeExchange(exchange.id);

          // Attempt to raise a dispute, expecting revert
          await expect(disputeHandler.connect(buyer).raiseDispute(exchange.id, complaint)).to.revertedWith(
            RevertReasons.INVALID_STATE
          );
        });

        it("exchange is not in a redeemed state - disputed already", async function () {
          // Raise a dispute, put it into DISPUTED state
          await disputeHandler.connect(buyer).raiseDispute(exchange.id, complaint);

          // Attempt to raise a dispute, expecting revert
          await expect(disputeHandler.connect(buyer).raiseDispute(exchange.id, complaint)).to.revertedWith(
            RevertReasons.INVALID_STATE
          );
        });

        it("The complaint is blank", async function () {
          complaint = "";

          // Attempt to raise a dispute, expecting revert
          await expect(disputeHandler.connect(buyer).raiseDispute(exchange.id, complaint)).to.revertedWith(
            RevertReasons.COMPLAINT_MISSING
          );
        });
      });
    });

    context("👉 retractDispute()", async function () {
      beforeEach(async function () {
        // Raise a dispute
        tx = await disputeHandler.connect(buyer).raiseDispute(exchange.id, complaint);

        // Get the block timestamp of the confirmed tx and set disputedDate
        blockNumber = tx.blockNumber;
        block = await ethers.provider.getBlock(blockNumber);
        disputedDate = block.timestamp.toString();
      });

      it("should emit a DisputeRetracted event", async function () {
        // Raise the dispute, testing for the event
        await expect(disputeHandler.connect(buyer).retractDispute(exchange.id))
          .to.emit(disputeHandler, "DisputeRetracted")
          .withArgs(exchange.id, buyer.address);
      });

      it("should update state", async function () {
        // Retract the dispute
        tx = await disputeHandler.connect(buyer).retractDispute(exchange.id);

        // Get the block timestamp of the confirmed tx and set finalizedDate
        blockNumber = tx.blockNumber;
        block = await ethers.provider.getBlock(blockNumber);
        finalizedDate = block.timestamp.toString();

        dispute = new Dispute(
          exchange.id,
          disputedDate,
          finalizedDate,
          complaint,
          DisputeState.Retracted,
          new Resolution("0")
        );

        // Get the dispute as a struct
        [, disputeStruct] = await disputeHandler.connect(rando).getDispute(exchange.id);

        // Parse into entity
        let returnedDispute = Dispute.fromStruct(disputeStruct);

        // Returned values should match the input in createSeller
        for (const [key, value] of Object.entries(dispute)) {
          expect(JSON.stringify(returnedDispute[key]) === JSON.stringify(value)).is.true;
        }

        // Get the dispute state
        [exists, response] = await disputeHandler.connect(rando).getDisputeState(exchange.id);

        // It should match DisputeState.Resolving
        assert.equal(response, DisputeState.Retracted, "Dispute state is incorrect");

        // exchange should also be finalized
        // Get the dispute as a struct
        [, exchangeStruct] = await exchangeHandler.connect(rando).getExchange(exchange.id);

        // Parse into entity
        let returnedExchange = Exchange.fromStruct(exchangeStruct);

        // FinalizeDate should be set correctly
        assert.equal(returnedExchange.finalizedDate, finalizedDate, "Exchange finalizeDate is incorect");
      });

      context("💔 Revert Reasons", async function () {
        it("Exchange does not exist", async function () {
          // An invalid exchange id
          const exchangeId = "666";

          // Attempt to retract the dispute, expecting revert
          await expect(disputeHandler.connect(buyer).retractDispute(exchangeId)).to.revertedWith(
            RevertReasons.NO_SUCH_EXCHANGE
          );
        });

        it("Exchange is not in a disputed state", async function () {
          exchange.id++;

          // Commit to offer, creating a new exchange
          await exchangeHandler.connect(buyer).commitToOffer(buyer.address, offerId, { value: price });

          // Attempt to retract the dispute, expecting revert
          await expect(disputeHandler.connect(buyer).retractDispute(exchange.id)).to.revertedWith(
            RevertReasons.INVALID_STATE
          );
        });

        it("Caller is not the buyer for the given exchange id", async function () {
          // Attempt to retract the dispute, expecting revert
          await expect(disputeHandler.connect(rando).retractDispute(exchange.id)).to.revertedWith(
            RevertReasons.NOT_VOUCHER_HOLDER
          );
        });

        it("Dispute is in some state other than resolving", async function () {
          // Retract the dispute, put it into RETRACTED state
          await disputeHandler.connect(buyer).retractDispute(exchange.id);

          // Attempt to retract the dispute, expecting revert
          await expect(disputeHandler.connect(buyer).retractDispute(exchange.id)).to.revertedWith(
            RevertReasons.INVALID_STATE
          );
        });
      });
    });

    context("👉 getDispute()", async function () {
      beforeEach(async function () {
        // Raise a dispute
        tx = await disputeHandler.connect(buyer).raiseDispute(exchange.id, complaint);

        // Get the block timestamp of the confirmed tx
        blockNumber = tx.blockNumber;
        block = await ethers.provider.getBlock(blockNumber);
        disputedDate = block.timestamp.toString();

        // Expected value for dispute
        dispute = new Dispute(exchange.id, complaint, DisputeState.Resolving, new Resolution("0"));
        disputeDates = new DisputeDates(disputedDate, "0", "0", "0");
      });

      it("should return true for exists if exchange id is valid", async function () {
        // Get the dispute
        [exists, response] = await disputeHandler.connect(rando).getDispute(exchange.id);

        // Test existence flag
        expect(exists).to.be.true;
      });

      it("should return false for exists if exchange id is not valid", async function () {
        // Get the dispute
        [exists, response] = await disputeHandler.connect(rando).getDispute(exchange.id + 10);

        // Test existence flag
        expect(exists).to.be.false;
      });

      it("should return the expected dispute if exchange id is valid", async function () {
        // Get the exchange
        [exists, responseDispute, responseDisputeDates] = await disputeHandler.connect(rando).getDispute(exchange.id);

        // It should match the expected dispute struct
        assert.equal(dispute.toString(), Dispute.fromStruct(responseDispute).toString(), "Dispute struct is incorrect");

        // It should match the expected dispute struct
        assert.equal(
          disputeDates.toString(),
          DisputeDates.fromStruct(responseDisputeDates).toString(),
          "Dispute dates are incorrect"
        );
      });

      it("should return false for exists if exchange id is valid, but dispute was not raised", async function () {
        exchange.id++;

        // Commit to offer, creating a new exchange
        await exchangeHandler.connect(buyer).commitToOffer(buyer.address, offerId, { value: price });

        // Get the exchange
        [exists, response] = await exchangeHandler.connect(rando).getExchange(exchange.id);

        // Test existence flag
        expect(exists).to.be.true;

        // Get the dispute
        [exists, response] = await disputeHandler.connect(rando).getDispute(exchange.id);

        // Test existence flag
        expect(exists).to.be.false;
      });
    });

    context("👉 getDisputeState()", async function () {
      beforeEach(async function () {
        // Raise a dispute
        tx = await disputeHandler.connect(buyer).raiseDispute(exchange.id, complaint);
      });

      it("should return true for exists if exchange id is valid", async function () {
        // Get the dispute state
        [exists, response] = await disputeHandler.connect(rando).getDisputeState(exchange.id);

        // Test existence flag
        expect(exists).to.be.true;
      });

      it("should return false for exists if exchange id is not valid", async function () {
        // Attempt to get the dispute state for invalid dispute
        [exists, response] = await disputeHandler.connect(rando).getDisputeState(exchange.id + 10);

        // Test existence flag
        expect(exists).to.be.false;
      });

      it("should return the expected dispute state if exchange id is valid", async function () {
        // TODO when retract/resolve/decide is implemented, use it here, since DisputeState.Resolving is default value
        // Get the dispute state
        [exists, response] = await disputeHandler.connect(rando).getDisputeState(exchange.id);

        // It should match DisputeState.Resolving
        assert.equal(response, DisputeState.Resolving, "Dispute state is incorrect");
      });
    });

    context("👉 isDisputeFinalized()", async function () {
      it("should return false if exchange is not disputed", async function () {
        // Dispute not raised, ask if dispute is finalized
        [exists, response] = await disputeHandler.connect(rando).isDisputeFinalized(exchange.id);

        // It should not be finalized
        assert.equal(exists, false, "Incorrectly reports existence");
        assert.equal(response, false, "Incorrectly reports finalized state");
      });

      it("should return false if exchange does not exist", async function () {
        // Exchange does not exist, ask if dispute is finalized
        [exists, response] = await disputeHandler.connect(rando).isDisputeFinalized(exchange.id + 10);

        // It should not be finalized
        assert.equal(exists, false, "Incorrectly reports existence");
        assert.equal(response, false, "Incorrectly reports finalized state");
      });

      context("disputed exchange", async function () {
        beforeEach(async function () {
          // Raise a dispute
          tx = await disputeHandler.connect(buyer).raiseDispute(exchange.id, complaint);
        });

        it("should return false if dispute is in Resolving state", async function () {
          // Dispute in resolving state, ask if exchange is finalized
          [exists, response] = await disputeHandler.connect(rando).isDisputeFinalized(exchange.id);

          // It should exist, but not be finalized
          assert.equal(exists, true, "Incorrectly reports existence");
          assert.equal(response, false, "Incorrectly reports finalized state");
        });

        it("should return true if dispute is in Retracted state", async function () {
          // Retract dispute
          await disputeHandler.connect(buyer).retractDispute(exchange.id);

          // Dispute in retracted state, ask if exchange is finalized
          [exists, response] = await disputeHandler.connect(rando).isDisputeFinalized(exchange.id);

          // It should exist and be finalized
          assert.equal(exists, true, "Incorrectly reports existence");
          assert.equal(response, true, "Incorrectly reports unfinalized state");
        });

        it.skip("should return true if dispute is in Resolved state", async function () {
          // Retract dispute
          await disputeHandler.connect(buyer).resolveDispute(exchange.id);

          // Dispute in resolved state, ask if exchange is finalized
          [exists, response] = await disputeHandler.connect(rando).isDisputeFinalized(exchange.id);

          // It should exist and be finalized
          assert.equal(exists, true, "Incorrectly reports existence");
          assert.equal(response, true, "Incorrectly reports unfinalized state");
        });

        it.skip("should return true if dispute is in Decided state", async function () {
          // Retract dispute
          await disputeHandler.connect(buyer).decideDispute(exchange.id);

          // Dispute in decided state, ask if exchange is finalized
          [exists, response] = await disputeHandler.connect(rando).isDisputeFinalized(exchange.id);

          // It should exist and be finalized
          assert.equal(exists, true, "Incorrectly reports existence");
          assert.equal(response, true, "Incorrectly reports unfinalized state");
        });
      });
    });
  });
});<|MERGE_RESOLUTION|>--- conflicted
+++ resolved
@@ -54,14 +54,9 @@
     voided;
   let protocolFeePrecentage;
   let voucher, committedDate, validUntilDate, redeemedDate, expired;
-<<<<<<< HEAD
   let exchange, exchangeStruct, finalizedDate, state;
-  let dispute, disputedDate, complaint, disputeStruct;
-=======
-  let exchange, finalizedDate, state;
   let dispute, disputedDate, complaint, disputeStruct, responseDispute;
   let disputeDates, expectedDisputeDates, responseDisputeDates;
->>>>>>> b70b5822
   let exists, response;
 
   before(async function () {
