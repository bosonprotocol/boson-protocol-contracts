--- conflicted
+++ resolved
@@ -83,11 +83,8 @@
   let emptyAuthToken;
   let agentId;
   let snapshotId;
-<<<<<<< HEAD
   let offerFeeLimit;
-=======
   let bosonErrors;
->>>>>>> f685df37
 
   before(async function () {
     accountId.next(true);
