--- conflicted
+++ resolved
@@ -56,15 +56,9 @@
   let fulfillmentPeriod, voucherValid, disputeValid, offerDurations;
   let protocolFeePrecentage;
   let voucher, committedDate, validUntilDate, redeemedDate, expired;
-<<<<<<< HEAD
   let exchange, exchangeStruct, finalizedDate, state;
-  let dispute, disputedDate, complaint, disputeStruct, responseDispute;
-  let disputeDates, expectedDisputeDates, responseDisputeDates;
-=======
-  let exchange, finalizedDate, state;
   let dispute, disputedDate, complaint, disputeStruct, timeout;
   let disputeDates, disputeDatesStruct;
->>>>>>> c672135c
   let exists, response;
   let disputeResolver, active;
 
@@ -290,16 +284,6 @@
 
         // expected values
         dispute = new Dispute(exchange.id, complaint, DisputeState.Resolving, new Resolution("0"));
-<<<<<<< HEAD
-        expectedDisputeDates = new DisputeDates(disputedDate, "0", "0", "0");
-
-        // Get the dispute as a struct
-        [, disputeStruct, disputeDates] = await disputeHandler.connect(rando).getDispute(exchange.id);
-
-        // Parse into entity
-        const returnedDispute = Dispute.fromStruct(disputeStruct);
-        const returnedDisputeDates = DisputeDates.fromStruct(disputeDates);
-=======
         disputeDates = new DisputeDates(disputedDate, "0", "0", timeout);
 
         // Get the dispute as a struct
@@ -308,17 +292,12 @@
         // Parse into entity
         const returnedDispute = Dispute.fromStruct(disputeStruct);
         const returnedDisputeDates = DisputeDates.fromStruct(disputeDatesStruct);
->>>>>>> c672135c
 
         // Returned values should match expected dispute data
         for (const [key, value] of Object.entries(dispute)) {
           expect(JSON.stringify(returnedDispute[key]) === JSON.stringify(value)).is.true;
         }
-<<<<<<< HEAD
-        for (const [key, value] of Object.entries(expectedDisputeDates)) {
-=======
         for (const [key, value] of Object.entries(disputeDates)) {
->>>>>>> c672135c
           expect(JSON.stringify(returnedDisputeDates[key]) === JSON.stringify(value)).is.true;
         }
       });
@@ -503,11 +482,7 @@
 
         // Expected value for dispute
         dispute = new Dispute(exchange.id, complaint, DisputeState.Resolving, new Resolution("0"));
-<<<<<<< HEAD
-        disputeDates = new DisputeDates(disputedDate, "0", "0", "0");
-=======
         disputeDates = new DisputeDates(disputedDate, "0", "0", timeout);
->>>>>>> c672135c
       });
 
       it("should return true for exists if exchange id is valid", async function () {
@@ -528,17 +503,6 @@
 
       it("should return the expected dispute if exchange id is valid", async function () {
         // Get the exchange
-<<<<<<< HEAD
-        [exists, responseDispute, responseDisputeDates] = await disputeHandler.connect(rando).getDispute(exchange.id);
-
-        // It should match the expected dispute struct
-        assert.equal(dispute.toString(), Dispute.fromStruct(responseDispute).toString(), "Dispute struct is incorrect");
-
-        // It should match the expected dispute struct
-        assert.equal(
-          disputeDates.toString(),
-          DisputeDates.fromStruct(responseDisputeDates).toString(),
-=======
         [exists, disputeStruct, disputeDatesStruct] = await disputeHandler.connect(rando).getDispute(exchange.id);
 
         // It should match the expected dispute struct
@@ -548,7 +512,6 @@
         assert.equal(
           disputeDates.toString(),
           DisputeDates.fromStruct(disputeDatesStruct).toString(),
->>>>>>> c672135c
           "Dispute dates are incorrect"
         );
       });
