--- conflicted
+++ resolved
@@ -537,11 +537,7 @@
         assert.equal(response, DisputeState.Retracted, "Dispute state is incorrect");
 
         // exchange should also be finalized
-<<<<<<< HEAD
-        // Get the dispute as a struct
-=======
         // Get the exchange as a struct
->>>>>>> 9333c3a2
         [, exchangeStruct] = await exchangeHandler.connect(rando).getExchange(exchange.id);
 
         // Parse into entity
@@ -575,19 +571,12 @@
         });
 
         it("Dispute has not expired yet", async function () {
-<<<<<<< HEAD
-          // Set time forward past the dispute resolution period
-          await setNextBlockTimestamp(Number(timeout) - 10);
-
-=======
->>>>>>> 9333c3a2
           // Attempt to expire the dispute, expecting revert
           await expect(disputeHandler.connect(rando).expireDispute(exchange.id)).to.revertedWith(
             RevertReasons.DISPUTE_STILL_VALID
           );
         });
 
-<<<<<<< HEAD
         it("Dispute is in escalated state", async function () {
           // Escalate a dispute
           await disputeHandler.connect(buyer).escalateDispute(exchange.id);
@@ -595,15 +584,6 @@
           // Set time forward past the dispute resolution period
           await setNextBlockTimestamp(Number(timeout) + Number(oneWeek));
 
-=======
-        it.skip("Dispute is in escalated state", async function () {
-          // Set time forward past the dispute resolution period
-          await setNextBlockTimestamp(Number(timeout) + Number(oneWeek));
-
-          // Escalate a dispute
-          await disputeHandler.connect(buyer).escalateDispute(exchange.id);
-
->>>>>>> 9333c3a2
           // Attempt to expire the dispute, expecting revert
           await expect(disputeHandler.connect(rando).expireDispute(exchange.id)).to.revertedWith(
             RevertReasons.INVALID_STATE
