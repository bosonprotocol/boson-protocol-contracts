const hre = require("hardhat");
const ethers = hre.ethers;
const { expect, assert } = require("chai");

const Role = require("../../scripts/domain/Role");
const Exchange = require("../../scripts/domain/Exchange");
const Voucher = require("../../scripts/domain/Voucher");
const Offer = require("../../scripts/domain/Offer");
const OfferDates = require("../../scripts/domain/OfferDates");
const OfferDurations = require("../../scripts/domain/OfferDurations");
const Seller = require("../../scripts/domain/Seller");
const DisputeResolver = require("../../scripts/domain/DisputeResolver");
const ExchangeState = require("../../scripts/domain/ExchangeState");
const Dispute = require("../../scripts/domain/Dispute");
const DisputeState = require("../../scripts/domain/DisputeState");
const DisputeDates = require("../../scripts/domain/DisputeDates");
const Resolution = require("../../scripts/domain/Resolution");
const { getInterfaceIds } = require("../../scripts/config/supported-interfaces.js");
const { RevertReasons } = require("../../scripts/config/revert-reasons.js");
const { deployProtocolDiamond } = require("../../scripts/util/deploy-protocol-diamond.js");
const { deployProtocolHandlerFacets } = require("../../scripts/util/deploy-protocol-handler-facets.js");
const { deployProtocolConfigFacet } = require("../../scripts/util/deploy-protocol-config-facet.js");
const { deployProtocolClients } = require("../../scripts/util/deploy-protocol-clients");
const { setNextBlockTimestamp, calculateProtocolFee } = require("../../scripts/util/test-utils.js");

/**
 *  Test the Boson Dispute Handler interface
 */
describe("IBosonDisputeHandler", function () {
  // Common vars
  let InterfaceIds;
  let accounts, deployer, operator, admin, clerk, treasury, rando, buyer, other1;
  let erc165,
    protocolDiamond,
    accessController,
    accountHandler,
    exchangeHandler,
    offerHandler,
    fundsHandler,
    disputeHandler;
  let bosonVoucher, gasLimit;
  let id, buyerId, offer, offerId, seller, sellerId;
  let block, blockNumber, tx, clients;
  let support, oneMonth, oneWeek, newTime;
  let price,
    sellerDeposit,
    protocolFee,
    buyerCancelPenalty,
    quantityAvailable,
    exchangeToken,
    disputeResolverId,
    metadataUri,
    offerChecksum,
    voided;
  let validFrom, validUntil, voucherRedeemableFrom, voucherRedeemableUntil, offerDates;
  let fulfillmentPeriod, voucherValid, resolutionPeriod, offerDurations;
  let protocolFeePrecentage;
  let voucher, committedDate, validUntilDate, redeemedDate, expired;
<<<<<<< HEAD
  let exchange, exchangeStruct, finalizedDate, state;
=======
  let exchange, finalizedDate, state;
>>>>>>> 5fa88dba
  let dispute, disputedDate, complaint, disputeStruct, timeout;
  let disputeDates, disputeDatesStruct;
  let exists, response;
  let disputeResolver, active;

  before(async function () {
    // get interface Ids
    InterfaceIds = await getInterfaceIds();
  });

  beforeEach(async function () {
    // Make accounts available
    accounts = await ethers.getSigners();
    deployer = accounts[0];
    operator = accounts[1];
    admin = accounts[2];
    clerk = accounts[3];
    treasury = accounts[4];
    buyer = accounts[5];
    rando = accounts[6];
    other1 = accounts[7];

    // Deploy the Protocol Diamond
    [protocolDiamond, , , accessController] = await deployProtocolDiamond();

    // Temporarily grant UPGRADER role to deployer account
    await accessController.grantRole(Role.UPGRADER, deployer.address);

    // Grant PROTOCOL role to ProtocolDiamond address and renounces admin
    await accessController.grantRole(Role.PROTOCOL, protocolDiamond.address);

    // Cut the protocol handler facets into the Diamond
    await deployProtocolHandlerFacets(protocolDiamond, [
      "AccountHandlerFacet",
      "ExchangeHandlerFacet",
      "OfferHandlerFacet",
      "FundsHandlerFacet",
      "DisputeHandlerFacet",
    ]);

    // Deploy the Protocol client implementation/proxy pairs (currently just the Boson Voucher)
    const protocolClientArgs = [accessController.address, protocolDiamond.address];
    [, , clients] = await deployProtocolClients(protocolClientArgs, gasLimit);
    [bosonVoucher] = clients;
    await accessController.grantRole(Role.CLIENT, bosonVoucher.address);

    // set protocolFeePrecentage
    protocolFeePrecentage = "200"; // 2 %

    // Add config Handler, so ids start at 1, and so voucher address can be found
    const protocolConfig = [
      "0x0000000000000000000000000000000000000000",
      "0x0000000000000000000000000000000000000000",
      bosonVoucher.address,
      protocolFeePrecentage,
      "0",
      "0",
      "0",
      "0",
      "0",
    ];

    // Deploy the Config facet, initializing the protocol config
    await deployProtocolConfigFacet(protocolDiamond, protocolConfig, gasLimit);

    // Cast Diamond to IERC165
    erc165 = await ethers.getContractAt("IERC165", protocolDiamond.address);

    // Cast Diamond to IBosonAccountHandler
    accountHandler = await ethers.getContractAt("IBosonAccountHandler", protocolDiamond.address);

    // Cast Diamond to IBosonOfferHandler
    offerHandler = await ethers.getContractAt("IBosonOfferHandler", protocolDiamond.address);

    // Cast Diamond to IBosonExchangeHandler
    exchangeHandler = await ethers.getContractAt("IBosonExchangeHandler", protocolDiamond.address);

    // Cast Diamond to IBosonFundsHandler
    fundsHandler = await ethers.getContractAt("IBosonFundsHandler", protocolDiamond.address);

    // Cast Diamond to IBosonDisputeHandler
    disputeHandler = await ethers.getContractAt("IBosonDisputeHandler", protocolDiamond.address);
  });

  // Interface support (ERC-156 provided by ProtocolDiamond, others by deployed facets)
  context("📋 Interfaces", async function () {
    context("👉 supportsInterface()", async function () {
      it("should indicate support for IBosonDisputeHandler interface", async function () {
        // Current interfaceId for IBosonDisputeHandler
        support = await erc165.supportsInterface(InterfaceIds.IBosonDisputeHandler);

        // Test
        await expect(support, "IBosonDisputeHandler interface not supported").is.true;
      });
    });
  });

  // All supported Dispute methods
  context("📋 Dispute Handler Methods", async function () {
    beforeEach(async function () {
      // Initial ids for all the things
      id = offerId = sellerId = "1";
      buyerId = "3"; // created after seller and dispute resolver

      // Create a valid seller
      seller = new Seller(id, operator.address, admin.address, clerk.address, treasury.address, true);
      expect(seller.isValid()).is.true;
      await accountHandler.connect(admin).createSeller(seller);

      // Create a valid dispute resolver
      active = true;
      disputeResolver = new DisputeResolver(id.toString(), other1.address, active);
      expect(disputeResolver.isValid()).is.true;

      // Register the dispute resolver
      await accountHandler.connect(rando).createDisputeResolver(disputeResolver);

      // Create an offer to commit to
      oneWeek = 604800 * 1000; //  7 days in milliseconds
      oneMonth = 2678400 * 1000; // 31 days in milliseconds

      // Get the current block info
      blockNumber = await ethers.provider.getBlockNumber();
      block = await ethers.provider.getBlock(blockNumber);

      // Required constructor params
      price = ethers.utils.parseUnits("1.5", "ether").toString();
      sellerDeposit = ethers.utils.parseUnits("0.25", "ether").toString();
      protocolFee = calculateProtocolFee(sellerDeposit, price, protocolFeePrecentage);
      buyerCancelPenalty = ethers.utils.parseUnits("0.05", "ether").toString();
      quantityAvailable = "2";
      exchangeToken = ethers.constants.AddressZero.toString(); // Zero addy ~ chain base currency
      disputeResolverId = "2";
      offerChecksum = "QmYXc12ov6F2MZVZwPs5XeCBbf61cW3wKRk8h3D5NTYj4T";
      metadataUri = `https://ipfs.io/ipfs/${offerChecksum}`;
      voided = false;

      // Create a valid offer entity
      offer = new Offer(
        id,
        sellerId,
        price,
        sellerDeposit,
        protocolFee,
        buyerCancelPenalty,
        quantityAvailable,
        exchangeToken,
        disputeResolverId,
        metadataUri,
        offerChecksum,
        voided
      );
      expect(offer.isValid()).is.true;

      // Required constructor params
      validFrom = ethers.BigNumber.from(block.timestamp).toString(); // valid from now
      validUntil = ethers.BigNumber.from(block.timestamp)
        .add(oneMonth * 6)
        .toString(); // until 6 months
      voucherRedeemableFrom = ethers.BigNumber.from(block.timestamp).add(oneWeek).toString(); // redeemable in 1 week
      voucherRedeemableUntil = "0"; // vouchers don't have fixed expiration date

      // Create a valid offerDates, then set fields in tests directly
      offerDates = new OfferDates(validFrom, validUntil, voucherRedeemableFrom, voucherRedeemableUntil);

      // Required constructor params
      fulfillmentPeriod = oneMonth.toString(); // fulfillment period is one month
      voucherValid = oneMonth.toString(); // offers valid for one month
      resolutionPeriod = oneWeek.toString(); // dispute is valid for one month

      // Create a valid offerDurations, then set fields in tests directly
      offerDurations = new OfferDurations(fulfillmentPeriod, voucherValid, resolutionPeriod);

      // Create the offer
      await offerHandler.connect(operator).createOffer(offer, offerDates, offerDurations);

      // Required voucher constructor params
      committedDate = "0";
      validUntilDate = "0";
      redeemedDate = "0";
      expired = false;
      voucher = new Voucher(committedDate, validUntilDate, redeemedDate, expired);

      // Required exchange constructor params
      finalizedDate = "0";
      state = ExchangeState.Committed;
      exchange = new Exchange(id, offerId, buyerId, finalizedDate, voucher, state);

      // Deposit seller funds so the commit will succeed
      const fundsToDeposit = ethers.BigNumber.from(sellerDeposit).mul(quantityAvailable);
      await fundsHandler
        .connect(operator)
        .depositFunds(seller.id, ethers.constants.AddressZero, fundsToDeposit, { value: fundsToDeposit });

      // Commit to offer, creating a new exchange
      await exchangeHandler.connect(buyer).commitToOffer(buyer.address, offerId, { value: price });

      // Set time forward to the offer's voucherRedeemableFrom
      await setNextBlockTimestamp(Number(voucherRedeemableFrom));

      // Redeem voucher
      await exchangeHandler.connect(buyer).redeemVoucher(exchange.id);

      // Set the dispute reason
      complaint = "Tastes weird";
    });

    context("👉 raiseDispute()", async function () {
      it("should emit a DisputeRaised event", async function () {
        // Raise a dispute, testing for the event
        await expect(disputeHandler.connect(buyer).raiseDispute(exchange.id, complaint))
          .to.emit(disputeHandler, "DisputeRaised")
          .withArgs(exchange.id, buyerId, sellerId, complaint);
      });

      it("should update state", async function () {
        // Raise a dispute
        tx = await disputeHandler.connect(buyer).raiseDispute(exchange.id, complaint);

        // Get the block timestamp of the confirmed tx and set disputedDate
        blockNumber = tx.blockNumber;
        block = await ethers.provider.getBlock(blockNumber);
        disputedDate = block.timestamp.toString();
        timeout = ethers.BigNumber.from(disputedDate).add(resolutionPeriod).toString();

        // expected values
        dispute = new Dispute(exchange.id, complaint, DisputeState.Resolving, new Resolution("0"));
        disputeDates = new DisputeDates(disputedDate, "0", "0", timeout);

        // Get the dispute as a struct
        [, disputeStruct, disputeDatesStruct] = await disputeHandler.connect(rando).getDispute(exchange.id);

        // Parse into entity
        const returnedDispute = Dispute.fromStruct(disputeStruct);
        const returnedDisputeDates = DisputeDates.fromStruct(disputeDatesStruct);

        // Returned values should match expected dispute data
        for (const [key, value] of Object.entries(dispute)) {
          expect(JSON.stringify(returnedDispute[key]) === JSON.stringify(value)).is.true;
        }
        for (const [key, value] of Object.entries(disputeDates)) {
          expect(JSON.stringify(returnedDisputeDates[key]) === JSON.stringify(value)).is.true;
        }
      });

      context("💔 Revert Reasons", async function () {
        it("Caller does not hold a voucher for the given exchange id", async function () {
          // Attempt to raise a dispute, expecting revert
          await expect(disputeHandler.connect(rando).raiseDispute(exchange.id, complaint)).to.revertedWith(
            RevertReasons.NOT_VOUCHER_HOLDER
          );
        });

        it("Exchange id is invalid", async function () {
          // An invalid exchange id
          const exchangeId = "666";

          // Attempt to raise a dispute, expecting revert
          await expect(disputeHandler.connect(buyer).raiseDispute(exchangeId, complaint)).to.revertedWith(
            RevertReasons.NO_SUCH_EXCHANGE
          );
        });

        it("exchange is not in a redeemed state - completed", async function () {
          // Set time forward to run out the fulfillment period
          newTime = Number((voucherRedeemableFrom + Number(fulfillmentPeriod) + 1).toString().substring(0, 11));
          await setNextBlockTimestamp(newTime);

          // Complete exchange
          await exchangeHandler.connect(operator).completeExchange(exchange.id);

          // Attempt to raise a dispute, expecting revert
          await expect(disputeHandler.connect(buyer).raiseDispute(exchange.id, complaint)).to.revertedWith(
            RevertReasons.INVALID_STATE
          );
        });

        it("exchange is not in a redeemed state - disputed already", async function () {
          // Raise a dispute, put it into DISPUTED state
          await disputeHandler.connect(buyer).raiseDispute(exchange.id, complaint);

          // Attempt to raise a dispute, expecting revert
          await expect(disputeHandler.connect(buyer).raiseDispute(exchange.id, complaint)).to.revertedWith(
            RevertReasons.INVALID_STATE
          );
        });

        it("The complaint is blank", async function () {
          complaint = "";

          // Attempt to raise a dispute, expecting revert
          await expect(disputeHandler.connect(buyer).raiseDispute(exchange.id, complaint)).to.revertedWith(
            RevertReasons.COMPLAINT_MISSING
          );
        });
      });
    });

    context("👉 retractDispute()", async function () {
      beforeEach(async function () {
        // Raise a dispute
        tx = await disputeHandler.connect(buyer).raiseDispute(exchange.id, complaint);

        // Get the block timestamp of the confirmed tx and set disputedDate
        blockNumber = tx.blockNumber;
        block = await ethers.provider.getBlock(blockNumber);
        disputedDate = block.timestamp.toString();
        timeout = ethers.BigNumber.from(disputedDate).add(disputeValid).toString();
      });

      it("should emit a DisputeRetracted event", async function () {
        // Retract the dispute, testing for the event
        await expect(disputeHandler.connect(buyer).retractDispute(exchange.id))
          .to.emit(disputeHandler, "DisputeRetracted")
          .withArgs(exchange.id, buyer.address);
      });

      it("should update state", async function () {
        // Retract the dispute
        tx = await disputeHandler.connect(buyer).retractDispute(exchange.id);

        // Get the block timestamp of the confirmed tx and set finalizedDate
        blockNumber = tx.blockNumber;
        block = await ethers.provider.getBlock(blockNumber);
        finalizedDate = block.timestamp.toString();

        dispute = new Dispute(exchange.id, complaint, DisputeState.Retracted, new Resolution("0"));
        disputeDates = new DisputeDates(disputedDate, "0", finalizedDate, timeout);

        // Get the dispute as a struct
        [, disputeStruct, disputeDatesStruct] = await disputeHandler.connect(rando).getDispute(exchange.id);

        // Parse into entities
        const returnedDispute = Dispute.fromStruct(disputeStruct);
        const returnedDisputeDates = DisputeDates.fromStruct(disputeDatesStruct);

        // Returned values should match expected dispute and dispute dates
        for (const [key, value] of Object.entries(dispute)) {
          expect(JSON.stringify(returnedDispute[key]) === JSON.stringify(value)).is.true;
        }
        for (const [key, value] of Object.entries(disputeDates)) {
          expect(JSON.stringify(returnedDisputeDates[key]) === JSON.stringify(value)).is.true;
        }

        // Get the dispute state
        [exists, response] = await disputeHandler.connect(rando).getDisputeState(exchange.id);

        // It should match DisputeState.Retracted
        assert.equal(response, DisputeState.Retracted, "Dispute state is incorrect");

        // exchange should also be finalized
        // Get the dispute as a struct
        [, exchangeStruct] = await exchangeHandler.connect(rando).getExchange(exchange.id);

        // Parse into entity
        let returnedExchange = Exchange.fromStruct(exchangeStruct);

        // FinalizeDate should be set correctly
        assert.equal(returnedExchange.finalizedDate, finalizedDate, "Exchange finalizeDate is incorect");
      });

      it.skip("dispute can be retracted if it's in escalated state", async function () {
        // Escalate a dispute
        await disputeHandler.connect(buyer).escalateDispute(exchange.id);

        // Retract the dispute, testing for the event
        await expect(disputeHandler.connect(buyer).retractDispute(exchange.id))
          .to.emit(disputeHandler, "DisputeRetracted")
          .withArgs(exchange.id, buyer.address);
      });

      context("💔 Revert Reasons", async function () {
        it("Exchange does not exist", async function () {
          // An invalid exchange id
          const exchangeId = "666";

          // Attempt to retract the dispute, expecting revert
          await expect(disputeHandler.connect(buyer).retractDispute(exchangeId)).to.revertedWith(
            RevertReasons.NO_SUCH_EXCHANGE
          );
        });

        it("Exchange is not in a disputed state", async function () {
          exchange.id++;

          // Commit to offer, creating a new exchange
          await exchangeHandler.connect(buyer).commitToOffer(buyer.address, offerId, { value: price });

          // Attempt to retract the dispute, expecting revert
          await expect(disputeHandler.connect(buyer).retractDispute(exchange.id)).to.revertedWith(
            RevertReasons.INVALID_STATE
          );
        });

        it("Caller is not the buyer for the given exchange id", async function () {
          // Attempt to retract the dispute, expecting revert
          await expect(disputeHandler.connect(rando).retractDispute(exchange.id)).to.revertedWith(
            RevertReasons.NOT_VOUCHER_HOLDER
          );
        });

        it("Dispute is in some state other than resolving", async function () {
          // Retract the dispute, put it into RETRACTED state
          await disputeHandler.connect(buyer).retractDispute(exchange.id);

          // Attempt to retract the dispute, expecting revert
          await expect(disputeHandler.connect(buyer).retractDispute(exchange.id)).to.revertedWith(
            RevertReasons.INVALID_STATE
          );
        });
      });
    });

    context("👉 getDispute()", async function () {
      beforeEach(async function () {
        // Raise a dispute
        tx = await disputeHandler.connect(buyer).raiseDispute(exchange.id, complaint);

        // Get the block timestamp of the confirmed tx
        blockNumber = tx.blockNumber;
        block = await ethers.provider.getBlock(blockNumber);
        disputedDate = block.timestamp.toString();
        timeout = ethers.BigNumber.from(disputedDate).add(resolutionPeriod).toString();

        // Expected value for dispute
        dispute = new Dispute(exchange.id, complaint, DisputeState.Resolving, new Resolution("0"));
        disputeDates = new DisputeDates(disputedDate, "0", "0", timeout);
      });

      it("should return true for exists if exchange id is valid", async function () {
        // Get the dispute
        [exists, response] = await disputeHandler.connect(rando).getDispute(exchange.id);

        // Test existence flag
        expect(exists).to.be.true;
      });

      it("should return false for exists if exchange id is not valid", async function () {
        // Get the dispute
        [exists, response] = await disputeHandler.connect(rando).getDispute(exchange.id + 10);

        // Test existence flag
        expect(exists).to.be.false;
      });

      it("should return the expected dispute if exchange id is valid", async function () {
        // Get the exchange
        [exists, disputeStruct, disputeDatesStruct] = await disputeHandler.connect(rando).getDispute(exchange.id);

        // It should match the expected dispute struct
        assert.equal(dispute.toString(), Dispute.fromStruct(disputeStruct).toString(), "Dispute struct is incorrect");

        // It should match the expected dispute dates struct
        assert.equal(
          disputeDates.toString(),
          DisputeDates.fromStruct(disputeDatesStruct).toString(),
          "Dispute dates are incorrect"
        );
      });

      it("should return false for exists if exchange id is valid, but dispute was not raised", async function () {
        exchange.id++;

        // Commit to offer, creating a new exchange
        await exchangeHandler.connect(buyer).commitToOffer(buyer.address, offerId, { value: price });

        // Get the exchange
        [exists, response] = await exchangeHandler.connect(rando).getExchange(exchange.id);

        // Test existence flag
        expect(exists).to.be.true;

        // Get the dispute
        [exists, disputeStruct, disputeDatesStruct] = await disputeHandler.connect(rando).getDispute(exchange.id);

        // Test existence flag
        expect(exists).to.be.false;

        // dispute struct and dispute dates should contain the default values
        // expected values
        dispute = new Dispute("0", "", 0, new Resolution("0"));
        disputeDates = new DisputeDates("0", "0", "0", "0");

        // Parse into entity
        const returnedDispute = Dispute.fromStruct(disputeStruct);
        const returnedDisputeDates = DisputeDates.fromStruct(disputeDatesStruct);

        // Returned values should match expected dispute data
        for (const [key, value] of Object.entries(dispute)) {
          expect(JSON.stringify(returnedDispute[key]) === JSON.stringify(value)).is.true;
        }

        // Returned values should match expected dispute dates data
        for (const [key, value] of Object.entries(disputeDates)) {
          expect(JSON.stringify(returnedDisputeDates[key]) === JSON.stringify(value)).is.true;
        }
      });
    });

    context("👉 getDisputeState()", async function () {
      beforeEach(async function () {
        // Raise a dispute
        tx = await disputeHandler.connect(buyer).raiseDispute(exchange.id, complaint);
      });

      it("should return true for exists if exchange id is valid", async function () {
        // Get the dispute state
        [exists, response] = await disputeHandler.connect(rando).getDisputeState(exchange.id);

        // Test existence flag
        expect(exists).to.be.true;
      });

      it("should return false for exists if exchange id is not valid", async function () {
        // Attempt to get the dispute state for invalid dispute
        [exists, response] = await disputeHandler.connect(rando).getDisputeState(exchange.id + 10);

        // Test existence flag
        expect(exists).to.be.false;
      });

      it("should return the expected dispute state if exchange id is valid", async function () {
        // TODO when retract/resolve/decide is implemented, use it here, since DisputeState.Resolving is default value
        // Get the dispute state
        [exists, response] = await disputeHandler.connect(rando).getDisputeState(exchange.id);

        // It should match DisputeState.Resolving
        assert.equal(response, DisputeState.Resolving, "Dispute state is incorrect");
      });
    });

    context("👉 isDisputeFinalized()", async function () {
      it("should return false if exchange is not disputed", async function () {
        // Dispute not raised, ask if dispute is finalized
        [exists, response] = await disputeHandler.connect(rando).isDisputeFinalized(exchange.id);

        // It should not be finalized
        assert.equal(exists, false, "Incorrectly reports existence");
        assert.equal(response, false, "Incorrectly reports finalized state");
      });

      it("should return false if exchange does not exist", async function () {
        // Exchange does not exist, ask if dispute is finalized
        [exists, response] = await disputeHandler.connect(rando).isDisputeFinalized(exchange.id + 10);

        // It should not be finalized
        assert.equal(exists, false, "Incorrectly reports existence");
        assert.equal(response, false, "Incorrectly reports finalized state");
      });

      context("disputed exchange", async function () {
        beforeEach(async function () {
          // Raise a dispute
          tx = await disputeHandler.connect(buyer).raiseDispute(exchange.id, complaint);
        });

        it("should return false if dispute is in Resolving state", async function () {
          // Dispute in resolving state, ask if exchange is finalized
          [exists, response] = await disputeHandler.connect(rando).isDisputeFinalized(exchange.id);

          // It should exist, but not be finalized
          assert.equal(exists, true, "Incorrectly reports existence");
          assert.equal(response, false, "Incorrectly reports finalized state");
        });

        it("should return true if dispute is in Retracted state", async function () {
          // Retract dispute
          await disputeHandler.connect(buyer).retractDispute(exchange.id);

          // Dispute in retracted state, ask if exchange is finalized
          [exists, response] = await disputeHandler.connect(rando).isDisputeFinalized(exchange.id);

          // It should exist and be finalized
          assert.equal(exists, true, "Incorrectly reports existence");
          assert.equal(response, true, "Incorrectly reports unfinalized state");
        });

        it.skip("should return true if dispute is in Resolved state", async function () {
          // Retract dispute
          await disputeHandler.connect(buyer).resolveDispute(exchange.id);

          // Dispute in resolved state, ask if exchange is finalized
          [exists, response] = await disputeHandler.connect(rando).isDisputeFinalized(exchange.id);

          // It should exist and be finalized
          assert.equal(exists, true, "Incorrectly reports existence");
          assert.equal(response, true, "Incorrectly reports unfinalized state");
        });

        it.skip("should return true if dispute is in Decided state", async function () {
          // Retract dispute
          await disputeHandler.connect(buyer).decideDispute(exchange.id);

          // Dispute in decided state, ask if exchange is finalized
          [exists, response] = await disputeHandler.connect(rando).isDisputeFinalized(exchange.id);

          // It should exist and be finalized
          assert.equal(exists, true, "Incorrectly reports existence");
          assert.equal(response, true, "Incorrectly reports unfinalized state");
        });
      });
    });
  });
});<|MERGE_RESOLUTION|>--- conflicted
+++ resolved
@@ -56,11 +56,7 @@
   let fulfillmentPeriod, voucherValid, resolutionPeriod, offerDurations;
   let protocolFeePrecentage;
   let voucher, committedDate, validUntilDate, redeemedDate, expired;
-<<<<<<< HEAD
-  let exchange, exchangeStruct, finalizedDate, state;
-=======
   let exchange, finalizedDate, state;
->>>>>>> 5fa88dba
   let dispute, disputedDate, complaint, disputeStruct, timeout;
   let disputeDates, disputeDatesStruct;
   let exists, response;
@@ -368,7 +364,7 @@
         blockNumber = tx.blockNumber;
         block = await ethers.provider.getBlock(blockNumber);
         disputedDate = block.timestamp.toString();
-        timeout = ethers.BigNumber.from(disputedDate).add(disputeValid).toString();
+        timeout = ethers.BigNumber.from(disputedDate).add(resolutionPeriod).toString();
       });
 
       it("should emit a DisputeRetracted event", async function () {
@@ -413,7 +409,7 @@
 
         // exchange should also be finalized
         // Get the dispute as a struct
-        [, exchangeStruct] = await exchangeHandler.connect(rando).getExchange(exchange.id);
+        const [, exchangeStruct] = await exchangeHandler.connect(rando).getExchange(exchange.id);
 
         // Parse into entity
         let returnedExchange = Exchange.fromStruct(exchangeStruct);
