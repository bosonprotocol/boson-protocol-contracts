const { expect } = require("chai");
const hre = require("hardhat");
<<<<<<< HEAD
const { getContractAt, getContractFactory, getSigners, encodeBytes32String, AbiCoder, ZeroHash, keccak256, toUtf8Bytes } = hre.ethers;
=======
const { getContractAt, getContractFactory, getSigners, encodeBytes32String, AbiCoder, ZeroHash } = hre.ethers;

>>>>>>> 10bc200c
const Role = require("../../scripts/domain/Role");
const { deployProtocolDiamond } = require("../../scripts/util/deploy-protocol-diamond.js");
const { deployAndCutFacets, deployProtocolFacets } = require("../../scripts/util/deploy-protocol-handler-facets");
const { getInterfaceIds, interfaceImplementers } = require("../../scripts/config/supported-interfaces");
const { maxPriorityFeePerGas, oneWeek } = require("../util/constants");
const { getFees } = require("../../scripts/util/utils");
const { getFacetAddCut, getFacetReplaceCut } = require("../../scripts/util/diamond-utils");
const { RevertReasons } = require("../../scripts/config/revert-reasons.js");
const { getFacetsWithArgs } = require("../util/utils.js");
const { getV2_2_0DeployConfig } = require("../upgrade/00_config.js");
const { getStorageAt } = require("@nomicfoundation/hardhat-network-helpers");

describe("ProtocolInitializationHandler", async function () {
  // Common vars
  let InterfaceIds;
  let deployer, rando;
  let protocolInitializationFacet, diamondCutFacet;
  let protocolDiamond, accessController;
  let erc165;
  let version;
  let maxPremintedVouchers, initializationData;
  let abiCoder;

  before(async function () {
    // get interface Ids
    InterfaceIds = await getInterfaceIds();
  });

  beforeEach(async function () {
    // Make accounts available
    [deployer, rando] = await getSigners();

    // Deploy the Protocol Diamond
    [protocolDiamond, , , , accessController] = await deployProtocolDiamond(maxPriorityFeePerGas);

    // Temporarily grant UPGRADER role to deployer account
    await accessController.grantRole(Role.UPGRADER, await deployer.getAddress());

    // Temporarily grant UPGRADER role to deployer 1ccount
    await accessController.grantRole(Role.UPGRADER, await deployer.getAddress());

    // Cast Diamond to IERC165
    erc165 = await getContractAt("ERC165Facet", await protocolDiamond.getAddress());

    // Cast Diamond to DiamondCutFacet
    diamondCutFacet = await getContractAt("DiamondCutFacet", await protocolDiamond.getAddress());

    // Cast Diamond to ProtocolInitializationHandlerFacet
    protocolInitializationFacet = await getContractAt(
      "ProtocolInitializationHandlerFacet",
      await protocolDiamond.getAddress()
    );

    version = "2.2.0";

    abiCoder = AbiCoder.defaultAbiCoder();

    // initialization data for v2.2.0
    maxPremintedVouchers = "1000";

    initializationData = abiCoder.encode(["uint256"], [maxPremintedVouchers]);
  });

  describe("Deploy tests", async function () {
    context("📋 Initializer", async function () {
      it("Should initialize version 2.2.0 and emit ProtocolInitialized", async function () {
        const { cutTransaction } = await deployAndCutFacets(
          await protocolDiamond.getAddress(),
          { ProtocolInitializationHandlerFacet: [] },
          maxPriorityFeePerGas
        );

        expect(cutTransaction).to.emit(protocolInitializationFacet, "ProtocolInitialized").withArgs(version);
      });

      context("💔 Revert Reasons", async function () {
        let protocolInitializationFacetDeployed;

        beforeEach(async function () {
          const ProtocolInitilizationContractFactory = await getContractFactory("ProtocolInitializationHandlerFacet");
          protocolInitializationFacetDeployed = await ProtocolInitilizationContractFactory.deploy(
            await getFees(maxPriorityFeePerGas)
          );

          await protocolInitializationFacetDeployed.waitForDeployment();
        });

        it("Addresses and calldata length mismatch", async function () {
          version = encodeBytes32String("2.2.0");

          const callData = protocolInitializationFacetDeployed.interface.encodeFunctionData("initialize", [
            version,
            [await rando.getAddress()],
            [],
            true,
            initializationData,
            [],
            [],
          ]);

          let facetCut = await getFacetAddCut(protocolInitializationFacetDeployed, [callData.slice(0, 10)]);

          const cutArgs = [
            [facetCut],
            await protocolInitializationFacetDeployed.getAddress(),
            callData,
            await getFees(maxPriorityFeePerGas),
          ];

          await expect(diamondCutFacet.connect(deployer).diamondCut(...cutArgs)).to.revertedWith(
            RevertReasons.ADDRESSES_AND_CALLDATA_MUST_BE_SAME_LENGTH
          );
        });

        it("Version is empty", async function () {
          const callData = protocolInitializationFacetDeployed.interface.encodeFunctionData("initialize", [
            ZeroHash,
            [],
            [],
            true,
            initializationData,
            [],
            [],
          ]);

          let facetCut = await getFacetAddCut(protocolInitializationFacetDeployed, [callData.slice(0, 10)]);

          const cutArgs = [
            [facetCut],
            await protocolInitializationFacetDeployed.getAddress(),
            callData,
            await getFees(maxPriorityFeePerGas),
          ];

          await expect(diamondCutFacet.connect(deployer).diamondCut(...cutArgs)).to.revertedWith(
            RevertReasons.VERSION_MUST_BE_SET
          );
        });

        it("Initialize same version twice", async function () {
          version = encodeBytes32String("2.2.0");

          const callData = protocolInitializationFacetDeployed.interface.encodeFunctionData("initialize", [
            version,
            [],
            [],
            true,
            initializationData,
            [],
            [],
          ]);

          let facetCut = await getFacetAddCut(protocolInitializationFacetDeployed, [callData.slice(0, 10)]);

          await diamondCutFacet.diamondCut(
            [facetCut],
            await protocolInitializationFacetDeployed.getAddress(),
            callData,
            await getFees(maxPriorityFeePerGas)
          );

          // Mock a new facet to add to diamond so we can call initialize again
          let FacetTestFactory = await getContractFactory("Test3Facet");
          const testFacet = await FacetTestFactory.deploy(await getFees(maxPriorityFeePerGas));
          await testFacet.waitForDeployment();

          const calldataTestFacet = testFacet.interface.encodeFunctionData("initialize", [await rando.getAddress()]);

          facetCut = await getFacetAddCut(testFacet, [calldataTestFacet.slice(0, 10)]);

          const calldataProtocolInitialization = protocolInitializationFacetDeployed.interface.encodeFunctionData(
            "initialize",
            [version, [await testFacet.getAddress()], [calldataTestFacet], true, initializationData, [], []]
          );

          const cutTransaction = diamondCutFacet.diamondCut(
            [facetCut],
            await protocolInitializationFacetDeployed.getAddress(),
            calldataProtocolInitialization,
            await getFees(maxPriorityFeePerGas)
          );

          await expect(cutTransaction).to.be.revertedWith(RevertReasons.ALREADY_INITIALIZED);
        });

        it("Initialize is not called via proxy", async function () {
          // The simple version of this test would be to try just any call directly on protocolInitializationFacet
          // This test is more complex to show how actual exploit would work if we didn't check who calls initialize

          // Add protocolInitializationFacet to diamond
          await deployAndCutFacets(
            await protocolDiamond.getAddress(),
            { ProtocolInitializationHandlerFacet: [] },
            maxPriorityFeePerGas
          );

          // Get actual deployed protocolInitializationFacet
          const diamondLoupe = await getContractAt("DiamondLoupeFacet", await protocolDiamond.getAddress());
          const signature = protocolInitializationFacet.interface.fragments.find(
            (f) => f.name == "getVersion"
          ).selector;
          const existingFacetAddress = await diamondLoupe.facetAddress(signature);
          const protocolInitializationFacet2 = await getContractAt(
            "ProtocolInitializationHandlerFacet",
            existingFacetAddress
          );

          // Deploy selfDestruct contract that will be called during initialize
          const SelfDestructorFactory = await getContractFactory("SelfDestructor");
          const selfDestructor = await SelfDestructorFactory.deploy();
          const selfDestructorInitData = selfDestructor.interface.encodeFunctionData("destruct");

          // call initialize
          await expect(
            protocolInitializationFacet2.initialize(
              encodeBytes32String("haha"),
              [await selfDestructor.getAddress()],
              [selfDestructorInitData],
              false,
              "0x",
              [],
              []
            )
          ).to.be.revertedWith(RevertReasons.DIRECT_INITIALIZATION_NOT_ALLOWED);
        });
      });
    });
  });

  describe("After deploy tests", async function () {
    let deployedProtocolInitializationHandlerFacet;
    beforeEach(async function () {
      version = "2.2.0";

      const interfaceId = InterfaceIds[interfaceImplementers["ProtocolInitializationHandlerFacet"]];

      const { deployedFacets } = await deployAndCutFacets(
        await protocolDiamond.getAddress(),
        { ProtocolInitializationHandlerFacet: [version, [], [], true] },
        maxPriorityFeePerGas,
        version,
        undefined,
        [interfaceId]
      );
      deployedProtocolInitializationHandlerFacet = deployedFacets[0];
    });

    // Interface support (ERC-156 provided by ProtocolDiamond, others by deployed facets)
    context("📋 Interfaces", async function () {
      context("👉 supportsInterface()", async function () {
        it("Should indicate support for IBosonProtocolInitializationHandler interface", async function () {
          // Current interfaceId for IBosonProtocolInitializationHandler
          const support = await erc165.supportsInterface(InterfaceIds.IBosonProtocolInitializationHandler);

          // Test
          expect(support, "IBosonProtocolInitializationHandler interface not supported").is.true;
        });
      });

      it("Should remove interfaces when supplied", async function () {
        const configHandlerInterface = InterfaceIds[interfaceImplementers["ConfigHandlerFacet"]];
        const accountInterface = InterfaceIds[interfaceImplementers["AccountHandlerFacet"]];

<<<<<<< HEAD
        version = encodeBytes32String("2.3.0");
=======
        version = encodeBytes32String("0.0.0");
>>>>>>> 10bc200c
        const calldataProtocolInitialization =
          deployedProtocolInitializationHandlerFacet.contract.interface.encodeFunctionData("initialize", [
            version,
            [],
            [],
            true,
            "0x",
            [(configHandlerInterface, accountInterface)],
            [],
          ]);

        await diamondCutFacet.diamondCut(
          [],
          await deployedProtocolInitializationHandlerFacet.contract.getAddress(),
          calldataProtocolInitialization,
          await getFees(maxPriorityFeePerGas)
        );

        let support = await erc165.supportsInterface(InterfaceIds.IBosonConfigHandler);

        expect(support, "IBosonConfigHandler interface supported").is.false;

        support = await erc165.supportsInterface(InterfaceIds.IBosonAccountHandler);
        expect(support, "IBosonAccountHandler interface supported").is.false;
      });
    });

    it("Should return the correct version", async function () {
      const version = await protocolInitializationFacet.connect(rando).getVersion();

      // slice because of unicode escape notation
      expect(version.slice(0, 5)).to.equal("2.2.0");
    });

    it("Should call facet initializer internally when _addresses and _calldata are supplied", async function () {
      let FacetTestFactory = await getContractFactory("Test3Facet");
      const testFacet = await FacetTestFactory.deploy(await getFees(maxPriorityFeePerGas));
      await testFacet.waitForDeployment();

      const calldataTestFacet = testFacet.interface.encodeFunctionData("initialize", [await rando.getAddress()]);

<<<<<<< HEAD
      version = encodeBytes32String("2.3.0");
=======
      version = encodeBytes32String("0.0.0");
>>>>>>> 10bc200c
      const calldataProtocolInitialization =
        deployedProtocolInitializationHandlerFacet.contract.interface.encodeFunctionData("initialize", [
          version,
          [await testFacet.getAddress()],
          [calldataTestFacet],
          true,
          "0x",
          [],
          [],
        ]);

      const facetCuts = [await getFacetAddCut(testFacet)];

      await diamondCutFacet.diamondCut(
        facetCuts,
        await deployedProtocolInitializationHandlerFacet.contract.getAddress(),
        calldataProtocolInitialization,
        await getFees(maxPriorityFeePerGas)
      );

      const testFacetContract = await getContractAt("Test3Facet", await protocolDiamond.getAddress());

      expect(await testFacetContract.getTestAddress()).to.equal(await rando.getAddress());
    });

    context("💔 Revert Reasons", async function () {
      let testFacet, version;

      beforeEach(async function () {
        let FacetTestFactory = await getContractFactory("Test3Facet");
        testFacet = await FacetTestFactory.deploy(await getFees(maxPriorityFeePerGas));
        await testFacet.waitForDeployment();

<<<<<<< HEAD
        version = encodeBytes32String("2.3.0");
=======
        version = encodeBytes32String("0.0.0");
>>>>>>> 10bc200c
      });

      it("Delegate call to initialize fails", async function () {
        const calldataTestFacet = testFacet.interface.encodeFunctionData("initialize", [await testFacet.getAddress()]);

        const calldataProtocolInitialization =
          deployedProtocolInitializationHandlerFacet.contract.interface.encodeFunctionData("initialize", [
            version,
            [await testFacet.getAddress()],
            [calldataTestFacet],
            true,
            initializationData,
            [],
            [],
          ]);

        const facetCuts = [await getFacetAddCut(testFacet)];

        await expect(
          diamondCutFacet.diamondCut(
            facetCuts,
            await deployedProtocolInitializationHandlerFacet.contract.getAddress(),
            calldataProtocolInitialization,
            await getFees(maxPriorityFeePerGas)
          )
        ).to.be.revertedWith(RevertReasons.CONTRACT_NOT_ALLOWED);
      });

      it("Default reason if not supplied by implementation", async () => {
        // If the caller's address is supplied Test3Facet's initializer will revert with no reason
        // and so the diamondCut function will supply it's own reason
        const calldataTestFacet = testFacet.interface.encodeFunctionData("initialize", [await deployer.getAddress()]);

        const calldataProtocolInitialization =
          deployedProtocolInitializationHandlerFacet.contract.interface.encodeFunctionData("initialize", [
            version,
            [await testFacet.getAddress()],
            [calldataTestFacet],
            true,
            initializationData,
            [],
            [],
          ]);

        const facetCuts = [await getFacetAddCut(testFacet)];

        await expect(
          diamondCutFacet.diamondCut(
            facetCuts,
            await deployedProtocolInitializationHandlerFacet.contract.getAddress(),
            calldataProtocolInitialization,
            await getFees(maxPriorityFeePerGas)
          )
        ).to.be.revertedWith(RevertReasons.PROTOCOL_INITIALIZATION_FAILED);
      });
    });
  });

  describe("initV2_2_0", async function () {
    let deployedProtocolInitializationHandlerFacet;
    let configHandler;
    let facetCut;
    let calldataProtocolInitialization;

    beforeEach(async function () {
      version = "2.1.0";

      // Deploy mock protocol initialization facet which simulates state before v2.2.0
      const ProtocolInitilizationContractFactory = await getContractFactory("MockProtocolInitializationHandlerFacet");
      const mockInitializationFacetDeployed = await ProtocolInitilizationContractFactory.deploy(
        await getFees(maxPriorityFeePerGas)
      );

      await mockInitializationFacetDeployed.waitForDeployment();

      const facetNames = [
        "SellerHandlerFacet",
        "AgentHandlerFacet",
        "DisputeResolverHandlerFacet",
        "OfferHandlerFacet",
        "PauseHandlerFacet",
        "FundsHandlerFacet",
        "ExchangeHandlerFacet",
      ];

      const facetsToDeploy = await getFacetsWithArgs(facetNames);

      // Make initial deployment (simulate v2.1.0)
      await deployAndCutFacets(
        await protocolDiamond.getAddress(),
        facetsToDeploy,
        maxPriorityFeePerGas,
        version,
        mockInitializationFacetDeployed,
        []
      );

      // Deploy v2.2.0 facets
      [{ contract: deployedProtocolInitializationHandlerFacet }, { contract: configHandler }] =
        await deployProtocolFacets(
          ["ProtocolInitializationHandlerFacet", "ConfigHandlerFacet"],
          {},
          await getFees(maxPriorityFeePerGas)
        );

      version = encodeBytes32String("2.2.0");
      // Prepare cut data
      facetCut = await getFacetAddCut(configHandler);
      // Attach correct address to configHandler
      configHandler = configHandler.attach(await protocolDiamond.getAddress());
      // Prepare calldata
      calldataProtocolInitialization = deployedProtocolInitializationHandlerFacet.interface.encodeFunctionData(
        "initialize",
        [version, [], [], true, initializationData, [], []]
      );
    });

<<<<<<< HEAD
=======
    it("Should emit MaxPremintedVouchersChanged event", async function () {
      // Make the cut, check the event
      await expect(
        await diamondCutFacet.diamondCut(
          [facetCut],
          await deployedProtocolInitializationHandlerFacet.getAddress(),
          calldataProtocolInitialization,
          await getFees(maxPriorityFeePerGas)
        )
      )
        .to.emit(configHandler, "MaxPremintedVouchersChanged")
        .withArgs(maxPremintedVouchers, await deployer.getAddress());
    });

>>>>>>> 10bc200c
    it("Should update state", async function () {
      // Make the cut, check the event
      await diamondCutFacet.diamondCut(
        [facetCut],
        await deployedProtocolInitializationHandlerFacet.getAddress(),
        calldataProtocolInitialization,
        await getFees(maxPriorityFeePerGas)
      );

      const protocolLimitsSlot = BigInt(keccak256(toUtf8Bytes("boson.protocol.limits")));
      const maxPremintedVoucherStorage = await getStorageAt(await diamondCutFacet.getAddress(), protocolLimitsSlot + 4n);

      expect(BigInt(maxPremintedVoucherStorage).toString()).to.equal(maxPremintedVouchers);
    });

    context("💔 Revert Reasons", async function () {
      it("Max preminted vouchers is zero", async function () {
        // set invalid maxPremintedVouchers
        maxPremintedVouchers = "0";
        initializationData = abiCoder.encode(["uint256"], [maxPremintedVouchers]);

        calldataProtocolInitialization = deployedProtocolInitializationHandlerFacet.interface.encodeFunctionData(
          "initialize",
          [version, [], [], true, initializationData, [], []]
        );

        // make diamond cut, expect revert
        await expect(
          diamondCutFacet.diamondCut(
            [facetCut],
            await deployedProtocolInitializationHandlerFacet.getAddress(),
            calldataProtocolInitialization,
            await getFees(maxPriorityFeePerGas)
          )
        ).to.be.revertedWith(RevertReasons.VALUE_ZERO_NOT_ALLOWED);
      });

      it("Current version is not 0", async () => {
        // Deploy higher version
        version = "0.0.0";
        const interfaceId = InterfaceIds[interfaceImplementers["ProtocolInitializationHandlerFacet"]];
        const {
          deployedFacets: [{ contract: deployedProtocolInitializationHandlerFacet }],
        } = await deployAndCutFacets(
          await protocolDiamond.getAddress(),
          { ProtocolInitializationHandlerFacet: [version, [], [], true] },
          maxPriorityFeePerGas,
          version,
          undefined,
          [interfaceId]
        );

        // Prepare 2.2.0 deployment
        version = encodeBytes32String("2.2.0");

        // make diamond cut, expect revert
        await expect(
          diamondCutFacet.diamondCut(
            [facetCut],
            await deployedProtocolInitializationHandlerFacet.getAddress(),
            calldataProtocolInitialization,
            await getFees(maxPriorityFeePerGas)
          )
        ).to.be.revertedWith(RevertReasons.WRONG_CURRENT_VERSION);
      });
    });
  });

  describe("initV2_2_1", async function () {
    let deployedProtocolInitializationHandlerFacet;
    let facetCut;
    let calldataProtocolInitialization;

    beforeEach(async function () {
      version = "2.2.0";

      const facetsToDeploy = await getV2_2_0DeployConfig();

      // Make initial deployment (simulate v2.2.0)
      await deployAndCutFacets(await protocolDiamond.getAddress(), facetsToDeploy, maxPriorityFeePerGas, version);

      version = "2.2.1";

      // Deploy v2.2.0 facets
      [{ contract: deployedProtocolInitializationHandlerFacet }] = await deployProtocolFacets(
        ["ProtocolInitializationHandlerFacet", "AccountHandlerFacet"],
        {},
        await getFees(maxPriorityFeePerGas)
      );

      // Prepare cut data
      facetCut = await getFacetReplaceCut(deployedProtocolInitializationHandlerFacet, [
        deployedProtocolInitializationHandlerFacet.interface.fragments.find((f) => f.name == "initialize").selector,
      ]);

      // Prepare calldata
      calldataProtocolInitialization = deployedProtocolInitializationHandlerFacet.interface.encodeFunctionData(
        "initialize",
        [encodeBytes32String(version), [], [], true, "0x", [], []]
      );
    });

    it("Should initialize version 2.2.1 and emit ProtocolInitialized", async function () {
      // Make the cut, check the event
      const tx = await diamondCutFacet.diamondCut(
        [facetCut],
        await deployedProtocolInitializationHandlerFacet.getAddress(),
        calldataProtocolInitialization,
        await getFees(maxPriorityFeePerGas)
      );
      expect(tx).to.emit(deployedProtocolInitializationHandlerFacet, "ProtocolInitialized");
    });

    context("💔 Revert Reasons", async function () {
      it("Current version is not 2.2.0", async () => {
        // Deploy higher version
        const wrongVersion = "0.0.0";

        // Prepare calldata
        const calldataProtocolInitializationWrong =
          deployedProtocolInitializationHandlerFacet.interface.encodeFunctionData("initialize", [
            encodeBytes32String(wrongVersion),
            [],
            [],
            true,
            "0x",
            [],
            [],
          ]);

        await diamondCutFacet.diamondCut(
          [facetCut],
          await deployedProtocolInitializationHandlerFacet.getAddress(),
          calldataProtocolInitializationWrong,
          await getFees(maxPriorityFeePerGas)
        );

        const [{ contract: accountHandler }] = await deployProtocolFacets(
          ["AccountHandlerFacet"],
          {},
          await getFees(maxPriorityFeePerGas)
        );

        // Prepare cut data
        facetCut = await getFacetReplaceCut(accountHandler, [
          accountHandler.interface.fragments.find((f) => f.name == "initialize").selector,
        ]);

        // Make diamond cut, expect revert
        await expect(
          diamondCutFacet.diamondCut(
            [facetCut],
            await deployedProtocolInitializationHandlerFacet.getAddress(),
<<<<<<< HEAD
=======
            calldataProtocolInitialization,
            await getFees(maxPriorityFeePerGas)
          )
        ).to.be.revertedWith(RevertReasons.WRONG_CURRENT_VERSION);
      });
    });
  });

  describe("initV2_3_0", async function () {
    let deployedProtocolInitializationHandlerFacet, deployedProtocolInitializationHandlerFacetAddress;
    let configHandler;
    let facetCut;
    let calldataProtocolInitialization;
    let minResolutionPeriod;

    beforeEach(async function () {
      version = "2.2.1";

      const facetsToDeploy = await getV2_2_0DeployConfig(); // To deploy 2.2.1, we can use 2.2.0 config

      // Make initial deployment (simulate v2.2.0)
      const protocolDiamondAddress = await protocolDiamond.getAddress();
      await deployAndCutFacets(protocolDiamondAddress, facetsToDeploy, maxPriorityFeePerGas, version);

      // Deploy v2.3.0 facets
      [{ contract: deployedProtocolInitializationHandlerFacet }, { contract: configHandler }] =
        await deployProtocolFacets(
          ["ProtocolInitializationHandlerFacet", "ConfigHandlerFacet"],
          {},
          await getFees(maxPriorityFeePerGas)
        );

      // Prepare cut data
      facetCut = await getFacetReplaceCut(deployedProtocolInitializationHandlerFacet, [
        deployedProtocolInitializationHandlerFacet.interface.fragments.find((f) => f.name == "initialize").selector,
      ]);

      // initialization data for v2.3.0
      minResolutionPeriod = oneWeek;
      initializationData = abiCoder.encode(["uint256"], [minResolutionPeriod]);

      // Prepare calldata
      version = "2.3.0";
      calldataProtocolInitialization = deployedProtocolInitializationHandlerFacet.interface.encodeFunctionData(
        "initialize",
        [encodeBytes32String(version), [], [], true, initializationData, [], []]
      );

      configHandler = configHandler.attach(protocolDiamondAddress);

      deployedProtocolInitializationHandlerFacetAddress = await deployedProtocolInitializationHandlerFacet.getAddress();
    });

    it("Should emit a MinResolutionPeriodChanged event", async function () {
      // Make the cut, check the event
      await expect(
        diamondCutFacet.diamondCut(
          [facetCut],
          deployedProtocolInitializationHandlerFacetAddress,
          calldataProtocolInitialization,
          await getFees(maxPriorityFeePerGas)
        )
      )
        .to.emit(configHandler, "MinResolutionPeriodChanged")
        .withArgs(minResolutionPeriod, await deployer.getAddress());
    });

    it("Should update state", async function () {
      // Make the cut, check the event
      await diamondCutFacet.diamondCut(
        [facetCut],
        deployedProtocolInitializationHandlerFacetAddress,
        calldataProtocolInitialization,
        await getFees(maxPriorityFeePerGas)
      );

      // Verify that new value is stored
      expect(await configHandler.connect(rando).getMinResolutionPeriod()).to.equal(minResolutionPeriod);
    });

    context("💔 Revert Reasons", async function () {
      it("Min resolution period is zero", async function () {
        // set invalid minResolutionPeriod
        minResolutionPeriod = "0";
        initializationData = abiCoder.encode(["uint256"], [minResolutionPeriod]);

        calldataProtocolInitialization = deployedProtocolInitializationHandlerFacet.interface.encodeFunctionData(
          "initialize",
          [encodeBytes32String(version), [], [], true, initializationData, [], []]
        );

        // make diamond cut, expect revert
        await expect(
          diamondCutFacet.diamondCut(
            [facetCut],
            deployedProtocolInitializationHandlerFacetAddress,
            calldataProtocolInitialization,
            await getFees(maxPriorityFeePerGas)
          )
        ).to.be.revertedWith(RevertReasons.VALUE_ZERO_NOT_ALLOWED);
      });

      it("Current version is not 2.2.1", async () => {
        // replace ProtocolInitializationHandlerFacet with incorrect version
        version = "2.2.2";
        calldataProtocolInitialization = deployedProtocolInitializationHandlerFacet.interface.encodeFunctionData(
          "initialize",
          [encodeBytes32String(version), [], [], true, "0x", [], []]
        );
        [{ contract: deployedProtocolInitializationHandlerFacet }] = await deployProtocolFacets(
          ["ProtocolInitializationHandlerFacet"],
          {},
          await getFees(maxPriorityFeePerGas)
        );
        facetCut = await getFacetReplaceCut(deployedProtocolInitializationHandlerFacet, [
          deployedProtocolInitializationHandlerFacet.interface.fragments.find((f) => f.name == "initialize").selector,
        ]);
        await diamondCutFacet.diamondCut(
          [facetCut],
          await deployedProtocolInitializationHandlerFacet.getAddress(),
          calldataProtocolInitialization,
          await getFees(maxPriorityFeePerGas)
        );

        // Prepare 2.3.0 deployment
        version = "2.3.0";
        calldataProtocolInitialization = deployedProtocolInitializationHandlerFacet.interface.encodeFunctionData(
          "initialize",
          [encodeBytes32String(version), [], [], true, "0x", [], []]
        );
        [{ contract: deployedProtocolInitializationHandlerFacet }] = await deployProtocolFacets(
          ["ProtocolInitializationHandlerFacet"],
          {},
          await getFees(maxPriorityFeePerGas)
        );
        facetCut = await getFacetReplaceCut(deployedProtocolInitializationHandlerFacet, [
          deployedProtocolInitializationHandlerFacet.interface.fragments.find((f) => f.name == "initialize").selector,
        ]);

        // make diamond cut, expect revert
        await expect(
          diamondCutFacet.diamondCut(
            [facetCut],
            await deployedProtocolInitializationHandlerFacet.getAddress(),
>>>>>>> 10bc200c
            calldataProtocolInitialization,
            await getFees(maxPriorityFeePerGas)
          )
        ).to.be.revertedWith(RevertReasons.WRONG_CURRENT_VERSION);
      });
    });
  });
});<|MERGE_RESOLUTION|>--- conflicted
+++ resolved
@@ -1,11 +1,15 @@
 const { expect } = require("chai");
 const hre = require("hardhat");
-<<<<<<< HEAD
-const { getContractAt, getContractFactory, getSigners, encodeBytes32String, AbiCoder, ZeroHash, keccak256, toUtf8Bytes } = hre.ethers;
-=======
-const { getContractAt, getContractFactory, getSigners, encodeBytes32String, AbiCoder, ZeroHash } = hre.ethers;
-
->>>>>>> 10bc200c
+const {
+  getContractAt,
+  getContractFactory,
+  getSigners,
+  encodeBytes32String,
+  AbiCoder,
+  ZeroHash,
+  keccak256,
+  toUtf8Bytes,
+} = hre.ethers;
 const Role = require("../../scripts/domain/Role");
 const { deployProtocolDiamond } = require("../../scripts/util/deploy-protocol-diamond.js");
 const { deployAndCutFacets, deployProtocolFacets } = require("../../scripts/util/deploy-protocol-handler-facets");
@@ -269,11 +273,7 @@
         const configHandlerInterface = InterfaceIds[interfaceImplementers["ConfigHandlerFacet"]];
         const accountInterface = InterfaceIds[interfaceImplementers["AccountHandlerFacet"]];
 
-<<<<<<< HEAD
-        version = encodeBytes32String("2.3.0");
-=======
         version = encodeBytes32String("0.0.0");
->>>>>>> 10bc200c
         const calldataProtocolInitialization =
           deployedProtocolInitializationHandlerFacet.contract.interface.encodeFunctionData("initialize", [
             version,
@@ -315,11 +315,7 @@
 
       const calldataTestFacet = testFacet.interface.encodeFunctionData("initialize", [await rando.getAddress()]);
 
-<<<<<<< HEAD
-      version = encodeBytes32String("2.3.0");
-=======
       version = encodeBytes32String("0.0.0");
->>>>>>> 10bc200c
       const calldataProtocolInitialization =
         deployedProtocolInitializationHandlerFacet.contract.interface.encodeFunctionData("initialize", [
           version,
@@ -353,11 +349,7 @@
         testFacet = await FacetTestFactory.deploy(await getFees(maxPriorityFeePerGas));
         await testFacet.waitForDeployment();
 
-<<<<<<< HEAD
-        version = encodeBytes32String("2.3.0");
-=======
         version = encodeBytes32String("0.0.0");
->>>>>>> 10bc200c
       });
 
       it("Delegate call to initialize fails", async function () {
@@ -475,23 +467,6 @@
       );
     });
 
-<<<<<<< HEAD
-=======
-    it("Should emit MaxPremintedVouchersChanged event", async function () {
-      // Make the cut, check the event
-      await expect(
-        await diamondCutFacet.diamondCut(
-          [facetCut],
-          await deployedProtocolInitializationHandlerFacet.getAddress(),
-          calldataProtocolInitialization,
-          await getFees(maxPriorityFeePerGas)
-        )
-      )
-        .to.emit(configHandler, "MaxPremintedVouchersChanged")
-        .withArgs(maxPremintedVouchers, await deployer.getAddress());
-    });
-
->>>>>>> 10bc200c
     it("Should update state", async function () {
       // Make the cut, check the event
       await diamondCutFacet.diamondCut(
@@ -502,7 +477,10 @@
       );
 
       const protocolLimitsSlot = BigInt(keccak256(toUtf8Bytes("boson.protocol.limits")));
-      const maxPremintedVoucherStorage = await getStorageAt(await diamondCutFacet.getAddress(), protocolLimitsSlot + 4n);
+      const maxPremintedVoucherStorage = await getStorageAt(
+        await diamondCutFacet.getAddress(),
+        protocolLimitsSlot + 4n
+      );
 
       expect(BigInt(maxPremintedVoucherStorage).toString()).to.equal(maxPremintedVouchers);
     });
@@ -645,8 +623,6 @@
           diamondCutFacet.diamondCut(
             [facetCut],
             await deployedProtocolInitializationHandlerFacet.getAddress(),
-<<<<<<< HEAD
-=======
             calldataProtocolInitialization,
             await getFees(maxPriorityFeePerGas)
           )
@@ -791,7 +767,6 @@
           diamondCutFacet.diamondCut(
             [facetCut],
             await deployedProtocolInitializationHandlerFacet.getAddress(),
->>>>>>> 10bc200c
             calldataProtocolInitialization,
             await getFees(maxPriorityFeePerGas)
           )
