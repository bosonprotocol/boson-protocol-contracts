const { expect } = require("chai");
const hre = require("hardhat");
const { deployMockTokens } = require("../../scripts/util/deploy-mock-tokens");
const {
  getContractAt,
  getContractFactory,
  getSigners,
  encodeBytes32String,
  AbiCoder,
  ZeroHash,
  ZeroAddress,
  keccak256,
  toUtf8Bytes,
} = hre.ethers;
const { getSnapshot, revertToSnapshot } = require("../util/utils.js");

const Role = require("../../scripts/domain/Role");
const { mockTwin, mockSeller, mockAuthToken, mockVoucherInitValues } = require("../util/mock");
const { deployProtocolDiamond } = require("../../scripts/util/deploy-protocol-diamond.js");
const { deployAndCutFacets, deployProtocolFacets } = require("../../scripts/util/deploy-protocol-handler-facets");
const { getInterfaceIds, interfaceImplementers } = require("../../scripts/config/supported-interfaces");
const { maxPriorityFeePerGas, oneWeek } = require("../util/constants");
const { getFees } = require("../../scripts/util/utils");
const { getFacetAddCut, getFacetReplaceCut } = require("../../scripts/util/diamond-utils");
const { RevertReasons } = require("../../scripts/config/revert-reasons.js");
const { getFacetsWithArgs } = require("../util/utils.js");
const { getV2_2_0DeployConfig } = require("../upgrade/00_config.js");
const { deployProtocolClients } = require("../../scripts/util/deploy-protocol-clients");
const TokenType = require("../../scripts/domain/TokenType");
const { getStorageAt } = require("@nomicfoundation/hardhat-network-helpers");

describe("ProtocolInitializationHandler", async function () {
  // Common vars
  let InterfaceIds;
  let deployer, rando;
  let protocolInitializationFacet, diamondCutFacet;
  let protocolDiamond, accessController;
  let erc165;
  let version;
  let maxPremintedVouchers, initializationData;
  let abiCoder;

  before(async function () {
    // get interface Ids
    InterfaceIds = await getInterfaceIds();
  });

  beforeEach(async function () {
    // Make accounts available
    [deployer, rando] = await getSigners();

    // Deploy the Protocol Diamond
    [protocolDiamond, , , , accessController] = await deployProtocolDiamond(maxPriorityFeePerGas);

    // Temporarily grant UPGRADER role to deployer account
    await accessController.grantRole(Role.UPGRADER, await deployer.getAddress());

    // Temporarily grant UPGRADER role to deployer 1ccount
    await accessController.grantRole(Role.UPGRADER, await deployer.getAddress());

    // Cast Diamond to IERC165
    erc165 = await getContractAt("ERC165Facet", await protocolDiamond.getAddress());

    // Cast Diamond to DiamondCutFacet
    diamondCutFacet = await getContractAt("DiamondCutFacet", await protocolDiamond.getAddress());

    // Cast Diamond to ProtocolInitializationHandlerFacet
    protocolInitializationFacet = await getContractAt(
      "ProtocolInitializationHandlerFacet",
      await protocolDiamond.getAddress()
    );

    version = "2.2.0";

    abiCoder = AbiCoder.defaultAbiCoder();

    // initialization data for v2.2.0
    maxPremintedVouchers = "1000";

    initializationData = abiCoder.encode(["uint256"], [maxPremintedVouchers]);
  });

  describe("Deploy tests", async function () {
    context("📋 Initializer", async function () {
      it("Should initialize version 2.2.0 and emit ProtocolInitialized", async function () {
        const { cutTransaction } = await deployAndCutFacets(
          await protocolDiamond.getAddress(),
          { ProtocolInitializationHandlerFacet: [] },
          maxPriorityFeePerGas
        );

        expect(cutTransaction).to.emit(protocolInitializationFacet, "ProtocolInitialized").withArgs(version);
      });

      context("💔 Revert Reasons", async function () {
        let protocolInitializationFacetDeployed;

        beforeEach(async function () {
          const ProtocolInitilizationContractFactory = await getContractFactory("ProtocolInitializationHandlerFacet");
          protocolInitializationFacetDeployed = await ProtocolInitilizationContractFactory.deploy(
            await getFees(maxPriorityFeePerGas)
          );

          await protocolInitializationFacetDeployed.waitForDeployment();
        });

        it("Addresses and calldata length mismatch", async function () {
          version = encodeBytes32String("2.2.0");

          const callData = protocolInitializationFacetDeployed.interface.encodeFunctionData("initialize", [
            version,
            [await rando.getAddress()],
            [],
            true,
            initializationData,
            [],
            [],
          ]);

          let facetCut = await getFacetAddCut(protocolInitializationFacetDeployed, [callData.slice(0, 10)]);

          const cutArgs = [
            [facetCut],
            await protocolInitializationFacetDeployed.getAddress(),
            callData,
            await getFees(maxPriorityFeePerGas),
          ];

          await expect(diamondCutFacet.connect(deployer).diamondCut(...cutArgs)).to.revertedWith(
            RevertReasons.ADDRESSES_AND_CALLDATA_MUST_BE_SAME_LENGTH
          );
        });

        it("Version is empty", async function () {
          const callData = protocolInitializationFacetDeployed.interface.encodeFunctionData("initialize", [
            ZeroHash,
            [],
            [],
            true,
            initializationData,
            [],
            [],
          ]);

          let facetCut = await getFacetAddCut(protocolInitializationFacetDeployed, [callData.slice(0, 10)]);

          const cutArgs = [
            [facetCut],
            await protocolInitializationFacetDeployed.getAddress(),
            callData,
            await getFees(maxPriorityFeePerGas),
          ];

          await expect(diamondCutFacet.connect(deployer).diamondCut(...cutArgs)).to.revertedWith(
            RevertReasons.VERSION_MUST_BE_SET
          );
        });

        it("Initialize same version twice", async function () {
          version = encodeBytes32String("2.2.0");

          const callData = protocolInitializationFacetDeployed.interface.encodeFunctionData("initialize", [
            version,
            [],
            [],
            true,
            initializationData,
            [],
            [],
          ]);

          let facetCut = await getFacetAddCut(protocolInitializationFacetDeployed, [callData.slice(0, 10)]);

          await diamondCutFacet.diamondCut(
            [facetCut],
            await protocolInitializationFacetDeployed.getAddress(),
            callData,
            await getFees(maxPriorityFeePerGas)
          );

          // Mock a new facet to add to diamond so we can call initialize again
          let FacetTestFactory = await getContractFactory("Test3Facet");
          const testFacet = await FacetTestFactory.deploy(await getFees(maxPriorityFeePerGas));
          await testFacet.waitForDeployment();

          const calldataTestFacet = testFacet.interface.encodeFunctionData("initialize", [await rando.getAddress()]);

          facetCut = await getFacetAddCut(testFacet, [calldataTestFacet.slice(0, 10)]);

          const calldataProtocolInitialization = protocolInitializationFacetDeployed.interface.encodeFunctionData(
            "initialize",
            [version, [await testFacet.getAddress()], [calldataTestFacet], true, initializationData, [], []]
          );

          const cutTransaction = diamondCutFacet.diamondCut(
            [facetCut],
            await protocolInitializationFacetDeployed.getAddress(),
            calldataProtocolInitialization,
            await getFees(maxPriorityFeePerGas)
          );

          await expect(cutTransaction).to.be.revertedWith(RevertReasons.ALREADY_INITIALIZED);
        });

        it("Initialize is not called via proxy", async function () {
          // The simple version of this test would be to try just any call directly on protocolInitializationFacet
          // This test is more complex to show how actual exploit would work if we didn't check who calls initialize

          // Add protocolInitializationFacet to diamond
          await deployAndCutFacets(
            await protocolDiamond.getAddress(),
            { ProtocolInitializationHandlerFacet: [] },
            maxPriorityFeePerGas
          );

          // Get actual deployed protocolInitializationFacet
          const diamondLoupe = await getContractAt("DiamondLoupeFacet", await protocolDiamond.getAddress());
          const signature = protocolInitializationFacet.interface.fragments.find(
            (f) => f.name == "getVersion"
          ).selector;
          const existingFacetAddress = await diamondLoupe.facetAddress(signature);
          const protocolInitializationFacet2 = await getContractAt(
            "ProtocolInitializationHandlerFacet",
            existingFacetAddress
          );

          // Deploy selfDestruct contract that will be called during initialize
          const SelfDestructorFactory = await getContractFactory("SelfDestructor");
          const selfDestructor = await SelfDestructorFactory.deploy();
          const selfDestructorInitData = selfDestructor.interface.encodeFunctionData("destruct");

          // call initialize
          await expect(
            protocolInitializationFacet2.initialize(
              encodeBytes32String("haha"),
              [await selfDestructor.getAddress()],
              [selfDestructorInitData],
              false,
              "0x",
              [],
              []
            )
          ).to.be.revertedWith(RevertReasons.DIRECT_INITIALIZATION_NOT_ALLOWED);
        });
      });
    });
  });

  describe("After deploy tests", async function () {
    let deployedProtocolInitializationHandlerFacet;
    beforeEach(async function () {
      version = "2.2.0";

      const interfaceId = InterfaceIds[interfaceImplementers["ProtocolInitializationHandlerFacet"]];

      const { deployedFacets } = await deployAndCutFacets(
        await protocolDiamond.getAddress(),
        { ProtocolInitializationHandlerFacet: [version, [], [], true] },
        maxPriorityFeePerGas,
        version,
        undefined,
        [interfaceId]
      );
      deployedProtocolInitializationHandlerFacet = deployedFacets[0];
    });

    // Interface support (ERC-156 provided by ProtocolDiamond, others by deployed facets)
    context("📋 Interfaces", async function () {
      context("👉 supportsInterface()", async function () {
        it("Should indicate support for IBosonProtocolInitializationHandler interface", async function () {
          // Current interfaceId for IBosonProtocolInitializationHandler
          const support = await erc165.supportsInterface(InterfaceIds.IBosonProtocolInitializationHandler);

          // Test
          expect(support, "IBosonProtocolInitializationHandler interface not supported").is.true;
        });
      });

      it("Should remove interfaces when supplied", async function () {
        const configHandlerInterface = InterfaceIds[interfaceImplementers["ConfigHandlerFacet"]];
        const accountInterface = InterfaceIds[interfaceImplementers["AccountHandlerFacet"]];

        version = encodeBytes32String("0.0.0");
        const calldataProtocolInitialization =
          deployedProtocolInitializationHandlerFacet.contract.interface.encodeFunctionData("initialize", [
            version,
            [],
            [],
            true,
            "0x",
            [(configHandlerInterface, accountInterface)],
            [],
          ]);

        await diamondCutFacet.diamondCut(
          [],
          await deployedProtocolInitializationHandlerFacet.contract.getAddress(),
          calldataProtocolInitialization,
          await getFees(maxPriorityFeePerGas)
        );

        let support = await erc165.supportsInterface(InterfaceIds.IBosonConfigHandler);

        expect(support, "IBosonConfigHandler interface supported").is.false;

        support = await erc165.supportsInterface(InterfaceIds.IBosonAccountHandler);
        expect(support, "IBosonAccountHandler interface supported").is.false;
      });
    });

    it("Should return the correct version", async function () {
      const version = await protocolInitializationFacet.connect(rando).getVersion();

      // slice because of unicode escape notation
      expect(version.slice(0, 5)).to.equal("2.2.0");
    });

    it("Should call facet initializer internally when _addresses and _calldata are supplied", async function () {
      let FacetTestFactory = await getContractFactory("Test3Facet");
      const testFacet = await FacetTestFactory.deploy(await getFees(maxPriorityFeePerGas));
      await testFacet.waitForDeployment();

      const calldataTestFacet = testFacet.interface.encodeFunctionData("initialize", [await rando.getAddress()]);

      version = encodeBytes32String("0.0.0");
      const calldataProtocolInitialization =
        deployedProtocolInitializationHandlerFacet.contract.interface.encodeFunctionData("initialize", [
          version,
          [await testFacet.getAddress()],
          [calldataTestFacet],
          true,
          "0x",
          [],
          [],
        ]);

      const facetCuts = [await getFacetAddCut(testFacet)];

      await diamondCutFacet.diamondCut(
        facetCuts,
        await deployedProtocolInitializationHandlerFacet.contract.getAddress(),
        calldataProtocolInitialization,
        await getFees(maxPriorityFeePerGas)
      );

      const testFacetContract = await getContractAt("Test3Facet", await protocolDiamond.getAddress());

      expect(await testFacetContract.getTestAddress()).to.equal(await rando.getAddress());
    });

    context("💔 Revert Reasons", async function () {
      let testFacet, version;

      beforeEach(async function () {
        let FacetTestFactory = await getContractFactory("Test3Facet");
        testFacet = await FacetTestFactory.deploy(await getFees(maxPriorityFeePerGas));
        await testFacet.waitForDeployment();

        version = encodeBytes32String("0.0.0");
      });

      it("Delegate call to initialize fails", async function () {
        const calldataTestFacet = testFacet.interface.encodeFunctionData("initialize", [await testFacet.getAddress()]);

        const calldataProtocolInitialization =
          deployedProtocolInitializationHandlerFacet.contract.interface.encodeFunctionData("initialize", [
            version,
            [await testFacet.getAddress()],
            [calldataTestFacet],
            true,
            initializationData,
            [],
            [],
          ]);

        const facetCuts = [await getFacetAddCut(testFacet)];

        await expect(
          diamondCutFacet.diamondCut(
            facetCuts,
            await deployedProtocolInitializationHandlerFacet.contract.getAddress(),
            calldataProtocolInitialization,
            await getFees(maxPriorityFeePerGas)
          )
        ).to.be.revertedWith(RevertReasons.CONTRACT_NOT_ALLOWED);
      });

      it("Default reason if not supplied by implementation", async () => {
        // If the caller's address is supplied Test3Facet's initializer will revert with no reason
        // and so the diamondCut function will supply it's own reason
        const calldataTestFacet = testFacet.interface.encodeFunctionData("initialize", [await deployer.getAddress()]);

        const calldataProtocolInitialization =
          deployedProtocolInitializationHandlerFacet.contract.interface.encodeFunctionData("initialize", [
            version,
            [await testFacet.getAddress()],
            [calldataTestFacet],
            true,
            initializationData,
            [],
            [],
          ]);

        const facetCuts = [await getFacetAddCut(testFacet)];

        await expect(
          diamondCutFacet.diamondCut(
            facetCuts,
            await deployedProtocolInitializationHandlerFacet.contract.getAddress(),
            calldataProtocolInitialization,
            await getFees(maxPriorityFeePerGas)
          )
        ).to.be.revertedWith(RevertReasons.PROTOCOL_INITIALIZATION_FAILED);
      });
    });
  });

  describe("initV2_2_0", async function () {
    let deployedProtocolInitializationHandlerFacet;
    let configHandler;
    let facetCut;
    let calldataProtocolInitialization;

    beforeEach(async function () {
      version = "2.1.0";

      // Deploy mock protocol initialization facet which simulates state before v2.2.0
      const ProtocolInitilizationContractFactory = await getContractFactory("MockProtocolInitializationHandlerFacet");
      const mockInitializationFacetDeployed = await ProtocolInitilizationContractFactory.deploy(
        await getFees(maxPriorityFeePerGas)
      );

      await mockInitializationFacetDeployed.waitForDeployment();

      const facetNames = [
        "SellerHandlerFacet",
        "AgentHandlerFacet",
        "DisputeResolverHandlerFacet",
        "OfferHandlerFacet",
        "PauseHandlerFacet",
        "FundsHandlerFacet",
        "ExchangeHandlerFacet",
      ];

      const facetsToDeploy = await getFacetsWithArgs(facetNames);

      // Make initial deployment (simulate v2.1.0)
      await deployAndCutFacets(
        await protocolDiamond.getAddress(),
        facetsToDeploy,
        maxPriorityFeePerGas,
        version,
        mockInitializationFacetDeployed,
        [],
        maxPriorityFeePerGas
      );

      // Deploy v2.2.0 facets
      [{ contract: deployedProtocolInitializationHandlerFacet }, { contract: configHandler }] =
        await deployProtocolFacets(
          ["ProtocolInitializationHandlerFacet", "ConfigHandlerFacet"],
          {},
          maxPriorityFeePerGas
        );

      version = encodeBytes32String("2.2.0");
      // Prepare cut data
      facetCut = await getFacetAddCut(configHandler);
      // Attach correct address to configHandler
      configHandler = configHandler.attach(await protocolDiamond.getAddress());
      // Prepare calldata
      calldataProtocolInitialization = deployedProtocolInitializationHandlerFacet.interface.encodeFunctionData(
        "initialize",
        [version, [], [], true, initializationData, [], []]
      );
    });

    it("Should emit MaxPremintedVouchersChanged event", async function () {
      // Make the cut, check the event
      await expect(
        await diamondCutFacet.diamondCut(
          [facetCut],
          await deployedProtocolInitializationHandlerFacet.getAddress(),
          calldataProtocolInitialization,
          await getFees(maxPriorityFeePerGas)
        )
      )
        .to.emit(configHandler, "MaxPremintedVouchersChanged")
        .withArgs(maxPremintedVouchers, await deployer.getAddress());
    });

    it("Should update state", async function () {
      // Make the cut, check the event
      await diamondCutFacet.diamondCut(
        [facetCut],
        await deployedProtocolInitializationHandlerFacet.getAddress(),
        calldataProtocolInitialization,
        await getFees(maxPriorityFeePerGas)
      );

      const protocolLimitsSlot = BigInt(keccak256(toUtf8Bytes("boson.protocol.limits")));
      const maxPremintedVoucherStorage = await getStorageAt(
        await diamondCutFacet.getAddress(),
        protocolLimitsSlot + 4n
      );

      expect(BigInt(maxPremintedVoucherStorage).toString()).to.equal(maxPremintedVouchers);
    });

    context("💔 Revert Reasons", async function () {
      it("Max preminted vouchers is zero", async function () {
        // set invalid maxPremintedVouchers
        maxPremintedVouchers = "0";
        initializationData = abiCoder.encode(["uint256"], [maxPremintedVouchers]);

        calldataProtocolInitialization = deployedProtocolInitializationHandlerFacet.interface.encodeFunctionData(
          "initialize",
          [version, [], [], true, initializationData, [], []]
        );

        // make diamond cut, expect revert
        await expect(
          diamondCutFacet.diamondCut(
            [facetCut],
            await deployedProtocolInitializationHandlerFacet.getAddress(),
            calldataProtocolInitialization,
            await getFees(maxPriorityFeePerGas)
          )
        ).to.be.revertedWith(RevertReasons.VALUE_ZERO_NOT_ALLOWED);
      });

      it("Current version is not 0", async () => {
        // Deploy higher version
        version = "0.0.0";
        const interfaceId = InterfaceIds[interfaceImplementers["ProtocolInitializationHandlerFacet"]];
        const {
          deployedFacets: [{ contract: deployedProtocolInitializationHandlerFacet }],
        } = await deployAndCutFacets(
          await protocolDiamond.getAddress(),
          { ProtocolInitializationHandlerFacet: [version, [], [], true] },
          maxPriorityFeePerGas,
          version,
          undefined,
          [interfaceId]
        );

        // Prepare 2.2.0 deployment
        version = encodeBytes32String("2.2.0");

        // make diamond cut, expect revert
        await expect(
          diamondCutFacet.diamondCut(
            [facetCut],
            await deployedProtocolInitializationHandlerFacet.getAddress(),
            calldataProtocolInitialization,
            await getFees(maxPriorityFeePerGas)
          )
        ).to.be.revertedWith(RevertReasons.WRONG_CURRENT_VERSION);
      });
    });
  });

  describe("initV2_2_1", async function () {
    let deployedProtocolInitializationHandlerFacet;
    let facetCut;
    let calldataProtocolInitialization;

    beforeEach(async function () {
      version = "2.2.0";

      const facetsToDeploy = await getV2_2_0DeployConfig();

      // Make initial deployment (simulate v2.2.0)
      await deployAndCutFacets(await protocolDiamond.getAddress(), facetsToDeploy, maxPriorityFeePerGas, version);

      version = "2.2.1";

      // Deploy v2.2.0 facets
      [{ contract: deployedProtocolInitializationHandlerFacet }] = await deployProtocolFacets(
        ["ProtocolInitializationHandlerFacet", "AccountHandlerFacet"],
        {},
        maxPriorityFeePerGas
      );

      // Prepare cut data
      facetCut = await getFacetReplaceCut(deployedProtocolInitializationHandlerFacet, [
        deployedProtocolInitializationHandlerFacet.interface.fragments.find((f) => f.name == "initialize").selector,
      ]);

      // Prepare calldata
      calldataProtocolInitialization = deployedProtocolInitializationHandlerFacet.interface.encodeFunctionData(
        "initialize",
        [encodeBytes32String(version), [], [], true, "0x", [], []]
      );
    });

    it("Should initialize version 2.2.1 and emit ProtocolInitialized", async function () {
      // Make the cut, check the event
      const tx = await diamondCutFacet.diamondCut(
        [facetCut],
        await deployedProtocolInitializationHandlerFacet.getAddress(),
        calldataProtocolInitialization,
        await getFees(maxPriorityFeePerGas)
      );
      expect(tx).to.emit(deployedProtocolInitializationHandlerFacet, "ProtocolInitialized");
    });

    context("💔 Revert Reasons", async function () {
      it("Current version is not 2.2.0", async () => {
        // Deploy higher version
        const wrongVersion = "0.0.0";

        // Prepare calldata
        const calldataProtocolInitializationWrong =
          deployedProtocolInitializationHandlerFacet.interface.encodeFunctionData("initialize", [
            encodeBytes32String(wrongVersion),
            [],
            [],
            true,
            "0x",
            [],
            [],
          ]);

        await diamondCutFacet.diamondCut(
          [facetCut],
          await deployedProtocolInitializationHandlerFacet.getAddress(),
          calldataProtocolInitializationWrong,
          await getFees(maxPriorityFeePerGas)
        );

        const [{ contract: accountHandler }] = await deployProtocolFacets(
          ["AccountHandlerFacet"],
          {},
          maxPriorityFeePerGas
        );

        // Prepare cut data
        facetCut = await getFacetReplaceCut(accountHandler, [
          accountHandler.interface.fragments.find((f) => f.name == "initialize").selector,
        ]);

        // Make diamond cut, expect revert
        await expect(
          diamondCutFacet.diamondCut(
            [facetCut],
            await deployedProtocolInitializationHandlerFacet.getAddress(),
            calldataProtocolInitialization,
            await getFees(maxPriorityFeePerGas)
          )
        ).to.be.revertedWith(RevertReasons.WRONG_CURRENT_VERSION);
      });
    });
  });

  describe("initV2_3_0", async function () {
    let deployedProtocolInitializationHandlerFacet, deployedProtocolInitializationHandlerFacetAddress;
    let configHandler;
    let facetCut;
    let calldataProtocolInitialization;
    let minResolutionPeriod;
    let snapshotId;
    let protocolDiamondAddress;

    beforeEach(async function () {
<<<<<<< HEAD
      version = "2.2.1";

      const facetsToDeploy = await getV2_2_0DeployConfig(); // To deploy 2.2.1, we can use 2.2.0 config

      // Make initial deployment (simulate v2.2.0)
      const protocolDiamondAddress = await protocolDiamond.getAddress();
      await deployAndCutFacets(protocolDiamondAddress, facetsToDeploy, maxPriorityFeePerGas, version);

      // Deploy v2.3.0 facets
      [{ contract: deployedProtocolInitializationHandlerFacet }, { contract: configHandler }] =
        await deployProtocolFacets(
          ["ProtocolInitializationHandlerFacet", "ConfigHandlerFacet"],
          {},
          maxPriorityFeePerGas
=======
      if (snapshotId) {
        await revertToSnapshot(snapshotId);
        snapshotId = await getSnapshot();
      } else {
        version = "2.2.1";
        protocolDiamondAddress = await protocolDiamond.getAddress();

        // NEED TO ACTUALLY DEPLOY VOUCHER IMPLEMENTATIONS
        const protocolClientArgs = [protocolDiamondAddress];
        const [, beacons] = await deployProtocolClients(
          protocolClientArgs,
          maxPriorityFeePerGas,
          [rando.address] // random address in place of forwarder
        );
        const [beacon] = beacons;

        // @TODO move this to 00_config.js:getFacets
        const facetsToDeploy = await getV2_2_0DeployConfig(); // To deploy 2.2.1, we can use 2.2.0 config
        facetsToDeploy.ConfigHandlerFacet.init[0] = {
          ...facetsToDeploy.ConfigHandlerFacet.init[0],
          voucherBeacon: await beacon.getAddress(),
        };

        // Make initial deployment (simulate v2.2.1)
        // The new config initialization deploys the same voucher proxy as initV2_3_0, which makes the initV2_3_0 test fail
        // One way to approach would be to checkout the contracts from the previous tag.
        // Instead, we will just comment out the voucher proxy initialization in the config handler with preprocess
        hre.config.preprocess = {
          eachLine: () => ({
            transform: (line) => {
              if (
                line.includes("address beaconProxy = address(new BeaconClientProxy{ salt: VOUCHER_PROXY_SALT }());")
              ) {
                // comment out the proxy deployment
                line = "//" + line;
              } else if (line.includes("setBeaconProxyAddress(beaconProxy)")) {
                // set beacon proxy from config, not the deployed one
                line = line.replace(
                  "setBeaconProxyAddress(beaconProxy)",
                  "setBeaconProxyAddress(_addresses.beaconProxy)"
                );
              }
              return line;
            },
          }),
        };

        // Compile old version
        await hre.run("compile");
        await deployAndCutFacets(protocolDiamondAddress, facetsToDeploy, maxPriorityFeePerGas, version);

        // Create a seller so backfilling is possible
        const accountHandler = await getContractAt("IBosonAccountHandler", protocolDiamondAddress);
        const seller = mockSeller(
          await rando.getAddress(),
          await rando.getAddress(),
          ZeroAddress,
          await rando.getAddress()
>>>>>>> 02a4d2ff
        );
        const emptyAuthToken = mockAuthToken();
        const voucherInitValues = mockVoucherInitValues();
        await accountHandler.connect(rando).createSeller(seller, emptyAuthToken, voucherInitValues);

        // Deploy v2.3.0 facets
        // Remove preprocess
        hre.config.preprocess = {};
        // Compile old version
        await hre.run("compile");

        [{ contract: deployedProtocolInitializationHandlerFacet }, { contract: configHandler }] =
          await deployProtocolFacets(
            ["ProtocolInitializationHandlerFacet", "ConfigHandlerFacet", "SellerHandlerFacet"],
            {},
            await getFees(maxPriorityFeePerGas)
          );

        snapshotId = await getSnapshot();
      }
      // Prepare cut data
      facetCut = await getFacetReplaceCut(deployedProtocolInitializationHandlerFacet, [
        deployedProtocolInitializationHandlerFacet.interface.fragments.find((f) => f.name == "initialize").selector,
      ]);

      // initialization data for v2.3.0
      minResolutionPeriod = oneWeek;
      const sellerIds = [1];
      const sellerCreators = [await rando.getAddress()];
      initializationData = abiCoder.encode(
        ["uint256", "uint256[]", "address[]"],
        [minResolutionPeriod, sellerIds, sellerCreators]
      );

      // Prepare calldata
      version = "2.3.0";
      calldataProtocolInitialization = deployedProtocolInitializationHandlerFacet.interface.encodeFunctionData(
        "initialize",
        [encodeBytes32String(version), [], [], true, initializationData, [], []]
      );

      configHandler = configHandler.attach(protocolDiamondAddress);

      deployedProtocolInitializationHandlerFacetAddress = await deployedProtocolInitializationHandlerFacet.getAddress();

      diamondCutFacet = await getContractAt("DiamondCutFacet", protocolDiamondAddress);
    });

    it("Should emit a MinResolutionPeriodChanged event", async function () {
      // Make the cut, check the event
      await expect(
        diamondCutFacet.diamondCut(
          [facetCut],
          deployedProtocolInitializationHandlerFacetAddress,
          calldataProtocolInitialization,
          await getFees(maxPriorityFeePerGas)
        )
      )
        .to.emit(configHandler, "MinResolutionPeriodChanged")
        .withArgs(minResolutionPeriod, await deployer.getAddress());
    });

    it("Should update state", async function () {
      // Make the cut, check the event
      await diamondCutFacet.diamondCut(
        [facetCut],
        deployedProtocolInitializationHandlerFacetAddress,
        calldataProtocolInitialization,
        await getFees(maxPriorityFeePerGas)
      );

      // Verify that new value is stored
      expect(await configHandler.connect(rando).getMinResolutionPeriod()).to.equal(minResolutionPeriod);
    });

    context("💔 Revert Reasons", async function () {
      it("Next twin id is not 1", async () => {
        // Make a twin
        const twinHandler = await getContractAt("IBosonTwinHandler", protocolDiamondAddress);
        const [bosonToken] = await deployMockTokens();
        await bosonToken.connect(rando).approve(await twinHandler.getAddress(), 1);

        let twin = mockTwin(await bosonToken.getAddress(), TokenType.FungibleToken);
        await twinHandler.connect(rando).createTwin(twin);

        // make diamond cut, expect revert
        await expect(
          diamondCutFacet.diamondCut(
            [facetCut],
            deployedProtocolInitializationHandlerFacetAddress,
            calldataProtocolInitialization,
            await getFees(maxPriorityFeePerGas)
          )
        ).to.be.revertedWith(RevertReasons.TWINS_ALREADY_EXIST);
      });

      it("Min resolution period is zero", async function () {
        version = "2.3.0";
        minResolutionPeriod = "0";
        initializationData = abiCoder.encode(["uint256", "uint256[]", "address[]"], [minResolutionPeriod, [], []]);

        calldataProtocolInitialization = deployedProtocolInitializationHandlerFacet.interface.encodeFunctionData(
          "initialize",
          [encodeBytes32String(version), [], [], true, initializationData, [], []]
        );

        // make diamond cut, expect revert
        await expect(
          diamondCutFacet.diamondCut(
            [facetCut],
            deployedProtocolInitializationHandlerFacetAddress,
            calldataProtocolInitialization,
            await getFees(maxPriorityFeePerGas)
          )
        ).to.be.revertedWith(RevertReasons.VALUE_ZERO_NOT_ALLOWED);
      });

      it("sellerIds and sellerCreators length mismatch", async function () {
        version = "2.3.0";
        initializationData = abiCoder.encode(["uint256", "uint256[]", "address[]"], [minResolutionPeriod, [1], []]);

        calldataProtocolInitialization = deployedProtocolInitializationHandlerFacet.interface.encodeFunctionData(
          "initialize",
          [encodeBytes32String(version), [], [], true, initializationData, [], []]
        );

        // make diamond cut, expect revert
        await expect(
          diamondCutFacet.diamondCut(
            [facetCut],
            deployedProtocolInitializationHandlerFacetAddress,
            calldataProtocolInitialization,
            await getFees(maxPriorityFeePerGas)
          )
        ).to.be.revertedWith(RevertReasons.ARRAY_LENGTH_MISMATCH);
      });

      it("invalid seller id ", async function () {
        initializationData = abiCoder.encode(
          ["uint256", "uint256[]", "address[]"],
          [minResolutionPeriod, [66], [rando.address]]
        );

        calldataProtocolInitialization = deployedProtocolInitializationHandlerFacet.interface.encodeFunctionData(
          "initialize",
          [encodeBytes32String(version), [], [], true, initializationData, [], []]
        );

        // make diamond cut, expect revert
        await expect(
          diamondCutFacet.diamondCut(
            [facetCut],
            deployedProtocolInitializationHandlerFacetAddress,
            calldataProtocolInitialization,
            await getFees(maxPriorityFeePerGas)
          )
        ).to.be.revertedWith(RevertReasons.NO_SUCH_SELLER);
      });

      it("invalid seller creator address ", async function () {
        initializationData = abiCoder.encode(
          ["uint256", "uint256[]", "address[]"],
          [minResolutionPeriod, [1], [ZeroAddress]]
        );

        calldataProtocolInitialization = deployedProtocolInitializationHandlerFacet.interface.encodeFunctionData(
          "initialize",
          [encodeBytes32String(version), [], [], true, initializationData, [], []]
        );

        // make diamond cut, expect revert
        await expect(
          diamondCutFacet.diamondCut(
            [facetCut],
            deployedProtocolInitializationHandlerFacetAddress,
            calldataProtocolInitialization,
            await getFees(maxPriorityFeePerGas)
          )
        ).to.be.revertedWith(RevertReasons.INVALID_ADDRESS);
      });

      it("Current version is not 2.2.1", async () => {
        // replace ProtocolInitializationHandlerFacet with incorrect version
        version = "2.2.2";
        calldataProtocolInitialization = deployedProtocolInitializationHandlerFacet.interface.encodeFunctionData(
          "initialize",
          [encodeBytes32String(version), [], [], true, "0x", [], []]
        );
        [{ contract: deployedProtocolInitializationHandlerFacet }] = await deployProtocolFacets(
          ["ProtocolInitializationHandlerFacet"],
          {},
          maxPriorityFeePerGas
        );
        facetCut = await getFacetReplaceCut(deployedProtocolInitializationHandlerFacet, [
          deployedProtocolInitializationHandlerFacet.interface.fragments.find((f) => f.name == "initialize").selector,
        ]);
        await diamondCutFacet.diamondCut(
          [facetCut],
          await deployedProtocolInitializationHandlerFacet.getAddress(),
          calldataProtocolInitialization,
          await getFees(maxPriorityFeePerGas)
        );

        // Prepare 2.3.0 deployment
        version = "2.3.0";
        calldataProtocolInitialization = deployedProtocolInitializationHandlerFacet.interface.encodeFunctionData(
          "initialize",
          [encodeBytes32String(version), [], [], true, "0x", [], []]
        );
        [{ contract: deployedProtocolInitializationHandlerFacet }] = await deployProtocolFacets(
          ["ProtocolInitializationHandlerFacet"],
          {},
          maxPriorityFeePerGas
        );
        facetCut = await getFacetReplaceCut(deployedProtocolInitializationHandlerFacet, [
          deployedProtocolInitializationHandlerFacet.interface.fragments.find((f) => f.name == "initialize").selector,
        ]);

        // make diamond cut, expect revert
        await expect(
          diamondCutFacet.diamondCut(
            [facetCut],
            await deployedProtocolInitializationHandlerFacet.getAddress(),
            calldataProtocolInitialization,
            await getFees(maxPriorityFeePerGas)
          )
        ).to.be.revertedWith(RevertReasons.WRONG_CURRENT_VERSION);
      });
    });
  });
});<|MERGE_RESOLUTION|>--- conflicted
+++ resolved
@@ -663,22 +663,6 @@
     let protocolDiamondAddress;
 
     beforeEach(async function () {
-<<<<<<< HEAD
-      version = "2.2.1";
-
-      const facetsToDeploy = await getV2_2_0DeployConfig(); // To deploy 2.2.1, we can use 2.2.0 config
-
-      // Make initial deployment (simulate v2.2.0)
-      const protocolDiamondAddress = await protocolDiamond.getAddress();
-      await deployAndCutFacets(protocolDiamondAddress, facetsToDeploy, maxPriorityFeePerGas, version);
-
-      // Deploy v2.3.0 facets
-      [{ contract: deployedProtocolInitializationHandlerFacet }, { contract: configHandler }] =
-        await deployProtocolFacets(
-          ["ProtocolInitializationHandlerFacet", "ConfigHandlerFacet"],
-          {},
-          maxPriorityFeePerGas
-=======
       if (snapshotId) {
         await revertToSnapshot(snapshotId);
         snapshotId = await getSnapshot();
@@ -737,7 +721,6 @@
           await rando.getAddress(),
           ZeroAddress,
           await rando.getAddress()
->>>>>>> 02a4d2ff
         );
         const emptyAuthToken = mockAuthToken();
         const voucherInitValues = mockVoucherInitValues();
