const { expect } = require("chai");
const hre = require("hardhat");
const { deployMockTokens } = require("../../scripts/util/deploy-mock-tokens");
const {
  getContractAt,
  getContractFactory,
  getSigners,
  encodeBytes32String,
  AbiCoder,
  ZeroHash,
  ZeroAddress,
  keccak256,
  toUtf8Bytes,
  ZeroAddress,
} = hre.ethers;
const { getSnapshot, revertToSnapshot } = require("../util/utils.js");

const Role = require("../../scripts/domain/Role");
const { mockTwin, mockSeller, mockAuthToken, mockVoucherInitValues } = require("../util/mock");
const { deployProtocolDiamond } = require("../../scripts/util/deploy-protocol-diamond.js");
const { deployAndCutFacets, deployProtocolFacets } = require("../../scripts/util/deploy-protocol-handler-facets");
const { getInterfaceIds, interfaceImplementers } = require("../../scripts/config/supported-interfaces");
const { maxPriorityFeePerGas, oneWeek } = require("../util/constants");
const { getFees } = require("../../scripts/util/utils");
const { getFacetAddCut, getFacetReplaceCut } = require("../../scripts/util/diamond-utils");
const { RevertReasons } = require("../../scripts/config/revert-reasons.js");
const { getFacetsWithArgs } = require("../util/utils.js");
const { getV2_2_0DeployConfig } = require("../upgrade/00_config.js");
<<<<<<< HEAD
const { mockSeller, mockAuthToken, mockVoucherInitValues } = require("../util/mock");
const { deployProtocolClients } = require("../../scripts/util/deploy-protocol-clients");
=======
const TokenType = require("../../scripts/domain/TokenType");
>>>>>>> d3587972
const { getStorageAt } = require("@nomicfoundation/hardhat-network-helpers");

describe("ProtocolInitializationHandler", async function () {
  // Common vars
  let InterfaceIds;
  let deployer, rando;
  let protocolInitializationFacet, diamondCutFacet;
  let protocolDiamond, accessController;
  let erc165;
  let version;
  let maxPremintedVouchers, initializationData;
  let abiCoder;

  before(async function () {
    // get interface Ids
    InterfaceIds = await getInterfaceIds();
  });

  beforeEach(async function () {
    // Make accounts available
    [deployer, rando] = await getSigners();

    // Deploy the Protocol Diamond
    [protocolDiamond, , , , accessController] = await deployProtocolDiamond(maxPriorityFeePerGas);

    // Temporarily grant UPGRADER role to deployer account
    await accessController.grantRole(Role.UPGRADER, await deployer.getAddress());

    // Temporarily grant UPGRADER role to deployer 1ccount
    await accessController.grantRole(Role.UPGRADER, await deployer.getAddress());

    // Cast Diamond to IERC165
    erc165 = await getContractAt("ERC165Facet", await protocolDiamond.getAddress());

    // Cast Diamond to DiamondCutFacet
    diamondCutFacet = await getContractAt("DiamondCutFacet", await protocolDiamond.getAddress());

    // Cast Diamond to ProtocolInitializationHandlerFacet
    protocolInitializationFacet = await getContractAt(
      "ProtocolInitializationHandlerFacet",
      await protocolDiamond.getAddress()
    );

    version = "2.2.0";

    abiCoder = AbiCoder.defaultAbiCoder();

    // initialization data for v2.2.0
    maxPremintedVouchers = "1000";

    initializationData = abiCoder.encode(["uint256"], [maxPremintedVouchers]);
  });

  describe("Deploy tests", async function () {
    context("📋 Initializer", async function () {
      it("Should initialize version 2.2.0 and emit ProtocolInitialized", async function () {
        const { cutTransaction } = await deployAndCutFacets(
          await protocolDiamond.getAddress(),
          { ProtocolInitializationHandlerFacet: [] },
          maxPriorityFeePerGas
        );

        expect(cutTransaction).to.emit(protocolInitializationFacet, "ProtocolInitialized").withArgs(version);
      });

      context("💔 Revert Reasons", async function () {
        let protocolInitializationFacetDeployed;

        beforeEach(async function () {
          const ProtocolInitilizationContractFactory = await getContractFactory("ProtocolInitializationHandlerFacet");
          protocolInitializationFacetDeployed = await ProtocolInitilizationContractFactory.deploy(
            await getFees(maxPriorityFeePerGas)
          );

          await protocolInitializationFacetDeployed.waitForDeployment();
        });

        it("Addresses and calldata length mismatch", async function () {
          version = encodeBytes32String("2.2.0");

          const callData = protocolInitializationFacetDeployed.interface.encodeFunctionData("initialize", [
            version,
            [await rando.getAddress()],
            [],
            true,
            initializationData,
            [],
            [],
          ]);

          let facetCut = await getFacetAddCut(protocolInitializationFacetDeployed, [callData.slice(0, 10)]);

          const cutArgs = [
            [facetCut],
            await protocolInitializationFacetDeployed.getAddress(),
            callData,
            await getFees(maxPriorityFeePerGas),
          ];

          await expect(diamondCutFacet.connect(deployer).diamondCut(...cutArgs)).to.revertedWith(
            RevertReasons.ADDRESSES_AND_CALLDATA_MUST_BE_SAME_LENGTH
          );
        });

        it("Version is empty", async function () {
          const callData = protocolInitializationFacetDeployed.interface.encodeFunctionData("initialize", [
            ZeroHash,
            [],
            [],
            true,
            initializationData,
            [],
            [],
          ]);

          let facetCut = await getFacetAddCut(protocolInitializationFacetDeployed, [callData.slice(0, 10)]);

          const cutArgs = [
            [facetCut],
            await protocolInitializationFacetDeployed.getAddress(),
            callData,
            await getFees(maxPriorityFeePerGas),
          ];

          await expect(diamondCutFacet.connect(deployer).diamondCut(...cutArgs)).to.revertedWith(
            RevertReasons.VERSION_MUST_BE_SET
          );
        });

        it("Initialize same version twice", async function () {
          version = encodeBytes32String("2.2.0");

          const callData = protocolInitializationFacetDeployed.interface.encodeFunctionData("initialize", [
            version,
            [],
            [],
            true,
            initializationData,
            [],
            [],
          ]);

          let facetCut = await getFacetAddCut(protocolInitializationFacetDeployed, [callData.slice(0, 10)]);

          await diamondCutFacet.diamondCut(
            [facetCut],
            await protocolInitializationFacetDeployed.getAddress(),
            callData,
            await getFees(maxPriorityFeePerGas)
          );

          // Mock a new facet to add to diamond so we can call initialize again
          let FacetTestFactory = await getContractFactory("Test3Facet");
          const testFacet = await FacetTestFactory.deploy(await getFees(maxPriorityFeePerGas));
          await testFacet.waitForDeployment();

          const calldataTestFacet = testFacet.interface.encodeFunctionData("initialize", [await rando.getAddress()]);

          facetCut = await getFacetAddCut(testFacet, [calldataTestFacet.slice(0, 10)]);

          const calldataProtocolInitialization = protocolInitializationFacetDeployed.interface.encodeFunctionData(
            "initialize",
            [version, [await testFacet.getAddress()], [calldataTestFacet], true, initializationData, [], []]
          );

          const cutTransaction = diamondCutFacet.diamondCut(
            [facetCut],
            await protocolInitializationFacetDeployed.getAddress(),
            calldataProtocolInitialization,
            await getFees(maxPriorityFeePerGas)
          );

          await expect(cutTransaction).to.be.revertedWith(RevertReasons.ALREADY_INITIALIZED);
        });

        it("Initialize is not called via proxy", async function () {
          // The simple version of this test would be to try just any call directly on protocolInitializationFacet
          // This test is more complex to show how actual exploit would work if we didn't check who calls initialize

          // Add protocolInitializationFacet to diamond
          await deployAndCutFacets(
            await protocolDiamond.getAddress(),
            { ProtocolInitializationHandlerFacet: [] },
            maxPriorityFeePerGas
          );

          // Get actual deployed protocolInitializationFacet
          const diamondLoupe = await getContractAt("DiamondLoupeFacet", await protocolDiamond.getAddress());
          const signature = protocolInitializationFacet.interface.fragments.find(
            (f) => f.name == "getVersion"
          ).selector;
          const existingFacetAddress = await diamondLoupe.facetAddress(signature);
          const protocolInitializationFacet2 = await getContractAt(
            "ProtocolInitializationHandlerFacet",
            existingFacetAddress
          );

          // Deploy selfDestruct contract that will be called during initialize
          const SelfDestructorFactory = await getContractFactory("SelfDestructor");
          const selfDestructor = await SelfDestructorFactory.deploy();
          const selfDestructorInitData = selfDestructor.interface.encodeFunctionData("destruct");

          // call initialize
          await expect(
            protocolInitializationFacet2.initialize(
              encodeBytes32String("haha"),
              [await selfDestructor.getAddress()],
              [selfDestructorInitData],
              false,
              "0x",
              [],
              []
            )
          ).to.be.revertedWith(RevertReasons.DIRECT_INITIALIZATION_NOT_ALLOWED);
        });
      });
    });
  });

  describe("After deploy tests", async function () {
    let deployedProtocolInitializationHandlerFacet;
    beforeEach(async function () {
      version = "2.2.0";

      const interfaceId = InterfaceIds[interfaceImplementers["ProtocolInitializationHandlerFacet"]];

      const { deployedFacets } = await deployAndCutFacets(
        await protocolDiamond.getAddress(),
        { ProtocolInitializationHandlerFacet: [version, [], [], true] },
        maxPriorityFeePerGas,
        version,
        undefined,
        [interfaceId]
      );
      deployedProtocolInitializationHandlerFacet = deployedFacets[0];
    });

    // Interface support (ERC-156 provided by ProtocolDiamond, others by deployed facets)
    context("📋 Interfaces", async function () {
      context("👉 supportsInterface()", async function () {
        it("Should indicate support for IBosonProtocolInitializationHandler interface", async function () {
          // Current interfaceId for IBosonProtocolInitializationHandler
          const support = await erc165.supportsInterface(InterfaceIds.IBosonProtocolInitializationHandler);

          // Test
          expect(support, "IBosonProtocolInitializationHandler interface not supported").is.true;
        });
      });

      it("Should remove interfaces when supplied", async function () {
        const configHandlerInterface = InterfaceIds[interfaceImplementers["ConfigHandlerFacet"]];
        const accountInterface = InterfaceIds[interfaceImplementers["AccountHandlerFacet"]];

        version = encodeBytes32String("0.0.0");
        const calldataProtocolInitialization =
          deployedProtocolInitializationHandlerFacet.contract.interface.encodeFunctionData("initialize", [
            version,
            [],
            [],
            true,
            "0x",
            [(configHandlerInterface, accountInterface)],
            [],
          ]);

        await diamondCutFacet.diamondCut(
          [],
          await deployedProtocolInitializationHandlerFacet.contract.getAddress(),
          calldataProtocolInitialization,
          await getFees(maxPriorityFeePerGas)
        );

        let support = await erc165.supportsInterface(InterfaceIds.IBosonConfigHandler);

        expect(support, "IBosonConfigHandler interface supported").is.false;

        support = await erc165.supportsInterface(InterfaceIds.IBosonAccountHandler);
        expect(support, "IBosonAccountHandler interface supported").is.false;
      });
    });

    it("Should return the correct version", async function () {
      const version = await protocolInitializationFacet.connect(rando).getVersion();

      // slice because of unicode escape notation
      expect(version.slice(0, 5)).to.equal("2.2.0");
    });

    it("Should call facet initializer internally when _addresses and _calldata are supplied", async function () {
      let FacetTestFactory = await getContractFactory("Test3Facet");
      const testFacet = await FacetTestFactory.deploy(await getFees(maxPriorityFeePerGas));
      await testFacet.waitForDeployment();

      const calldataTestFacet = testFacet.interface.encodeFunctionData("initialize", [await rando.getAddress()]);

      version = encodeBytes32String("0.0.0");
      const calldataProtocolInitialization =
        deployedProtocolInitializationHandlerFacet.contract.interface.encodeFunctionData("initialize", [
          version,
          [await testFacet.getAddress()],
          [calldataTestFacet],
          true,
          "0x",
          [],
          [],
        ]);

      const facetCuts = [await getFacetAddCut(testFacet)];

      await diamondCutFacet.diamondCut(
        facetCuts,
        await deployedProtocolInitializationHandlerFacet.contract.getAddress(),
        calldataProtocolInitialization,
        await getFees(maxPriorityFeePerGas)
      );

      const testFacetContract = await getContractAt("Test3Facet", await protocolDiamond.getAddress());

      expect(await testFacetContract.getTestAddress()).to.equal(await rando.getAddress());
    });

    context("💔 Revert Reasons", async function () {
      let testFacet, version;

      beforeEach(async function () {
        let FacetTestFactory = await getContractFactory("Test3Facet");
        testFacet = await FacetTestFactory.deploy(await getFees(maxPriorityFeePerGas));
        await testFacet.waitForDeployment();

        version = encodeBytes32String("0.0.0");
      });

      it("Delegate call to initialize fails", async function () {
        const calldataTestFacet = testFacet.interface.encodeFunctionData("initialize", [await testFacet.getAddress()]);

        const calldataProtocolInitialization =
          deployedProtocolInitializationHandlerFacet.contract.interface.encodeFunctionData("initialize", [
            version,
            [await testFacet.getAddress()],
            [calldataTestFacet],
            true,
            initializationData,
            [],
            [],
          ]);

        const facetCuts = [await getFacetAddCut(testFacet)];

        await expect(
          diamondCutFacet.diamondCut(
            facetCuts,
            await deployedProtocolInitializationHandlerFacet.contract.getAddress(),
            calldataProtocolInitialization,
            await getFees(maxPriorityFeePerGas)
          )
        ).to.be.revertedWith(RevertReasons.CONTRACT_NOT_ALLOWED);
      });

      it("Default reason if not supplied by implementation", async () => {
        // If the caller's address is supplied Test3Facet's initializer will revert with no reason
        // and so the diamondCut function will supply it's own reason
        const calldataTestFacet = testFacet.interface.encodeFunctionData("initialize", [await deployer.getAddress()]);

        const calldataProtocolInitialization =
          deployedProtocolInitializationHandlerFacet.contract.interface.encodeFunctionData("initialize", [
            version,
            [await testFacet.getAddress()],
            [calldataTestFacet],
            true,
            initializationData,
            [],
            [],
          ]);

        const facetCuts = [await getFacetAddCut(testFacet)];

        await expect(
          diamondCutFacet.diamondCut(
            facetCuts,
            await deployedProtocolInitializationHandlerFacet.contract.getAddress(),
            calldataProtocolInitialization,
            await getFees(maxPriorityFeePerGas)
          )
        ).to.be.revertedWith(RevertReasons.PROTOCOL_INITIALIZATION_FAILED);
      });
    });
  });

  describe("initV2_2_0", async function () {
    let deployedProtocolInitializationHandlerFacet;
    let configHandler;
    let facetCut;
    let calldataProtocolInitialization;

    beforeEach(async function () {
      version = "2.1.0";

      // Deploy mock protocol initialization facet which simulates state before v2.2.0
      const ProtocolInitilizationContractFactory = await getContractFactory("MockProtocolInitializationHandlerFacet");
      const mockInitializationFacetDeployed = await ProtocolInitilizationContractFactory.deploy(
        await getFees(maxPriorityFeePerGas)
      );

      await mockInitializationFacetDeployed.waitForDeployment();

      const facetNames = [
        "SellerHandlerFacet",
        "AgentHandlerFacet",
        "DisputeResolverHandlerFacet",
        "OfferHandlerFacet",
        "PauseHandlerFacet",
        "FundsHandlerFacet",
        "ExchangeHandlerFacet",
      ];

      const facetsToDeploy = await getFacetsWithArgs(facetNames);

      // Make initial deployment (simulate v2.1.0)
      await deployAndCutFacets(
        await protocolDiamond.getAddress(),
        facetsToDeploy,
        maxPriorityFeePerGas,
        version,
        mockInitializationFacetDeployed,
        []
      );

      // Deploy v2.2.0 facets
      [{ contract: deployedProtocolInitializationHandlerFacet }, { contract: configHandler }] =
        await deployProtocolFacets(
          ["ProtocolInitializationHandlerFacet", "ConfigHandlerFacet"],
          {},
          await getFees(maxPriorityFeePerGas)
        );

      version = encodeBytes32String("2.2.0");
      // Prepare cut data
      facetCut = await getFacetAddCut(configHandler);
      // Attach correct address to configHandler
      configHandler = configHandler.attach(await protocolDiamond.getAddress());
      // Prepare calldata
      calldataProtocolInitialization = deployedProtocolInitializationHandlerFacet.interface.encodeFunctionData(
        "initialize",
        [version, [], [], true, initializationData, [], []]
      );
    });

    it("Should emit MaxPremintedVouchersChanged event", async function () {
      // Make the cut, check the event
      await expect(
        await diamondCutFacet.diamondCut(
          [facetCut],
          await deployedProtocolInitializationHandlerFacet.getAddress(),
          calldataProtocolInitialization,
          await getFees(maxPriorityFeePerGas)
        )
      )
        .to.emit(configHandler, "MaxPremintedVouchersChanged")
        .withArgs(maxPremintedVouchers, await deployer.getAddress());
    });

    it("Should update state", async function () {
      // Make the cut, check the event
      await diamondCutFacet.diamondCut(
        [facetCut],
        await deployedProtocolInitializationHandlerFacet.getAddress(),
        calldataProtocolInitialization,
        await getFees(maxPriorityFeePerGas)
      );

      const protocolLimitsSlot = BigInt(keccak256(toUtf8Bytes("boson.protocol.limits")));
      const maxPremintedVoucherStorage = await getStorageAt(
        await diamondCutFacet.getAddress(),
        protocolLimitsSlot + 4n
      );

      expect(BigInt(maxPremintedVoucherStorage).toString()).to.equal(maxPremintedVouchers);
    });

    context("💔 Revert Reasons", async function () {
      it("Max preminted vouchers is zero", async function () {
        // set invalid maxPremintedVouchers
        maxPremintedVouchers = "0";
        initializationData = abiCoder.encode(["uint256"], [maxPremintedVouchers]);

        calldataProtocolInitialization = deployedProtocolInitializationHandlerFacet.interface.encodeFunctionData(
          "initialize",
          [version, [], [], true, initializationData, [], []]
        );

        // make diamond cut, expect revert
        await expect(
          diamondCutFacet.diamondCut(
            [facetCut],
            await deployedProtocolInitializationHandlerFacet.getAddress(),
            calldataProtocolInitialization,
            await getFees(maxPriorityFeePerGas)
          )
        ).to.be.revertedWith(RevertReasons.VALUE_ZERO_NOT_ALLOWED);
      });

      it("Current version is not 0", async () => {
        // Deploy higher version
        version = "0.0.0";
        const interfaceId = InterfaceIds[interfaceImplementers["ProtocolInitializationHandlerFacet"]];
        const {
          deployedFacets: [{ contract: deployedProtocolInitializationHandlerFacet }],
        } = await deployAndCutFacets(
          await protocolDiamond.getAddress(),
          { ProtocolInitializationHandlerFacet: [version, [], [], true] },
          maxPriorityFeePerGas,
          version,
          undefined,
          [interfaceId]
        );

        // Prepare 2.2.0 deployment
        version = encodeBytes32String("2.2.0");

        // make diamond cut, expect revert
        await expect(
          diamondCutFacet.diamondCut(
            [facetCut],
            await deployedProtocolInitializationHandlerFacet.getAddress(),
            calldataProtocolInitialization,
            await getFees(maxPriorityFeePerGas)
          )
        ).to.be.revertedWith(RevertReasons.WRONG_CURRENT_VERSION);
      });
    });
  });

  describe("initV2_2_1", async function () {
    let deployedProtocolInitializationHandlerFacet;
    let facetCut;
    let calldataProtocolInitialization;

    beforeEach(async function () {
      version = "2.2.0";

      const facetsToDeploy = await getV2_2_0DeployConfig();

      // Make initial deployment (simulate v2.2.0)
      await deployAndCutFacets(await protocolDiamond.getAddress(), facetsToDeploy, maxPriorityFeePerGas, version);

      version = "2.2.1";

      // Deploy v2.2.0 facets
      [{ contract: deployedProtocolInitializationHandlerFacet }] = await deployProtocolFacets(
        ["ProtocolInitializationHandlerFacet", "AccountHandlerFacet"],
        {},
        await getFees(maxPriorityFeePerGas)
      );

      // Prepare cut data
      facetCut = await getFacetReplaceCut(deployedProtocolInitializationHandlerFacet, [
        deployedProtocolInitializationHandlerFacet.interface.fragments.find((f) => f.name == "initialize").selector,
      ]);

      // Prepare calldata
      calldataProtocolInitialization = deployedProtocolInitializationHandlerFacet.interface.encodeFunctionData(
        "initialize",
        [encodeBytes32String(version), [], [], true, "0x", [], []]
      );
    });

    it("Should initialize version 2.2.1 and emit ProtocolInitialized", async function () {
      // Make the cut, check the event
      const tx = await diamondCutFacet.diamondCut(
        [facetCut],
        await deployedProtocolInitializationHandlerFacet.getAddress(),
        calldataProtocolInitialization,
        await getFees(maxPriorityFeePerGas)
      );
      expect(tx).to.emit(deployedProtocolInitializationHandlerFacet, "ProtocolInitialized");
    });

    context("💔 Revert Reasons", async function () {
      it("Current version is not 2.2.0", async () => {
        // Deploy higher version
        const wrongVersion = "0.0.0";

        // Prepare calldata
        const calldataProtocolInitializationWrong =
          deployedProtocolInitializationHandlerFacet.interface.encodeFunctionData("initialize", [
            encodeBytes32String(wrongVersion),
            [],
            [],
            true,
            "0x",
            [],
            [],
          ]);

        await diamondCutFacet.diamondCut(
          [facetCut],
          await deployedProtocolInitializationHandlerFacet.getAddress(),
          calldataProtocolInitializationWrong,
          await getFees(maxPriorityFeePerGas)
        );

        const [{ contract: accountHandler }] = await deployProtocolFacets(
          ["AccountHandlerFacet"],
          {},
          await getFees(maxPriorityFeePerGas)
        );

        // Prepare cut data
        facetCut = await getFacetReplaceCut(accountHandler, [
          accountHandler.interface.fragments.find((f) => f.name == "initialize").selector,
        ]);

        // Make diamond cut, expect revert
        await expect(
          diamondCutFacet.diamondCut(
            [facetCut],
            await deployedProtocolInitializationHandlerFacet.getAddress(),
            calldataProtocolInitialization,
            await getFees(maxPriorityFeePerGas)
          )
        ).to.be.revertedWith(RevertReasons.WRONG_CURRENT_VERSION);
      });
    });
  });

  describe("initV2_3_0", async function () {
    let deployedProtocolInitializationHandlerFacet, deployedProtocolInitializationHandlerFacetAddress;
    let configHandler;
    let facetCut;
    let calldataProtocolInitialization;
    let minResolutionPeriod;
    let snapshotId;
    let protocolDiamondAddress;

    beforeEach(async function () {
      if (snapshotId) {
        await revertToSnapshot(snapshotId);
        snapshotId = await getSnapshot();
      } else {
        version = "2.2.1";
        protocolDiamondAddress = await protocolDiamond.getAddress();

        // NEED TO ACTUALLY DEPLOY VOUCHER IMPLEMENTATIONS
        const protocolClientArgs = [protocolDiamondAddress];
        const [, beacons] = await deployProtocolClients(
          protocolClientArgs,
          maxPriorityFeePerGas,
          [rando.address] // random address in place of forwarder
        );
        const [beacon] = beacons;

        const facetsToDeploy = await getV2_2_0DeployConfig(); // To deploy 2.2.1, we can use 2.2.0 config
        facetsToDeploy.ConfigHandlerFacet.init[0] = {
          ...facetsToDeploy.ConfigHandlerFacet.init[0],
          voucherBeacon: await beacon.getAddress(),
        };

        // Make initial deployment (simulate v2.2.1)
        // The new config initialization deploys the same voucher proxy as initV2_3_0, which makes the initV2_3_0 test fail
        // One way to approach would be to checkout the contracts from the previous tag.
        // Instead, we will just comment out the voucher proxy initialization in the config handler with preprocess
        hre.config.preprocess = {
          eachLine: () => ({
            transform: (line) => {
              if (
                line.includes("address beaconProxy = address(new BeaconClientProxy{ salt: VOUCHER_PROXY_SALT }());")
              ) {
                // comment out the proxy deployment
                line = "//" + line;
              } else if (line.includes("setBeaconProxyAddress(beaconProxy)")) {
                // set beacon proxy from config, not the deployed one
                line = line.replace(
                  "setBeaconProxyAddress(beaconProxy)",
                  "setBeaconProxyAddress(_addresses.beaconProxy)"
                );
              }
              return line;
            },
          }),
        };

        // Compile old version
        await hre.run("compile");
        await deployAndCutFacets(protocolDiamondAddress, facetsToDeploy, maxPriorityFeePerGas, version);

        // Create a seller so backfilling is possible
        const accountHandler = await getContractAt("IBosonAccountHandler", protocolDiamondAddress);
        const seller = mockSeller(
          await rando.getAddress(),
          await rando.getAddress(),
          ZeroAddress,
          await rando.getAddress()
        );
        const emptyAuthToken = mockAuthToken();
        const voucherInitValues = mockVoucherInitValues();
        await accountHandler.connect(rando).createSeller(seller, emptyAuthToken, voucherInitValues);

        // Deploy v2.3.0 facets
        // Remove preprocess
        hre.config.preprocess = {};
        // Compile old version
        await hre.run("compile");

        [{ contract: deployedProtocolInitializationHandlerFacet }, { contract: configHandler }] =
          await deployProtocolFacets(
            ["ProtocolInitializationHandlerFacet", "ConfigHandlerFacet", "SellerHandlerFacet"],
            {},
            await getFees(maxPriorityFeePerGas)
          );

        // Prepare cut data
        facetCut = await getFacetReplaceCut(deployedProtocolInitializationHandlerFacet, [
          deployedProtocolInitializationHandlerFacet.interface.fragments.find((f) => f.name == "initialize").selector,
        ]);

        snapshotId = await getSnapshot();
      }

      // initialization data for v2.3.0
      minResolutionPeriod = oneWeek;
      const sellerIds = [1];
      const sellerCreators = [await rando.getAddress()];
      initializationData = abiCoder.encode(
        ["uint256", "uint256[]", "address[]"],
        [minResolutionPeriod, sellerIds, sellerCreators]
      );

      // Prepare calldata
      version = "2.3.0";
      calldataProtocolInitialization = deployedProtocolInitializationHandlerFacet.interface.encodeFunctionData(
        "initialize",
        [encodeBytes32String(version), [], [], true, initializationData, [], []]
      );

      configHandler = configHandler.attach(protocolDiamondAddress);

      deployedProtocolInitializationHandlerFacetAddress = await deployedProtocolInitializationHandlerFacet.getAddress();

      diamondCutFacet = await getContractAt("DiamondCutFacet", protocolDiamondAddress);
    });

    it("Should emit a MinResolutionPeriodChanged event", async function () {
      // Make the cut, check the event
      await expect(
        diamondCutFacet.diamondCut(
          [facetCut],
          deployedProtocolInitializationHandlerFacetAddress,
          calldataProtocolInitialization,
          await getFees(maxPriorityFeePerGas)
        )
      )
        .to.emit(configHandler, "MinResolutionPeriodChanged")
        .withArgs(minResolutionPeriod, await deployer.getAddress());
    });

    it("Should update state", async function () {
      // Make the cut, check the event
      await diamondCutFacet.diamondCut(
        [facetCut],
        deployedProtocolInitializationHandlerFacetAddress,
        calldataProtocolInitialization,
        await getFees(maxPriorityFeePerGas)
      );

      // Verify that new value is stored
      expect(await configHandler.connect(rando).getMinResolutionPeriod()).to.equal(minResolutionPeriod);
    });

    context("💔 Revert Reasons", async function () {
      it("Min resolution period is zero", async function () {
        // set invalid minResolutionPeriod
        version = "2.3.0";
        minResolutionPeriod = "0";
        initializationData = abiCoder.encode(["uint256", "uint256[]", "address[]"], [minResolutionPeriod, [], []]);

        calldataProtocolInitialization = deployedProtocolInitializationHandlerFacet.interface.encodeFunctionData(
          "initialize",
          [encodeBytes32String(version), [], [], true, initializationData, [], []]
        );

        // make diamond cut, expect revert
        await expect(
          diamondCutFacet.diamondCut(
            [facetCut],
            deployedProtocolInitializationHandlerFacetAddress,
            calldataProtocolInitialization,
            await getFees(maxPriorityFeePerGas)
          )
        ).to.be.revertedWith(RevertReasons.VALUE_ZERO_NOT_ALLOWED);
      });

      it("sellerIds and sellerCreators length mismatch", async function () {
        // set invalid minResolutionPeriod
        version = "2.3.0";
        initializationData = abiCoder.encode(["uint256", "uint256[]", "address[]"], [minResolutionPeriod, [1], []]);

        calldataProtocolInitialization = deployedProtocolInitializationHandlerFacet.interface.encodeFunctionData(
          "initialize",
          [encodeBytes32String(version), [], [], true, initializationData, [], []]
        );

        // make diamond cut, expect revert
        await expect(
          diamondCutFacet.diamondCut(
            [facetCut],
            deployedProtocolInitializationHandlerFacetAddress,
            calldataProtocolInitialization,
            await getFees(maxPriorityFeePerGas)
          )
        ).to.be.revertedWith(RevertReasons.ARRAY_LENGTH_MISMATCH);
      });

      it("invalid seller id ", async function () {
        // set invalid minResolutionPeriod
        initializationData = abiCoder.encode(
          ["uint256", "uint256[]", "address[]"],
          [minResolutionPeriod, [66], [rando.address]]
        );

        calldataProtocolInitialization = deployedProtocolInitializationHandlerFacet.interface.encodeFunctionData(
          "initialize",
          [encodeBytes32String(version), [], [], true, initializationData, [], []]
        );

        // make diamond cut, expect revert
        await expect(
          diamondCutFacet.diamondCut(
            [facetCut],
            deployedProtocolInitializationHandlerFacetAddress,
            calldataProtocolInitialization,
            await getFees(maxPriorityFeePerGas)
          )
        ).to.be.revertedWith(RevertReasons.NO_SUCH_SELLER);
      });

      it("invalid seller creator address ", async function () {
        // set invalid minResolutionPeriod
        initializationData = abiCoder.encode(
          ["uint256", "uint256[]", "address[]"],
          [minResolutionPeriod, [1], [ZeroAddress]]
        );

        calldataProtocolInitialization = deployedProtocolInitializationHandlerFacet.interface.encodeFunctionData(
          "initialize",
          [encodeBytes32String(version), [], [], true, initializationData, [], []]
        );

        // make diamond cut, expect revert
        await expect(
          diamondCutFacet.diamondCut(
            [facetCut],
            deployedProtocolInitializationHandlerFacetAddress,
            calldataProtocolInitialization,
            await getFees(maxPriorityFeePerGas)
          )
        ).to.be.revertedWith(RevertReasons.INVALID_ADDRESS);
      });

      it("Current version is not 2.2.1", async () => {
        // replace ProtocolInitializationHandlerFacet with incorrect version
        version = "2.2.2";
        calldataProtocolInitialization = deployedProtocolInitializationHandlerFacet.interface.encodeFunctionData(
          "initialize",
          [encodeBytes32String(version), [], [], true, "0x", [], []]
        );
        [{ contract: deployedProtocolInitializationHandlerFacet }] = await deployProtocolFacets(
          ["ProtocolInitializationHandlerFacet"],
          {},
          await getFees(maxPriorityFeePerGas)
        );
        facetCut = await getFacetReplaceCut(deployedProtocolInitializationHandlerFacet, [
          deployedProtocolInitializationHandlerFacet.interface.fragments.find((f) => f.name == "initialize").selector,
        ]);
        await diamondCutFacet.diamondCut(
          [facetCut],
          await deployedProtocolInitializationHandlerFacet.getAddress(),
          calldataProtocolInitialization,
          await getFees(maxPriorityFeePerGas)
        );

        // Prepare 2.3.0 deployment
        version = "2.3.0";
        calldataProtocolInitialization = deployedProtocolInitializationHandlerFacet.interface.encodeFunctionData(
          "initialize",
          [encodeBytes32String(version), [], [], true, "0x", [], []]
        );
        [{ contract: deployedProtocolInitializationHandlerFacet }] = await deployProtocolFacets(
          ["ProtocolInitializationHandlerFacet"],
          {},
          await getFees(maxPriorityFeePerGas)
        );
        facetCut = await getFacetReplaceCut(deployedProtocolInitializationHandlerFacet, [
          deployedProtocolInitializationHandlerFacet.interface.fragments.find((f) => f.name == "initialize").selector,
        ]);

        // make diamond cut, expect revert
        await expect(
          diamondCutFacet.diamondCut(
            [facetCut],
            await deployedProtocolInitializationHandlerFacet.getAddress(),
            calldataProtocolInitialization,
            await getFees(maxPriorityFeePerGas)
          )
        ).to.be.revertedWith(RevertReasons.WRONG_CURRENT_VERSION);
      });

      it("Next twin id is not 1", async () => {
        const twinHandler = await getContractAt("IBosonTwinHandler", await protocolDiamond.getAddress());
        const accountHandler = await getContractAt("IBosonAccountHandler", await protocolDiamond.getAddress());

        const [bosonToken] = await deployMockTokens();
        let twin = mockTwin(await bosonToken.getAddress(), TokenType.FungibleToken);

        const seller = mockSeller(rando.address, rando.address, ZeroAddress, rando.address);
        expect(seller.isValid()).is.true;

        const emptyAuthToken = mockAuthToken();
        const voucherInitValues = mockVoucherInitValues();

        await accountHandler.connect(rando).createSeller(seller, emptyAuthToken, voucherInitValues);

        await bosonToken.connect(rando).approve(await twinHandler.getAddress(), 1);

        await twinHandler.connect(rando).createTwin(twin);

        // make diamond cut, expect revert
        await expect(
          diamondCutFacet.diamondCut(
            [facetCut],
            await deployedProtocolInitializationHandlerFacet.getAddress(),
            calldataProtocolInitialization,
            await getFees(maxPriorityFeePerGas)
          )
        ).to.be.revertedWith(RevertReasons.TWINS_ALREADY_EXIST);
      });
    });
  });
});<|MERGE_RESOLUTION|>--- conflicted
+++ resolved
@@ -11,7 +11,6 @@
   ZeroAddress,
   keccak256,
   toUtf8Bytes,
-  ZeroAddress,
 } = hre.ethers;
 const { getSnapshot, revertToSnapshot } = require("../util/utils.js");
 
@@ -26,12 +25,8 @@
 const { RevertReasons } = require("../../scripts/config/revert-reasons.js");
 const { getFacetsWithArgs } = require("../util/utils.js");
 const { getV2_2_0DeployConfig } = require("../upgrade/00_config.js");
-<<<<<<< HEAD
-const { mockSeller, mockAuthToken, mockVoucherInitValues } = require("../util/mock");
 const { deployProtocolClients } = require("../../scripts/util/deploy-protocol-clients");
-=======
 const TokenType = require("../../scripts/domain/TokenType");
->>>>>>> d3587972
 const { getStorageAt } = require("@nomicfoundation/hardhat-network-helpers");
 
 describe("ProtocolInitializationHandler", async function () {
@@ -742,13 +737,12 @@
             await getFees(maxPriorityFeePerGas)
           );
 
-        // Prepare cut data
-        facetCut = await getFacetReplaceCut(deployedProtocolInitializationHandlerFacet, [
-          deployedProtocolInitializationHandlerFacet.interface.fragments.find((f) => f.name == "initialize").selector,
-        ]);
-
         snapshotId = await getSnapshot();
       }
+      // Prepare cut data
+      facetCut = await getFacetReplaceCut(deployedProtocolInitializationHandlerFacet, [
+        deployedProtocolInitializationHandlerFacet.interface.fragments.find((f) => f.name == "initialize").selector,
+      ]);
 
       // initialization data for v2.3.0
       minResolutionPeriod = oneWeek;
@@ -801,6 +795,26 @@
     });
 
     context("💔 Revert Reasons", async function () {
+      it("Next twin id is not 1", async () => {
+        // Make a twin
+        const twinHandler = await getContractAt("IBosonTwinHandler", protocolDiamondAddress);
+        const [bosonToken] = await deployMockTokens();
+        await bosonToken.connect(rando).approve(await twinHandler.getAddress(), 1);
+
+        let twin = mockTwin(await bosonToken.getAddress(), TokenType.FungibleToken);
+        await twinHandler.connect(rando).createTwin(twin);
+
+        // make diamond cut, expect revert
+        await expect(
+          diamondCutFacet.diamondCut(
+            [facetCut],
+            deployedProtocolInitializationHandlerFacetAddress,
+            calldataProtocolInitialization,
+            await getFees(maxPriorityFeePerGas)
+          )
+        ).to.be.revertedWith(RevertReasons.TWINS_ALREADY_EXIST);
+      });
+
       it("Min resolution period is zero", async function () {
         // set invalid minResolutionPeriod
         version = "2.3.0";
@@ -937,36 +951,6 @@
           )
         ).to.be.revertedWith(RevertReasons.WRONG_CURRENT_VERSION);
       });
-
-      it("Next twin id is not 1", async () => {
-        const twinHandler = await getContractAt("IBosonTwinHandler", await protocolDiamond.getAddress());
-        const accountHandler = await getContractAt("IBosonAccountHandler", await protocolDiamond.getAddress());
-
-        const [bosonToken] = await deployMockTokens();
-        let twin = mockTwin(await bosonToken.getAddress(), TokenType.FungibleToken);
-
-        const seller = mockSeller(rando.address, rando.address, ZeroAddress, rando.address);
-        expect(seller.isValid()).is.true;
-
-        const emptyAuthToken = mockAuthToken();
-        const voucherInitValues = mockVoucherInitValues();
-
-        await accountHandler.connect(rando).createSeller(seller, emptyAuthToken, voucherInitValues);
-
-        await bosonToken.connect(rando).approve(await twinHandler.getAddress(), 1);
-
-        await twinHandler.connect(rando).createTwin(twin);
-
-        // make diamond cut, expect revert
-        await expect(
-          diamondCutFacet.diamondCut(
-            [facetCut],
-            await deployedProtocolInitializationHandlerFacet.getAddress(),
-            calldataProtocolInitialization,
-            await getFees(maxPriorityFeePerGas)
-          )
-        ).to.be.revertedWith(RevertReasons.TWINS_ALREADY_EXIST);
-      });
     });
   });
 });