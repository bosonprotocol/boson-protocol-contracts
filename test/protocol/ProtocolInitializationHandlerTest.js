--- conflicted
+++ resolved
@@ -80,15 +80,8 @@
         let protocolInitializationFacetDeployed;
 
         beforeEach(async function () {
-<<<<<<< HEAD
-          const ProtocolInitializationContractFactory = await ethers.getContractFactory(
-            "ProtocolInitializationHandlerFacet"
-          );
-          protocolInitializationFacetDeployed = await ProtocolInitializationContractFactory.deploy(
-=======
           const ProtocolInitilizationContractFactory = await getContractFactory("ProtocolInitializationHandlerFacet");
           protocolInitializationFacetDeployed = await ProtocolInitilizationContractFactory.deploy(
->>>>>>> 65f8f9a7
             await getFees(maxPriorityFeePerGas)
           );
 
@@ -271,11 +264,7 @@
         const configHandlerInterface = InterfaceIds[interfaceImplementers["ConfigHandlerFacet"]];
         const accountInterface = InterfaceIds[interfaceImplementers["AccountHandlerFacet"]];
 
-<<<<<<< HEAD
-        version = ethers.utils.formatBytes32String("0.0.0");
-=======
-        version = encodeBytes32String("2.3.0");
->>>>>>> 65f8f9a7
+        version = encodeBytes32String("0.0.0");
         const calldataProtocolInitialization =
           deployedProtocolInitializationHandlerFacet.contract.interface.encodeFunctionData("initialize", [
             version,
@@ -317,11 +306,7 @@
 
       const calldataTestFacet = testFacet.interface.encodeFunctionData("initialize", [await rando.getAddress()]);
 
-<<<<<<< HEAD
-      version = ethers.utils.formatBytes32String("0.0.0");
-=======
-      version = encodeBytes32String("2.3.0");
->>>>>>> 65f8f9a7
+      version = encodeBytes32String("0.0.0");
       const calldataProtocolInitialization =
         deployedProtocolInitializationHandlerFacet.contract.interface.encodeFunctionData("initialize", [
           version,
@@ -355,11 +340,7 @@
         testFacet = await FacetTestFactory.deploy(await getFees(maxPriorityFeePerGas));
         await testFacet.waitForDeployment();
 
-<<<<<<< HEAD
-        version = ethers.utils.formatBytes32String("0.0.0");
-=======
-        version = encodeBytes32String("2.3.0");
->>>>>>> 65f8f9a7
+        version = encodeBytes32String("0.0.0");
       });
 
       it("Delegate call to initialize fails", async function () {
@@ -428,15 +409,8 @@
       version = "2.1.0";
 
       // Deploy mock protocol initialization facet which simulates state before v2.2.0
-<<<<<<< HEAD
-      const ProtocolInitializationContractFactory = await ethers.getContractFactory(
-        "MockProtocolInitializationHandlerFacet"
-      );
-      const mockInitializationFacetDeployed = await ProtocolInitializationContractFactory.deploy(
-=======
       const ProtocolInitilizationContractFactory = await getContractFactory("MockProtocolInitializationHandlerFacet");
       const mockInitializationFacetDeployed = await ProtocolInitilizationContractFactory.deploy(
->>>>>>> 65f8f9a7
         await getFees(maxPriorityFeePerGas)
       );
 
@@ -658,7 +632,7 @@
   });
 
   describe("initV2_3_0", async function () {
-    let deployedProtocolInitializationHandlerFacet;
+    let deployedProtocolInitializationHandlerFacet, deployedProtocolInitializationHandlerFacetAddress;
     let configHandler;
     let facetCut;
     let calldataProtocolInitialization;
@@ -670,7 +644,8 @@
       const facetsToDeploy = await getV2_2_0DeployConfig(); // To deploy 2.2.1, we can use 2.2.0 config
 
       // Make initial deployment (simulate v2.2.0)
-      await deployAndCutFacets(protocolDiamond.address, facetsToDeploy, maxPriorityFeePerGas, version);
+      const protocolDiamondAddress = await protocolDiamond.getAddress();
+      await deployAndCutFacets(protocolDiamondAddress, facetsToDeploy, maxPriorityFeePerGas, version);
 
       // Deploy v2.3.0 facets
       [{ contract: deployedProtocolInitializationHandlerFacet }, { contract: configHandler }] =
@@ -681,41 +656,45 @@
         );
 
       // Prepare cut data
-      facetCut = getFacetReplaceCut(deployedProtocolInitializationHandlerFacet, ["initialize"]);
+      facetCut = await getFacetReplaceCut(deployedProtocolInitializationHandlerFacet, [
+        deployedProtocolInitializationHandlerFacet.interface.fragments.find((f) => f.name == "initialize").selector,
+      ]);
 
       // initialization data for v2.3.0
       minResolutionPeriod = oneWeek;
-      initializationData = ethers.utils.defaultAbiCoder.encode(["uint256"], [minResolutionPeriod]);
+      initializationData = abiCoder.encode(["uint256"], [minResolutionPeriod]);
 
       // Prepare calldata
       version = "2.3.0";
       calldataProtocolInitialization = deployedProtocolInitializationHandlerFacet.interface.encodeFunctionData(
         "initialize",
-        [ethers.utils.formatBytes32String(version), [], [], true, initializationData, [], []]
-      );
-
-      configHandler = configHandler.attach(protocolDiamond.address);
-    });
-
-    it("Should emit MinResolutionPeriodChanged event", async function () {
+        [encodeBytes32String(version), [], [], true, initializationData, [], []]
+      );
+
+      configHandler = configHandler.attach(protocolDiamondAddress);
+
+      deployedProtocolInitializationHandlerFacetAddress = await deployedProtocolInitializationHandlerFacet.getAddress();
+    });
+
+    it("Should emit a MinResolutionPeriodChanged event", async function () {
       // Make the cut, check the event
       await expect(
         diamondCutFacet.diamondCut(
           [facetCut],
-          deployedProtocolInitializationHandlerFacet.address,
+          deployedProtocolInitializationHandlerFacetAddress,
           calldataProtocolInitialization,
           await getFees(maxPriorityFeePerGas)
         )
       )
         .to.emit(configHandler, "MinResolutionPeriodChanged")
-        .withArgs(minResolutionPeriod, deployer.address);
+        .withArgs(minResolutionPeriod, await deployer.getAddress());
     });
 
     it("Should update state", async function () {
       // Make the cut, check the event
       await diamondCutFacet.diamondCut(
         [facetCut],
-        deployedProtocolInitializationHandlerFacet.address,
+        deployedProtocolInitializationHandlerFacetAddress,
         calldataProtocolInitialization,
         await getFees(maxPriorityFeePerGas)
       );
@@ -728,18 +707,18 @@
       it("Min resolution period is zero", async function () {
         // set invalid minResolutionPeriod
         minResolutionPeriod = "0";
-        initializationData = ethers.utils.defaultAbiCoder.encode(["uint256"], [minResolutionPeriod]);
+        initializationData = abiCoder.encode(["uint256"], [minResolutionPeriod]);
 
         calldataProtocolInitialization = deployedProtocolInitializationHandlerFacet.interface.encodeFunctionData(
           "initialize",
-          [ethers.utils.formatBytes32String(version), [], [], true, initializationData, [], []]
+          [encodeBytes32String(version), [], [], true, initializationData, [], []]
         );
 
         // make diamond cut, expect revert
         await expect(
           diamondCutFacet.diamondCut(
             [facetCut],
-            deployedProtocolInitializationHandlerFacet.address,
+            deployedProtocolInitializationHandlerFacetAddress,
             calldataProtocolInitialization,
             await getFees(maxPriorityFeePerGas)
           )
@@ -751,17 +730,19 @@
         version = "2.2.2";
         calldataProtocolInitialization = deployedProtocolInitializationHandlerFacet.interface.encodeFunctionData(
           "initialize",
-          [ethers.utils.formatBytes32String(version), [], [], true, [], [], []]
+          [encodeBytes32String(version), [], [], true, "0x", [], []]
         );
         [{ contract: deployedProtocolInitializationHandlerFacet }] = await deployProtocolFacets(
           ["ProtocolInitializationHandlerFacet"],
           {},
           await getFees(maxPriorityFeePerGas)
         );
-        facetCut = getFacetReplaceCut(deployedProtocolInitializationHandlerFacet, ["initialize"]);
+        facetCut = await getFacetReplaceCut(deployedProtocolInitializationHandlerFacet, [
+          deployedProtocolInitializationHandlerFacet.interface.fragments.find((f) => f.name == "initialize").selector,
+        ]);
         await diamondCutFacet.diamondCut(
           [facetCut],
-          deployedProtocolInitializationHandlerFacet.address,
+          await deployedProtocolInitializationHandlerFacet.getAddress(),
           calldataProtocolInitialization,
           await getFees(maxPriorityFeePerGas)
         );
@@ -770,20 +751,22 @@
         version = "2.3.0";
         calldataProtocolInitialization = deployedProtocolInitializationHandlerFacet.interface.encodeFunctionData(
           "initialize",
-          [ethers.utils.formatBytes32String(version), [], [], true, [], [], []]
+          [encodeBytes32String(version), [], [], true, "0x", [], []]
         );
         [{ contract: deployedProtocolInitializationHandlerFacet }] = await deployProtocolFacets(
           ["ProtocolInitializationHandlerFacet"],
           {},
           await getFees(maxPriorityFeePerGas)
         );
-        facetCut = getFacetReplaceCut(deployedProtocolInitializationHandlerFacet, ["initialize"]);
+        facetCut = await getFacetReplaceCut(deployedProtocolInitializationHandlerFacet, [
+          deployedProtocolInitializationHandlerFacet.interface.fragments.find((f) => f.name == "initialize").selector,
+        ]);
 
         // make diamond cut, expect revert
         await expect(
           diamondCutFacet.diamondCut(
             [facetCut],
-            deployedProtocolInitializationHandlerFacet.address,
+            await deployedProtocolInitializationHandlerFacet.getAddress(),
             calldataProtocolInitialization,
             await getFees(maxPriorityFeePerGas)
           )
