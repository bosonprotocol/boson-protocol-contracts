const { expect } = require("chai");
const hre = require("hardhat");
<<<<<<< HEAD
const network = hre.network.name;
const { deployMockTokens } = require("../../scripts/util/deploy-mock-tokens");
const ethers = hre.ethers;
const protocolConfig = require("../../scripts/config/protocol-parameters.js");
=======
const {
  getContractAt,
  getContractFactory,
  getSigners,
  encodeBytes32String,
  AbiCoder,
  ZeroHash,
  keccak256,
  toUtf8Bytes,
} = hre.ethers;
>>>>>>> 7cf35c4f
const Role = require("../../scripts/domain/Role");
const { mockTwin, mockSeller, mockAuthToken, mockVoucherInitValues } = require("../util/mock");
const { deployProtocolDiamond } = require("../../scripts/util/deploy-protocol-diamond.js");
const { deployAndCutFacets, deployProtocolFacets } = require("../../scripts/util/deploy-protocol-handler-facets");
const { getInterfaceIds, interfaceImplementers } = require("../../scripts/config/supported-interfaces");
const { maxPriorityFeePerGas, oneWeek } = require("../util/constants");
const { getFees } = require("../../scripts/util/utils");
const { getFacetAddCut, getFacetReplaceCut } = require("../../scripts/util/diamond-utils");
const { RevertReasons } = require("../../scripts/config/revert-reasons.js");
const { getFacetsWithArgs } = require("../util/utils.js");
const { getV2_2_0DeployConfig } = require("../upgrade/00_config.js");
<<<<<<< HEAD
const TokenType = require("../../scripts/domain/TokenType");
=======
const { getStorageAt } = require("@nomicfoundation/hardhat-network-helpers");
>>>>>>> 7cf35c4f

describe("ProtocolInitializationHandler", async function () {
  // Common vars
  let InterfaceIds;
  let deployer, rando;
  let protocolInitializationFacet, diamondCutFacet;
  let protocolDiamond, accessController;
  let erc165;
  let version;
  let maxPremintedVouchers, initializationData;
  let abiCoder;

  before(async function () {
    // get interface Ids
    InterfaceIds = await getInterfaceIds();
  });

  beforeEach(async function () {
    // Make accounts available
    [deployer, rando] = await getSigners();

    // Deploy the Protocol Diamond
    [protocolDiamond, , , , accessController] = await deployProtocolDiamond(maxPriorityFeePerGas);

    // Temporarily grant UPGRADER role to deployer account
    await accessController.grantRole(Role.UPGRADER, await deployer.getAddress());

    // Temporarily grant UPGRADER role to deployer 1ccount
    await accessController.grantRole(Role.UPGRADER, await deployer.getAddress());

    // Cast Diamond to IERC165
    erc165 = await getContractAt("ERC165Facet", await protocolDiamond.getAddress());

    // Cast Diamond to DiamondCutFacet
    diamondCutFacet = await getContractAt("DiamondCutFacet", await protocolDiamond.getAddress());

    // Cast Diamond to ProtocolInitializationHandlerFacet
    protocolInitializationFacet = await getContractAt(
      "ProtocolInitializationHandlerFacet",
      await protocolDiamond.getAddress()
    );

    version = "2.2.0";

    abiCoder = AbiCoder.defaultAbiCoder();

    // initialization data for v2.2.0
    maxPremintedVouchers = "1000";

    initializationData = abiCoder.encode(["uint256"], [maxPremintedVouchers]);
  });

  describe("Deploy tests", async function () {
    context("📋 Initializer", async function () {
      it("Should initialize version 2.2.0 and emit ProtocolInitialized", async function () {
        const { cutTransaction } = await deployAndCutFacets(
          await protocolDiamond.getAddress(),
          { ProtocolInitializationHandlerFacet: [] },
          maxPriorityFeePerGas
        );

        expect(cutTransaction).to.emit(protocolInitializationFacet, "ProtocolInitialized").withArgs(version);
      });

      context("💔 Revert Reasons", async function () {
        let protocolInitializationFacetDeployed;

        beforeEach(async function () {
          const ProtocolInitilizationContractFactory = await getContractFactory("ProtocolInitializationHandlerFacet");
          protocolInitializationFacetDeployed = await ProtocolInitilizationContractFactory.deploy(
            await getFees(maxPriorityFeePerGas)
          );

          await protocolInitializationFacetDeployed.waitForDeployment();
        });

        it("Addresses and calldata length mismatch", async function () {
          version = encodeBytes32String("2.2.0");

          const callData = protocolInitializationFacetDeployed.interface.encodeFunctionData("initialize", [
            version,
            [await rando.getAddress()],
            [],
            true,
            initializationData,
            [],
            [],
          ]);

          let facetCut = await getFacetAddCut(protocolInitializationFacetDeployed, [callData.slice(0, 10)]);

          const cutArgs = [
            [facetCut],
            await protocolInitializationFacetDeployed.getAddress(),
            callData,
            await getFees(maxPriorityFeePerGas),
          ];

          await expect(diamondCutFacet.connect(deployer).diamondCut(...cutArgs)).to.revertedWith(
            RevertReasons.ADDRESSES_AND_CALLDATA_MUST_BE_SAME_LENGTH
          );
        });

        it("Version is empty", async function () {
          const callData = protocolInitializationFacetDeployed.interface.encodeFunctionData("initialize", [
            ZeroHash,
            [],
            [],
            true,
            initializationData,
            [],
            [],
          ]);

          let facetCut = await getFacetAddCut(protocolInitializationFacetDeployed, [callData.slice(0, 10)]);

          const cutArgs = [
            [facetCut],
            await protocolInitializationFacetDeployed.getAddress(),
            callData,
            await getFees(maxPriorityFeePerGas),
          ];

          await expect(diamondCutFacet.connect(deployer).diamondCut(...cutArgs)).to.revertedWith(
            RevertReasons.VERSION_MUST_BE_SET
          );
        });

        it("Initialize same version twice", async function () {
          version = encodeBytes32String("2.2.0");

          const callData = protocolInitializationFacetDeployed.interface.encodeFunctionData("initialize", [
            version,
            [],
            [],
            true,
            initializationData,
            [],
            [],
          ]);

          let facetCut = await getFacetAddCut(protocolInitializationFacetDeployed, [callData.slice(0, 10)]);

          await diamondCutFacet.diamondCut(
            [facetCut],
            await protocolInitializationFacetDeployed.getAddress(),
            callData,
            await getFees(maxPriorityFeePerGas)
          );

          // Mock a new facet to add to diamond so we can call initialize again
          let FacetTestFactory = await getContractFactory("Test3Facet");
          const testFacet = await FacetTestFactory.deploy(await getFees(maxPriorityFeePerGas));
          await testFacet.waitForDeployment();

          const calldataTestFacet = testFacet.interface.encodeFunctionData("initialize", [await rando.getAddress()]);

          facetCut = await getFacetAddCut(testFacet, [calldataTestFacet.slice(0, 10)]);

          const calldataProtocolInitialization = protocolInitializationFacetDeployed.interface.encodeFunctionData(
            "initialize",
            [version, [await testFacet.getAddress()], [calldataTestFacet], true, initializationData, [], []]
          );

          const cutTransaction = diamondCutFacet.diamondCut(
            [facetCut],
            await protocolInitializationFacetDeployed.getAddress(),
            calldataProtocolInitialization,
            await getFees(maxPriorityFeePerGas)
          );

          await expect(cutTransaction).to.be.revertedWith(RevertReasons.ALREADY_INITIALIZED);
        });

        it("Initialize is not called via proxy", async function () {
          // The simple version of this test would be to try just any call directly on protocolInitializationFacet
          // This test is more complex to show how actual exploit would work if we didn't check who calls initialize

          // Add protocolInitializationFacet to diamond
          await deployAndCutFacets(
            await protocolDiamond.getAddress(),
            { ProtocolInitializationHandlerFacet: [] },
            maxPriorityFeePerGas
          );

          // Get actual deployed protocolInitializationFacet
          const diamondLoupe = await getContractAt("DiamondLoupeFacet", await protocolDiamond.getAddress());
          const signature = protocolInitializationFacet.interface.fragments.find(
            (f) => f.name == "getVersion"
          ).selector;
          const existingFacetAddress = await diamondLoupe.facetAddress(signature);
          const protocolInitializationFacet2 = await getContractAt(
            "ProtocolInitializationHandlerFacet",
            existingFacetAddress
          );

          // Deploy selfDestruct contract that will be called during initialize
          const SelfDestructorFactory = await getContractFactory("SelfDestructor");
          const selfDestructor = await SelfDestructorFactory.deploy();
          const selfDestructorInitData = selfDestructor.interface.encodeFunctionData("destruct");

          // call initialize
          await expect(
            protocolInitializationFacet2.initialize(
              encodeBytes32String("haha"),
              [await selfDestructor.getAddress()],
              [selfDestructorInitData],
              false,
              "0x",
              [],
              []
            )
          ).to.be.revertedWith(RevertReasons.DIRECT_INITIALIZATION_NOT_ALLOWED);
        });
      });
    });
  });

  describe("After deploy tests", async function () {
    let deployedProtocolInitializationHandlerFacet;
    beforeEach(async function () {
      version = "2.2.0";

      const interfaceId = InterfaceIds[interfaceImplementers["ProtocolInitializationHandlerFacet"]];

      const { deployedFacets } = await deployAndCutFacets(
        await protocolDiamond.getAddress(),
        { ProtocolInitializationHandlerFacet: [version, [], [], true] },
        maxPriorityFeePerGas,
        version,
        undefined,
        [interfaceId]
      );
      deployedProtocolInitializationHandlerFacet = deployedFacets[0];
    });

    // Interface support (ERC-156 provided by ProtocolDiamond, others by deployed facets)
    context("📋 Interfaces", async function () {
      context("👉 supportsInterface()", async function () {
        it("Should indicate support for IBosonProtocolInitializationHandler interface", async function () {
          // Current interfaceId for IBosonProtocolInitializationHandler
          const support = await erc165.supportsInterface(InterfaceIds.IBosonProtocolInitializationHandler);

          // Test
          expect(support, "IBosonProtocolInitializationHandler interface not supported").is.true;
        });
      });

      it("Should remove interfaces when supplied", async function () {
        const configHandlerInterface = InterfaceIds[interfaceImplementers["ConfigHandlerFacet"]];
        const accountInterface = InterfaceIds[interfaceImplementers["AccountHandlerFacet"]];

<<<<<<< HEAD
        version = ethers.utils.formatBytes32String("2.2.1");
=======
        version = encodeBytes32String("0.0.0");
>>>>>>> 7cf35c4f
        const calldataProtocolInitialization =
          deployedProtocolInitializationHandlerFacet.contract.interface.encodeFunctionData("initialize", [
            version,
            [],
            [],
            true,
            "0x",
            [(configHandlerInterface, accountInterface)],
            [],
          ]);

        await diamondCutFacet.diamondCut(
          [],
          await deployedProtocolInitializationHandlerFacet.contract.getAddress(),
          calldataProtocolInitialization,
          await getFees(maxPriorityFeePerGas)
        );

        let support = await erc165.supportsInterface(InterfaceIds.IBosonConfigHandler);

        expect(support, "IBosonConfigHandler interface supported").is.false;

        support = await erc165.supportsInterface(InterfaceIds.IBosonAccountHandler);
        expect(support, "IBosonAccountHandler interface supported").is.false;
      });
    });

    it("Should return the correct version", async function () {
      const version = await protocolInitializationFacet.connect(rando).getVersion();

      // slice because of unicode escape notation
      expect(version.slice(0, 5)).to.equal("2.2.0");
    });

    it("Should call facet initializer internally when _addresses and _calldata are supplied", async function () {
      let FacetTestFactory = await getContractFactory("Test3Facet");
      const testFacet = await FacetTestFactory.deploy(await getFees(maxPriorityFeePerGas));
      await testFacet.waitForDeployment();

      const calldataTestFacet = testFacet.interface.encodeFunctionData("initialize", [await rando.getAddress()]);

<<<<<<< HEAD
      version = ethers.utils.formatBytes32String("6.6.6");
=======
      version = encodeBytes32String("0.0.0");
>>>>>>> 7cf35c4f
      const calldataProtocolInitialization =
        deployedProtocolInitializationHandlerFacet.contract.interface.encodeFunctionData("initialize", [
          version,
          [await testFacet.getAddress()],
          [calldataTestFacet],
          true,
          "0x",
          [],
          [],
        ]);

      const facetCuts = [await getFacetAddCut(testFacet)];

      await diamondCutFacet.diamondCut(
        facetCuts,
        await deployedProtocolInitializationHandlerFacet.contract.getAddress(),
        calldataProtocolInitialization,
        await getFees(maxPriorityFeePerGas)
      );

      const testFacetContract = await getContractAt("Test3Facet", await protocolDiamond.getAddress());

      expect(await testFacetContract.getTestAddress()).to.equal(await rando.getAddress());
    });

    context("💔 Revert Reasons", async function () {
      let testFacet, version;

      beforeEach(async function () {
        let FacetTestFactory = await getContractFactory("Test3Facet");
        testFacet = await FacetTestFactory.deploy(await getFees(maxPriorityFeePerGas));
        await testFacet.waitForDeployment();

<<<<<<< HEAD
        version = ethers.utils.formatBytes32String("6.6.0");
=======
        version = encodeBytes32String("0.0.0");
>>>>>>> 7cf35c4f
      });

      it("Delegate call to initialize fails", async function () {
        const calldataTestFacet = testFacet.interface.encodeFunctionData("initialize", [await testFacet.getAddress()]);

        const calldataProtocolInitialization =
          deployedProtocolInitializationHandlerFacet.contract.interface.encodeFunctionData("initialize", [
            version,
            [await testFacet.getAddress()],
            [calldataTestFacet],
            true,
            initializationData,
            [],
            [],
          ]);

        const facetCuts = [await getFacetAddCut(testFacet)];

        await expect(
          diamondCutFacet.diamondCut(
            facetCuts,
            await deployedProtocolInitializationHandlerFacet.contract.getAddress(),
            calldataProtocolInitialization,
            await getFees(maxPriorityFeePerGas)
          )
        ).to.be.revertedWith(RevertReasons.CONTRACT_NOT_ALLOWED);
      });

      it("Default reason if not supplied by implementation", async () => {
        // If the caller's address is supplied Test3Facet's initializer will revert with no reason
        // and so the diamondCut function will supply it's own reason
        const calldataTestFacet = testFacet.interface.encodeFunctionData("initialize", [await deployer.getAddress()]);

        const calldataProtocolInitialization =
          deployedProtocolInitializationHandlerFacet.contract.interface.encodeFunctionData("initialize", [
            version,
            [await testFacet.getAddress()],
            [calldataTestFacet],
            true,
            initializationData,
            [],
            [],
          ]);

        const facetCuts = [await getFacetAddCut(testFacet)];

        await expect(
          diamondCutFacet.diamondCut(
            facetCuts,
            await deployedProtocolInitializationHandlerFacet.contract.getAddress(),
            calldataProtocolInitialization,
            await getFees(maxPriorityFeePerGas)
          )
        ).to.be.revertedWith(RevertReasons.PROTOCOL_INITIALIZATION_FAILED);
      });
    });
  });

  describe("initV2_2_0", async function () {
    let deployedProtocolInitializationHandlerFacet;
    let configHandler;
    let facetCut;
    let calldataProtocolInitialization;

    beforeEach(async function () {
      version = "2.1.0";

      // Deploy mock protocol initialization facet which simulates state before v2.2.0
      const ProtocolInitilizationContractFactory = await getContractFactory("MockProtocolInitializationHandlerFacet");
      const mockInitializationFacetDeployed = await ProtocolInitilizationContractFactory.deploy(
        await getFees(maxPriorityFeePerGas)
      );

      await mockInitializationFacetDeployed.waitForDeployment();

      const facetNames = [
        "SellerHandlerFacet",
        "AgentHandlerFacet",
        "DisputeResolverHandlerFacet",
        "OfferHandlerFacet",
        "PauseHandlerFacet",
        "FundsHandlerFacet",
        "ExchangeHandlerFacet",
      ];

      const facetsToDeploy = await getFacetsWithArgs(facetNames);

      // Make initial deployment (simulate v2.1.0)
      await deployAndCutFacets(
        await protocolDiamond.getAddress(),
        facetsToDeploy,
        maxPriorityFeePerGas,
        version,
        mockInitializationFacetDeployed,
        []
      );

      // Deploy v2.2.0 facets
      [{ contract: deployedProtocolInitializationHandlerFacet }, { contract: configHandler }] =
        await deployProtocolFacets(
          ["ProtocolInitializationHandlerFacet", "ConfigHandlerFacet"],
          {},
          await getFees(maxPriorityFeePerGas)
        );

      version = encodeBytes32String("2.2.0");
      // Prepare cut data
      facetCut = await getFacetAddCut(configHandler);
      // Attach correct address to configHandler
      configHandler = configHandler.attach(await protocolDiamond.getAddress());
      // Prepare calldata
      calldataProtocolInitialization = deployedProtocolInitializationHandlerFacet.interface.encodeFunctionData(
        "initialize",
        [version, [], [], true, initializationData, [], []]
      );
    });

    it("Should emit MaxPremintedVouchersChanged event", async function () {
      // Make the cut, check the event
      await expect(
        await diamondCutFacet.diamondCut(
          [facetCut],
          await deployedProtocolInitializationHandlerFacet.getAddress(),
          calldataProtocolInitialization,
          await getFees(maxPriorityFeePerGas)
        )
      )
        .to.emit(configHandler, "MaxPremintedVouchersChanged")
        .withArgs(maxPremintedVouchers, await deployer.getAddress());
    });

    it("Should update state", async function () {
      // Make the cut, check the event
      await diamondCutFacet.diamondCut(
        [facetCut],
        await deployedProtocolInitializationHandlerFacet.getAddress(),
        calldataProtocolInitialization,
        await getFees(maxPriorityFeePerGas)
      );

      const protocolLimitsSlot = BigInt(keccak256(toUtf8Bytes("boson.protocol.limits")));
      const maxPremintedVoucherStorage = await getStorageAt(
        await diamondCutFacet.getAddress(),
        protocolLimitsSlot + 4n
      );

      expect(BigInt(maxPremintedVoucherStorage).toString()).to.equal(maxPremintedVouchers);
    });

    context("💔 Revert Reasons", async function () {
      it("Max preminted vouchers is zero", async function () {
        // set invalid maxPremintedVouchers
        maxPremintedVouchers = "0";
        initializationData = abiCoder.encode(["uint256"], [maxPremintedVouchers]);

        calldataProtocolInitialization = deployedProtocolInitializationHandlerFacet.interface.encodeFunctionData(
          "initialize",
          [version, [], [], true, initializationData, [], []]
        );

        // make diamond cut, expect revert
        await expect(
          diamondCutFacet.diamondCut(
            [facetCut],
            await deployedProtocolInitializationHandlerFacet.getAddress(),
            calldataProtocolInitialization,
            await getFees(maxPriorityFeePerGas)
          )
        ).to.be.revertedWith(RevertReasons.VALUE_ZERO_NOT_ALLOWED);
      });

      it("Current version is not 0", async () => {
        // Deploy higher version
        version = "0.0.0";
        const interfaceId = InterfaceIds[interfaceImplementers["ProtocolInitializationHandlerFacet"]];
        const {
          deployedFacets: [{ contract: deployedProtocolInitializationHandlerFacet }],
        } = await deployAndCutFacets(
          await protocolDiamond.getAddress(),
          { ProtocolInitializationHandlerFacet: [version, [], [], true] },
          maxPriorityFeePerGas,
          version,
          undefined,
          [interfaceId]
        );

        // Prepare 2.2.0 deployment
        version = encodeBytes32String("2.2.0");

        // make diamond cut, expect revert
        await expect(
          diamondCutFacet.diamondCut(
            [facetCut],
            await deployedProtocolInitializationHandlerFacet.getAddress(),
            calldataProtocolInitialization,
            await getFees(maxPriorityFeePerGas)
          )
        ).to.be.revertedWith(RevertReasons.WRONG_CURRENT_VERSION);
      });
    });
  });

  describe("initV2_2_1", async function () {
    let deployedProtocolInitializationHandlerFacet;
    let facetCut;
    let calldataProtocolInitialization;

    beforeEach(async function () {
      version = "2.2.0";

      const facetsToDeploy = await getV2_2_0DeployConfig();

      // Make initial deployment (simulate v2.2.0)
      await deployAndCutFacets(await protocolDiamond.getAddress(), facetsToDeploy, maxPriorityFeePerGas, version);

      version = "2.2.1";

      // Deploy v2.2.0 facets
      [{ contract: deployedProtocolInitializationHandlerFacet }] = await deployProtocolFacets(
        ["ProtocolInitializationHandlerFacet", "AccountHandlerFacet"],
        {},
        await getFees(maxPriorityFeePerGas)
      );

      // Prepare cut data
      facetCut = await getFacetReplaceCut(deployedProtocolInitializationHandlerFacet, [
        deployedProtocolInitializationHandlerFacet.interface.fragments.find((f) => f.name == "initialize").selector,
      ]);

      // Prepare calldata
      calldataProtocolInitialization = deployedProtocolInitializationHandlerFacet.interface.encodeFunctionData(
        "initialize",
        [encodeBytes32String(version), [], [], true, "0x", [], []]
      );
    });

    it("Should initialize version 2.2.1 and emit ProtocolInitialized", async function () {
      // Make the cut, check the event
      const tx = await diamondCutFacet.diamondCut(
        [facetCut],
        await deployedProtocolInitializationHandlerFacet.getAddress(),
        calldataProtocolInitialization,
        await getFees(maxPriorityFeePerGas)
      );
      expect(tx).to.emit(deployedProtocolInitializationHandlerFacet, "ProtocolInitialized");
    });

    context("💔 Revert Reasons", async function () {
      it("Current version is not 2.2.0", async () => {
<<<<<<< HEAD
        // Deploy other version
        const wrongVersion = "2.1.0";
=======
        // Deploy higher version
        const wrongVersion = "0.0.0";
>>>>>>> 7cf35c4f

        // Prepare calldata
        const calldataProtocolInitializationWrong =
          deployedProtocolInitializationHandlerFacet.interface.encodeFunctionData("initialize", [
            encodeBytes32String(wrongVersion),
            [],
            [],
            true,
            "0x",
            [],
            [],
          ]);

        await diamondCutFacet.diamondCut(
          [facetCut],
          await deployedProtocolInitializationHandlerFacet.getAddress(),
          calldataProtocolInitializationWrong,
          await getFees(maxPriorityFeePerGas)
        );

        const [{ contract: accountHandler }] = await deployProtocolFacets(
          ["AccountHandlerFacet"],
          {},
          await getFees(maxPriorityFeePerGas)
        );

        // Prepare cut data
        facetCut = await getFacetReplaceCut(accountHandler, [
          accountHandler.interface.fragments.find((f) => f.name == "initialize").selector,
        ]);

        // Make diamond cut, expect revert
        await expect(
          diamondCutFacet.diamondCut(
            [facetCut],
            await deployedProtocolInitializationHandlerFacet.getAddress(),
            calldataProtocolInitialization,
            await getFees(maxPriorityFeePerGas)
          )
        ).to.be.revertedWith(RevertReasons.WRONG_CURRENT_VERSION);
      });
    });
  });

  describe("initV2_3_0", async function () {
    let deployedProtocolInitializationHandlerFacet, deployedProtocolInitializationHandlerFacetAddress;
    let configHandler;
    let facetCut;
    let calldataProtocolInitialization;
    let minResolutionPeriod;

    beforeEach(async function () {
      version = "2.2.1";

      const facetsToDeploy = await getV2_2_0DeployConfig(); // To deploy 2.2.1, we can use 2.2.0 config

      // Make initial deployment (simulate v2.2.0)
      const protocolDiamondAddress = await protocolDiamond.getAddress();
      await deployAndCutFacets(protocolDiamondAddress, facetsToDeploy, maxPriorityFeePerGas, version);

      // Deploy v2.3.0 facets
      [{ contract: deployedProtocolInitializationHandlerFacet }, { contract: configHandler }] =
        await deployProtocolFacets(
          ["ProtocolInitializationHandlerFacet", "ConfigHandlerFacet"],
          {},
          await getFees(maxPriorityFeePerGas)
        );

      // Prepare cut data
      facetCut = await getFacetReplaceCut(deployedProtocolInitializationHandlerFacet, [
        deployedProtocolInitializationHandlerFacet.interface.fragments.find((f) => f.name == "initialize").selector,
      ]);

      // initialization data for v2.3.0
      minResolutionPeriod = oneWeek;
      initializationData = abiCoder.encode(["uint256"], [minResolutionPeriod]);

      // Prepare calldata
      version = "2.3.0";
      calldataProtocolInitialization = deployedProtocolInitializationHandlerFacet.interface.encodeFunctionData(
        "initialize",
        [encodeBytes32String(version), [], [], true, initializationData, [], []]
      );

      configHandler = configHandler.attach(protocolDiamondAddress);

      deployedProtocolInitializationHandlerFacetAddress = await deployedProtocolInitializationHandlerFacet.getAddress();
    });

    it("Should emit a MinResolutionPeriodChanged event", async function () {
      // Make the cut, check the event
      await expect(
        diamondCutFacet.diamondCut(
          [facetCut],
          deployedProtocolInitializationHandlerFacetAddress,
          calldataProtocolInitialization,
          await getFees(maxPriorityFeePerGas)
        )
      )
        .to.emit(configHandler, "MinResolutionPeriodChanged")
        .withArgs(minResolutionPeriod, await deployer.getAddress());
    });

    it("Should update state", async function () {
      // Make the cut, check the event
      await diamondCutFacet.diamondCut(
        [facetCut],
        deployedProtocolInitializationHandlerFacetAddress,
        calldataProtocolInitialization,
        await getFees(maxPriorityFeePerGas)
      );

      // Verify that new value is stored
      expect(await configHandler.connect(rando).getMinResolutionPeriod()).to.equal(minResolutionPeriod);
    });

    context("💔 Revert Reasons", async function () {
      it("Min resolution period is zero", async function () {
        // set invalid minResolutionPeriod
        minResolutionPeriod = "0";
        initializationData = abiCoder.encode(["uint256"], [minResolutionPeriod]);

        calldataProtocolInitialization = deployedProtocolInitializationHandlerFacet.interface.encodeFunctionData(
          "initialize",
          [encodeBytes32String(version), [], [], true, initializationData, [], []]
        );

        // make diamond cut, expect revert
        await expect(
          diamondCutFacet.diamondCut(
            [facetCut],
            deployedProtocolInitializationHandlerFacetAddress,
            calldataProtocolInitialization,
            await getFees(maxPriorityFeePerGas)
          )
        ).to.be.revertedWith(RevertReasons.VALUE_ZERO_NOT_ALLOWED);
      });

      it("Current version is not 2.2.1", async () => {
        // replace ProtocolInitializationHandlerFacet with incorrect version
        version = "2.2.2";
        calldataProtocolInitialization = deployedProtocolInitializationHandlerFacet.interface.encodeFunctionData(
          "initialize",
          [encodeBytes32String(version), [], [], true, "0x", [], []]
        );
        [{ contract: deployedProtocolInitializationHandlerFacet }] = await deployProtocolFacets(
          ["ProtocolInitializationHandlerFacet"],
          {},
          await getFees(maxPriorityFeePerGas)
        );
        facetCut = await getFacetReplaceCut(deployedProtocolInitializationHandlerFacet, [
          deployedProtocolInitializationHandlerFacet.interface.fragments.find((f) => f.name == "initialize").selector,
        ]);
        await diamondCutFacet.diamondCut(
          [facetCut],
          await deployedProtocolInitializationHandlerFacet.getAddress(),
          calldataProtocolInitialization,
          await getFees(maxPriorityFeePerGas)
        );

        // Prepare 2.3.0 deployment
        version = "2.3.0";
        calldataProtocolInitialization = deployedProtocolInitializationHandlerFacet.interface.encodeFunctionData(
          "initialize",
          [encodeBytes32String(version), [], [], true, "0x", [], []]
        );
        [{ contract: deployedProtocolInitializationHandlerFacet }] = await deployProtocolFacets(
          ["ProtocolInitializationHandlerFacet"],
          {},
          await getFees(maxPriorityFeePerGas)
        );
        facetCut = await getFacetReplaceCut(deployedProtocolInitializationHandlerFacet, [
          deployedProtocolInitializationHandlerFacet.interface.fragments.find((f) => f.name == "initialize").selector,
        ]);

        // make diamond cut, expect revert
        await expect(
          diamondCutFacet.diamondCut(
            [facetCut],
            await deployedProtocolInitializationHandlerFacet.getAddress(),
            calldataProtocolInitialization,
            await getFees(maxPriorityFeePerGas)
          )
        ).to.be.revertedWith(RevertReasons.WRONG_CURRENT_VERSION);
      });
    });
  });

  describe("initV2_3_0", async function () {
    let deployedProtocolInitializationHandlerFacet;
    let configHandler;
    let facetCut;
    let calldataProtocolInitialization;

    beforeEach(async function () {
      version = "2.2.1";

      const facetsToDeploy = await getV2_2_0DeployConfig();

      // Make initial deployment (simulate v2.2.0)
      await deployAndCutFacets(protocolDiamond.address, facetsToDeploy, maxPriorityFeePerGas, version);

      // Deploy v2.3.0 facets
      [{ contract: deployedProtocolInitializationHandlerFacet }, { contract: configHandler }] =
        await deployProtocolFacets(
          ["ProtocolInitializationHandlerFacet", "ConfigHandlerFacet", "ExchangeHandlerFacet", "TwinHandlerFacet"],
          { ExchangeHandlerFacet: { constructorArgs: [protocolConfig.EXCHANGE_ID_2_2_0[network]] } },
          await getFees(maxPriorityFeePerGas)
        );

      // Prepare cut data
      facetCut = getFacetReplaceCut(deployedProtocolInitializationHandlerFacet, ["initialize"]);

      // Prepare calldata
      version = "2.3.0";
      calldataProtocolInitialization = deployedProtocolInitializationHandlerFacet.interface.encodeFunctionData(
        "initialize",
        [ethers.utils.formatBytes32String(version), [], [], true, [], [], []]
      );

      configHandler = configHandler.attach(protocolDiamond.address);
    });

    context("💔 Revert Reasons", async function () {
      it("Current version is not 2.2.1", async () => {
        // replace ProtocolInitializationHandlerFacet with incorrect version
        version = "2.2.2";
        calldataProtocolInitialization = deployedProtocolInitializationHandlerFacet.interface.encodeFunctionData(
          "initialize",
          [ethers.utils.formatBytes32String(version), [], [], true, [], [], []]
        );
        [{ contract: deployedProtocolInitializationHandlerFacet }] = await deployProtocolFacets(
          ["ProtocolInitializationHandlerFacet"],
          {},
          await getFees(maxPriorityFeePerGas)
        );
        facetCut = getFacetReplaceCut(deployedProtocolInitializationHandlerFacet, ["initialize"]);
        await diamondCutFacet.diamondCut(
          [facetCut],
          deployedProtocolInitializationHandlerFacet.address,
          calldataProtocolInitialization,
          await getFees(maxPriorityFeePerGas)
        );

        // Prepare 2.3.0 deployment
        version = "2.3.0";
        calldataProtocolInitialization = deployedProtocolInitializationHandlerFacet.interface.encodeFunctionData(
          "initialize",
          [ethers.utils.formatBytes32String(version), [], [], true, [], [], []]
        );

        [{ contract: deployedProtocolInitializationHandlerFacet }] = await deployProtocolFacets(
          ["ProtocolInitializationHandlerFacet"],
          {},
          await getFees(maxPriorityFeePerGas)
        );
        facetCut = getFacetReplaceCut(deployedProtocolInitializationHandlerFacet, ["initialize"]);

        // make diamond cut, expect revert
        await expect(
          diamondCutFacet.diamondCut(
            [facetCut],
            deployedProtocolInitializationHandlerFacet.address,
            calldataProtocolInitialization,
            await getFees(maxPriorityFeePerGas)
          )
        ).to.be.revertedWith(RevertReasons.WRONG_CURRENT_VERSION);
      });

      it("Next twin id is not 1", async () => {
        const twinHandler = await ethers.getContractAt("IBosonTwinHandler", protocolDiamond.address);
        const accountHandler = await ethers.getContractAt("IBosonAccountHandler", protocolDiamond.address);

        const [bosonToken] = await deployMockTokens();
        let twin = mockTwin(bosonToken.address, TokenType.FungibleToken);

        const seller = mockSeller(rando.address, rando.address, ethers.constants.AddressZero, rando.address);
        expect(seller.isValid()).is.true;

        const emptyAuthToken = mockAuthToken();
        const voucherInitValues = mockVoucherInitValues();

        await accountHandler.connect(rando).createSeller(seller, emptyAuthToken, voucherInitValues);

        await bosonToken.connect(rando).approve(twinHandler.address, 1);

        await twinHandler.connect(rando).createTwin(twin);

        // make diamond cut, expect revert
        await expect(
          diamondCutFacet.diamondCut(
            [facetCut],
            deployedProtocolInitializationHandlerFacet.address,
            calldataProtocolInitialization,
            await getFees(maxPriorityFeePerGas)
          )
        ).to.be.revertedWith(RevertReasons.TWINS_ALREADY_EXIST);
      });
    });
  });
});<|MERGE_RESOLUTION|>--- conflicted
+++ resolved
@@ -1,11 +1,6 @@
 const { expect } = require("chai");
 const hre = require("hardhat");
-<<<<<<< HEAD
-const network = hre.network.name;
 const { deployMockTokens } = require("../../scripts/util/deploy-mock-tokens");
-const ethers = hre.ethers;
-const protocolConfig = require("../../scripts/config/protocol-parameters.js");
-=======
 const {
   getContractAt,
   getContractFactory,
@@ -15,8 +10,8 @@
   ZeroHash,
   keccak256,
   toUtf8Bytes,
+  ZeroAddress,
 } = hre.ethers;
->>>>>>> 7cf35c4f
 const Role = require("../../scripts/domain/Role");
 const { mockTwin, mockSeller, mockAuthToken, mockVoucherInitValues } = require("../util/mock");
 const { deployProtocolDiamond } = require("../../scripts/util/deploy-protocol-diamond.js");
@@ -28,11 +23,8 @@
 const { RevertReasons } = require("../../scripts/config/revert-reasons.js");
 const { getFacetsWithArgs } = require("../util/utils.js");
 const { getV2_2_0DeployConfig } = require("../upgrade/00_config.js");
-<<<<<<< HEAD
 const TokenType = require("../../scripts/domain/TokenType");
-=======
 const { getStorageAt } = require("@nomicfoundation/hardhat-network-helpers");
->>>>>>> 7cf35c4f
 
 describe("ProtocolInitializationHandler", async function () {
   // Common vars
@@ -285,11 +277,7 @@
         const configHandlerInterface = InterfaceIds[interfaceImplementers["ConfigHandlerFacet"]];
         const accountInterface = InterfaceIds[interfaceImplementers["AccountHandlerFacet"]];
 
-<<<<<<< HEAD
-        version = ethers.utils.formatBytes32String("2.2.1");
-=======
         version = encodeBytes32String("0.0.0");
->>>>>>> 7cf35c4f
         const calldataProtocolInitialization =
           deployedProtocolInitializationHandlerFacet.contract.interface.encodeFunctionData("initialize", [
             version,
@@ -331,11 +319,7 @@
 
       const calldataTestFacet = testFacet.interface.encodeFunctionData("initialize", [await rando.getAddress()]);
 
-<<<<<<< HEAD
-      version = ethers.utils.formatBytes32String("6.6.6");
-=======
       version = encodeBytes32String("0.0.0");
->>>>>>> 7cf35c4f
       const calldataProtocolInitialization =
         deployedProtocolInitializationHandlerFacet.contract.interface.encodeFunctionData("initialize", [
           version,
@@ -369,11 +353,7 @@
         testFacet = await FacetTestFactory.deploy(await getFees(maxPriorityFeePerGas));
         await testFacet.waitForDeployment();
 
-<<<<<<< HEAD
-        version = ethers.utils.formatBytes32String("6.6.0");
-=======
         version = encodeBytes32String("0.0.0");
->>>>>>> 7cf35c4f
       });
 
       it("Delegate call to initialize fails", async function () {
@@ -623,13 +603,8 @@
 
     context("💔 Revert Reasons", async function () {
       it("Current version is not 2.2.0", async () => {
-<<<<<<< HEAD
-        // Deploy other version
-        const wrongVersion = "2.1.0";
-=======
         // Deploy higher version
         const wrongVersion = "0.0.0";
->>>>>>> 7cf35c4f
 
         // Prepare calldata
         const calldataProtocolInitializationWrong =
@@ -815,114 +790,31 @@
           )
         ).to.be.revertedWith(RevertReasons.WRONG_CURRENT_VERSION);
       });
-    });
-  });
-
-  describe("initV2_3_0", async function () {
-    let deployedProtocolInitializationHandlerFacet;
-    let configHandler;
-    let facetCut;
-    let calldataProtocolInitialization;
-
-    beforeEach(async function () {
-      version = "2.2.1";
-
-      const facetsToDeploy = await getV2_2_0DeployConfig();
-
-      // Make initial deployment (simulate v2.2.0)
-      await deployAndCutFacets(protocolDiamond.address, facetsToDeploy, maxPriorityFeePerGas, version);
-
-      // Deploy v2.3.0 facets
-      [{ contract: deployedProtocolInitializationHandlerFacet }, { contract: configHandler }] =
-        await deployProtocolFacets(
-          ["ProtocolInitializationHandlerFacet", "ConfigHandlerFacet", "ExchangeHandlerFacet", "TwinHandlerFacet"],
-          { ExchangeHandlerFacet: { constructorArgs: [protocolConfig.EXCHANGE_ID_2_2_0[network]] } },
-          await getFees(maxPriorityFeePerGas)
-        );
-
-      // Prepare cut data
-      facetCut = getFacetReplaceCut(deployedProtocolInitializationHandlerFacet, ["initialize"]);
-
-      // Prepare calldata
-      version = "2.3.0";
-      calldataProtocolInitialization = deployedProtocolInitializationHandlerFacet.interface.encodeFunctionData(
-        "initialize",
-        [ethers.utils.formatBytes32String(version), [], [], true, [], [], []]
-      );
-
-      configHandler = configHandler.attach(protocolDiamond.address);
-    });
-
-    context("💔 Revert Reasons", async function () {
-      it("Current version is not 2.2.1", async () => {
-        // replace ProtocolInitializationHandlerFacet with incorrect version
-        version = "2.2.2";
-        calldataProtocolInitialization = deployedProtocolInitializationHandlerFacet.interface.encodeFunctionData(
-          "initialize",
-          [ethers.utils.formatBytes32String(version), [], [], true, [], [], []]
-        );
-        [{ contract: deployedProtocolInitializationHandlerFacet }] = await deployProtocolFacets(
-          ["ProtocolInitializationHandlerFacet"],
-          {},
-          await getFees(maxPriorityFeePerGas)
-        );
-        facetCut = getFacetReplaceCut(deployedProtocolInitializationHandlerFacet, ["initialize"]);
-        await diamondCutFacet.diamondCut(
-          [facetCut],
-          deployedProtocolInitializationHandlerFacet.address,
-          calldataProtocolInitialization,
-          await getFees(maxPriorityFeePerGas)
-        );
-
-        // Prepare 2.3.0 deployment
-        version = "2.3.0";
-        calldataProtocolInitialization = deployedProtocolInitializationHandlerFacet.interface.encodeFunctionData(
-          "initialize",
-          [ethers.utils.formatBytes32String(version), [], [], true, [], [], []]
-        );
-
-        [{ contract: deployedProtocolInitializationHandlerFacet }] = await deployProtocolFacets(
-          ["ProtocolInitializationHandlerFacet"],
-          {},
-          await getFees(maxPriorityFeePerGas)
-        );
-        facetCut = getFacetReplaceCut(deployedProtocolInitializationHandlerFacet, ["initialize"]);
+
+      it("Next twin id is not 1", async () => {
+        const twinHandler = await getContractAt("IBosonTwinHandler", await protocolDiamond.getAddress());
+        const accountHandler = await getContractAt("IBosonAccountHandler", await protocolDiamond.getAddress());
+
+        const [bosonToken] = await deployMockTokens();
+        let twin = mockTwin(await bosonToken.getAddress(), TokenType.FungibleToken);
+
+        const seller = mockSeller(rando.address, rando.address, ZeroAddress, rando.address);
+        expect(seller.isValid()).is.true;
+
+        const emptyAuthToken = mockAuthToken();
+        const voucherInitValues = mockVoucherInitValues();
+
+        await accountHandler.connect(rando).createSeller(seller, emptyAuthToken, voucherInitValues);
+
+        await bosonToken.connect(rando).approve(await twinHandler.getAddress(), 1);
+
+        await twinHandler.connect(rando).createTwin(twin);
 
         // make diamond cut, expect revert
         await expect(
           diamondCutFacet.diamondCut(
             [facetCut],
-            deployedProtocolInitializationHandlerFacet.address,
-            calldataProtocolInitialization,
-            await getFees(maxPriorityFeePerGas)
-          )
-        ).to.be.revertedWith(RevertReasons.WRONG_CURRENT_VERSION);
-      });
-
-      it("Next twin id is not 1", async () => {
-        const twinHandler = await ethers.getContractAt("IBosonTwinHandler", protocolDiamond.address);
-        const accountHandler = await ethers.getContractAt("IBosonAccountHandler", protocolDiamond.address);
-
-        const [bosonToken] = await deployMockTokens();
-        let twin = mockTwin(bosonToken.address, TokenType.FungibleToken);
-
-        const seller = mockSeller(rando.address, rando.address, ethers.constants.AddressZero, rando.address);
-        expect(seller.isValid()).is.true;
-
-        const emptyAuthToken = mockAuthToken();
-        const voucherInitValues = mockVoucherInitValues();
-
-        await accountHandler.connect(rando).createSeller(seller, emptyAuthToken, voucherInitValues);
-
-        await bosonToken.connect(rando).approve(twinHandler.address, 1);
-
-        await twinHandler.connect(rando).createTwin(twin);
-
-        // make diamond cut, expect revert
-        await expect(
-          diamondCutFacet.diamondCut(
-            [facetCut],
-            deployedProtocolInitializationHandlerFacet.address,
+            await deployedProtocolInitializationHandlerFacet.getAddress(),
             calldataProtocolInitialization,
             await getFees(maxPriorityFeePerGas)
           )
