--- conflicted
+++ resolved
@@ -52,11 +52,8 @@
   let emptyAuthToken;
   let agentId;
   let snapshotId;
-<<<<<<< HEAD
   let offerFeeLimit;
-=======
   let bosonErrors;
->>>>>>> f685df37
 
   before(async function () {
     // get interface Ids
