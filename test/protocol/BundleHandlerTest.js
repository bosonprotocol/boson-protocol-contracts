const hre = require("hardhat");
const ethers = hre.ethers;
const { expect, assert } = require("chai");
const { gasLimit } = require("../../environments");

const Role = require("../../scripts/domain/Role");
const Seller = require("../../scripts/domain/Seller");
const Bundle = require("../../scripts/domain/Bundle");
const AuthToken = require("../../scripts/domain/AuthToken");
const AuthTokenType = require("../../scripts/domain/AuthTokenType");
const { DisputeResolverFee } = require("../../scripts/domain/DisputeResolverFee");
const { getInterfaceIds } = require("../../scripts/config/supported-interfaces.js");
const { RevertReasons } = require("../../scripts/config/revert-reasons.js");
const { deployProtocolDiamond } = require("../../scripts/util/deploy-protocol-diamond.js");
const { deployProtocolHandlerFacets } = require("../../scripts/util/deploy-protocol-handler-facets.js");
const { deployProtocolConfigFacet } = require("../../scripts/util/deploy-protocol-config-facet.js");
const { getEvent } = require("../../scripts/util/test-utils.js");
const { deployMockTokens } = require("../../scripts/util/deploy-mock-tokens");
const { deployProtocolClients } = require("../../scripts/util/deploy-protocol-clients");
const { mockOffer, mockTwin, mockDisputeResolver } = require("../utils/mock");
const { oneMonth } = require("../utils/constants");

/**
 *  Test the Boson Bundle Handler interface
 */
describe("IBosonBundleHandler", function () {
  // Common vars
  let InterfaceIds;
  let deployer, rando, operator, admin, clerk, treasury, buyer, operatorDR, adminDR, clerkDR, treasuryDR;
  let erc165,
    protocolDiamond,
    accessController,
    twinHandler,
    accountHandler,
    bundleHandler,
    exchangeHandler,
    fundsHandler,
    bosonToken,
    twin,
    support,
    id,
    sellerId,
    key,
    value,
    invalidTwinId;
  let offerHandler, bundleHandlerFacet_Factory;
  let seller, active, nextAccountId;
  let bundleStruct;
  let bundle, bundleId, offerIds, twinId, twinIds, nextBundleId, invalidBundleId, bundleInstance;
  let offer, exists, expected;
  let offerId, invalidOfferId, price, sellerDeposit;
  let offerDates, offerDurations;
  let protocolFeePercentage, protocolFeeFlatBoson, buyerEscalationDepositPercentage;
  let disputeResolver, disputeResolverFees, disputeResolverId;
  let contractURI;
  let emptyAuthToken;
  let agentId;

  before(async function () {
    // get interface Ids
    InterfaceIds = await getInterfaceIds();

    // Mock offer
    ({ offer, offerDates, offerDurations, disputeResolverId } = await mockOffer());
    price = offer.price;
    sellerDeposit = offer.sellerDeposit;

    // Check if domains are valid
    expect(offer.isValid()).is.true;
    expect(offerDates.isValid()).is.true;
    expect(offerDurations.isValid()).is.true;
  });

  beforeEach(async function () {
    // Make accounts available
    [deployer, operator, admin, clerk, treasury, rando, buyer, operatorDR, adminDR, clerkDR, treasuryDR] =
      await ethers.getSigners();

    // Deploy the Protocol Diamond
    [protocolDiamond, , , accessController] = await deployProtocolDiamond();

    // Temporarily grant UPGRADER role to deployer account
    await accessController.grantRole(Role.UPGRADER, deployer.address);

    // Grant PROTOCOL role to ProtocolDiamond address and renounces admin
    await accessController.grantRole(Role.PROTOCOL, protocolDiamond.address);

    // Cut the protocol handler facets into the Diamond
    await deployProtocolHandlerFacets(protocolDiamond, [
      "AccountHandlerFacet",
      "TwinHandlerFacet",
      "OfferHandlerFacet",
      "BundleHandlerFacet",
      "ExchangeHandlerFacet",
      "FundsHandlerFacet",
    ]);

    // Deploy the Protocol client implementation/proxy pairs (currently just the Boson Voucher)
    const protocolClientArgs = [accessController.address, protocolDiamond.address];
    const [, beacons, proxies] = await deployProtocolClients(protocolClientArgs, gasLimit);
    const [beacon] = beacons;
    const [proxy] = proxies;

    // Deploy the boson token
    [bosonToken] = await deployMockTokens(gasLimit, ["BosonToken"]);

    // set protocolFees
    protocolFeePercentage = "200"; // 2 %
    protocolFeeFlatBoson = ethers.utils.parseUnits("0.01", "ether").toString();
    buyerEscalationDepositPercentage = "1000"; // 10%

    // Add config Handler, so twin id starts at 1
    const protocolConfig = [
      // Protocol addresses
      {
        treasuryAddress: ethers.constants.AddressZero,
        tokenAddress: bosonToken.address,
        voucherBeaconAddress: beacon.address,
        beaconProxyAddress: proxy.address,
      },
      // Protocol limits
      {
        maxExchangesPerBatch: 100,
        maxOffersPerGroup: 100,
        maxTwinsPerBundle: 100,
        maxOffersPerBundle: 100,
        maxOffersPerBatch: 100,
        maxTokensPerWithdrawal: 100,
        maxFeesPerDisputeResolver: 100,
        maxEscalationResponsePeriod: oneMonth,
        maxDisputesPerBatch: 100,
        maxAllowedSellers: 100,
        maxTotalOfferFeePercentage: 4000, //40%
      },
      // Protocol fees
      {
        percentage: protocolFeePercentage,
        flatBoson: protocolFeeFlatBoson,
      },
      buyerEscalationDepositPercentage,
    ];
    // Deploy the Config facet, initializing the protocol config
    await deployProtocolConfigFacet(protocolDiamond, protocolConfig, gasLimit);

    // Cast Diamond to IERC165
    erc165 = await ethers.getContractAt("IERC165", protocolDiamond.address);
    // Cast Diamond to IBosonAccountHandler
    accountHandler = await ethers.getContractAt("IBosonAccountHandler", protocolDiamond.address);
    // Cast Diamond to ITwinHandler
    twinHandler = await ethers.getContractAt("IBosonTwinHandler", protocolDiamond.address);
    // Cast Diamond to IBundleHandler
    bundleHandler = await ethers.getContractAt("IBosonBundleHandler", protocolDiamond.address);
    // Cast Diamond to IOfferHandler
    offerHandler = await ethers.getContractAt("IBosonOfferHandler", protocolDiamond.address);
    // Cast Diamond to IBosonExchangeHandler
    exchangeHandler = await ethers.getContractAt("IBosonExchangeHandler", protocolDiamond.address);
    // Cast Diamond to IBosonFundsHandler
    fundsHandler = await ethers.getContractAt("IBosonFundsHandler", protocolDiamond.address);

    // Deploy the mock tokens
    [bosonToken] = await deployMockTokens(gasLimit);
  });

  // Interface support (ERC-156 provided by ProtocolDiamond, others by deployed facets)
  context("📋 Interfaces", async function () {
    context("👉 supportsInterface()", async function () {
      it("should indicate support for IBosonBundleHandler interface", async function () {
        // Current interfaceId for IBosonBundleHandler
        support = await erc165.supportsInterface(InterfaceIds.IBosonBundleHandler);

        // Test
        await expect(support, "IBosonBundleHandler interface not supported").is.true;
      });
    });
  });

  // All supported methods
  context("📋 Bundler Handler Methods", async function () {
    beforeEach(async function () {
      // create a seller
      // Required constructor params
      id = nextAccountId = "1"; // argument sent to contract for createSeller will be ignored
      active = true;
      agentId = "0"; // agent id is optional while creating an offer

      // Create a valid seller, then set fields in tests directly
      seller = new Seller(id, operator.address, admin.address, clerk.address, treasury.address, active);
      expect(seller.isValid()).is.true;
      contractURI = `https://ipfs.io/ipfs/QmW2WQi7j6c7UgJTarActp7tDNikE4B2qXtFCfLPdsgaTQ`;

      // AuthTokens
      emptyAuthToken = new AuthToken("0", AuthTokenType.None);
      expect(emptyAuthToken.isValid()).is.true;

      await accountHandler.connect(admin).createSeller(seller, contractURI, emptyAuthToken);

      id = ++nextAccountId;

      // Create a valid dispute resolver
      disputeResolver = await mockDisputeResolver(
        operatorDR.address,
        adminDR.address,
        clerkDR.address,
        treasuryDR.address,
        false
      );
      expect(disputeResolver.isValid()).is.true;

      //Create DisputeResolverFee array so offer creation will succeed
      disputeResolverFees = [new DisputeResolverFee(ethers.constants.AddressZero, "Native", "0")];

      // Make empty seller list, so every seller is allowed
      const sellerAllowList = [];

      // Register and activate the dispute resolver
      await accountHandler.connect(rando).createDisputeResolver(disputeResolver, disputeResolverFees, sellerAllowList);
      await accountHandler.connect(deployer).activateDisputeResolver(id);

      // create 5 twins
      for (let i = 0; i < 5; i++) {
        // Create a valid twin.
        twin = mockTwin(bosonToken.address);
        expect(twin.isValid()).is.true;

        // Approving the twinHandler contract to transfer seller's tokens
        await bosonToken.connect(operator).approve(twinHandler.address, 1); // approving the twin handler

        // Create a twin.
        await twinHandler.connect(operator).createTwin(twin);
      }

      // create 5 offers
      for (let i = 0; i < 5; i++) {
        await offerHandler.connect(operator).createOffer(offer, offerDates, offerDurations, disputeResolverId, agentId);
      }

      // The first bundle id
      bundleId = nextBundleId = "1";
      invalidBundleId = "666";

      // Required constructor params for Bundle
      offerIds = ["2", "3", "5"];
      twinIds = ["2", "3", "5"];
      sellerId = twin.sellerId;

      bundle = new Bundle(bundleId, sellerId, offerIds, twinIds);

      expect(bundle.isValid()).is.true;

      // How that bundle looks as a returned struct
      bundleStruct = bundle.toStruct();

      // initialize bundleHandler
      bundleHandlerFacet_Factory = await ethers.getContractFactory("BundleHandlerFacet");
    });

    context("👉 createBundle()", async function () {
      it("should emit a BundleCreated event", async function () {
        const tx = await bundleHandler.connect(operator).createBundle(bundle);
        const txReceipt = await tx.wait();

        const event = getEvent(txReceipt, bundleHandlerFacet_Factory, "BundleCreated");

        bundleInstance = Bundle.fromStruct(event.bundle);
        // Validate the instance
        expect(bundleInstance.isValid()).to.be.true;

        assert.equal(event.bundleId.toString(), nextBundleId, "Bundle Id is incorrect");
        assert.equal(event.sellerId.toString(), bundle.sellerId, "Seller Id is incorrect");
        assert.equal(bundleInstance.toString(), bundle.toString(), "Bundle struct is incorrect");
      });

      it("should update state", async function () {
        // Create a a bundle
        await bundleHandler.connect(operator).createBundle(bundle);

        // Get the bundle as a struct
        [, bundleStruct] = await bundleHandler.connect(rando).getBundle(bundleId);

        // Parse into entity
        let returnedBundle = Bundle.fromStruct(bundleStruct);

        // Returned values should match the input in createBundle
        for ([key, value] of Object.entries(bundle)) {
          expect(JSON.stringify(returnedBundle[key]) === JSON.stringify(value)).is.true;
        }
      });

      it("should ignore any provided id and assign the next available", async function () {
        bundle.id = "444";

        // Create a bundle, testing for the event
        const tx = await bundleHandler.connect(operator).createBundle(bundle);
        const txReceipt = await tx.wait();

        const event = getEvent(txReceipt, bundleHandlerFacet_Factory, "BundleCreated");

        bundleInstance = Bundle.fromStruct(event.bundle);
        // Validate the instance
        expect(bundleInstance.isValid()).to.be.true;

        assert.equal(event.bundleId.toString(), nextBundleId, "Bundle Id is incorrect");
        assert.equal(event.sellerId.toString(), bundle.sellerId, "Seller Id is incorrect");
        assert.equal(bundleInstance.toStruct().toString(), bundleStruct.toString(), "Bundle struct is incorrect");

        // wrong bundle id should not exist
        [exists] = await bundleHandler.connect(rando).getBundle(bundle.id);
        expect(exists).to.be.false;

        // next bundle id should exist
        [exists] = await bundleHandler.connect(rando).getBundle(nextBundleId);
        expect(exists).to.be.true;
      });

      it("should create bundle without any offer", async function () {
        bundle.offerIds = [];

        // Create a bundle, testing for the event
        await bundleHandler.connect(operator).createBundle(bundle);

        let returnedBundle;
        // bundle should have no offers
        [, returnedBundle] = await bundleHandler.connect(rando).getBundle(nextBundleId);
        assert.equal(returnedBundle.offerIds, bundle.offerIds.toString(), "Offer ids should be empty");
      });

      it("should create bundle without any twin", async function () {
        bundle.twinIds = [];

        // Create a bundle, testing for the event
        await bundleHandler.connect(operator).createBundle(bundle);

        let returnedBundle;
        // bundle should have no twins
        [, returnedBundle] = await bundleHandler.connect(rando).getBundle(nextBundleId);
        assert.equal(returnedBundle.twinIds, bundle.twinIds.toString(), "Twin ids should be empty");
      });

      it("should ignore any provided seller and assign seller id of msg.sender", async function () {
        // set some other sellerId
        bundle.sellerId = "123";

        // Create a bundle, testing for the event
        const tx = await bundleHandler.connect(operator).createBundle(bundle);
        const txReceipt = await tx.wait();

        const event = getEvent(txReceipt, bundleHandlerFacet_Factory, "BundleCreated");

        const bundleInstance = Bundle.fromStruct(event.bundle);
        // Validate the instance
        expect(bundleInstance.isValid()).to.be.true;

        assert.equal(event.bundleId.toString(), nextBundleId, "Bundle Id is incorrect");
        assert.equal(event.sellerId.toString(), sellerId, "Seller Id is incorrect");
        assert.equal(event.executedBy.toString(), operator.address, "Executed by is incorrect");
        assert.equal(bundleInstance.toStruct().toString(), bundleStruct.toString(), "Bundle struct is incorrect");
      });

      context("💔 Revert Reasons", async function () {
        it("Caller not operator of any seller", async function () {
          // Attempt to Create a bundle, expecting revert
          await expect(bundleHandler.connect(rando).createBundle(bundle)).to.revertedWith(RevertReasons.NOT_OPERATOR);
        });

        it("Caller is not the seller of all offers", async function () {
          // create another seller and an offer
          let expectedNewOfferId = "6";
          seller = new Seller(id, rando.address, rando.address, rando.address, rando.address, active);
          contractURI = `https://ipfs.io/ipfs/QmW2WQi7j6c7UgJTarActp7tDNikE4B2qXtFCfLPdsgaTQ`;
          await accountHandler.connect(rando).createSeller(seller, contractURI, emptyAuthToken);
          const tx = await offerHandler
            .connect(rando)
            .createOffer(offer, offerDates, offerDurations, disputeResolverId, agentId); // creates an offer with id 6
          const txReceipt = await tx.wait();
          const event = getEvent(txReceipt, offerHandler, "OfferCreated");
          assert.equal(event.offerId.toString(), expectedNewOfferId, "Offer Id is not 6");

          // add offer belonging to another seller
          bundle.offerIds = ["2", "6"];

          // Attempt to create a bundle, expecting revert
          await expect(bundleHandler.connect(operator).createBundle(bundle)).to.revertedWith(
            RevertReasons.NOT_OPERATOR
          );
        });

        it("Offer does not exist", async function () {
          // Invalid offer id
          bundle.offerIds = ["1", "999"];

          // Attempt to create a bundle, expecting revert
          await expect(bundleHandler.connect(operator).createBundle(bundle)).to.revertedWith(
            RevertReasons.NO_SUCH_OFFER
          );

          // Invalid offer id
          bundle.offerIds = ["0", "4"];

          // Attempt to create a bundle, expecting revert
          await expect(bundleHandler.connect(operator).createBundle(bundle)).to.revertedWith(
            RevertReasons.NO_SUCH_OFFER
          );
        });

        it("Caller is not the seller of all twins", async function () {
          // create another seller and a twin
          let expectedNewTwinId = "6";
          seller = new Seller(id, rando.address, rando.address, rando.address, rando.address, active);
          contractURI = `https://ipfs.io/ipfs/QmW2WQi7j6c7UgJTarActp7tDNikE4B2qXtFCfLPdsgaTQ`;
          await accountHandler.connect(rando).createSeller(seller, contractURI, emptyAuthToken);
          await bosonToken.connect(rando).approve(twinHandler.address, 1); // approving the twin handler
          const tx = await twinHandler.connect(rando).createTwin(twin); // creates a twin with id 6
          const txReceipt = await tx.wait();
          const event = getEvent(txReceipt, twinHandler, "TwinCreated");
          assert.equal(event.twinId.toString(), expectedNewTwinId, "Twin Id is not 6");

          // add twin belonging to another seller
          bundle.twinIds = ["2", "6"];

          // Attempt to create a bundle, expecting revert
          await expect(bundleHandler.connect(operator).createBundle(bundle)).to.revertedWith(
            RevertReasons.NOT_OPERATOR
          );
        });

        it("Twin does not exist", async function () {
          // Invalid twin id
          bundle.twinIds = ["1", "999"];

          // Attempt to create a bundle, expecting revert
          await expect(bundleHandler.connect(operator).createBundle(bundle)).to.revertedWith(
            RevertReasons.NO_SUCH_TWIN
          );

          // Invalid twin id
          bundle.twinIds = ["0", "4"];

          // Attempt to create a bundle, expecting revert
          await expect(bundleHandler.connect(operator).createBundle(bundle)).to.revertedWith(
            RevertReasons.NO_SUCH_TWIN
          );
        });

        it("Offer is already part of another bundle", async function () {
          // create first bundle
          await bundleHandler.connect(operator).createBundle(bundle);

          // Set add offer that is already part of another bundle
          bundle.offerIds = ["1", "2", "4"];

          // Attempt to create a bundle, expecting revert
          await expect(bundleHandler.connect(operator).createBundle(bundle)).to.revertedWith(
            RevertReasons.BUNDLE_OFFER_MUST_BE_UNIQUE
          );
        });

        it("Offer is duplicated", async function () {
          // Try to add the same offer twice
          bundle.offerIds = ["1", "1", "4"];

          // Attempt to create a bundle, expecting revert
          await expect(bundleHandler.connect(operator).createBundle(bundle)).to.revertedWith(
            RevertReasons.BUNDLE_OFFER_MUST_BE_UNIQUE
          );
        });

        it("Adding too many offers", async function () {
          // Try to add the more than 100 offers
          bundle.offerIds = [...Array(101).keys()];

          // Attempt to create a bundle, expecting revert
          await expect(bundleHandler.connect(operator).createBundle(bundle)).to.revertedWith(
            RevertReasons.TOO_MANY_OFFERS
          );
        });

        it("Twin is duplicated", async function () {
          // Try to add the same twin twice
          bundle.twinIds = ["1", "1", "4"];

          // Attempt to create a bundle, expecting revert
          await expect(bundleHandler.connect(operator).createBundle(bundle)).to.revertedWith(
            RevertReasons.BUNDLE_TWIN_MUST_BE_UNIQUE
          );
        });

        it("Adding too many twins", async function () {
          // Try to add the more than 100 twins
          bundle.twinIds = [...Array(101).keys()];

          // Attempt to create a bundle, expecting revert
          await expect(bundleHandler.connect(operator).createBundle(bundle)).to.revertedWith(
            RevertReasons.TOO_MANY_TWINS
          );
        });

        it("Exchange already exists for the offerId in bundle", async function () {
          // Deposit seller funds so the commit will succeed
          await fundsHandler
            .connect(operator)
            .depositFunds(seller.id, ethers.constants.AddressZero, sellerDeposit, { value: sellerDeposit });

          // Commit to an offer
          let offerIdToCommit = bundle.offerIds[0];
          await exchangeHandler.connect(buyer).commitToOffer(buyer.address, offerIdToCommit, { value: price });

          // Attempt to Create a bundle, expecting revert
          await expect(bundleHandler.connect(operator).createBundle(bundle)).to.revertedWith(
            RevertReasons.EXCHANGE_FOR_OFFER_EXISTS
          );
        });

        it("Twin is already part of another bundle", async function () {
          // create first bundle
          await bundleHandler.connect(operator).createBundle(bundle);

          // Set offer that is NOT already part of another bundle
          bundle.offerIds = ["1"];
          // Set twin that is already part of another bundle
          bundle.twinIds = ["1", "2", "4"];

          const expectedNextBundleId = (parseInt(nextBundleId) + 1).toString();
          const expectedBundle = bundle.clone();
          expectedBundle.id = expectedNextBundleId;

          // Attempt to Create a bundle, expecting revert
          await expect(bundleHandler.connect(operator).createBundle(bundle)).to.revertedWith(
            RevertReasons.BUNDLE_TWIN_MUST_BE_UNIQUE
          );
        });

        it("Insufficient Twin supply to cover bundle offers", async function () {
          let expectedNewTwinId = "6";
          const newTwin = twin.clone();
          newTwin.supplyAvailable = "1";
          await twinHandler.connect(operator).createTwin(newTwin); // creates a twin with id 6

          bundle.twinIds = ["1", expectedNewTwinId];
          await expect(bundleHandler.connect(operator).createBundle(bundle)).to.revertedWith(
            RevertReasons.INSUFFICIENT_TWIN_SUPPLY_TO_COVER_BUNDLE_OFFERS
          );
        });

        it("Offers quantity is unlimited but twin supply is not", async function () {
          const newOffer = offer.clone();
          newOffer.quantityAvailable = ethers.constants.MaxUint256.toString();
          let expectedNewOfferId = "6";

          await offerHandler
            .connect(operator)
            .createOffer(newOffer, offerDates, offerDurations, disputeResolverId, agentId);

          bundle.offerIds = [expectedNewOfferId];
          await expect(bundleHandler.connect(operator).createBundle(bundle)).to.revertedWith(
            RevertReasons.INSUFFICIENT_TWIN_SUPPLY_TO_COVER_BUNDLE_OFFERS
          );
        });
      });
    });

    context("👉 getBundle()", async function () {
      beforeEach(async function () {
        // Create a bundle
        await bundleHandler.connect(operator).createBundle(bundle);

        // id of the current bundle and increment nextBundleId
        id = nextBundleId++;
      });

      it("should return true for exists if bundle is found", async function () {
        // Get the exists flag
        [exists] = await bundleHandler.connect(rando).getBundle(bundleId);

        // Validate
        expect(exists).to.be.true;
      });

      it("should return false for exists if bundle is not found", async function () {
        // Get the exists flag
        [exists] = await bundleHandler.connect(rando).getBundle(invalidBundleId);

        // Validate
        expect(exists).to.be.false;
      });

      it("should return the details of the bundle as a struct if found", async function () {
        // Get the bundle as a struct
        [, bundleStruct] = await bundleHandler.connect(rando).getBundle(bundleId);

        // Parse into entity
        bundle = Bundle.fromStruct(bundleStruct);

        // Validate
        expect(bundle.isValid()).to.be.true;
      });
    });

    context("👉 getNextBundleId()", async function () {
      beforeEach(async function () {
        // Create a bundle
        await bundleHandler.connect(operator).createBundle(bundle);

        // id of the current bundle and increment nextBundleId
        id = nextBundleId++;
      });

      it("should return the next bundle id", async function () {
        // What we expect the next bundle id to be
        expected = nextBundleId;

        // Get the next bundle id
        nextBundleId = await bundleHandler.connect(rando).getNextBundleId();

        // Verify expectation
        expect(nextBundleId.toString() == expected).to.be.true;
      });

      it("should be incremented after a bundle is created", async function () {
        // Create another bundle
        bundle.offerIds = ["1", "4"];
        bundle.twinIds = ["1"];
        await bundleHandler.connect(operator).createBundle(bundle);

        // What we expect the next bundle id to be
        expected = ++nextBundleId;

        // Get the next bundle id
        nextBundleId = await bundleHandler.connect(rando).getNextBundleId();

        // Verify expectation
        expect(nextBundleId.toString() == expected).to.be.true;
      });

      it("should not be incremented when only getNextBundleId is called", async function () {
        // What we expect the next bundle id to be
        expected = nextBundleId;

        // Get the next bundle id
        nextBundleId = await bundleHandler.connect(rando).getNextBundleId();

        // Verify expectation
        expect(nextBundleId.toString() == expected).to.be.true;

        // Call again
        nextBundleId = await bundleHandler.connect(rando).getNextBundleId();

        // Verify expectation
        expect(nextBundleId.toString() == expected).to.be.true;
      });
    });

<<<<<<< HEAD
=======
    context("👉 addTwinsToBundle()", async function () {
      beforeEach(async function () {
        // Create a bundle
        await bundleHandler.connect(operator).createBundle(bundle);

        // set the new fields
        twinIdsToAdd = ["1", "4"];
        bundle.twinIds = [...bundle.twinIds, ...twinIdsToAdd];

        bundleStruct = bundle.toStruct();
      });

      it("should emit a BundleUpdated event", async function () {
        // Add twins to a bundle, testing for the event
        const tx = await bundleHandler.connect(operator).addTwinsToBundle(bundle.id, twinIdsToAdd);
        const txReceipt = await tx.wait();

        const event = getEvent(txReceipt, bundleHandlerFacet_Factory, "BundleUpdated");

        const bundleInstance = Bundle.fromStruct(event.bundle);
        // Validate the instance
        expect(bundleInstance.isValid()).to.be.true;

        assert.equal(event.bundleId.toString(), bundle.id, "Bundle Id is incorrect");
        assert.equal(event.sellerId.toString(), bundle.sellerId, "Seller Id is incorrect");
        assert.equal(event.executedBy.toString(), operator.address, "Executed by is incorrect");
        assert.equal(bundleInstance.toString(), bundle.toString(), "Bundle struct is incorrect");
      });

      it("should add twins to correct bundle", async function () {
        // Create a new bundle of id 2
        let expectedNewBundleId = "2";
        const newBundle = bundle.clone();
        newBundle.id = expectedNewBundleId;
        newBundle.twinIds = ["1"];
        newBundle.offerIds = ["1"];
        const tx = await bundleHandler.connect(operator).createBundle(newBundle); // creates new bundle of id 2
        const txReceipt = await tx.wait();
        const event = getEvent(txReceipt, bundleHandler, "BundleCreated");
        assert.equal(event.bundleId.toString(), expectedNewBundleId, "Bundle Id is not 2"); // verify that bundle id is 2

        // Add a new twin to bundle of id 1.
        let bundleIdToAddTwin = bundle.id;
        twinIdsToAdd = ["4"];

        // Bundle with id 1 does not have this twin.
        [, bundleStruct] = await bundleHandler.connect(rando).getBundle(bundleIdToAddTwin);
        let returnedBundle = Bundle.fromStruct(bundleStruct);
        expect(returnedBundle.twinIds.includes(twinIdsToAdd[0])).is.false;

        // Bundle with id 2 does not have this twin.
        [, bundleStruct] = await bundleHandler.connect(rando).getBundle(newBundle.id);
        returnedBundle = Bundle.fromStruct(bundleStruct);
        expect(returnedBundle.twinIds.includes(twinIdsToAdd[0])).is.false;

        // Adding the twins to bundle of id 1.
        await bundleHandler.connect(operator).addTwinsToBundle(bundleIdToAddTwin, twinIdsToAdd);

        // Bundle with id 1 now has this twin.
        [, bundleStruct] = await bundleHandler.connect(rando).getBundle(bundleIdToAddTwin);
        returnedBundle = Bundle.fromStruct(bundleStruct);
        expect(returnedBundle.twinIds.includes(twinIdsToAdd[0])).is.true;

        // Bundle with id 2 does not have this twin.
        [, bundleStruct] = await bundleHandler.connect(rando).getBundle(newBundle.id);
        returnedBundle = Bundle.fromStruct(bundleStruct);
        expect(returnedBundle.twinIds.includes(twinIdsToAdd[0])).is.false;
      });

      it("should update state", async function () {
        // Add twins to a bundle,
        await bundleHandler.connect(operator).addTwinsToBundle(bundle.id, twinIdsToAdd);

        // Get the bundle as a struct
        [, bundleStruct] = await bundleHandler.connect(rando).getBundle(bundle.id);

        // Parse into entity
        const returnedBundle = Bundle.fromStruct(bundleStruct);

        // Returned values should reflect the changes done with addTwinsToBundle
        for ([key, value] of Object.entries(bundle)) {
          expect(JSON.stringify(returnedBundle[key]) === JSON.stringify(value)).is.true;
        }
      });

      context("💔 Revert Reasons", async function () {
        it("Caller is not the seller of the bundle", async function () {
          // Attempt to add twins to bundle, expecting revert
          await expect(bundleHandler.connect(rando).addTwinsToBundle(bundle.id, twinIdsToAdd)).to.revertedWith(
            RevertReasons.NOT_OPERATOR
          );
        });

        it("Adding nothing", async function () {
          // Try to add nothing
          twinIdsToAdd = [];

          // Attempt to add twins from the bundle, expecting revert
          await expect(bundleHandler.connect(operator).addTwinsToBundle(bundle.id, twinIdsToAdd)).to.revertedWith(
            RevertReasons.NOTHING_UPDATED
          );
        });

        it("Adding too many twins", async function () {
          // Try to add the more than 100 twins
          twinIdsToAdd = [...Array(101).keys()];

          // Attempt to add twins to a bundle, expecting revert
          await expect(bundleHandler.connect(operator).addTwinsToBundle(bundle.id, twinIdsToAdd)).to.revertedWith(
            RevertReasons.TOO_MANY_TWINS
          );
        });

        it("Bundle does not exist", async function () {
          // Set invalid id
          bundle.id = "444";

          // Attempt to add twins to the bundle, expecting revert
          await expect(bundleHandler.connect(operator).addTwinsToBundle(bundle.id, twinIdsToAdd)).to.revertedWith(
            RevertReasons.NO_SUCH_BUNDLE
          );

          // Set invalid id
          bundle.id = "0";

          // Attempt to add twins to bundle, expecting revert
          await expect(bundleHandler.connect(operator).addTwinsToBundle(bundle.id, twinIdsToAdd)).to.revertedWith(
            RevertReasons.NO_SUCH_BUNDLE
          );
        });

        it("Caller is not the seller of all twins", async function () {
          // create another seller and a twin
          let expectedNewTwinId = "6";
          seller = new Seller(id, rando.address, rando.address, rando.address, rando.address, active);
          contractURI = `https://ipfs.io/ipfs/QmW2WQi7j6c7UgJTarActp7tDNikE4B2qXtFCfLPdsgaTQ`;
          await accountHandler.connect(rando).createSeller(seller, contractURI, emptyAuthToken);
          await bosonToken.connect(rando).approve(twinHandler.address, 1); // approving the twin handler
          const tx = await twinHandler.connect(rando).createTwin(twin); // creates a twin with id 6
          const txReceipt = await tx.wait();
          const event = getEvent(txReceipt, twinHandler, "TwinCreated");
          assert.equal(event.twinId.toString(), expectedNewTwinId, "Twin Id is not 6");

          // add twin belonging to another seller
          twinIdsToAdd = ["1", "6"];

          // Attempt to add twins to bundle, expecting revert
          await expect(bundleHandler.connect(operator).addTwinsToBundle(bundle.id, twinIdsToAdd)).to.revertedWith(
            RevertReasons.NOT_OPERATOR
          );
        });

        it("Twin does not exist", async function () {
          // Set invalid twin id
          twinIdsToAdd = ["1", "999"];

          // Attempt to add twins to a bundle, expecting revert
          await expect(bundleHandler.connect(operator).addTwinsToBundle(bundle.id, twinIdsToAdd)).to.revertedWith(
            RevertReasons.NO_SUCH_TWIN
          );

          // Set invalid twin id
          twinIdsToAdd = ["0", "2"];

          // Attempt to add twins to a bundle, expecting revert
          await expect(bundleHandler.connect(operator).addTwinsToBundle(bundle.id, twinIdsToAdd)).to.revertedWith(
            RevertReasons.NO_SUCH_TWIN
          );
        });

        it("Twin already exists in the same bundle", async function () {
          // Try to add the same twin twice
          twinIdsToAdd = ["1"];

          // Add twin to bundle once
          await bundleHandler.connect(operator).addTwinsToBundle(bundle.id, twinIdsToAdd);

          // Attempt to add same twin again into the same bundle, expecting revert
          await expect(bundleHandler.connect(operator).addTwinsToBundle(bundle.id, twinIdsToAdd)).to.revertedWith(
            RevertReasons.BUNDLE_TWIN_MUST_BE_UNIQUE
          );
        });

        it("Twin is duplicated", async function () {
          // Try to add the same twin twice
          twinIdsToAdd = ["1", "1", "4"];

          // Attempt to add twins to a bundle, expecting revert
          await expect(bundleHandler.connect(operator).addTwinsToBundle(bundle.id, twinIdsToAdd)).to.revertedWith(
            RevertReasons.BUNDLE_TWIN_MUST_BE_UNIQUE
          );
        });

        it("Twin is already part of another bundle", async function () {
          // Create a new bundle with twinIds.
          const newBundle = bundle.clone();
          newBundle.twinIds = ["1"];
          newBundle.offerIds = ["1"];
          await bundleHandler.connect(operator).createBundle(newBundle);

          // Attempt to add same twinIds to the frist bundle, expecting revert
          await expect(bundleHandler.connect(operator).addTwinsToBundle(bundle.id, twinIdsToAdd)).to.revertedWith(
            RevertReasons.BUNDLE_TWIN_MUST_BE_UNIQUE
          );
        });

        it("Insufficient Twin supply to cover bundle offers", async function () {
          let expectedNewTwinId = 6;
          const newTwin = twin.clone();
          newTwin.supplyAvailable = 1;
          await twinHandler.connect(operator).createTwin(newTwin); // creates a twin with id 6

          twinIdsToAdd = [expectedNewTwinId];
          await expect(bundleHandler.connect(operator).addTwinsToBundle(bundle.id, twinIdsToAdd)).to.revertedWith(
            RevertReasons.INSUFFICIENT_TWIN_SUPPLY_TO_COVER_BUNDLE_OFFERS
          );
        });

        it("Offers quantity is unlimited but twin supply is not", async function () {
          const newOffer = offer.clone();
          newOffer.quantityAvailable = ethers.constants.MaxUint256.toString();
          let expectedNewOfferId = "6";
          let expectedNewTwinId = "6";

          await offerHandler
            .connect(operator)
            .createOffer(newOffer, offerDates, offerDurations, disputeResolverId, agentId);

          const newTwin = twin.clone();
          newTwin.supplyAvailable = ethers.constants.MaxUint256.toString();

          await twinHandler.connect(operator).createTwin(newTwin);

          bundle.twinIds = [expectedNewTwinId];
          bundle.offerIds = [expectedNewOfferId];
          bundle.id = ++nextBundleId;

          await bundleHandler.connect(operator).createBundle(bundle);

          await expect(bundleHandler.connect(operator).addTwinsToBundle(bundle.id, ["1"])).to.revertedWith(
            RevertReasons.INSUFFICIENT_TWIN_SUPPLY_TO_COVER_BUNDLE_OFFERS
          );
        });
      });
    });

    context("👉 removeTwinsFromBundle()", async function () {
      beforeEach(async function () {
        bundle.twinIds = ["1", "2", "3", "4", "5"];
        // Create a bundle
        await bundleHandler.connect(operator).createBundle(bundle);

        // set the new fields
        twinIdsToRemove = ["1", "4"];
        bundle.twinIds = ["5", "2", "3"]; // ["1","2","3","4","5"] -> ["5","2","3","4"] -> ["5","2","3"]

        bundleStruct = bundle.toStruct();
      });

      it("should emit a BundleUpdated event", async function () {
        // Remove twins from a bundle, testing for the event
        const tx = await bundleHandler.connect(operator).removeTwinsFromBundle(bundle.id, twinIdsToRemove);
        const txReceipt = await tx.wait();

        const event = getEvent(txReceipt, bundleHandlerFacet_Factory, "BundleUpdated");

        const bundleInstance = Bundle.fromStruct(event.bundle);
        // Validate the instance
        expect(bundleInstance.isValid()).to.be.true;

        assert.equal(event.bundleId.toString(), bundle.id, "Bundle Id is incorrect");
        assert.equal(event.sellerId.toString(), bundle.sellerId, "Seller Id is incorrect");
        assert.equal(event.executedBy.toString(), operator.address, "Executed by is incorrect");
        assert.equal(bundleInstance.toString(), bundle.toString(), "Bundle struct is incorrect");
      });

      it("should update state", async function () {
        // Remove twin from a bundle,
        await bundleHandler.connect(operator).removeTwinsFromBundle(bundle.id, twinIdsToRemove);

        // Get the bundle as a struct
        [, bundleStruct] = await bundleHandler.connect(rando).getBundle(bundle.id);

        // Parse into entity
        const returnedBundle = Bundle.fromStruct(bundleStruct);

        // Returned values should  reflect the changes done with removeTwinsFromBundle
        for ([key, value] of Object.entries(bundle)) {
          expect(JSON.stringify(returnedBundle[key]) === JSON.stringify(value)).is.true;
        }
      });

      context("💔 Revert Reasons", async function () {
        it("Bundle does not exist", async function () {
          // Set invalid id
          bundle.id = "444";

          // Attempt to remove twins from the bundle, expecting revert
          await expect(
            bundleHandler.connect(operator).removeTwinsFromBundle(bundle.id, twinIdsToRemove)
          ).to.revertedWith(RevertReasons.NO_SUCH_BUNDLE);

          // Set invalid id
          bundle.id = "0";

          // Attempt to remove twins from bundle, expecting revert
          await expect(
            bundleHandler.connect(operator).removeTwinsFromBundle(bundle.id, twinIdsToRemove)
          ).to.revertedWith(RevertReasons.NO_SUCH_BUNDLE);
        });

        it("Caller is not seller of a bundle", async function () {
          // Attempt to remove twins from the bundle, expecting revert
          await expect(bundleHandler.connect(rando).removeTwinsFromBundle(bundle.id, twinIdsToRemove)).to.revertedWith(
            RevertReasons.NOT_OPERATOR
          );
        });

        it("Twin is not a part of the bundle", async function () {
          // inexisting twin
          twinIdsToRemove = ["6"];
          // Attempt to remove twins from the bundle, expecting revert
          await expect(
            bundleHandler.connect(operator).removeTwinsFromBundle(bundle.id, twinIdsToRemove)
          ).to.revertedWith(RevertReasons.TWIN_NOT_IN_BUNDLE);

          // create a twin and add it to another bundle
          await bosonToken.connect(operator).approve(twinHandler.address, 1); //approving the twin handler
          await twinHandler.connect(operator).createTwin(twin);
          bundle.twinIds = ["6"];
          bundle.offerIds = ["1"];

          await bundleHandler.connect(operator).createBundle(bundle);

          // Attempt to remove twins from a bundle, expecting revert
          await expect(
            bundleHandler.connect(operator).removeTwinsFromBundle(bundle.id, twinIdsToRemove)
          ).to.revertedWith(RevertReasons.TWIN_NOT_IN_BUNDLE);
        });

        it("Removing too many twins", async function () {
          // Try to remove the more than 100 twins
          twinIdsToRemove = [...Array(101).keys()];

          // Attempt to remove twins from the bundle, expecting revert
          await expect(
            bundleHandler.connect(operator).removeTwinsFromBundle(bundle.id, twinIdsToRemove)
          ).to.revertedWith(RevertReasons.TOO_MANY_TWINS);
        });

        it("Removing nothing", async function () {
          // Try to remove nothing
          twinIdsToRemove = [];

          // Attempt to remove twins from the bundle, expecting revert
          await expect(
            bundleHandler.connect(operator).removeTwinsFromBundle(bundle.id, twinIdsToRemove)
          ).to.revertedWith(RevertReasons.NOTHING_UPDATED);
        });
      });
    });

    context("👉 addOffersToBundle()", async function () {
      beforeEach(async function () {
        // Create a bundle
        await bundleHandler.connect(operator).createBundle(bundle);

        // set the new fields
        offerIdsToAdd = ["1", "4"];
        bundle.offerIds = [...bundle.offerIds, ...offerIdsToAdd];

        bundleStruct = bundle.toStruct();
      });

      it("should emit a BundleUpdated event", async function () {
        // Add offers to a bundle, testing for the event
        const tx = await bundleHandler.connect(operator).addOffersToBundle(bundle.id, offerIdsToAdd);
        const txReceipt = await tx.wait();

        const event = getEvent(txReceipt, bundleHandlerFacet_Factory, "BundleUpdated");

        const bundleInstance = Bundle.fromStruct(event.bundle);
        // Validate the instance
        expect(bundleInstance.isValid()).to.be.true;

        assert.equal(event.bundleId.toString(), bundle.id, "Bundle Id is incorrect");
        assert.equal(event.sellerId.toString(), bundle.sellerId, "Seller Id is incorrect");
        assert.equal(event.executedBy.toString(), operator.address, "Executed by is incorrect");
        assert.equal(bundleInstance.toString(), bundle.toString(), "Bundle struct is incorrect");
      });

      it("should add offers to correct bundle", async function () {
        // Create a new bundle of id 2
        let expectedNewBundleId = "2";
        const newBundle = bundle.clone();
        newBundle.id = expectedNewBundleId;
        newBundle.offerIds = ["4"];
        // Twin must be unique to a bundle
        newBundle.twinIds = ["1"];
        const tx = await bundleHandler.connect(operator).createBundle(newBundle); // creates new bundle of id 2
        const txReceipt = await tx.wait();
        const event = getEvent(txReceipt, bundleHandler, "BundleCreated");
        assert.equal(event.bundleId.toString(), expectedNewBundleId, "Bundle Id is not 2"); // verify that bundle id is 2

        let bundleIdToAddOffer = bundle.id; // Bundle in which we want we want to add new offer Ids.
        offerIdsToAdd = ["1"]; // The Offer id which we want to add.

        // Bundle with id 1 does not have this offer id.
        [, bundleStruct] = await bundleHandler.connect(rando).getBundle(bundleIdToAddOffer);
        let returnedBundle = Bundle.fromStruct(bundleStruct);
        expect(returnedBundle.offerIds.includes(offerIdsToAdd[0])).is.false;

        // Bundle with id 2 does not have this offer id.
        [, bundleStruct] = await bundleHandler.connect(rando).getBundle(newBundle.id);
        returnedBundle = Bundle.fromStruct(bundleStruct);
        expect(returnedBundle.offerIds.includes(offerIdsToAdd[0])).is.false;

        // Adding the offers to bundle of id 1.
        await bundleHandler.connect(operator).addOffersToBundle(bundleIdToAddOffer, offerIdsToAdd);

        // Bundle with id 1 now has this offer id.
        [, bundleStruct] = await bundleHandler.connect(rando).getBundle(bundleIdToAddOffer);
        returnedBundle = Bundle.fromStruct(bundleStruct);
        expect(returnedBundle.offerIds.includes(offerIdsToAdd[0])).is.true;

        // Bundle with id 2 does not have this offer id.
        [, bundleStruct] = await bundleHandler.connect(rando).getBundle(newBundle.id);
        returnedBundle = Bundle.fromStruct(bundleStruct);
        expect(returnedBundle.offerIds.includes(offerIdsToAdd[0])).is.false;
      });

      it("should update state", async function () {
        // Add offers to a bundle,
        await bundleHandler.connect(operator).addOffersToBundle(bundle.id, offerIdsToAdd);

        // Get the bundle as a struct
        [, bundleStruct] = await bundleHandler.connect(rando).getBundle(bundle.id);

        // Parse into entity
        const returnedBundle = Bundle.fromStruct(bundleStruct);

        // Returned values should reflect the changes done with addOffersToBundle
        for ([key, value] of Object.entries(bundle)) {
          expect(JSON.stringify(returnedBundle[key]) === JSON.stringify(value)).is.true;
        }
      });

      context("💔 Revert Reasons", async function () {
        it("Caller is not the seller of a bundle", async function () {
          // Attempt to add offers to bundle, expecting revert
          await expect(bundleHandler.connect(rando).addOffersToBundle(bundle.id, offerIdsToAdd)).to.revertedWith(
            RevertReasons.NOT_OPERATOR
          );
        });

        it("Adding nothing", async function () {
          // Try to add nothing
          offerIdsToAdd = [];

          // Attempt to add offers to the bundle, expecting revert
          await expect(bundleHandler.connect(operator).addOffersToBundle(bundle.id, offerIdsToAdd)).to.revertedWith(
            RevertReasons.NOTHING_UPDATED
          );
        });

        it("Adding too many offers", async function () {
          // Try to add the more than 100 offers
          offerIdsToAdd = [...Array(101).keys()];

          // Attempt to add offers to a bundle, expecting revert
          await expect(bundleHandler.connect(operator).addOffersToBundle(bundle.id, offerIdsToAdd)).to.revertedWith(
            RevertReasons.TOO_MANY_OFFERS
          );
        });

        it("Bundle does not exist", async function () {
          // Set invalid id
          bundle.id = "444";

          // Attempt to add offers to the bundle, expecting revert
          await expect(bundleHandler.connect(operator).addOffersToBundle(bundle.id, offerIdsToAdd)).to.revertedWith(
            RevertReasons.NO_SUCH_BUNDLE
          );

          // Set invalid id
          bundle.id = "0";

          // Attempt to add offers to bundle, expecting revert
          await expect(bundleHandler.connect(operator).addOffersToBundle(bundle.id, offerIdsToAdd)).to.revertedWith(
            RevertReasons.NO_SUCH_BUNDLE
          );
        });

        it("Caller is not the seller of all offers", async function () {
          // create another seller and an offer
          let expectedNewOfferId = "6";
          seller = new Seller(id, rando.address, rando.address, rando.address, rando.address, active);
          contractURI = `https://ipfs.io/ipfs/QmW2WQi7j6c7UgJTarActp7tDNikE4B2qXtFCfLPdsgaTQ`;
          await accountHandler.connect(rando).createSeller(seller, contractURI, emptyAuthToken);
          const tx = await offerHandler
            .connect(rando)
            .createOffer(offer, offerDates, offerDurations, disputeResolverId, agentId); // creates an offer with id 6
          const txReceipt = await tx.wait();
          const event = getEvent(txReceipt, offerHandler, "OfferCreated");
          assert.equal(event.offerId.toString(), expectedNewOfferId, "Offer Id is not 6");

          // add offer belonging to another seller
          offerIdsToAdd = ["1", "6"];

          // Attempt to add offers to bundle, expecting revert
          await expect(bundleHandler.connect(operator).addOffersToBundle(bundle.id, offerIdsToAdd)).to.revertedWith(
            RevertReasons.NOT_OPERATOR
          );
        });

        it("Offer is already part of another bundle", async function () {
          // create another bundle
          bundle.offerIds = ["1"];
          // Twin must be unique to a bundle";
          bundle.twinIds = ["1"];
          await bundleHandler.connect(operator).createBundle(bundle);

          // Attempt to add offers to a bundle, expecting revert
          await expect(bundleHandler.connect(operator).addOffersToBundle(bundle.id, offerIdsToAdd)).to.revertedWith(
            RevertReasons.BUNDLE_OFFER_MUST_BE_UNIQUE
          );
        });

        it("Offer is duplicated", async function () {
          // Try to add the same offer twice
          offerIdsToAdd = ["1", "1", "4"];

          // Attempt to add offers to a bundle, expecting revert
          await expect(bundleHandler.connect(operator).addOffersToBundle(bundle.id, offerIdsToAdd)).to.revertedWith(
            RevertReasons.BUNDLE_OFFER_MUST_BE_UNIQUE
          );
        });

        it("Offer does not exist", async function () {
          // Set invalid offer id
          offerIdsToAdd = ["1", "999"];

          // Attempt to add offers to a bundle, expecting revert
          await expect(bundleHandler.connect(operator).addOffersToBundle(bundle.id, offerIdsToAdd)).to.revertedWith(
            RevertReasons.NO_SUCH_OFFER
          );

          // Set invalid offer id
          offerIdsToAdd = ["0", "2"];

          // Attempt to add offers to a bundle, expecting revert
          await expect(bundleHandler.connect(operator).addOffersToBundle(bundle.id, offerIdsToAdd)).to.revertedWith(
            RevertReasons.NO_SUCH_OFFER
          );
        });

        it("Exchange already exists for the offerId in bundle", async function () {
          // Deposit seller funds so the commit will succeed
          await fundsHandler
            .connect(operator)
            .depositFunds(seller.id, ethers.constants.AddressZero, sellerDeposit, { value: sellerDeposit });

          // Commit to an offer
          let offerIdToCommit = offerIdsToAdd[0];
          await exchangeHandler.connect(buyer).commitToOffer(buyer.address, offerIdToCommit, { value: price });

          // Attempt to add offers to a bundle, expecting revert
          await expect(bundleHandler.connect(operator).addOffersToBundle(bundle.id, offerIdsToAdd)).to.revertedWith(
            RevertReasons.EXCHANGE_FOR_OFFER_EXISTS
          );
        });

        it("Offer supply is greater than bundle twins supply", async function () {
          let expectedNewOfferId = 6;
          const newOffer = offer.clone();

          // twin has supply for cover 3 offers
          newOffer.quantityAvailable = 4;
          await offerHandler
            .connect(operator)
            .createOffer(newOffer, offerDates, offerDurations, disputeResolverId, agentId); // creates a offer with id 6

          await expect(
            bundleHandler.connect(operator).addOffersToBundle(bundle.id, [expectedNewOfferId])
          ).to.revertedWith(RevertReasons.INSUFFICIENT_TWIN_SUPPLY_TO_COVER_BUNDLE_OFFERS);
        });

        it("Offers quantity is unlimited but twins supply is not", async function () {
          const newOffer = offer.clone();
          newOffer.quantityAvailable = ethers.constants.MaxUint256.toString();
          let expectedNewOfferId = "6";

          await offerHandler
            .connect(operator)
            .createOffer(newOffer, offerDates, offerDurations, disputeResolverId, agentId);

          await expect(
            bundleHandler.connect(operator).addOffersToBundle(bundle.id, [expectedNewOfferId])
          ).to.revertedWith(RevertReasons.INSUFFICIENT_TWIN_SUPPLY_TO_COVER_BUNDLE_OFFERS);
        });
      });
    });

    context("👉 removeOffersFromBundle()", async function () {
      beforeEach(async function () {
        bundle.offerIds = ["1", "2", "3", "4"];

        //Create a new Twin with supply enough to cover 4 offers
        twin.supplyAvailable = 4000;
        let expectedNewTwinId = "6";

        await twinHandler.connect(operator).createTwin(twin);

        // Create a bundle
        bundle.twinIds = [expectedNewTwinId];
        await bundleHandler.connect(operator).createBundle(bundle);

        // set the new fields
        offerIdsToRemove = ["1", "4"];
        bundle.offerIds = ["3", "2"]; // ["1","2","3","4"] -> ["4","2","3"] -> ["3","2"]

        bundleStruct = bundle.toStruct();
      });

      it("should emit a BundleUpdated event", async function () {
        // Remove offers from a bundle, testing for the event
        const tx = await bundleHandler.connect(operator).removeOffersFromBundle(bundle.id, offerIdsToRemove);
        const txReceipt = await tx.wait();

        const event = getEvent(txReceipt, bundleHandlerFacet_Factory, "BundleUpdated");

        const bundleInstance = Bundle.fromStruct(event.bundle);
        // Validate the instance
        expect(bundleInstance.isValid()).to.be.true;

        assert.equal(event.bundleId.toString(), bundle.id, "Bundle Id is incorrect");
        assert.equal(event.sellerId.toString(), bundle.sellerId, "Seller Id is incorrect");
        assert.equal(event.executedBy.toString(), operator.address, "Executed by is incorrect");
        assert.equal(bundleInstance.toString(), bundle.toString(), "Bundle struct is incorrect");
      });

      it("should remove offers from correct bundle", async function () {
        // Create a new bundle of id 2
        let expectedNewBundleId = "2";
        const newBundle = bundle.clone();
        newBundle.id = expectedNewBundleId;
        newBundle.offerIds = ["5"];
        //Twin must be unique to a bundle"
        newBundle.twinIds = ["1"];
        const tx = await bundleHandler.connect(operator).createBundle(newBundle); // creates new bundle of id 2
        const txReceipt = await tx.wait();
        const event = getEvent(txReceipt, bundleHandler, "BundleCreated");
        assert.equal(event.bundleId.toString(), expectedNewBundleId, "Bundle Id is not 2"); // verify that bundle id is 2

        let bundleIdToRemoveOffer = bundle.id; // Bundle in which we want we want to add new offer Ids.
        offerIdsToRemove = ["2"]; // The Offer id which we want to add.

        // Expect that the Bundle with id 1 has this offer.
        [, bundleStruct] = await bundleHandler.connect(rando).getBundle(bundleIdToRemoveOffer);
        let returnedBundle = Bundle.fromStruct(bundleStruct);
        expect(returnedBundle.offerIds.includes(offerIdsToRemove[0])).is.true;

        // Expect that the Bundle with id 2 does not have this offer.
        [, bundleStruct] = await bundleHandler.connect(rando).getBundle(newBundle.id);
        returnedBundle = Bundle.fromStruct(bundleStruct);
        expect(returnedBundle.offerIds.includes(offerIdsToRemove[0])).is.false;

        // Removing the offer from the bundle of id 1.
        await bundleHandler.connect(operator).removeOffersFromBundle(bundleIdToRemoveOffer, offerIdsToRemove);

        // Expect that the bundle with id 2 still does not have this offer.
        [, bundleStruct] = await bundleHandler.connect(rando).getBundle(newBundle.id);
        returnedBundle = Bundle.fromStruct(bundleStruct);
        expect(returnedBundle.offerIds.includes(offerIdsToRemove[0])).is.false;
      });

      it("should update state", async function () {
        // Remove offer from a bundle,
        await bundleHandler.connect(operator).removeOffersFromBundle(bundle.id, offerIdsToRemove);

        // Get the bundle as a struct
        [, bundleStruct] = await bundleHandler.connect(rando).getBundle(bundle.id);

        // Parse into entity
        const returnedBundle = Bundle.fromStruct(bundleStruct);

        // Returned values should  reflect the changes done with removeOffersFromBundle
        for ([key, value] of Object.entries(bundle)) {
          expect(JSON.stringify(returnedBundle[key]) === JSON.stringify(value)).is.true;
        }
      });

      context("💔 Revert Reasons", async function () {
        it("Bundle does not exist", async function () {
          // Set invalid id
          bundle.id = "444";

          // Attempt to remove offers from the bundle, expecting revert
          await expect(
            bundleHandler.connect(operator).removeOffersFromBundle(bundle.id, offerIdsToRemove)
          ).to.revertedWith(RevertReasons.NO_SUCH_BUNDLE);

          // Set invalid id
          bundle.id = "0";

          // Attempt to remove offers from bundle, expecting revert
          await expect(
            bundleHandler.connect(operator).removeOffersFromBundle(bundle.id, offerIdsToRemove)
          ).to.revertedWith(RevertReasons.NO_SUCH_BUNDLE);
        });

        it("Caller is not seller of a bundle", async function () {
          // Attempt to remove offers from the bundle, expecting revert
          await expect(
            bundleHandler.connect(rando).removeOffersFromBundle(bundle.id, offerIdsToRemove)
          ).to.revertedWith(RevertReasons.NOT_OPERATOR);
        });

        it("Offer is not a part of the bundle", async function () {
          // inexisting offer
          offerIdsToRemove = ["6"];

          // Attempt to remove offers from the bundle, expecting revert
          await expect(
            bundleHandler.connect(operator).removeOffersFromBundle(bundle.id, offerIdsToRemove)
          ).to.revertedWith(RevertReasons.OFFER_NOT_IN_BUNDLE);

          // create an offer and add it to another bundle
          await offerHandler
            .connect(operator)
            .createOffer(offer, offerDates, offerDurations, disputeResolverId, agentId);
          bundle.offerIds = ["6"];

          // Twin must be unique to a bundle
          bundle.twinIds = ["1"];
          await bundleHandler.connect(operator).createBundle(bundle);

          // Attempt to remove offers from a bundle, expecting revert
          await expect(
            bundleHandler.connect(operator).removeOffersFromBundle(bundle.id, offerIdsToRemove)
          ).to.revertedWith(RevertReasons.OFFER_NOT_IN_BUNDLE);
        });

        it("Removing too many offers", async function () {
          // Try to remove the more than 100 offers
          offerIdsToRemove = [...Array(101).keys()];

          // Attempt to remove offers from the bundle, expecting revert
          await expect(
            bundleHandler.connect(operator).removeOffersFromBundle(bundle.id, offerIdsToRemove)
          ).to.revertedWith(RevertReasons.TOO_MANY_OFFERS);
        });

        it("Removing nothing", async function () {
          // Try to remove nothing
          offerIdsToRemove = [];

          // Attempt to remove offers from the bundle, expecting revert
          await expect(
            bundleHandler.connect(operator).removeOffersFromBundle(bundle.id, offerIdsToRemove)
          ).to.revertedWith(RevertReasons.NOTHING_UPDATED);
        });

        it("Exchange already exists for the offerId in bundle", async function () {
          // Deposit seller funds so the commit will succeed
          await fundsHandler
            .connect(operator)
            .depositFunds(seller.id, ethers.constants.AddressZero, sellerDeposit, { value: sellerDeposit });

          // Commit to an offer
          let offerIdToCommit = offerIdsToRemove[0];
          await exchangeHandler.connect(buyer).commitToOffer(buyer.address, offerIdToCommit, { value: price });

          // Attempt to remove offers from the bundle, expecting revert
          await expect(
            bundleHandler.connect(operator).removeOffersFromBundle(bundle.id, offerIdsToRemove)
          ).to.revertedWith(RevertReasons.EXCHANGE_FOR_OFFER_EXISTS);
        });
      });
    });

>>>>>>> 3bcb94f4
    context("👉 getBundleIdByOffer()", async function () {
      beforeEach(async function () {
        // Create a bundle
        await bundleHandler.connect(operator).createBundle(bundle);

        // Offer id that we want to test
        offerId = bundle.offerIds[0];
      });

      it("should return true for exists if bundle id is found", async function () {
        // Get the exists flag
        [exists] = await bundleHandler.connect(rando).getBundleIdByOffer(offerId);

        // Validate
        expect(exists).to.be.true;
      });

      it("should return false for exists if bundle id is not found", async function () {
        invalidOfferId = "666";

        // Get the exists flag
        [exists] = await bundleHandler.connect(rando).getBundleIdByOffer(invalidOfferId);

        // Validate
        expect(exists).to.be.false;
      });

      it("should return the bundle id if found", async function () {
        // Get the bundle id
        [, bundleId] = await bundleHandler.connect(rando).getBundleIdByOffer(offerId);

        // Validate
        assert.equal(bundleId.toString(), bundle.id, "Bundle Id is incorrect");
      });
    });

    context("👉 getBundleIdByTwin()", async function () {
      beforeEach(async function () {
        // Create a twin with id 6
        await bosonToken.connect(operator).approve(twinHandler.address, 1); // approving the twin handler
        await twinHandler.connect(operator).createTwin(twin);

        // Create a bundle
        await bundleHandler.connect(operator).createBundle(bundle);

        // Twin id that we want to test
        twinId = "3";
      });

      it("should return true for exists if bundle id is found", async function () {
        // Get the exists flag
        [exists] = await bundleHandler.connect(rando).getBundleIdByTwin(bundle.twinIds[0]);

        // Validate
        expect(exists).to.be.true;
      });

      it("should return false for exists if bundle id is not found", async function () {
        invalidTwinId = "666";

        // Get the exists flag
        [exists] = await bundleHandler.connect(rando).getBundleIdByTwin(invalidTwinId);

        // Validate
        expect(exists).to.be.false;
      });

      it("should return the bundle id if found", async function () {
        const expectedBundleId = bundle.id;

        // Get the bundle id
        [, bundleId] = await bundleHandler.connect(rando).getBundleIdByTwin(twinId);

        // Validate
        assert.equal(bundleId.toString(), expectedBundleId.toString(), "Bundle Ids are incorrect");
      });
    });
  });
});<|MERGE_RESOLUTION|>--- conflicted
+++ resolved
@@ -649,790 +649,6 @@
       });
     });
 
-<<<<<<< HEAD
-=======
-    context("👉 addTwinsToBundle()", async function () {
-      beforeEach(async function () {
-        // Create a bundle
-        await bundleHandler.connect(operator).createBundle(bundle);
-
-        // set the new fields
-        twinIdsToAdd = ["1", "4"];
-        bundle.twinIds = [...bundle.twinIds, ...twinIdsToAdd];
-
-        bundleStruct = bundle.toStruct();
-      });
-
-      it("should emit a BundleUpdated event", async function () {
-        // Add twins to a bundle, testing for the event
-        const tx = await bundleHandler.connect(operator).addTwinsToBundle(bundle.id, twinIdsToAdd);
-        const txReceipt = await tx.wait();
-
-        const event = getEvent(txReceipt, bundleHandlerFacet_Factory, "BundleUpdated");
-
-        const bundleInstance = Bundle.fromStruct(event.bundle);
-        // Validate the instance
-        expect(bundleInstance.isValid()).to.be.true;
-
-        assert.equal(event.bundleId.toString(), bundle.id, "Bundle Id is incorrect");
-        assert.equal(event.sellerId.toString(), bundle.sellerId, "Seller Id is incorrect");
-        assert.equal(event.executedBy.toString(), operator.address, "Executed by is incorrect");
-        assert.equal(bundleInstance.toString(), bundle.toString(), "Bundle struct is incorrect");
-      });
-
-      it("should add twins to correct bundle", async function () {
-        // Create a new bundle of id 2
-        let expectedNewBundleId = "2";
-        const newBundle = bundle.clone();
-        newBundle.id = expectedNewBundleId;
-        newBundle.twinIds = ["1"];
-        newBundle.offerIds = ["1"];
-        const tx = await bundleHandler.connect(operator).createBundle(newBundle); // creates new bundle of id 2
-        const txReceipt = await tx.wait();
-        const event = getEvent(txReceipt, bundleHandler, "BundleCreated");
-        assert.equal(event.bundleId.toString(), expectedNewBundleId, "Bundle Id is not 2"); // verify that bundle id is 2
-
-        // Add a new twin to bundle of id 1.
-        let bundleIdToAddTwin = bundle.id;
-        twinIdsToAdd = ["4"];
-
-        // Bundle with id 1 does not have this twin.
-        [, bundleStruct] = await bundleHandler.connect(rando).getBundle(bundleIdToAddTwin);
-        let returnedBundle = Bundle.fromStruct(bundleStruct);
-        expect(returnedBundle.twinIds.includes(twinIdsToAdd[0])).is.false;
-
-        // Bundle with id 2 does not have this twin.
-        [, bundleStruct] = await bundleHandler.connect(rando).getBundle(newBundle.id);
-        returnedBundle = Bundle.fromStruct(bundleStruct);
-        expect(returnedBundle.twinIds.includes(twinIdsToAdd[0])).is.false;
-
-        // Adding the twins to bundle of id 1.
-        await bundleHandler.connect(operator).addTwinsToBundle(bundleIdToAddTwin, twinIdsToAdd);
-
-        // Bundle with id 1 now has this twin.
-        [, bundleStruct] = await bundleHandler.connect(rando).getBundle(bundleIdToAddTwin);
-        returnedBundle = Bundle.fromStruct(bundleStruct);
-        expect(returnedBundle.twinIds.includes(twinIdsToAdd[0])).is.true;
-
-        // Bundle with id 2 does not have this twin.
-        [, bundleStruct] = await bundleHandler.connect(rando).getBundle(newBundle.id);
-        returnedBundle = Bundle.fromStruct(bundleStruct);
-        expect(returnedBundle.twinIds.includes(twinIdsToAdd[0])).is.false;
-      });
-
-      it("should update state", async function () {
-        // Add twins to a bundle,
-        await bundleHandler.connect(operator).addTwinsToBundle(bundle.id, twinIdsToAdd);
-
-        // Get the bundle as a struct
-        [, bundleStruct] = await bundleHandler.connect(rando).getBundle(bundle.id);
-
-        // Parse into entity
-        const returnedBundle = Bundle.fromStruct(bundleStruct);
-
-        // Returned values should reflect the changes done with addTwinsToBundle
-        for ([key, value] of Object.entries(bundle)) {
-          expect(JSON.stringify(returnedBundle[key]) === JSON.stringify(value)).is.true;
-        }
-      });
-
-      context("💔 Revert Reasons", async function () {
-        it("Caller is not the seller of the bundle", async function () {
-          // Attempt to add twins to bundle, expecting revert
-          await expect(bundleHandler.connect(rando).addTwinsToBundle(bundle.id, twinIdsToAdd)).to.revertedWith(
-            RevertReasons.NOT_OPERATOR
-          );
-        });
-
-        it("Adding nothing", async function () {
-          // Try to add nothing
-          twinIdsToAdd = [];
-
-          // Attempt to add twins from the bundle, expecting revert
-          await expect(bundleHandler.connect(operator).addTwinsToBundle(bundle.id, twinIdsToAdd)).to.revertedWith(
-            RevertReasons.NOTHING_UPDATED
-          );
-        });
-
-        it("Adding too many twins", async function () {
-          // Try to add the more than 100 twins
-          twinIdsToAdd = [...Array(101).keys()];
-
-          // Attempt to add twins to a bundle, expecting revert
-          await expect(bundleHandler.connect(operator).addTwinsToBundle(bundle.id, twinIdsToAdd)).to.revertedWith(
-            RevertReasons.TOO_MANY_TWINS
-          );
-        });
-
-        it("Bundle does not exist", async function () {
-          // Set invalid id
-          bundle.id = "444";
-
-          // Attempt to add twins to the bundle, expecting revert
-          await expect(bundleHandler.connect(operator).addTwinsToBundle(bundle.id, twinIdsToAdd)).to.revertedWith(
-            RevertReasons.NO_SUCH_BUNDLE
-          );
-
-          // Set invalid id
-          bundle.id = "0";
-
-          // Attempt to add twins to bundle, expecting revert
-          await expect(bundleHandler.connect(operator).addTwinsToBundle(bundle.id, twinIdsToAdd)).to.revertedWith(
-            RevertReasons.NO_SUCH_BUNDLE
-          );
-        });
-
-        it("Caller is not the seller of all twins", async function () {
-          // create another seller and a twin
-          let expectedNewTwinId = "6";
-          seller = new Seller(id, rando.address, rando.address, rando.address, rando.address, active);
-          contractURI = `https://ipfs.io/ipfs/QmW2WQi7j6c7UgJTarActp7tDNikE4B2qXtFCfLPdsgaTQ`;
-          await accountHandler.connect(rando).createSeller(seller, contractURI, emptyAuthToken);
-          await bosonToken.connect(rando).approve(twinHandler.address, 1); // approving the twin handler
-          const tx = await twinHandler.connect(rando).createTwin(twin); // creates a twin with id 6
-          const txReceipt = await tx.wait();
-          const event = getEvent(txReceipt, twinHandler, "TwinCreated");
-          assert.equal(event.twinId.toString(), expectedNewTwinId, "Twin Id is not 6");
-
-          // add twin belonging to another seller
-          twinIdsToAdd = ["1", "6"];
-
-          // Attempt to add twins to bundle, expecting revert
-          await expect(bundleHandler.connect(operator).addTwinsToBundle(bundle.id, twinIdsToAdd)).to.revertedWith(
-            RevertReasons.NOT_OPERATOR
-          );
-        });
-
-        it("Twin does not exist", async function () {
-          // Set invalid twin id
-          twinIdsToAdd = ["1", "999"];
-
-          // Attempt to add twins to a bundle, expecting revert
-          await expect(bundleHandler.connect(operator).addTwinsToBundle(bundle.id, twinIdsToAdd)).to.revertedWith(
-            RevertReasons.NO_SUCH_TWIN
-          );
-
-          // Set invalid twin id
-          twinIdsToAdd = ["0", "2"];
-
-          // Attempt to add twins to a bundle, expecting revert
-          await expect(bundleHandler.connect(operator).addTwinsToBundle(bundle.id, twinIdsToAdd)).to.revertedWith(
-            RevertReasons.NO_SUCH_TWIN
-          );
-        });
-
-        it("Twin already exists in the same bundle", async function () {
-          // Try to add the same twin twice
-          twinIdsToAdd = ["1"];
-
-          // Add twin to bundle once
-          await bundleHandler.connect(operator).addTwinsToBundle(bundle.id, twinIdsToAdd);
-
-          // Attempt to add same twin again into the same bundle, expecting revert
-          await expect(bundleHandler.connect(operator).addTwinsToBundle(bundle.id, twinIdsToAdd)).to.revertedWith(
-            RevertReasons.BUNDLE_TWIN_MUST_BE_UNIQUE
-          );
-        });
-
-        it("Twin is duplicated", async function () {
-          // Try to add the same twin twice
-          twinIdsToAdd = ["1", "1", "4"];
-
-          // Attempt to add twins to a bundle, expecting revert
-          await expect(bundleHandler.connect(operator).addTwinsToBundle(bundle.id, twinIdsToAdd)).to.revertedWith(
-            RevertReasons.BUNDLE_TWIN_MUST_BE_UNIQUE
-          );
-        });
-
-        it("Twin is already part of another bundle", async function () {
-          // Create a new bundle with twinIds.
-          const newBundle = bundle.clone();
-          newBundle.twinIds = ["1"];
-          newBundle.offerIds = ["1"];
-          await bundleHandler.connect(operator).createBundle(newBundle);
-
-          // Attempt to add same twinIds to the frist bundle, expecting revert
-          await expect(bundleHandler.connect(operator).addTwinsToBundle(bundle.id, twinIdsToAdd)).to.revertedWith(
-            RevertReasons.BUNDLE_TWIN_MUST_BE_UNIQUE
-          );
-        });
-
-        it("Insufficient Twin supply to cover bundle offers", async function () {
-          let expectedNewTwinId = 6;
-          const newTwin = twin.clone();
-          newTwin.supplyAvailable = 1;
-          await twinHandler.connect(operator).createTwin(newTwin); // creates a twin with id 6
-
-          twinIdsToAdd = [expectedNewTwinId];
-          await expect(bundleHandler.connect(operator).addTwinsToBundle(bundle.id, twinIdsToAdd)).to.revertedWith(
-            RevertReasons.INSUFFICIENT_TWIN_SUPPLY_TO_COVER_BUNDLE_OFFERS
-          );
-        });
-
-        it("Offers quantity is unlimited but twin supply is not", async function () {
-          const newOffer = offer.clone();
-          newOffer.quantityAvailable = ethers.constants.MaxUint256.toString();
-          let expectedNewOfferId = "6";
-          let expectedNewTwinId = "6";
-
-          await offerHandler
-            .connect(operator)
-            .createOffer(newOffer, offerDates, offerDurations, disputeResolverId, agentId);
-
-          const newTwin = twin.clone();
-          newTwin.supplyAvailable = ethers.constants.MaxUint256.toString();
-
-          await twinHandler.connect(operator).createTwin(newTwin);
-
-          bundle.twinIds = [expectedNewTwinId];
-          bundle.offerIds = [expectedNewOfferId];
-          bundle.id = ++nextBundleId;
-
-          await bundleHandler.connect(operator).createBundle(bundle);
-
-          await expect(bundleHandler.connect(operator).addTwinsToBundle(bundle.id, ["1"])).to.revertedWith(
-            RevertReasons.INSUFFICIENT_TWIN_SUPPLY_TO_COVER_BUNDLE_OFFERS
-          );
-        });
-      });
-    });
-
-    context("👉 removeTwinsFromBundle()", async function () {
-      beforeEach(async function () {
-        bundle.twinIds = ["1", "2", "3", "4", "5"];
-        // Create a bundle
-        await bundleHandler.connect(operator).createBundle(bundle);
-
-        // set the new fields
-        twinIdsToRemove = ["1", "4"];
-        bundle.twinIds = ["5", "2", "3"]; // ["1","2","3","4","5"] -> ["5","2","3","4"] -> ["5","2","3"]
-
-        bundleStruct = bundle.toStruct();
-      });
-
-      it("should emit a BundleUpdated event", async function () {
-        // Remove twins from a bundle, testing for the event
-        const tx = await bundleHandler.connect(operator).removeTwinsFromBundle(bundle.id, twinIdsToRemove);
-        const txReceipt = await tx.wait();
-
-        const event = getEvent(txReceipt, bundleHandlerFacet_Factory, "BundleUpdated");
-
-        const bundleInstance = Bundle.fromStruct(event.bundle);
-        // Validate the instance
-        expect(bundleInstance.isValid()).to.be.true;
-
-        assert.equal(event.bundleId.toString(), bundle.id, "Bundle Id is incorrect");
-        assert.equal(event.sellerId.toString(), bundle.sellerId, "Seller Id is incorrect");
-        assert.equal(event.executedBy.toString(), operator.address, "Executed by is incorrect");
-        assert.equal(bundleInstance.toString(), bundle.toString(), "Bundle struct is incorrect");
-      });
-
-      it("should update state", async function () {
-        // Remove twin from a bundle,
-        await bundleHandler.connect(operator).removeTwinsFromBundle(bundle.id, twinIdsToRemove);
-
-        // Get the bundle as a struct
-        [, bundleStruct] = await bundleHandler.connect(rando).getBundle(bundle.id);
-
-        // Parse into entity
-        const returnedBundle = Bundle.fromStruct(bundleStruct);
-
-        // Returned values should  reflect the changes done with removeTwinsFromBundle
-        for ([key, value] of Object.entries(bundle)) {
-          expect(JSON.stringify(returnedBundle[key]) === JSON.stringify(value)).is.true;
-        }
-      });
-
-      context("💔 Revert Reasons", async function () {
-        it("Bundle does not exist", async function () {
-          // Set invalid id
-          bundle.id = "444";
-
-          // Attempt to remove twins from the bundle, expecting revert
-          await expect(
-            bundleHandler.connect(operator).removeTwinsFromBundle(bundle.id, twinIdsToRemove)
-          ).to.revertedWith(RevertReasons.NO_SUCH_BUNDLE);
-
-          // Set invalid id
-          bundle.id = "0";
-
-          // Attempt to remove twins from bundle, expecting revert
-          await expect(
-            bundleHandler.connect(operator).removeTwinsFromBundle(bundle.id, twinIdsToRemove)
-          ).to.revertedWith(RevertReasons.NO_SUCH_BUNDLE);
-        });
-
-        it("Caller is not seller of a bundle", async function () {
-          // Attempt to remove twins from the bundle, expecting revert
-          await expect(bundleHandler.connect(rando).removeTwinsFromBundle(bundle.id, twinIdsToRemove)).to.revertedWith(
-            RevertReasons.NOT_OPERATOR
-          );
-        });
-
-        it("Twin is not a part of the bundle", async function () {
-          // inexisting twin
-          twinIdsToRemove = ["6"];
-          // Attempt to remove twins from the bundle, expecting revert
-          await expect(
-            bundleHandler.connect(operator).removeTwinsFromBundle(bundle.id, twinIdsToRemove)
-          ).to.revertedWith(RevertReasons.TWIN_NOT_IN_BUNDLE);
-
-          // create a twin and add it to another bundle
-          await bosonToken.connect(operator).approve(twinHandler.address, 1); //approving the twin handler
-          await twinHandler.connect(operator).createTwin(twin);
-          bundle.twinIds = ["6"];
-          bundle.offerIds = ["1"];
-
-          await bundleHandler.connect(operator).createBundle(bundle);
-
-          // Attempt to remove twins from a bundle, expecting revert
-          await expect(
-            bundleHandler.connect(operator).removeTwinsFromBundle(bundle.id, twinIdsToRemove)
-          ).to.revertedWith(RevertReasons.TWIN_NOT_IN_BUNDLE);
-        });
-
-        it("Removing too many twins", async function () {
-          // Try to remove the more than 100 twins
-          twinIdsToRemove = [...Array(101).keys()];
-
-          // Attempt to remove twins from the bundle, expecting revert
-          await expect(
-            bundleHandler.connect(operator).removeTwinsFromBundle(bundle.id, twinIdsToRemove)
-          ).to.revertedWith(RevertReasons.TOO_MANY_TWINS);
-        });
-
-        it("Removing nothing", async function () {
-          // Try to remove nothing
-          twinIdsToRemove = [];
-
-          // Attempt to remove twins from the bundle, expecting revert
-          await expect(
-            bundleHandler.connect(operator).removeTwinsFromBundle(bundle.id, twinIdsToRemove)
-          ).to.revertedWith(RevertReasons.NOTHING_UPDATED);
-        });
-      });
-    });
-
-    context("👉 addOffersToBundle()", async function () {
-      beforeEach(async function () {
-        // Create a bundle
-        await bundleHandler.connect(operator).createBundle(bundle);
-
-        // set the new fields
-        offerIdsToAdd = ["1", "4"];
-        bundle.offerIds = [...bundle.offerIds, ...offerIdsToAdd];
-
-        bundleStruct = bundle.toStruct();
-      });
-
-      it("should emit a BundleUpdated event", async function () {
-        // Add offers to a bundle, testing for the event
-        const tx = await bundleHandler.connect(operator).addOffersToBundle(bundle.id, offerIdsToAdd);
-        const txReceipt = await tx.wait();
-
-        const event = getEvent(txReceipt, bundleHandlerFacet_Factory, "BundleUpdated");
-
-        const bundleInstance = Bundle.fromStruct(event.bundle);
-        // Validate the instance
-        expect(bundleInstance.isValid()).to.be.true;
-
-        assert.equal(event.bundleId.toString(), bundle.id, "Bundle Id is incorrect");
-        assert.equal(event.sellerId.toString(), bundle.sellerId, "Seller Id is incorrect");
-        assert.equal(event.executedBy.toString(), operator.address, "Executed by is incorrect");
-        assert.equal(bundleInstance.toString(), bundle.toString(), "Bundle struct is incorrect");
-      });
-
-      it("should add offers to correct bundle", async function () {
-        // Create a new bundle of id 2
-        let expectedNewBundleId = "2";
-        const newBundle = bundle.clone();
-        newBundle.id = expectedNewBundleId;
-        newBundle.offerIds = ["4"];
-        // Twin must be unique to a bundle
-        newBundle.twinIds = ["1"];
-        const tx = await bundleHandler.connect(operator).createBundle(newBundle); // creates new bundle of id 2
-        const txReceipt = await tx.wait();
-        const event = getEvent(txReceipt, bundleHandler, "BundleCreated");
-        assert.equal(event.bundleId.toString(), expectedNewBundleId, "Bundle Id is not 2"); // verify that bundle id is 2
-
-        let bundleIdToAddOffer = bundle.id; // Bundle in which we want we want to add new offer Ids.
-        offerIdsToAdd = ["1"]; // The Offer id which we want to add.
-
-        // Bundle with id 1 does not have this offer id.
-        [, bundleStruct] = await bundleHandler.connect(rando).getBundle(bundleIdToAddOffer);
-        let returnedBundle = Bundle.fromStruct(bundleStruct);
-        expect(returnedBundle.offerIds.includes(offerIdsToAdd[0])).is.false;
-
-        // Bundle with id 2 does not have this offer id.
-        [, bundleStruct] = await bundleHandler.connect(rando).getBundle(newBundle.id);
-        returnedBundle = Bundle.fromStruct(bundleStruct);
-        expect(returnedBundle.offerIds.includes(offerIdsToAdd[0])).is.false;
-
-        // Adding the offers to bundle of id 1.
-        await bundleHandler.connect(operator).addOffersToBundle(bundleIdToAddOffer, offerIdsToAdd);
-
-        // Bundle with id 1 now has this offer id.
-        [, bundleStruct] = await bundleHandler.connect(rando).getBundle(bundleIdToAddOffer);
-        returnedBundle = Bundle.fromStruct(bundleStruct);
-        expect(returnedBundle.offerIds.includes(offerIdsToAdd[0])).is.true;
-
-        // Bundle with id 2 does not have this offer id.
-        [, bundleStruct] = await bundleHandler.connect(rando).getBundle(newBundle.id);
-        returnedBundle = Bundle.fromStruct(bundleStruct);
-        expect(returnedBundle.offerIds.includes(offerIdsToAdd[0])).is.false;
-      });
-
-      it("should update state", async function () {
-        // Add offers to a bundle,
-        await bundleHandler.connect(operator).addOffersToBundle(bundle.id, offerIdsToAdd);
-
-        // Get the bundle as a struct
-        [, bundleStruct] = await bundleHandler.connect(rando).getBundle(bundle.id);
-
-        // Parse into entity
-        const returnedBundle = Bundle.fromStruct(bundleStruct);
-
-        // Returned values should reflect the changes done with addOffersToBundle
-        for ([key, value] of Object.entries(bundle)) {
-          expect(JSON.stringify(returnedBundle[key]) === JSON.stringify(value)).is.true;
-        }
-      });
-
-      context("💔 Revert Reasons", async function () {
-        it("Caller is not the seller of a bundle", async function () {
-          // Attempt to add offers to bundle, expecting revert
-          await expect(bundleHandler.connect(rando).addOffersToBundle(bundle.id, offerIdsToAdd)).to.revertedWith(
-            RevertReasons.NOT_OPERATOR
-          );
-        });
-
-        it("Adding nothing", async function () {
-          // Try to add nothing
-          offerIdsToAdd = [];
-
-          // Attempt to add offers to the bundle, expecting revert
-          await expect(bundleHandler.connect(operator).addOffersToBundle(bundle.id, offerIdsToAdd)).to.revertedWith(
-            RevertReasons.NOTHING_UPDATED
-          );
-        });
-
-        it("Adding too many offers", async function () {
-          // Try to add the more than 100 offers
-          offerIdsToAdd = [...Array(101).keys()];
-
-          // Attempt to add offers to a bundle, expecting revert
-          await expect(bundleHandler.connect(operator).addOffersToBundle(bundle.id, offerIdsToAdd)).to.revertedWith(
-            RevertReasons.TOO_MANY_OFFERS
-          );
-        });
-
-        it("Bundle does not exist", async function () {
-          // Set invalid id
-          bundle.id = "444";
-
-          // Attempt to add offers to the bundle, expecting revert
-          await expect(bundleHandler.connect(operator).addOffersToBundle(bundle.id, offerIdsToAdd)).to.revertedWith(
-            RevertReasons.NO_SUCH_BUNDLE
-          );
-
-          // Set invalid id
-          bundle.id = "0";
-
-          // Attempt to add offers to bundle, expecting revert
-          await expect(bundleHandler.connect(operator).addOffersToBundle(bundle.id, offerIdsToAdd)).to.revertedWith(
-            RevertReasons.NO_SUCH_BUNDLE
-          );
-        });
-
-        it("Caller is not the seller of all offers", async function () {
-          // create another seller and an offer
-          let expectedNewOfferId = "6";
-          seller = new Seller(id, rando.address, rando.address, rando.address, rando.address, active);
-          contractURI = `https://ipfs.io/ipfs/QmW2WQi7j6c7UgJTarActp7tDNikE4B2qXtFCfLPdsgaTQ`;
-          await accountHandler.connect(rando).createSeller(seller, contractURI, emptyAuthToken);
-          const tx = await offerHandler
-            .connect(rando)
-            .createOffer(offer, offerDates, offerDurations, disputeResolverId, agentId); // creates an offer with id 6
-          const txReceipt = await tx.wait();
-          const event = getEvent(txReceipt, offerHandler, "OfferCreated");
-          assert.equal(event.offerId.toString(), expectedNewOfferId, "Offer Id is not 6");
-
-          // add offer belonging to another seller
-          offerIdsToAdd = ["1", "6"];
-
-          // Attempt to add offers to bundle, expecting revert
-          await expect(bundleHandler.connect(operator).addOffersToBundle(bundle.id, offerIdsToAdd)).to.revertedWith(
-            RevertReasons.NOT_OPERATOR
-          );
-        });
-
-        it("Offer is already part of another bundle", async function () {
-          // create another bundle
-          bundle.offerIds = ["1"];
-          // Twin must be unique to a bundle";
-          bundle.twinIds = ["1"];
-          await bundleHandler.connect(operator).createBundle(bundle);
-
-          // Attempt to add offers to a bundle, expecting revert
-          await expect(bundleHandler.connect(operator).addOffersToBundle(bundle.id, offerIdsToAdd)).to.revertedWith(
-            RevertReasons.BUNDLE_OFFER_MUST_BE_UNIQUE
-          );
-        });
-
-        it("Offer is duplicated", async function () {
-          // Try to add the same offer twice
-          offerIdsToAdd = ["1", "1", "4"];
-
-          // Attempt to add offers to a bundle, expecting revert
-          await expect(bundleHandler.connect(operator).addOffersToBundle(bundle.id, offerIdsToAdd)).to.revertedWith(
-            RevertReasons.BUNDLE_OFFER_MUST_BE_UNIQUE
-          );
-        });
-
-        it("Offer does not exist", async function () {
-          // Set invalid offer id
-          offerIdsToAdd = ["1", "999"];
-
-          // Attempt to add offers to a bundle, expecting revert
-          await expect(bundleHandler.connect(operator).addOffersToBundle(bundle.id, offerIdsToAdd)).to.revertedWith(
-            RevertReasons.NO_SUCH_OFFER
-          );
-
-          // Set invalid offer id
-          offerIdsToAdd = ["0", "2"];
-
-          // Attempt to add offers to a bundle, expecting revert
-          await expect(bundleHandler.connect(operator).addOffersToBundle(bundle.id, offerIdsToAdd)).to.revertedWith(
-            RevertReasons.NO_SUCH_OFFER
-          );
-        });
-
-        it("Exchange already exists for the offerId in bundle", async function () {
-          // Deposit seller funds so the commit will succeed
-          await fundsHandler
-            .connect(operator)
-            .depositFunds(seller.id, ethers.constants.AddressZero, sellerDeposit, { value: sellerDeposit });
-
-          // Commit to an offer
-          let offerIdToCommit = offerIdsToAdd[0];
-          await exchangeHandler.connect(buyer).commitToOffer(buyer.address, offerIdToCommit, { value: price });
-
-          // Attempt to add offers to a bundle, expecting revert
-          await expect(bundleHandler.connect(operator).addOffersToBundle(bundle.id, offerIdsToAdd)).to.revertedWith(
-            RevertReasons.EXCHANGE_FOR_OFFER_EXISTS
-          );
-        });
-
-        it("Offer supply is greater than bundle twins supply", async function () {
-          let expectedNewOfferId = 6;
-          const newOffer = offer.clone();
-
-          // twin has supply for cover 3 offers
-          newOffer.quantityAvailable = 4;
-          await offerHandler
-            .connect(operator)
-            .createOffer(newOffer, offerDates, offerDurations, disputeResolverId, agentId); // creates a offer with id 6
-
-          await expect(
-            bundleHandler.connect(operator).addOffersToBundle(bundle.id, [expectedNewOfferId])
-          ).to.revertedWith(RevertReasons.INSUFFICIENT_TWIN_SUPPLY_TO_COVER_BUNDLE_OFFERS);
-        });
-
-        it("Offers quantity is unlimited but twins supply is not", async function () {
-          const newOffer = offer.clone();
-          newOffer.quantityAvailable = ethers.constants.MaxUint256.toString();
-          let expectedNewOfferId = "6";
-
-          await offerHandler
-            .connect(operator)
-            .createOffer(newOffer, offerDates, offerDurations, disputeResolverId, agentId);
-
-          await expect(
-            bundleHandler.connect(operator).addOffersToBundle(bundle.id, [expectedNewOfferId])
-          ).to.revertedWith(RevertReasons.INSUFFICIENT_TWIN_SUPPLY_TO_COVER_BUNDLE_OFFERS);
-        });
-      });
-    });
-
-    context("👉 removeOffersFromBundle()", async function () {
-      beforeEach(async function () {
-        bundle.offerIds = ["1", "2", "3", "4"];
-
-        //Create a new Twin with supply enough to cover 4 offers
-        twin.supplyAvailable = 4000;
-        let expectedNewTwinId = "6";
-
-        await twinHandler.connect(operator).createTwin(twin);
-
-        // Create a bundle
-        bundle.twinIds = [expectedNewTwinId];
-        await bundleHandler.connect(operator).createBundle(bundle);
-
-        // set the new fields
-        offerIdsToRemove = ["1", "4"];
-        bundle.offerIds = ["3", "2"]; // ["1","2","3","4"] -> ["4","2","3"] -> ["3","2"]
-
-        bundleStruct = bundle.toStruct();
-      });
-
-      it("should emit a BundleUpdated event", async function () {
-        // Remove offers from a bundle, testing for the event
-        const tx = await bundleHandler.connect(operator).removeOffersFromBundle(bundle.id, offerIdsToRemove);
-        const txReceipt = await tx.wait();
-
-        const event = getEvent(txReceipt, bundleHandlerFacet_Factory, "BundleUpdated");
-
-        const bundleInstance = Bundle.fromStruct(event.bundle);
-        // Validate the instance
-        expect(bundleInstance.isValid()).to.be.true;
-
-        assert.equal(event.bundleId.toString(), bundle.id, "Bundle Id is incorrect");
-        assert.equal(event.sellerId.toString(), bundle.sellerId, "Seller Id is incorrect");
-        assert.equal(event.executedBy.toString(), operator.address, "Executed by is incorrect");
-        assert.equal(bundleInstance.toString(), bundle.toString(), "Bundle struct is incorrect");
-      });
-
-      it("should remove offers from correct bundle", async function () {
-        // Create a new bundle of id 2
-        let expectedNewBundleId = "2";
-        const newBundle = bundle.clone();
-        newBundle.id = expectedNewBundleId;
-        newBundle.offerIds = ["5"];
-        //Twin must be unique to a bundle"
-        newBundle.twinIds = ["1"];
-        const tx = await bundleHandler.connect(operator).createBundle(newBundle); // creates new bundle of id 2
-        const txReceipt = await tx.wait();
-        const event = getEvent(txReceipt, bundleHandler, "BundleCreated");
-        assert.equal(event.bundleId.toString(), expectedNewBundleId, "Bundle Id is not 2"); // verify that bundle id is 2
-
-        let bundleIdToRemoveOffer = bundle.id; // Bundle in which we want we want to add new offer Ids.
-        offerIdsToRemove = ["2"]; // The Offer id which we want to add.
-
-        // Expect that the Bundle with id 1 has this offer.
-        [, bundleStruct] = await bundleHandler.connect(rando).getBundle(bundleIdToRemoveOffer);
-        let returnedBundle = Bundle.fromStruct(bundleStruct);
-        expect(returnedBundle.offerIds.includes(offerIdsToRemove[0])).is.true;
-
-        // Expect that the Bundle with id 2 does not have this offer.
-        [, bundleStruct] = await bundleHandler.connect(rando).getBundle(newBundle.id);
-        returnedBundle = Bundle.fromStruct(bundleStruct);
-        expect(returnedBundle.offerIds.includes(offerIdsToRemove[0])).is.false;
-
-        // Removing the offer from the bundle of id 1.
-        await bundleHandler.connect(operator).removeOffersFromBundle(bundleIdToRemoveOffer, offerIdsToRemove);
-
-        // Expect that the bundle with id 2 still does not have this offer.
-        [, bundleStruct] = await bundleHandler.connect(rando).getBundle(newBundle.id);
-        returnedBundle = Bundle.fromStruct(bundleStruct);
-        expect(returnedBundle.offerIds.includes(offerIdsToRemove[0])).is.false;
-      });
-
-      it("should update state", async function () {
-        // Remove offer from a bundle,
-        await bundleHandler.connect(operator).removeOffersFromBundle(bundle.id, offerIdsToRemove);
-
-        // Get the bundle as a struct
-        [, bundleStruct] = await bundleHandler.connect(rando).getBundle(bundle.id);
-
-        // Parse into entity
-        const returnedBundle = Bundle.fromStruct(bundleStruct);
-
-        // Returned values should  reflect the changes done with removeOffersFromBundle
-        for ([key, value] of Object.entries(bundle)) {
-          expect(JSON.stringify(returnedBundle[key]) === JSON.stringify(value)).is.true;
-        }
-      });
-
-      context("💔 Revert Reasons", async function () {
-        it("Bundle does not exist", async function () {
-          // Set invalid id
-          bundle.id = "444";
-
-          // Attempt to remove offers from the bundle, expecting revert
-          await expect(
-            bundleHandler.connect(operator).removeOffersFromBundle(bundle.id, offerIdsToRemove)
-          ).to.revertedWith(RevertReasons.NO_SUCH_BUNDLE);
-
-          // Set invalid id
-          bundle.id = "0";
-
-          // Attempt to remove offers from bundle, expecting revert
-          await expect(
-            bundleHandler.connect(operator).removeOffersFromBundle(bundle.id, offerIdsToRemove)
-          ).to.revertedWith(RevertReasons.NO_SUCH_BUNDLE);
-        });
-
-        it("Caller is not seller of a bundle", async function () {
-          // Attempt to remove offers from the bundle, expecting revert
-          await expect(
-            bundleHandler.connect(rando).removeOffersFromBundle(bundle.id, offerIdsToRemove)
-          ).to.revertedWith(RevertReasons.NOT_OPERATOR);
-        });
-
-        it("Offer is not a part of the bundle", async function () {
-          // inexisting offer
-          offerIdsToRemove = ["6"];
-
-          // Attempt to remove offers from the bundle, expecting revert
-          await expect(
-            bundleHandler.connect(operator).removeOffersFromBundle(bundle.id, offerIdsToRemove)
-          ).to.revertedWith(RevertReasons.OFFER_NOT_IN_BUNDLE);
-
-          // create an offer and add it to another bundle
-          await offerHandler
-            .connect(operator)
-            .createOffer(offer, offerDates, offerDurations, disputeResolverId, agentId);
-          bundle.offerIds = ["6"];
-
-          // Twin must be unique to a bundle
-          bundle.twinIds = ["1"];
-          await bundleHandler.connect(operator).createBundle(bundle);
-
-          // Attempt to remove offers from a bundle, expecting revert
-          await expect(
-            bundleHandler.connect(operator).removeOffersFromBundle(bundle.id, offerIdsToRemove)
-          ).to.revertedWith(RevertReasons.OFFER_NOT_IN_BUNDLE);
-        });
-
-        it("Removing too many offers", async function () {
-          // Try to remove the more than 100 offers
-          offerIdsToRemove = [...Array(101).keys()];
-
-          // Attempt to remove offers from the bundle, expecting revert
-          await expect(
-            bundleHandler.connect(operator).removeOffersFromBundle(bundle.id, offerIdsToRemove)
-          ).to.revertedWith(RevertReasons.TOO_MANY_OFFERS);
-        });
-
-        it("Removing nothing", async function () {
-          // Try to remove nothing
-          offerIdsToRemove = [];
-
-          // Attempt to remove offers from the bundle, expecting revert
-          await expect(
-            bundleHandler.connect(operator).removeOffersFromBundle(bundle.id, offerIdsToRemove)
-          ).to.revertedWith(RevertReasons.NOTHING_UPDATED);
-        });
-
-        it("Exchange already exists for the offerId in bundle", async function () {
-          // Deposit seller funds so the commit will succeed
-          await fundsHandler
-            .connect(operator)
-            .depositFunds(seller.id, ethers.constants.AddressZero, sellerDeposit, { value: sellerDeposit });
-
-          // Commit to an offer
-          let offerIdToCommit = offerIdsToRemove[0];
-          await exchangeHandler.connect(buyer).commitToOffer(buyer.address, offerIdToCommit, { value: price });
-
-          // Attempt to remove offers from the bundle, expecting revert
-          await expect(
-            bundleHandler.connect(operator).removeOffersFromBundle(bundle.id, offerIdsToRemove)
-          ).to.revertedWith(RevertReasons.EXCHANGE_FOR_OFFER_EXISTS);
-        });
-      });
-    });
-
->>>>>>> 3bcb94f4
     context("👉 getBundleIdByOffer()", async function () {
       beforeEach(async function () {
         // Create a bundle
