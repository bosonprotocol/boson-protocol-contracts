--- conflicted
+++ resolved
@@ -54,11 +54,8 @@
   let protocolFeePercentage, protocolFeeFlatBoson, buyerEscalationDepositPercentage;
   let disputeResolver, disputeResolverFees, disputeResolverId;
   let contractURI;
-<<<<<<< HEAD
   let emptyAuthToken;
-=======
   let agentId;
->>>>>>> 520445fa
 
   before(async function () {
     // get interface Ids
