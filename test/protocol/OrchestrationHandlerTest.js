const { ethers } = require("hardhat");
const { ZeroAddress, getSigners, provider, getContractAt, MaxUint256, parseUnits } = ethers;
const { assert, expect } = require("chai");

const Seller = require("../../scripts/domain/Seller");
const Offer = require("../../scripts/domain/Offer");
const OfferDates = require("../../scripts/domain/OfferDates");
const OfferDurations = require("../../scripts/domain/OfferDurations");
const Group = require("../../scripts/domain/Group");
const Condition = require("../../scripts/domain/Condition");
const EvaluationMethod = require("../../scripts/domain/EvaluationMethod");
const Twin = require("../../scripts/domain/Twin");
const Bundle = require("../../scripts/domain/Bundle");
const PausableRegion = require("../../scripts/domain/PausableRegion.js");
const { DisputeResolverFee } = require("../../scripts/domain/DisputeResolverFee");
const DisputeResolutionTerms = require("../../scripts/domain/DisputeResolutionTerms");
const TokenType = require("../../scripts/domain/TokenType");
const AuthToken = require("../../scripts/domain/AuthToken");
const AuthTokenType = require("../../scripts/domain/AuthTokenType");
const Range = require("../../scripts/domain/Range");
const { RoyaltyRecipient, RoyaltyRecipientList } = require("../../scripts/domain/RoyaltyRecipient.js");
const RoyaltyInfo = require("../../scripts/domain/RoyaltyInfo");
const { getInterfaceIds } = require("../../scripts/config/supported-interfaces.js");
const { RevertReasons } = require("../../scripts/config/revert-reasons.js");
const {
  getEvent,
  applyPercentage,
<<<<<<< HEAD
  calculateContractAddress,
  compareOfferStructs,
  compareRoyaltyRecipientLists,
=======
  calculateCloneAddress,
  calculateBosonProxyAddress,
>>>>>>> 9cc931b7
  setupTestEnvironment,
  getSnapshot,
  revertToSnapshot,
} = require("../util/utils.js");
const { deployMockTokens } = require("../../scripts/util/deploy-mock-tokens");
const { oneWeek, oneMonth, VOUCHER_NAME, VOUCHER_SYMBOL, DEFAULT_ROYALTY_RECIPIENT } = require("../util/constants");
const {
  mockTwin,
  mockOffer,
  mockDisputeResolver,
  mockSeller,
  mockVoucherInitValues,
  mockAuthToken,
  mockAgent,
  mockCondition,
  accountId,
} = require("../util/mock");
const { setNextBlockTimestamp, deriveTokenId } = require("../util/utils");
const Dispute = require("../../scripts/domain/Dispute");
const DisputeState = require("../../scripts/domain/DisputeState");
const DisputeDates = require("../../scripts/domain/DisputeDates");

/**
 *  Test the Boson Orchestration Handler interface
 */
describe("IBosonOrchestrationHandler", function () {
  // Common vars
  let InterfaceIds;
  let deployer,
    pauser,
    buyer,
    admin,
    rando,
    assistant,
    clerk,
    treasury,
    other1,
    other2,
    assistantDR,
    adminDR,
    clerkDR,
    treasuryDR;
  let erc165,
    accountHandler,
    offerHandler,
    exchangeHandler,
    groupHandler,
    twinHandler,
    bundleHandler,
    disputeHandler,
    fundsHandler,
    orchestrationHandler,
    configHandler,
    pauseHandler,
    offerStruct,
    key,
    value;
  let offer, nextOfferId, support, exists;
  let seller, sellerStruct;
  let disputeResolver, disputeResolverFees;
  let offerDates, offerDatesStruct;
  let offerFees, offerFeesStruct, agentFee;
  let offerDurations, offerDurationsStruct;
  let protocolFeePercentage, protocolFeeFlatBoson, buyerEscalationDepositPercentage;
  let group, groupStruct, nextGroupId, conditionStruct;
  let offerIds, condition;
  let twin, twinStruct, twinIds, nextTwinId;
  let bundle, bundleStruct, bundleId, nextBundleId;
  let bosonToken;
  let foreign721, foreign1155, fallbackError;
  let disputeResolutionTerms, disputeResolutionTermsStruct;
  let DRFeeNative, DRFeeToken;
  let voucherInitValues, contractURI;
  let expectedCloneAddress, bosonVoucher;
  let tx;
  let authToken, authTokenStruct, emptyAuthToken, emptyAuthTokenStruct;
  let agent, agentId;
  let sellerAllowList, allowedSellersToAdd;
  let buyerEscalationDepositNative, buyerEscalationDepositToken;
  let price, quantityAvailable, sellerDeposit, voucherRedeemableFrom;
  let disputePeriod, escalationPeriod;
  let buyerId, exchangeId, disputeResolverId;
  let blockNumber, block, disputedDate, timeout, dispute, disputeDates;
  let disputeStruct, disputeDatesStruct;
  let returnedDispute, returnedDisputeDates;
  let newTime, voucherStruct, escalatedDate, response;
  let protocolDiamondAddress;
  let snapshotId;
  let beaconProxyAddress;

  before(async function () {
    // Reset the accountId iterator
    accountId.next(true);

    // get interface Ids
    InterfaceIds = await getInterfaceIds();

    // Deploy the mock tokens
    [bosonToken, foreign721, foreign1155, fallbackError] = await deployMockTokens();

    // Specify contracts needed for this test
    const contracts = {
      erc165: "ERC165Facet",
      accountHandler: "IBosonAccountHandler",
      groupHandler: "IBosonGroupHandler",
      twinHandler: "IBosonTwinHandler",
      bundleHandler: "IBosonBundleHandler",
      offerHandler: "IBosonOfferHandler",
      exchangeHandler: "IBosonExchangeHandler",
      fundsHandler: "IBosonFundsHandler",
      disputeHandler: "IBosonDisputeHandler",
      orchestrationHandler: "IBosonOrchestrationHandler",
      configHandler: "IBosonConfigHandler",
      pauseHandler: "IBosonPauseHandler",
    };

    ({
      signers: [pauser, admin, treasury, buyer, rando, other1, other2, adminDR, treasuryDR],
      contractInstances: {
        erc165,
        accountHandler,
        groupHandler,
        twinHandler,
        bundleHandler,
        offerHandler,
        exchangeHandler,
        fundsHandler,
        disputeHandler,
        orchestrationHandler,
        configHandler,
        pauseHandler,
      },
      protocolConfig: [
        ,
        ,
        { percentage: protocolFeePercentage, flatBoson: protocolFeeFlatBoson, buyerEscalationDepositPercentage },
      ],
      diamondAddress: protocolDiamondAddress,
    } = await setupTestEnvironment(contracts, { bosonTokenAddress: await bosonToken.getAddress() }));

    // make all account the same
    assistant = admin;
    assistantDR = adminDR;
    clerk = clerkDR = { address: ZeroAddress };

    [deployer] = await getSigners();

    // Get the beacon proxy address
    beaconProxyAddress = await calculateBosonProxyAddress(await configHandler.getAddress());

    // Get snapshot id
    snapshotId = await getSnapshot();
  });

  afterEach(async function () {
    await revertToSnapshot(snapshotId);
    snapshotId = await getSnapshot();
  });

  // Interface support (ERC-156 provided by ProtocolDiamond, others by deployed facets)
  context("📋 Interfaces", async function () {
    context("👉 supportsInterface()", async function () {
      it("should indicate support for IBosonOrchestrationHandler interface", async function () {
        // Current interfaceId for IBosonOrchestrationHandler
        support = await erc165.supportsInterface(InterfaceIds.IBosonOrchestrationHandler);

        // Test
        expect(support, "IBosonOrchestrationHandler interface not supported").is.true;
      });
    });
  });

  // All supported methods - single offer
  context("📋 Orchestration Handler Methods", async function () {
    beforeEach(async function () {
      // Create a valid dispute resolver
      disputeResolver = mockDisputeResolver(
        await assistantDR.getAddress(),
        await adminDR.getAddress(),
        clerkDR.address,
        await treasuryDR.getAddress(),
        true
      );
      expect(disputeResolver.isValid()).is.true;
      disputeResolverId = disputeResolver.id;

      // Create DisputeResolverFee array so offer creation will succeed
      DRFeeNative = "0";
      DRFeeToken = "0";
      disputeResolverFees = [
        new DisputeResolverFee(ZeroAddress, "Native", DRFeeNative),
        new DisputeResolverFee(await bosonToken.getAddress(), "Boson", DRFeeToken),
      ];

      // Make empty seller list, so every seller is allowed
      sellerAllowList = [];

      // Register the dispute resolver
      await accountHandler
        .connect(adminDR)
        .createDisputeResolver(disputeResolver, disputeResolverFees, sellerAllowList);

      // Create a valid seller, then set fields in tests directly
      seller = mockSeller(
        await assistant.getAddress(),
        await assistant.getAddress(),
        clerk.address,
        await treasury.getAddress()
      );
      expect(seller.isValid()).is.true;

      // How that seller looks as a returned struct
      sellerStruct = seller.toStruct();

      // VoucherInitValues
      contractURI = `https://ipfs.io/ipfs/QmW2WQi7j6c7UgJTarActp7tDNikE4B2qXtFCfLPdsgaTQ`;
      voucherInitValues = mockVoucherInitValues();
      expect(voucherInitValues.isValid()).is.true;

      // AuthTokens
      emptyAuthToken = mockAuthToken();
      expect(emptyAuthToken.isValid()).is.true;
      emptyAuthTokenStruct = emptyAuthToken.toStruct();

      authToken = new AuthToken("8400", AuthTokenType.Lens);
      expect(authToken.isValid()).is.true;
      authTokenStruct = authToken.toStruct();

      // deploy mock auth token and mint one to assistant
      const [mockAuthERC721Contract] = await deployMockTokens(["Foreign721"]);
      await configHandler
        .connect(deployer)
        .setAuthTokenContract(AuthTokenType.Lens, await mockAuthERC721Contract.getAddress());
      await mockAuthERC721Contract.connect(assistant).mint(authToken.tokenId, 1);

      // The first offer id
      nextOfferId = "1";

      // Mock offer, offerDates and offerDurations
      ({ offer, offerDates, offerDurations, offerFees } = await mockOffer());
      offer.sellerId = seller.id;

      // Check if domains are valid
      expect(offer.isValid()).is.true;
      expect(offerDates.isValid()).is.true;
      expect(offerDurations.isValid()).is.true;

      // Set domains transformed into struct
      offerStruct = offer.toStruct();
      offerDatesStruct = offerDates.toStruct();
      offerDurationsStruct = offerDurations.toStruct();

      // Set dispute resolution terms
      disputeResolutionTerms = new DisputeResolutionTerms(
        disputeResolver.id,
        disputeResolver.escalationResponsePeriod,
        DRFeeNative,
        applyPercentage(DRFeeNative, buyerEscalationDepositPercentage)
      );
      disputeResolutionTermsStruct = disputeResolutionTerms.toStruct();

      // Offer fees
      offerFeesStruct = offerFees.toStruct();

      // Set agent id as zero as it is optional for create Offer.
      agentId = "0";
    });

    afterEach(async function () {
      // Reset the accountId iterator
      accountId.next(true);
    });

    context("👉 raiseAndEscalateDispute()", async function () {
      async function createDisputeExchangeWithToken() {
        // utility function that deploys a mock token, creates a offer with it and creates an exchange
        // deploy a mock token
        const [mockToken] = await deployMockTokens(["Foreign20"]);

        // add to DR fees
        DRFeeToken = "0";
        await accountHandler
          .connect(adminDR)
          .addFeesToDisputeResolver(disputeResolverId, [
            new DisputeResolverFee(await mockToken.getAddress(), "MockToken", DRFeeToken),
          ]);

        // create an offer with a mock token contract
        offer.exchangeToken = await mockToken.getAddress();
        offer.sellerDeposit = offer.price = offer.buyerCancelPenalty = "0";
        offer.id++;

        // create an offer with erc20 exchange token
        await offerHandler
          .connect(assistant)
          .createOffer(offer, offerDates, offerDurations, disputeResolverId, agentId);

        // mint tokens to buyer and approve the protocol
        buyerEscalationDepositToken = applyPercentage(DRFeeToken, buyerEscalationDepositPercentage);
        await mockToken.mint(await buyer.getAddress(), buyerEscalationDepositToken);
        await mockToken.connect(buyer).approve(protocolDiamondAddress, buyerEscalationDepositToken);

        // Commit to offer and put exchange all the way to dispute
        await exchangeHandler.connect(buyer).commitToOffer(await buyer.getAddress(), offer.id);
        await exchangeHandler.connect(buyer).redeemVoucher(++exchangeId);

        return mockToken;
      }

      beforeEach(async function () {
        // Create the seller and offer
        await orchestrationHandler
          .connect(assistant)
          .createSellerAndOffer(
            seller,
            offer,
            offerDates,
            offerDurations,
            disputeResolver.id,
            emptyAuthToken,
            voucherInitValues,
            agentId
          );

        // buyer escalation deposit used in multiple tests
        buyerEscalationDepositNative = applyPercentage(DRFeeNative, buyerEscalationDepositPercentage);

        // Set used variables
        price = offer.price;
        quantityAvailable = offer.quantityAvailable;
        sellerDeposit = offer.sellerDeposit;
        voucherRedeemableFrom = offerDates.voucherRedeemableFrom;
        disputePeriod = offerDurations.disputePeriod;
        escalationPeriod = disputeResolver.escalationResponsePeriod;

        // Deposit seller funds so the commit will succeed
        const fundsToDeposit = BigInt(sellerDeposit) * BigInt(quantityAvailable);
        await fundsHandler
          .connect(assistant)
          .depositFunds(seller.id, ZeroAddress, fundsToDeposit, { value: fundsToDeposit });

        buyerId = accountId.next().value;

        exchangeId = "1";

        // Commit to offer, creating a new exchange
        await exchangeHandler.connect(buyer).commitToOffer(await buyer.getAddress(), nextOfferId, { value: price });

        // Set time forward to the offer's voucherRedeemableFrom
        await setNextBlockTimestamp(Number(voucherRedeemableFrom));

        // Redeem voucher
        await exchangeHandler.connect(buyer).redeemVoucher(exchangeId);
      });

      it("should emit a DisputeRaised event", async function () {
        // Raise and Escalate a dispute, testing for the event
        await expect(
          orchestrationHandler
            .connect(buyer)
            .raiseAndEscalateDispute(exchangeId, { value: buyerEscalationDepositNative })
        )
          .to.emit(disputeHandler, "DisputeRaised")
          .withArgs(exchangeId, buyerId, seller.id, await buyer.getAddress());
      });

      it("should emit a DisputeEscalated event", async function () {
        // Raise and Escalate a dispute, testing for the event
        await expect(
          orchestrationHandler
            .connect(buyer)
            .raiseAndEscalateDispute(exchangeId, { value: buyerEscalationDepositNative })
        )
          .to.emit(disputeHandler, "DisputeEscalated")
          .withArgs(exchangeId, disputeResolverId, await buyer.getAddress());
      });

      it("should update state", async function () {
        // Protocol balance before
        const escrowBalanceBefore = await provider.getBalance(protocolDiamondAddress);

        // Raise and escalate the dispute
        tx = await orchestrationHandler
          .connect(buyer)
          .raiseAndEscalateDispute(exchangeId, { value: buyerEscalationDepositNative });

        // Get the block timestamp of the confirmed tx and set escalatedDate
        blockNumber = tx.blockNumber;
        block = await provider.getBlock(blockNumber);
        disputedDate = escalatedDate = block.timestamp.toString();
        timeout = (BigInt(escalatedDate) + BigInt(escalationPeriod)).toString();

        dispute = new Dispute(exchangeId, DisputeState.Escalated, "0");
        disputeDates = new DisputeDates(disputedDate, escalatedDate, "0", timeout);

        // Get the dispute as a struct
        [, disputeStruct, disputeDatesStruct] = await disputeHandler.connect(rando).getDispute(exchangeId);

        // Parse into entities
        returnedDispute = Dispute.fromStruct(disputeStruct);
        returnedDisputeDates = DisputeDates.fromStruct(disputeDatesStruct);

        // Returned values should match the expected dispute and dispute dates
        for (const [key, value] of Object.entries(dispute)) {
          expect(JSON.stringify(returnedDispute[key]) === JSON.stringify(value)).is.true;
        }

        for (const [key, value] of Object.entries(disputeDates)) {
          expect(JSON.stringify(returnedDisputeDates[key]) === JSON.stringify(value)).is.true;
        }

        // Get the dispute state
        [exists, response] = await disputeHandler.connect(rando).getDisputeState(exchangeId);

        // It should match DisputeState.Escalated
        assert.equal(response, DisputeState.Escalated, "Dispute state is incorrect");

        // Protocol balance should increase for buyer escalation deposit
        const escrowBalanceAfter = await provider.getBalance(protocolDiamondAddress);
        expect(escrowBalanceAfter - escrowBalanceBefore).to.equal(
          buyerEscalationDepositNative,
          "Escrow balance mismatch"
        );
      });

      it("should be possible to pay escalation deposit in ERC20 token", async function () {
        const mockToken = await createDisputeExchangeWithToken();

        // Protocol balance before
        const escrowBalanceBefore = await mockToken.balanceOf(protocolDiamondAddress);

        // Escalate the dispute, testing for the event
        await expect(orchestrationHandler.connect(buyer).raiseAndEscalateDispute(exchangeId))
          .to.emit(disputeHandler, "DisputeEscalated")
          .withArgs(exchangeId, disputeResolverId, await buyer.getAddress());

        // Protocol balance should increase for buyer escalation deposit
        const escrowBalanceAfter = await mockToken.balanceOf(protocolDiamondAddress);
        expect(escrowBalanceAfter - escrowBalanceBefore).to.equal(
          buyerEscalationDepositToken,
          "Escrow balance mismatch"
        );
      });

      context("💔 Revert Reasons", async function () {
        /*
         * Reverts if:
         * - The disputes region of protocol is paused
         * - Caller is not the buyer for the given exchange id
         * - Exchange does not exist
         * - Exchange is not in a Redeemed state
         * - Dispute period has elapsed already
         * - Dispute resolver is not specified (absolute zero offer)
         * - Offer price is in native token and caller does not send enough
         * - Offer price is in some ERC20 token and caller also sends native currency
         * - If contract at token address does not support ERC20 function transferFrom
         * - If calling transferFrom on token fails for some reason (e.g. protocol is not approved to transfer)
         * - Received ERC20 token amount differs from the expected value
         */
        it("The orchestration region of protocol is paused", async function () {
          // Pause the orchestration region of the protocol
          await pauseHandler.connect(pauser).pause([PausableRegion.Orchestration]);

          // Attempt to raise a dispute, expecting revert
          await expect(
            orchestrationHandler
              .connect(buyer)
              .raiseAndEscalateDispute(exchangeId, { value: buyerEscalationDepositNative })
          ).to.revertedWith(RevertReasons.REGION_PAUSED);
        });

        it("The disputes region of protocol is paused", async function () {
          // Pause the disputes region of the protocol
          await pauseHandler.connect(pauser).pause([PausableRegion.Disputes]);

          // Attempt to raise a dispute, expecting revert
          await expect(
            orchestrationHandler
              .connect(buyer)
              .raiseAndEscalateDispute(exchangeId, { value: buyerEscalationDepositNative })
          ).to.revertedWith(RevertReasons.REGION_PAUSED);
        });

        it("Caller is not the buyer for the given exchange id", async function () {
          // Attempt to raise and escalate the dispute, expecting revert
          await expect(
            orchestrationHandler
              .connect(rando)
              .raiseAndEscalateDispute(exchangeId, { value: buyerEscalationDepositNative })
          ).to.revertedWith(RevertReasons.NOT_VOUCHER_HOLDER);
        });

        it("Exchange id does not exist", async function () {
          // An invalid exchange id
          const exchangeId = "666";

          // Attempt to raise a dispute, expecting revert
          await expect(
            orchestrationHandler
              .connect(buyer)
              .raiseAndEscalateDispute(exchangeId, { value: buyerEscalationDepositNative })
          ).to.revertedWith(RevertReasons.NO_SUCH_EXCHANGE);
        });

        it("exchange is not in a redeemed state - completed", async function () {
          const blockNumber = await provider.getBlockNumber();
          const block = await provider.getBlock(blockNumber);
          const currentTime = block.timestamp;

          // Set time forward to run out the dispute period
          newTime = Number((voucherRedeemableFrom + Number(disputePeriod) + 1).toString().substring(0, 11));

          if (newTime <= currentTime) {
            newTime += currentTime;
          }

          await setNextBlockTimestamp(newTime);

          // Complete exchange
          await exchangeHandler.connect(assistant).completeExchange(exchangeId);

          // Attempt to raise a dispute, expecting revert
          await expect(
            orchestrationHandler
              .connect(buyer)
              .raiseAndEscalateDispute(exchangeId, { value: buyerEscalationDepositNative })
          ).to.revertedWith(RevertReasons.INVALID_STATE);
        });

        it("exchange is not in a redeemed state - disputed already", async function () {
          // Raise a dispute, put it into DISPUTED state
          await orchestrationHandler.connect(buyer).raiseAndEscalateDispute(exchangeId);

          // Attempt to raise a dispute, expecting revert
          await expect(
            orchestrationHandler
              .connect(buyer)
              .raiseAndEscalateDispute(exchangeId, { value: buyerEscalationDepositNative })
          ).to.revertedWith(RevertReasons.INVALID_STATE);
        });

        it("The dispute period has already elapsed", async function () {
          // Get the redemption date
          [, , voucherStruct] = await exchangeHandler.connect(rando).getExchange(exchangeId);
          const voucherRedeemedDate = voucherStruct.redeemedDate;

          // Set time forward past the dispute period
          await setNextBlockTimestamp(Number(voucherRedeemedDate + BigInt(disputePeriod) + 1n));

          // Attempt to raise a dispute, expecting revert
          await expect(
            orchestrationHandler
              .connect(buyer)
              .raiseAndEscalateDispute(exchangeId, { value: buyerEscalationDepositNative })
          ).to.revertedWith(RevertReasons.DISPUTE_PERIOD_HAS_ELAPSED);
        });
      });
    });

    context("👉 createSellerAndOffer()", async function () {
      it("should emit a SellerCreated and OfferCreated events with empty auth token", async function () {
        // Create a seller and an offer, testing for the event
        tx = await orchestrationHandler
          .connect(assistant)
          .createSellerAndOffer(
            seller,
            offer,
            offerDates,
            offerDurations,
            disputeResolver.id,
            emptyAuthToken,
            voucherInitValues,
            agentId
          );

        expectedCloneAddress = calculateCloneAddress(
          await accountHandler.getAddress(),
          beaconProxyAddress,
          admin.address
        );

        await expect(tx)
          .to.emit(orchestrationHandler, "SellerCreated")
          .withArgs(seller.id, sellerStruct, expectedCloneAddress, emptyAuthTokenStruct, await assistant.getAddress());
        await expect(tx)
          .to.emit(orchestrationHandler, "OfferCreated")
          .withArgs(
            nextOfferId,
            offer.sellerId,
            compareOfferStructs.bind(offerStruct),
            offerDatesStruct,
            offerDurationsStruct,
            disputeResolutionTermsStruct,
            offerFeesStruct,
            agentId,
            await assistant.getAddress()
          );

        const expectedRoyaltyRecipientList = new RoyaltyRecipientList([
          new RoyaltyRecipient(seller.treasury, voucherInitValues.royaltyPercentage, DEFAULT_ROYALTY_RECIPIENT),
        ]);

        await expect(tx)
          .to.emit(accountHandler, "RoyaltyRecipientsChanged")
          .withArgs(
            seller.id,
            compareRoyaltyRecipientLists.bind(expectedRoyaltyRecipientList.toStruct()),
            assistant.address
          );

        // Voucher clone contract
        bosonVoucher = await getContractAt("IBosonVoucher", expectedCloneAddress);

        await expect(tx).to.emit(bosonVoucher, "ContractURIChanged").withArgs(contractURI);

        bosonVoucher = await getContractAt("OwnableUpgradeable", expectedCloneAddress);

        await expect(tx)
          .to.emit(bosonVoucher, "OwnershipTransferred")
          .withArgs(ZeroAddress, await assistant.getAddress());
      });

      it("should emit a SellerCreated and OfferCreated events with auth token", async function () {
        seller.admin = ZeroAddress;
        sellerStruct = seller.toStruct();

        // Create a seller and an offer, testing for the event
        tx = await orchestrationHandler
          .connect(assistant)
          .createSellerAndOffer(
            seller,
            offer,
            offerDates,
            offerDurations,
            disputeResolver.id,
            authToken,
            voucherInitValues,
            agentId
          );

        expectedCloneAddress = calculateCloneAddress(
          await accountHandler.getAddress(),
          beaconProxyAddress,
          admin.address
        );

        await expect(tx)
          .to.emit(orchestrationHandler, "SellerCreated")
          .withArgs(seller.id, sellerStruct, expectedCloneAddress, authTokenStruct, await assistant.getAddress());

        await expect(tx)
          .to.emit(orchestrationHandler, "OfferCreated")
          .withArgs(
            nextOfferId,
            offer.sellerId,
            compareOfferStructs.bind(offerStruct),
            offerDatesStruct,
            offerDurationsStruct,
            disputeResolutionTermsStruct,
            offerFeesStruct,
            agentId,
            await assistant.getAddress()
          );

        const expectedRoyaltyRecipientList = new RoyaltyRecipientList([
          new RoyaltyRecipient(seller.treasury, voucherInitValues.royaltyPercentage, DEFAULT_ROYALTY_RECIPIENT),
        ]);

        await expect(tx)
          .to.emit(accountHandler, "RoyaltyRecipientsChanged")
          .withArgs(
            seller.id,
            compareRoyaltyRecipientLists.bind(expectedRoyaltyRecipientList.toStruct()),
            assistant.address
          );

        // Voucher clone contract
        bosonVoucher = await getContractAt("IBosonVoucher", expectedCloneAddress);

        await expect(tx).to.emit(bosonVoucher, "ContractURIChanged").withArgs(contractURI);

        bosonVoucher = await getContractAt("OwnableUpgradeable", expectedCloneAddress);

        await expect(tx)
          .to.emit(bosonVoucher, "OwnershipTransferred")
          .withArgs(ZeroAddress, await assistant.getAddress());
      });

      it("should update state", async function () {
        seller.admin = ZeroAddress;
        sellerStruct = seller.toStruct();

        // Create a seller and an offer
        await orchestrationHandler
          .connect(assistant)
          .createSellerAndOffer(
            seller,
            offer,
            offerDates,
            offerDurations,
            disputeResolver.id,
            authToken,
            voucherInitValues,
            agentId
          );

        // Get the seller as a struct
        [, sellerStruct, authTokenStruct] = await accountHandler.connect(rando).getSeller(seller.id);

        // Parse into entity
        let returnedSeller = Seller.fromStruct(sellerStruct);
        let returnedAuthToken = AuthToken.fromStruct(authTokenStruct);

        // Returned values should match the input in createSellerAndOffer
        for ([key, value] of Object.entries(seller)) {
          expect(JSON.stringify(returnedSeller[key]) === JSON.stringify(value)).is.true;
        }

        // Returned auth token values should match the input in createSellerAndOffer
        for ([key, value] of Object.entries(authToken)) {
          expect(JSON.stringify(returnedAuthToken[key]) === JSON.stringify(value)).is.true;
        }

        // Get the offer as a struct
        [, offerStruct, offerDatesStruct, offerDurationsStruct, disputeResolutionTermsStruct] = await offerHandler
          .connect(rando)
          .getOffer(offer.id);

        // Parse into entities
        let returnedOffer = Offer.fromStruct(offerStruct);
        let returnedOfferDates = OfferDates.fromStruct(offerDatesStruct);
        let returnedOfferDurations = OfferDurations.fromStruct(offerDurationsStruct);
        let returnedDisputeResolutionTermsStruct = DisputeResolutionTerms.fromStruct(disputeResolutionTermsStruct);

        // Returned values should match the input in createSellerAndOffer
        for ([key, value] of Object.entries(offer)) {
          expect(JSON.stringify(returnedOffer[key]) === JSON.stringify(value)).is.true;
        }
        for ([key, value] of Object.entries(offerDates)) {
          expect(JSON.stringify(returnedOfferDates[key]) === JSON.stringify(value)).is.true;
        }
        for ([key, value] of Object.entries(offerDurations)) {
          expect(JSON.stringify(returnedOfferDurations[key]) === JSON.stringify(value)).is.true;
        }
        for ([key, value] of Object.entries(disputeResolutionTerms)) {
          expect(JSON.stringify(returnedDisputeResolutionTermsStruct[key]) === JSON.stringify(value)).is.true;
        }

        // Get the collections information
        expectedCloneAddress = calculateCloneAddress(
          await accountHandler.getAddress(),
          beaconProxyAddress,
          admin.address
        );
        const [defaultVoucherAddress, additionalCollections] = await accountHandler
          .connect(rando)
          .getSellersCollections(seller.id);
        expect(defaultVoucherAddress).to.equal(expectedCloneAddress, "Wrong default voucher address");
        expect(additionalCollections.length).to.equal(0, "Wrong number of additional collections");

        // Voucher clone contract
        bosonVoucher = await ethers.getContractAt("OwnableUpgradeable", expectedCloneAddress);

        expect(await bosonVoucher.owner()).to.equal(await assistant.getAddress(), "Wrong voucher clone owner");

        bosonVoucher = await getContractAt("IBosonVoucher", expectedCloneAddress);
        expect(await bosonVoucher.contractURI()).to.equal(contractURI, "Wrong contract URI");
        expect(await bosonVoucher.name()).to.equal(
          VOUCHER_NAME + " S" + seller.id + "_C0",
          "Wrong voucher client name"
        );
        expect(await bosonVoucher.symbol()).to.equal(
          VOUCHER_SYMBOL + "_S" + seller.id + "_C0",
          "Wrong voucher client symbol"
        );
      });

      it("should update state when voucherInitValues has zero royaltyPercentage and exchangeId does not exist", async function () {
        seller.admin = ZeroAddress;

        // ERC2981 Royalty fee is 0%
        voucherInitValues.royaltyPercentage = "0"; //0%
        expect(voucherInitValues.isValid()).is.true;

        // Create a seller and an offer
        await orchestrationHandler
          .connect(assistant)
          .createSellerAndOffer(
            seller,
            offer,
            offerDates,
            offerDurations,
            disputeResolver.id,
            authToken,
            voucherInitValues,
            agentId
          );

        // Get the collections information
        expectedCloneAddress = calculateCloneAddress(
          await accountHandler.getAddress(),
          beaconProxyAddress,
          admin.address
        );
        const [defaultVoucherAddress, additionalCollections] = await accountHandler
          .connect(rando)
          .getSellersCollections(seller.id);
        expect(defaultVoucherAddress).to.equal(expectedCloneAddress, "Wrong default voucher address");
        expect(additionalCollections.length).to.equal(0, "Wrong number of additional collections");

        bosonVoucher = await ethers.getContractAt("IBosonVoucher", expectedCloneAddress);
        expect(await bosonVoucher.contractURI()).to.equal(contractURI, "Wrong contract URI");
        expect(await bosonVoucher.name()).to.equal(
          VOUCHER_NAME + " S" + seller.id + "_C0",
          "Wrong voucher client name"
        );
        expect(await bosonVoucher.symbol()).to.equal(
          VOUCHER_SYMBOL + "_S" + seller.id + "_C0",
          "Wrong voucher client symbol"
        );

        // Prepare random parameters
        let exchangeId = "1234"; // An exchange id that does not exist
        let offerPrice = "1234567"; // A random offer price

        //Exchange exists
        let exists;
        [exists] = await exchangeHandler.connect(rando).getExchangeState(exchangeId);
        expect(exists).to.be.false;

        // Get Royalty Information for Exchange id i.e. Voucher token id
        let receiver, royaltyAmount;
        [receiver, royaltyAmount] = await bosonVoucher.connect(assistant).royaltyInfo(exchangeId, offerPrice);

        // Expectations
        let expectedRecipient = ZeroAddress; //expect zero address when exchange id does not exist
        let expectedRoyaltyAmount = "0"; // Zero Fee when exchange id does not exist

        assert.equal(receiver, expectedRecipient, "Recipient address is incorrect");
        assert.equal(royaltyAmount.toString(), expectedRoyaltyAmount, "Royalty amount is incorrect");
      });

      it("should update state when voucherInitValues has non zero royaltyPercentage and exchangeId does not exist", async function () {
        seller.admin = ZeroAddress;

        // ERC2981 Royalty fee is 10%
        voucherInitValues.royaltyPercentage = "1000"; //10%
        expect(voucherInitValues.isValid()).is.true;

        // Create a seller and an offer
        await orchestrationHandler
          .connect(assistant)
          .createSellerAndOffer(
            seller,
            offer,
            offerDates,
            offerDurations,
            disputeResolver.id,
            authToken,
            voucherInitValues,
            agentId
          );

        // Get the collections information
        expectedCloneAddress = calculateCloneAddress(
          await accountHandler.getAddress(),
          beaconProxyAddress,
          admin.address
        );
        const [defaultVoucherAddress, additionalCollections] = await accountHandler
          .connect(rando)
          .getSellersCollections(seller.id);
        expect(defaultVoucherAddress).to.equal(expectedCloneAddress, "Wrong default voucher address");
        expect(additionalCollections.length).to.equal(0, "Wrong number of additional collections");

        bosonVoucher = await ethers.getContractAt("IBosonVoucher", expectedCloneAddress);
        expect(await bosonVoucher.contractURI()).to.equal(contractURI, "Wrong contract URI");
        expect(await bosonVoucher.name()).to.equal(
          VOUCHER_NAME + " S" + seller.id + "_C0",
          "Wrong voucher client name"
        );
        expect(await bosonVoucher.symbol()).to.equal(
          VOUCHER_SYMBOL + "_S" + seller.id + "_C0",
          "Wrong voucher client symbol"
        );

        // Prepare random parameters
        let exchangeId = "1234"; // An exchange id that does not exist
        let offerPrice = "1234567"; // A random offer price

        //Exchange exists
        let exists;
        [exists] = await exchangeHandler.connect(rando).getExchangeState(exchangeId);
        expect(exists).to.be.false;

        // Get Royalty Information for Exchange id i.e. Voucher token id
        let receiver, royaltyAmount;
        [receiver, royaltyAmount] = await bosonVoucher.connect(assistant).royaltyInfo(exchangeId, offerPrice);

        // Expectations
        let expectedRecipient = ZeroAddress; //expect zero address when exchange id does not exist
        let expectedRoyaltyAmount = "0"; // Zero Fee when exchange id does not exist

        assert.equal(receiver, expectedRecipient, "Recipient address is incorrect");
        assert.equal(royaltyAmount.toString(), expectedRoyaltyAmount, "Royalty amount is incorrect");
      });

      it("should ignore any provided id and assign the next available", async function () {
        const sellerId = seller.id;
        seller.id = "444";
        offer.id = "555";

        // Create a seller and an offer, testing for the event
        tx = await orchestrationHandler
          .connect(assistant)
          .createSellerAndOffer(
            seller,
            offer,
            offerDates,
            offerDurations,
            disputeResolver.id,
            emptyAuthToken,
            voucherInitValues,
            agentId
          );

        await expect(tx)
          .to.emit(orchestrationHandler, "SellerCreated")
          .withArgs(
            sellerId,
            sellerStruct,
            calculateCloneAddress(await accountHandler.getAddress(), beaconProxyAddress, admin.address),
            emptyAuthTokenStruct,
            await assistant.getAddress()
          );

        await expect(tx)
          .to.emit(orchestrationHandler, "OfferCreated")
          .withArgs(
            nextOfferId,
            offer.sellerId,
            compareOfferStructs.bind(offerStruct),
            offerDatesStruct,
            offerDurationsStruct,
            disputeResolutionTermsStruct,
            offerFeesStruct,
            agentId,
            await assistant.getAddress()
          );

        // wrong seller id should not exist
        [exists] = await accountHandler.connect(rando).getSeller(seller.id);
        expect(exists).to.be.false;

        // next seller id should exist
        [exists] = await accountHandler.connect(rando).getSeller(sellerId);
        expect(exists).to.be.true;

        // wrong offer id should not exist
        [exists] = await offerHandler.connect(rando).getOffer(offer.id);
        expect(exists).to.be.false;

        // next offer id should exist
        [exists] = await offerHandler.connect(rando).getOffer(nextOfferId);
        expect(exists).to.be.true;
      });

      it("should ignore any provided seller and assign seller id of msg.sender", async function () {
        // set some other seller.id
        offer.sellerId = "123";

        // Create a seller and an offer, testing for the event
        await expect(
          orchestrationHandler
            .connect(assistant)
            .createSellerAndOffer(
              seller,
              offer,
              offerDates,
              offerDurations,
              disputeResolver.id,
              emptyAuthToken,
              voucherInitValues,
              agentId
            )
        )
          .to.emit(orchestrationHandler, "OfferCreated")
          .withArgs(
            nextOfferId,
            seller.id,
            compareOfferStructs.bind(offerStruct),
            offerDatesStruct,
            offerDurationsStruct,
            disputeResolutionTermsStruct,
            offerFeesStruct,
            agentId,
            await assistant.getAddress()
          );
      });

      it("should ignore any provided protocol fee and calculate the correct one", async function () {
        // set some protocole fee
        offer.protocolFee = "999";

        // Create a seller and an offer, testing for the event
        await expect(
          orchestrationHandler
            .connect(assistant)
            .createSellerAndOffer(
              seller,
              offer,
              offerDates,
              offerDurations,
              disputeResolver.id,
              emptyAuthToken,
              voucherInitValues,
              agentId
            )
        )
          .to.emit(orchestrationHandler, "OfferCreated")
          .withArgs(
            nextOfferId,
            seller.id,
            compareOfferStructs.bind(offerStruct),
            offerDatesStruct,
            offerDurationsStruct,
            disputeResolutionTermsStruct,
            offerFeesStruct,
            agentId,
            await assistant.getAddress()
          );
      });

      it("If exchange token is $BOSON, fee should be flat boson fee", async function () {
        // Prepare an offer with $BOSON as exchange token
        offer.exchangeToken = await bosonToken.getAddress();
        disputeResolutionTermsStruct = new DisputeResolutionTerms(
          disputeResolver.id,
          disputeResolver.escalationResponsePeriod,
          DRFeeToken,
          applyPercentage(DRFeeToken, buyerEscalationDepositPercentage)
        ).toStruct();
        offerFees.protocolFee = protocolFeeFlatBoson;
        offerFeesStruct = offerFees.toStruct();

        // Create a seller and an offer, testing for the event
        await expect(
          orchestrationHandler
            .connect(assistant)
            .createSellerAndOffer(
              seller,
              offer,
              offerDates,
              offerDurations,
              disputeResolver.id,
              emptyAuthToken,
              voucherInitValues,
              agentId
            )
        )
          .to.emit(orchestrationHandler, "OfferCreated")
          .withArgs(
            nextOfferId,
            seller.id,
            compareOfferStructs.bind(offer.toStruct()),
            offerDatesStruct,
            offerDurationsStruct,
            disputeResolutionTermsStruct,
            offerFeesStruct,
            agentId,
            await assistant.getAddress()
          );
      });

      it("For absolute zero offers, dispute resolver can be unspecified", async function () {
        // Prepare an absolute zero offer
        offer.price = offer.sellerDeposit = offer.buyerCancelPenalty = offerFees.protocolFee = "0";
        disputeResolver.id = "0";
        disputeResolutionTermsStruct = new DisputeResolutionTerms("0", "0", "0", "0").toStruct();
        offerFeesStruct = offerFees.toStruct();

        // Create a seller and an offer, testing for the event
        await expect(
          orchestrationHandler
            .connect(assistant)
            .createSellerAndOffer(
              seller,
              offer,
              offerDates,
              offerDurations,
              disputeResolver.id,
              emptyAuthToken,
              voucherInitValues,
              agentId
            )
        )
          .to.emit(orchestrationHandler, "OfferCreated")
          .withArgs(
            nextOfferId,
            seller.id,
            compareOfferStructs.bind(offer.toStruct()),
            offerDatesStruct,
            offerDurationsStruct,
            disputeResolutionTermsStruct,
            offerFeesStruct,
            agentId,
            await assistant.getAddress()
          );
      });

      it("Should allow creation of an offer with unlimited supply", async function () {
        // Prepare an offer with unlimited supply
        offer.quantityAvailable = MaxUint256.toString();

        // Create a seller and an offer, testing for the event
        await expect(
          orchestrationHandler
            .connect(assistant)
            .createSellerAndOffer(
              seller,
              offer,
              offerDates,
              offerDurations,
              disputeResolver.id,
              emptyAuthToken,
              voucherInitValues,
              agentId
            )
        )
          .to.emit(orchestrationHandler, "OfferCreated")
          .withArgs(
            nextOfferId,
            seller.id,
            compareOfferStructs.bind(offer.toStruct()),
            offerDatesStruct,
            offerDurationsStruct,
            disputeResolutionTermsStruct,
            offerFeesStruct,
            agentId,
            await assistant.getAddress()
          );
      });

      it("Should use the correct dispute resolver fee", async function () {
        // Create an offer in native currency
        await expect(
          orchestrationHandler
            .connect(assistant)
            .createSellerAndOffer(
              seller,
              offer,
              offerDates,
              offerDurations,
              disputeResolver.id,
              emptyAuthToken,
              voucherInitValues,
              agentId
            )
        )
          .to.emit(orchestrationHandler, "OfferCreated")
          .withArgs(
            offer.id,
            seller.id,
            compareOfferStructs.bind(offerStruct),
            offerDatesStruct,
            offerDurationsStruct,
            disputeResolutionTermsStruct,
            offerFeesStruct,
            agentId,
            await assistant.getAddress()
          );

        // create another offer, now with bosonToken as exchange token
        seller = mockSeller(await rando.getAddress(), await rando.getAddress(), ZeroAddress, await rando.getAddress());
        contractURI = `https://ipfs.io/ipfs/QmW2WQi7j6c7UgJTarActp7tDNikE4B2qXtFCfLPdsgaTQ`;
        offer.exchangeToken = await bosonToken.getAddress();
        offer.id = "2";
        offer.sellerId = seller.id;
        disputeResolutionTermsStruct = new DisputeResolutionTerms(
          disputeResolver.id,
          disputeResolver.escalationResponsePeriod,
          DRFeeToken,
          applyPercentage(DRFeeToken, buyerEscalationDepositPercentage)
        ).toStruct();
        offerFees.protocolFee = protocolFeeFlatBoson;
        offerFeesStruct = offerFees.toStruct();

        // Create an offer in boson token
        await expect(
          orchestrationHandler
            .connect(rando)
            .createSellerAndOffer(
              seller,
              offer,
              offerDates,
              offerDurations,
              disputeResolver.id,
              emptyAuthToken,
              voucherInitValues,
              agentId
            )
        )
          .to.emit(orchestrationHandler, "OfferCreated")
          .withArgs(
            offer.id,
            seller.id,
            compareOfferStructs.bind(offer.toStruct()),
            offerDatesStruct,
            offerDurationsStruct,
            disputeResolutionTermsStruct,
            offerFeesStruct,
            agentId,
            await rando.getAddress()
          );
      });

      it("Should allow creation of an offer with royalty recipients", async function () {
        // Add royalty info to the offer
        offer.royaltyInfo = new RoyaltyInfo([treasury.address], ["10"]);

        // Create a seller and an offer, testing for the event
        await expect(
          orchestrationHandler
            .connect(assistant)
            .createSellerAndOffer(
              seller,
              offer,
              offerDates,
              offerDurations,
              disputeResolver.id,
              emptyAuthToken,
              voucherInitValues,
              agentId
            )
        )
          .to.emit(orchestrationHandler, "OfferCreated")
          .withArgs(
            nextOfferId,
            seller.id,
            compareOfferStructs.bind(offer.toStruct()),
            offerDatesStruct,
            offerDurationsStruct,
            disputeResolutionTermsStruct,
            offerFeesStruct,
            agentId,
            assistant.address
          );
      });

      context("Preminted offer - createSellerAndPremintedOffer()", async function () {
        let firstTokenId, lastTokenId, reservedRangeLength, range;

        beforeEach(async function () {
          offer.quantityAvailable = reservedRangeLength = 100;
          offerStruct = offer.toStruct();
          firstTokenId = 1;
          lastTokenId = firstTokenId + reservedRangeLength - 1;
          const tokenIdStart = deriveTokenId(offer.id, firstTokenId);
          range = new Range(
            tokenIdStart.toString(),
            reservedRangeLength.toString(),
            "0",
            "0",
            await assistant.getAddress()
          );
        });

        it("should emit a SellerCreated, OfferCreated and RangeReserved events with auth token", async function () {
          seller.admin = ZeroAddress;
          sellerStruct = seller.toStruct();

          // Create a seller and a preminted offer, testing for the event
          tx = await orchestrationHandler
            .connect(assistant)
            .createSellerAndPremintedOffer(
              seller,
              offer,
              offerDates,
              offerDurations,
              disputeResolver.id,
              reservedRangeLength,
              await assistant.getAddress(),
              authToken,
              voucherInitValues,
              agentId
            );

          expectedCloneAddress = calculateCloneAddress(
            await accountHandler.getAddress(),
            beaconProxyAddress,
            admin.address
          );

          await expect(tx)
            .to.emit(orchestrationHandler, "SellerCreated")
            .withArgs(seller.id, sellerStruct, expectedCloneAddress, authTokenStruct, await assistant.getAddress());

          await expect(tx)
            .to.emit(orchestrationHandler, "OfferCreated")
            .withArgs(
              nextOfferId,
              offer.sellerId,
              compareOfferStructs.bind(offerStruct),
              offerDatesStruct,
              offerDurationsStruct,
              disputeResolutionTermsStruct,
              offerFeesStruct,
              agentId,
              await assistant.getAddress()
            );

          await expect(tx)
            .to.emit(orchestrationHandler, "RangeReserved")
            .withArgs(
              nextOfferId,
              offer.sellerId,
              firstTokenId,
              lastTokenId,
              await assistant.getAddress(),
              await assistant.getAddress()
            );

          const expectedRoyaltyRecipientList = new RoyaltyRecipientList([
            new RoyaltyRecipient(seller.treasury, voucherInitValues.royaltyPercentage, DEFAULT_ROYALTY_RECIPIENT),
          ]);

          await expect(tx)
            .to.emit(accountHandler, "RoyaltyRecipientsChanged")
            .withArgs(
              seller.id,
              compareRoyaltyRecipientLists.bind(expectedRoyaltyRecipientList.toStruct()),
              assistant.address
            );

          // Voucher clone contract
          bosonVoucher = await getContractAt("IBosonVoucher", expectedCloneAddress);

          await expect(tx).to.emit(bosonVoucher, "ContractURIChanged").withArgs(contractURI);
          await expect(tx).to.emit(bosonVoucher, "RangeReserved").withArgs(nextOfferId, range.toStruct());

          bosonVoucher = await getContractAt("OwnableUpgradeable", expectedCloneAddress);

          await expect(tx)
            .to.emit(bosonVoucher, "OwnershipTransferred")
            .withArgs(ZeroAddress, await assistant.getAddress());
        });

        it("should update state", async function () {
          seller.admin = ZeroAddress;
          sellerStruct = seller.toStruct();

          // Create a seller and a preminted offer
          await orchestrationHandler
            .connect(assistant)
            .createSellerAndPremintedOffer(
              seller,
              offer,
              offerDates,
              offerDurations,
              disputeResolver.id,
              reservedRangeLength,
              await assistant.getAddress(),
              authToken,
              voucherInitValues,
              agentId
            );

          // Get the seller as a struct
          [, sellerStruct, authTokenStruct] = await accountHandler.connect(rando).getSeller(seller.id);

          // Parse into entity
          let returnedSeller = Seller.fromStruct(sellerStruct);
          let returnedAuthToken = AuthToken.fromStruct(authTokenStruct);

          // Returned values should match the input in createSellerAndOffer
          for ([key, value] of Object.entries(seller)) {
            expect(JSON.stringify(returnedSeller[key]) === JSON.stringify(value)).is.true;
          }

          // Returned auth token values should match the input in createSellerAndOffer
          for ([key, value] of Object.entries(authToken)) {
            expect(JSON.stringify(returnedAuthToken[key]) === JSON.stringify(value)).is.true;
          }

          // Get the offer as a struct
          [, offerStruct, offerDatesStruct, offerDurationsStruct, disputeResolutionTermsStruct] = await offerHandler
            .connect(rando)
            .getOffer(offer.id);

          // Parse into entities
          let returnedOffer = Offer.fromStruct(offerStruct);
          let returnedOfferDates = OfferDates.fromStruct(offerDatesStruct);
          let returnedOfferDurations = OfferDurations.fromStruct(offerDurationsStruct);
          let returnedDisputeResolutionTermsStruct = DisputeResolutionTerms.fromStruct(disputeResolutionTermsStruct);

          // Quantity available should be 0, since whole range is reserved
          offer.quantityAvailable = "0";

          // Returned values should match the input in createSellerAndOffer
          for ([key, value] of Object.entries(offer)) {
            expect(JSON.stringify(returnedOffer[key]) === JSON.stringify(value)).is.true;
          }
          for ([key, value] of Object.entries(offerDates)) {
            expect(JSON.stringify(returnedOfferDates[key]) === JSON.stringify(value)).is.true;
          }
          for ([key, value] of Object.entries(offerDurations)) {
            expect(JSON.stringify(returnedOfferDurations[key]) === JSON.stringify(value)).is.true;
          }
          for ([key, value] of Object.entries(disputeResolutionTerms)) {
            expect(JSON.stringify(returnedDisputeResolutionTermsStruct[key]) === JSON.stringify(value)).is.true;
          }

          // Get the collections information
          expectedCloneAddress = calculateCloneAddress(
            await accountHandler.getAddress(),
            beaconProxyAddress,
            admin.address
          );
          const [defaultVoucherAddress, additionalCollections] = await accountHandler
            .connect(rando)
            .getSellersCollections(seller.id);
          expect(defaultVoucherAddress).to.equal(expectedCloneAddress, "Wrong default voucher address");
          expect(additionalCollections.length).to.equal(0, "Wrong number of additional collections");

          // Voucher clone contract
          bosonVoucher = await ethers.getContractAt("OwnableUpgradeable", expectedCloneAddress);

          expect(await bosonVoucher.owner()).to.equal(await assistant.getAddress(), "Wrong voucher clone owner");

          bosonVoucher = await getContractAt("IBosonVoucher", expectedCloneAddress);
          expect(await bosonVoucher.contractURI()).to.equal(contractURI, "Wrong contract URI");
          expect(await bosonVoucher.name()).to.equal(
            VOUCHER_NAME + " S" + seller.id + "_C0",
            "Wrong voucher client name"
          );
          expect(await bosonVoucher.symbol()).to.equal(
            VOUCHER_SYMBOL + "_S" + seller.id + "_C0",
            "Wrong voucher client symbol"
          );
          const returnedRange = Range.fromStruct(await bosonVoucher.getRangeByOfferId(offer.id));
          assert.equal(returnedRange.toString(), range.toString(), "Range mismatch");
          const availablePremints = await bosonVoucher.getAvailablePreMints(offer.id);
          assert.equal(availablePremints.toString(), reservedRangeLength, "Available Premints mismatch");
        });
      });

      context("💔 Revert Reasons", async function () {
        it("The orchestration region of protocol is paused", async function () {
          // Pause the orchestration region of the protocol
          await pauseHandler.connect(pauser).pause([PausableRegion.Orchestration]);

          // Attempt to orchestrate, expecting revert
          await expect(
            orchestrationHandler
              .connect(assistant)
              .createSellerAndOffer(
                seller,
                offer,
                offerDates,
                offerDurations,
                disputeResolver.id,
                emptyAuthToken,
                voucherInitValues,
                agentId
              )
          ).to.revertedWith(RevertReasons.REGION_PAUSED);
        });

        it("The sellers region of protocol is paused", async function () {
          // Pause the sellers region of the protocol
          await pauseHandler.connect(pauser).pause([PausableRegion.Sellers]);

          // Attempt to create a offer expecting revert
          await expect(
            orchestrationHandler
              .connect(assistant)
              .createSellerAndOffer(
                seller,
                offer,
                offerDates,
                offerDurations,
                disputeResolver.id,
                emptyAuthToken,
                voucherInitValues,
                agentId
              )
          ).to.revertedWith(RevertReasons.REGION_PAUSED);
        });

        it("The offers region of protocol is paused", async function () {
          // Pause the offers region of the protocol
          await pauseHandler.connect(pauser).pause([PausableRegion.Offers]);

          // Attempt to create a offer expecting revert
          await expect(
            orchestrationHandler
              .connect(assistant)
              .createSellerAndOffer(
                seller,
                offer,
                offerDates,
                offerDurations,
                disputeResolver.id,
                emptyAuthToken,
                voucherInitValues,
                agentId
              )
          ).to.revertedWith(RevertReasons.REGION_PAUSED);
        });

        it("The exchanges region of protocol is paused [preminted offers]", async function () {
          // Pause the exchanges region of the protocol
          await pauseHandler.connect(pauser).pause([PausableRegion.Exchanges]);

          // Attempt to create a offer expecting revert
          const reservedRangeLength = offer.quantityAvailable;
          await expect(
            orchestrationHandler
              .connect(assistant)
              .createSellerAndPremintedOffer(
                seller,
                offer,
                offerDates,
                offerDurations,
                disputeResolver.id,
                reservedRangeLength,
                await assistant.getAddress(),
                emptyAuthToken,
                voucherInitValues,
                agentId
              )
          ).to.revertedWith(RevertReasons.REGION_PAUSED);
        });

        it("active is false", async function () {
          seller.active = false;

          // Attempt to create a seller and an offer, expecting revert
          await expect(
            orchestrationHandler
              .connect(assistant)
              .createSellerAndOffer(
                seller,
                offer,
                offerDates,
                offerDurations,
                disputeResolver.id,
                emptyAuthToken,
                voucherInitValues,
                agentId
              )
          ).to.revertedWith(RevertReasons.MUST_BE_ACTIVE);
        });

        it("addresses are not unique to this seller Id", async function () {
          // Create a seller
          await accountHandler.connect(assistant).createSeller(seller, emptyAuthToken, voucherInitValues);

          // Attempt to create a seller with non-unique admin and assistant, expecting revert
          // N.B. assistant and admin are tested together, since they must be the same
          await expect(
            orchestrationHandler
              .connect(assistant)
              .createSellerAndOffer(
                seller,
                offer,
                offerDates,
                offerDurations,
                disputeResolver.id,
                emptyAuthToken,
                voucherInitValues,
                agentId
              )
          ).to.revertedWith(RevertReasons.SELLER_ADDRESS_MUST_BE_UNIQUE);
        });

        it("Caller is not the supplied admin", async function () {
          seller.assistant = await rando.getAddress();

          // Attempt to create a seller and an offer, expecting revert
          await expect(
            orchestrationHandler
              .connect(rando)
              .createSellerAndOffer(
                seller,
                offer,
                offerDates,
                offerDurations,
                disputeResolver.id,
                emptyAuthToken,
                voucherInitValues,
                agentId
              )
          ).to.revertedWith(RevertReasons.NOT_ADMIN);
        });

        it("Caller does not own supplied auth token", async function () {
          seller.admin = ZeroAddress;
          seller.assistant = await rando.getAddress();

          // Attempt to create a seller and an offer, expecting revert
          await expect(
            orchestrationHandler
              .connect(rando)
              .createSellerAndOffer(
                seller,
                offer,
                offerDates,
                offerDurations,
                disputeResolver.id,
                authToken,
                voucherInitValues,
                agentId
              )
          ).to.revertedWith(RevertReasons.NOT_ADMIN);
        });

        it("Caller is not the supplied assistant", async function () {
          seller.admin = await rando.getAddress();

          // Attempt to create a seller and an offer, expecting revert
          await expect(
            orchestrationHandler
              .connect(rando)
              .createSellerAndOffer(
                seller,
                offer,
                offerDates,
                offerDurations,
                disputeResolver.id,
                emptyAuthToken,
                voucherInitValues,
                agentId
              )
          ).to.revertedWith(RevertReasons.NOT_ASSISTANT);
        });

        it("Clerk is not a zero address", async function () {
          seller.admin = await rando.getAddress();
          seller.assistant = await rando.getAddress();
          seller.clerk = await rando.getAddress();

          // Attempt to create a seller and an offer, expecting revert
          await expect(
            orchestrationHandler
              .connect(rando)
              .createSellerAndOffer(
                seller,
                offer,
                offerDates,
                offerDurations,
                disputeResolver.id,
                emptyAuthToken,
                voucherInitValues,
                agentId
              )
          ).to.revertedWith(RevertReasons.CLERK_DEPRECATED);
        });

        it("admin address is NOT zero address and AuthTokenType is NOT None", async function () {
          // Attempt to create a seller and an offer, expecting revert
          await expect(
            orchestrationHandler
              .connect(assistant)
              .createSellerAndOffer(
                seller,
                offer,
                offerDates,
                offerDurations,
                disputeResolver.id,
                authToken,
                voucherInitValues,
                agentId
              )
          ).to.revertedWith(RevertReasons.ADMIN_OR_AUTH_TOKEN);
        });

        it("admin address is zero address and AuthTokenType is None", async function () {
          seller.admin = ZeroAddress;

          // Attempt to create a seller and an offer, expecting revert
          await expect(
            orchestrationHandler
              .connect(assistant)
              .createSellerAndOffer(
                seller,
                offer,
                offerDates,
                offerDurations,
                disputeResolver.id,
                emptyAuthToken,
                voucherInitValues,
                agentId
              )
          ).to.revertedWith(RevertReasons.ADMIN_OR_AUTH_TOKEN);
        });

        it("authToken is not unique to this seller", async function () {
          // Set admin == zero address because seller will be created with auth token
          seller.admin = ZeroAddress;

          // Create a seller
          await accountHandler.connect(assistant).createSeller(seller, authToken, voucherInitValues);

          // Attempt to create a seller with non-unique authToken and an offer, expecting revert
          await expect(
            orchestrationHandler
              .connect(assistant)
              .createSellerAndOffer(
                seller,
                offer,
                offerDates,
                offerDurations,
                disputeResolver.id,
                authToken,
                voucherInitValues,
                agentId
              )
          ).to.revertedWith(RevertReasons.AUTH_TOKEN_MUST_BE_UNIQUE);
        });

        it("Valid from date is greater than valid until date", async function () {
          // Reverse the from and until dates
          offerDates.validFrom = (BigInt(Date.now()) + oneMonth * 6n).toString(); // 6 months from now
          offerDates.validUntil = BigInt(Date.now()).toString(); // now

          // Attempt to create a seller and an offer, expecting revert
          await expect(
            orchestrationHandler
              .connect(assistant)
              .createSellerAndOffer(
                seller,
                offer,
                offerDates,
                offerDurations,
                disputeResolver.id,
                emptyAuthToken,
                voucherInitValues,
                agentId
              )
          ).to.revertedWith(RevertReasons.OFFER_PERIOD_INVALID);
        });

        it("Valid until date is not in the future", async function () {
          // Get the current block info
          const blockNumber = await provider.getBlockNumber();
          const block = await provider.getBlock(blockNumber);

          // Set until date in the past
          offerDates.validUntil = (BigInt(block.timestamp) - oneMonth * 6n).toString(); // 6 months ago

          // Attempt to create a seller and an offer, expecting revert
          await expect(
            orchestrationHandler
              .connect(assistant)
              .createSellerAndOffer(
                seller,
                offer,
                offerDates,
                offerDurations,
                disputeResolver.id,
                emptyAuthToken,
                voucherInitValues,
                agentId
              )
          ).to.revertedWith(RevertReasons.OFFER_PERIOD_INVALID);
        });

        it("Buyer cancel penalty is less than item price", async function () {
          // Set buyer cancel penalty higher than offer price
          offer.buyerCancelPenalty = BigInt(offer.price + 10).toString();

          // Attempt to create a seller and an offer, expecting revert
          await expect(
            orchestrationHandler
              .connect(assistant)
              .createSellerAndOffer(
                seller,
                offer,
                offerDates,
                offerDurations,
                disputeResolver.id,
                emptyAuthToken,
                voucherInitValues,
                agentId
              )
          ).to.revertedWith(RevertReasons.OFFER_PENALTY_INVALID);
        });

        it("Offer cannot be voided at the time of the creation", async function () {
          // Set voided flag to true
          offer.voided = true;

          // Attempt to create a seller and an offer, expecting revert
          await expect(
            orchestrationHandler
              .connect(assistant)
              .createSellerAndOffer(
                seller,
                offer,
                offerDates,
                offerDurations,
                disputeResolver.id,
                emptyAuthToken,
                voucherInitValues,
                agentId
              )
          ).to.revertedWith(RevertReasons.OFFER_MUST_BE_ACTIVE);
        });

        it("Both voucher expiration date and voucher expiration period are defined", async function () {
          // Set both voucherRedeemableUntil and voucherValid
          offerDates.voucherRedeemableUntil = (BigInt(offerDates.voucherRedeemableFrom) + oneMonth).toString();
          offerDurations.voucherValid = oneMonth.toString();

          // Attempt to create a seller and an offer, expecting revert
          await expect(
            orchestrationHandler
              .connect(assistant)
              .createSellerAndOffer(
                seller,
                offer,
                offerDates,
                offerDurations,
                disputeResolver.id,
                emptyAuthToken,
                voucherInitValues,
                agentId
              )
          ).to.revertedWith(RevertReasons.AMBIGUOUS_VOUCHER_EXPIRY);
        });

        it("Neither of voucher expiration date and voucher expiration period are defined", async function () {
          // Set both voucherRedeemableUntil and voucherValid to "0"
          offerDates.voucherRedeemableUntil = "0";
          offerDurations.voucherValid = "0";

          // Attempt to create a seller and an offer, expecting revert
          await expect(
            orchestrationHandler
              .connect(assistant)
              .createSellerAndOffer(
                seller,
                offer,
                offerDates,
                offerDurations,
                disputeResolver.id,
                emptyAuthToken,
                voucherInitValues,
                agentId
              )
          ).to.revertedWith(RevertReasons.AMBIGUOUS_VOUCHER_EXPIRY);
        });

        it("Voucher redeemable period is fixed, but it ends before it starts", async function () {
          // Set both voucherRedeemableUntil that is less than voucherRedeemableFrom
          offerDates.voucherRedeemableUntil = (Number(offerDates.voucherRedeemableFrom) - 10).toString();
          offerDurations.voucherValid = "0";

          // Attempt to create a seller and an offer, expecting revert
          await expect(
            orchestrationHandler
              .connect(assistant)
              .createSellerAndOffer(
                seller,
                offer,
                offerDates,
                offerDurations,
                disputeResolver.id,
                emptyAuthToken,
                voucherInitValues,
                agentId
              )
          ).to.revertedWith(RevertReasons.REDEMPTION_PERIOD_INVALID);
        });

        it("Voucher redeemable period is fixed, but it ends before offer expires", async function () {
          // Set both voucherRedeemableUntil that is more than voucherRedeemableFrom but less than validUntil
          offerDates.voucherRedeemableFrom = "0";
          offerDates.voucherRedeemableUntil = (Number(offerDates.validUntil) - 10).toString();
          offerDurations.voucherValid = "0";

          // Attempt to create a seller and an offer, expecting revert
          await expect(
            orchestrationHandler
              .connect(assistant)
              .createSellerAndOffer(
                seller,
                offer,
                offerDates,
                offerDurations,
                disputeResolver.id,
                emptyAuthToken,
                voucherInitValues,
                agentId
              )
          ).to.revertedWith(RevertReasons.REDEMPTION_PERIOD_INVALID);
        });

        it("Dispute period is less than minimum dispute period", async function () {
          // Set dispute period to less than minDisputePeriod (oneWeek)
          offerDurations.disputePeriod = (oneWeek - 1000n).toString();

          // Attempt to create a seller and an offer, expecting revert
          await expect(
            orchestrationHandler
              .connect(assistant)
              .createSellerAndOffer(
                seller,
                offer,
                offerDates,
                offerDurations,
                disputeResolver.id,
                emptyAuthToken,
                voucherInitValues,
                agentId
              )
          ).to.revertedWith(RevertReasons.INVALID_DISPUTE_PERIOD);
        });

        it("Resolution period is less than minimum resolution period", async function () {
          // Set resolution duration period to less than minResolutionPeriod (oneWeek)
          offerDurations.resolutionPeriod = (oneWeek - 10n).toString();

          // Attempt to create a seller and an offer, expecting revert
          await expect(
            orchestrationHandler
              .connect(assistant)
              .createSellerAndOffer(
                seller,
                offer,
                offerDates,
                offerDurations,
                disputeResolver.id,
                emptyAuthToken,
                voucherInitValues,
                agentId
              )
          ).to.revertedWith(RevertReasons.INVALID_RESOLUTION_PERIOD);
        });

        it("Resolution period is set above the maximum resolution period", async function () {
          // Set dispute duration period to 0
          offerDurations.resolutionPeriod = oneMonth + 1n;

          // Attempt to create a seller and an offer, expecting revert
          await expect(
            orchestrationHandler
              .connect(assistant)
              .createSellerAndOffer(
                seller,
                offer,
                offerDates,
                offerDurations,
                disputeResolver.id,
                emptyAuthToken,
                voucherInitValues,
                agentId
              )
          ).to.revertedWith(RevertReasons.INVALID_RESOLUTION_PERIOD);
        });

        it("Available quantity is set to zero", async function () {
          // Set available quantity to 0
          offer.quantityAvailable = "0";

          // Attempt to create a seller and an offer, expecting revert
          await expect(
            orchestrationHandler
              .connect(assistant)
              .createSellerAndOffer(
                seller,
                offer,
                offerDates,
                offerDurations,
                disputeResolver.id,
                emptyAuthToken,
                voucherInitValues,
                agentId
              )
          ).to.revertedWith(RevertReasons.INVALID_QUANTITY_AVAILABLE);
        });

        it("Dispute resolver wallet is not registered", async function () {
          // Set some address that is not registered as a dispute resolver
          disputeResolver.id = "16";

          // Attempt to create a seller and an offer, expecting revert
          await expect(
            orchestrationHandler
              .connect(assistant)
              .createSellerAndOffer(
                seller,
                offer,
                offerDates,
                offerDurations,
                disputeResolver.id,
                emptyAuthToken,
                voucherInitValues,
                agentId
              )
          ).to.revertedWith(RevertReasons.INVALID_DISPUTE_RESOLVER);
        });

        // TODO - revisit when account deactivations are supported
        it.skip("Dispute resolver is not active", async function () {
          // create another dispute resolver, but don't activate it
          disputeResolver = mockDisputeResolver(
            await rando.getAddress(),
            await rando.getAddress(),
            ZeroAddress,
            await rando.getAddress(),
            false
          );
          disputeResolver.id = "2"; // mock id is 3 because seller was mocked first but here we are creating dispute resolver first
          seller.id = "3";
          await accountHandler
            .connect(rando)
            .createDisputeResolver(disputeResolver, disputeResolverFees, sellerAllowList);

          // Attempt to create a seller and an offer, expecting revert
          await expect(
            orchestrationHandler
              .connect(assistant)
              .createSellerAndOffer(
                seller,
                offer,
                offerDates,
                offerDurations,
                disputeResolver.id,
                emptyAuthToken,
                voucherInitValues,
                agentId
              )
          ).to.revertedWith(RevertReasons.INVALID_DISPUTE_RESOLVER);
        });

        it("For absolute zero offer, specified dispute resolver is not registered", async function () {
          // Prepare an absolute zero offer, but specify dispute resolver
          offer.price = offer.sellerDeposit = offer.buyerCancelPenalty = offerFees.protocolFee = "0";
          disputeResolver.id = "16";

          // Attempt to create a seller and an offer, expecting revert
          await expect(
            orchestrationHandler
              .connect(assistant)
              .createSellerAndOffer(
                seller,
                offer,
                offerDates,
                offerDurations,
                disputeResolver.id,
                emptyAuthToken,
                voucherInitValues,
                agentId
              )
          ).to.revertedWith(RevertReasons.INVALID_DISPUTE_RESOLVER);
        });

        // TODO - revisit when account deactivations are supported
        it.skip("For absolute zero offer, specified dispute resolver is not active", async function () {
          // create another dispute resolver, but don't activate it
          disputeResolver = mockDisputeResolver(
            await rando.getAddress(),
            await rando.getAddress(),
            ZeroAddress,
            await rando.getAddress(),
            false
          );
          disputeResolver.id = "2"; // mock id is 3 because seller was mocked first but here we are creating dispute resolver first
          seller.id = "3";

          await accountHandler
            .connect(rando)
            .createDisputeResolver(disputeResolver, disputeResolverFees, sellerAllowList);

          // Prepare an absolute zero offer, but specify dispute resolver
          offer.price = offer.sellerDeposit = offer.buyerCancelPenalty = offerFees.protocolFee = "0";

          // Attempt to create a seller and an offer, expecting revert
          await expect(
            orchestrationHandler
              .connect(assistant)
              .createSellerAndOffer(
                seller,
                offer,
                offerDates,
                offerDurations,
                disputeResolver.id,
                emptyAuthToken,
                voucherInitValues,
                agentId
              )
          ).to.revertedWith(RevertReasons.INVALID_DISPUTE_RESOLVER);
        });

        it("Seller is not on dispute resolver's seller allow list", async function () {
          // Create new seller so sellerAllowList can have an entry
          const newSeller = mockSeller(
            await rando.getAddress(),
            await rando.getAddress(),
            ZeroAddress,
            await rando.getAddress()
          );

          await accountHandler.connect(rando).createSeller(newSeller, emptyAuthToken, voucherInitValues);

          allowedSellersToAdd = ["2"]; // DR is "1", new seller is "2"
          await accountHandler.connect(adminDR).addSellersToAllowList(disputeResolver.id, allowedSellersToAdd);

          // Attempt to create a seller and an offer, expecting revert
          await expect(
            orchestrationHandler
              .connect(assistant)
              .createSellerAndOffer(
                seller,
                offer,
                offerDates,
                offerDurations,
                disputeResolver.id,
                emptyAuthToken,
                voucherInitValues,
                agentId
              )
          ).to.revertedWith(RevertReasons.SELLER_NOT_APPROVED);
        });

        it("Dispute resolver does not accept fees in the exchange token", async function () {
          // Set some address that is not part of dispute resolver fees
          offer.exchangeToken = await rando.getAddress();

          // Attempt to create a seller and an offer, expecting revert
          await expect(
            orchestrationHandler
              .connect(assistant)
              .createSellerAndOffer(
                seller,
                offer,
                offerDates,
                offerDurations,
                disputeResolver.id,
                emptyAuthToken,
                voucherInitValues,
                agentId
              )
          ).to.revertedWith(RevertReasons.DR_UNSUPPORTED_FEE);
        });

        it("Reserved range length is zero", async function () {
          // Set reserved range length to zero
          let reservedRangeLength = "0";

          // Attempt to create a seller and an offer, expecting revert
          await expect(
            orchestrationHandler
              .connect(assistant)
              .createSellerAndPremintedOffer(
                seller,
                offer,
                offerDates,
                offerDurations,
                disputeResolver.id,
                reservedRangeLength,
                await assistant.getAddress(),
                emptyAuthToken,
                voucherInitValues,
                agentId
              )
          ).to.revertedWith(RevertReasons.INVALID_RANGE_LENGTH);
        });

        it("Reserved range length is greater than quantity available", async function () {
          // Set reserved range length to more than quantity available
          let reservedRangeLength = Number(offer.quantityAvailable) + 1;

          // Attempt to create a seller and an offer, expecting revert
          await expect(
            orchestrationHandler
              .connect(assistant)
              .createSellerAndPremintedOffer(
                seller,
                offer,
                offerDates,
                offerDurations,
                disputeResolver.id,
                reservedRangeLength,
                await assistant.getAddress(),
                emptyAuthToken,
                voucherInitValues,
                agentId
              )
          ).to.revertedWith(RevertReasons.INVALID_RANGE_LENGTH);
        });

        it("Reserved range length is greater than maximum allowed range length", async function () {
          // Set reserved range length to more than maximum allowed range length
          let reservedRangeLength = 2n ** 64n - 1n;

          // Attempt to create a seller and an offer, expecting revert
          await expect(
            orchestrationHandler
              .connect(assistant)
              .createSellerAndPremintedOffer(
                seller,
                offer,
                offerDates,
                offerDurations,
                disputeResolver.id,
                reservedRangeLength,
                await assistant.getAddress(),
                emptyAuthToken,
                voucherInitValues,
                agentId
              )
          ).to.revertedWith(RevertReasons.INVALID_RANGE_LENGTH);
        });

        it("Collection does not exist", async function () {
          // Set inexistent collection index
          offer.collectionIndex = "1";

          // Attempt to create a seller and an offer, expecting revert
          await expect(
            orchestrationHandler
              .connect(assistant)
              .createSellerAndOffer(
                seller,
                offer,
                offerDates,
                offerDurations,
                disputeResolver.id,
                emptyAuthToken,
                voucherInitValues,
                agentId
              )
          ).to.revertedWith(RevertReasons.NO_SUCH_COLLECTION);
        });
      });

      context("When offers have non zero agent ids", async function () {
        beforeEach(async function () {
          seller.id = "3"; // 1 is dispute resolver, 2 is agent because is created first
          offer.sellerId = seller.id;
          sellerStruct = seller.toStruct();
          offerStruct = offer.toStruct();

          // Required constructor params
          agentId = "2"; // argument sent to contract for createAgent will be ignored

          // Create a valid agent, then set fields in tests directly
          agent = mockAgent(await other1.getAddress());
          agent.id = agentId;
          expect(agent.isValid()).is.true;

          // Create an agent
          await accountHandler.connect(rando).createAgent(agent);

          agentFee = ((BigInt(offer.price) * BigInt(agent.feePercentage)) / 10000n).toString();
          offerFees.agentFee = agentFee;
          offerFeesStruct = offerFees.toStruct();
        });

        it("should emit a SellerCreated and OfferCreated events", async function () {
          // Create a seller and an offer, testing for the event
          const tx = await orchestrationHandler
            .connect(assistant)
            .createSellerAndOffer(
              seller,
              offer,
              offerDates,
              offerDurations,
              disputeResolver.id,
              emptyAuthToken,
              voucherInitValues,
              agentId
            );

          await expect(tx)
            .to.emit(orchestrationHandler, "SellerCreated")
            .withArgs(
              seller.id,
              sellerStruct,
              calculateCloneAddress(await accountHandler.getAddress(), beaconProxyAddress, admin.address),
              emptyAuthTokenStruct,
              await assistant.getAddress()
            );

          await expect(tx)
            .to.emit(orchestrationHandler, "OfferCreated")
            .withArgs(
              nextOfferId,
              offer.sellerId,
              compareOfferStructs.bind(offerStruct),
              offerDatesStruct,
              offerDurationsStruct,
              disputeResolutionTermsStruct,
              offerFeesStruct,
              agentId,
              await assistant.getAddress()
            );
        });

        context("💔 Revert Reasons", async function () {
          it("Agent does not exist", async function () {
            // Set an agent id that does not exist
            let agentId = "16";

            // Seller can have admin address OR auth token
            seller.admin = ZeroAddress;

            // Attempt to Create an offer, expecting revert
            await expect(
              orchestrationHandler
                .connect(assistant)
                .createSellerAndOffer(
                  seller,
                  offer,
                  offerDates,
                  offerDurations,
                  disputeResolver.id,
                  authToken,
                  voucherInitValues,
                  agentId
                )
            ).to.revertedWith(RevertReasons.NO_SUCH_AGENT);
          });

          it("Sum of agent fee amount and protocol fee amount should be <= than the offer fee limit", async function () {
            // Create new agent
            let id = "3"; // argument sent to contract for createAgent will be ignored

            // Create a valid agent, then set fields in tests directly
            agent = mockAgent(await assistant.getAddress());
            agent.id = id;
            agent.feePercentage = "3000"; // 30%
            expect(agent.isValid()).is.true;

            // Create an agent
            await accountHandler.connect(rando).createAgent(agent);

            //Change protocol fee after creating agent
            await configHandler.connect(deployer).setProtocolFeePercentage("1100"); //11%

            // Attempt to Create an offer, expecting revert
            await expect(
              orchestrationHandler
                .connect(assistant)
                .createSellerAndOffer(
                  seller,
                  offer,
                  offerDates,
                  offerDurations,
                  disputeResolver.id,
                  emptyAuthToken,
                  voucherInitValues,
                  agent.id
                )
            ).to.revertedWith(RevertReasons.AGENT_FEE_AMOUNT_TOO_HIGH);
          });
        });
      });
    });

    context("👉 createOfferWithCondition()", async function () {
      beforeEach(async function () {
        // prepare a group struct. We are not passing it as an argument, but just need to validate.

        // The first group id
        nextGroupId = "1";

        // Required constructor params for Group
        seller.id = "2"; // "1" is dispute resolver
        offerIds = ["1"];

        condition = mockCondition({
          tokenAddress: await other2.getAddress(),
          tokenType: TokenType.MultiToken,
          method: EvaluationMethod.Threshold,
        });
        expect(condition.isValid()).to.be.true;

        group = new Group(nextGroupId, seller.id, offerIds);

        expect(group.isValid()).is.true;

        // How that group looks as a returned struct
        groupStruct = group.toStruct();

        // create a seller
        await accountHandler.connect(assistant).createSeller(seller, emptyAuthToken, voucherInitValues);
      });

      it("should emit an OfferCreated and GroupCreated events", async function () {
        // Create an offer with condition, testing for the events
        const tx = await orchestrationHandler
          .connect(assistant)
          .createOfferWithCondition(offer, offerDates, offerDurations, disputeResolver.id, condition, agentId);

        // OfferCreated event
        await expect(tx)
          .to.emit(orchestrationHandler, "OfferCreated")
          .withArgs(
            nextOfferId,
            seller.id,
            compareOfferStructs.bind(offerStruct),
            offerDatesStruct,
            offerDurationsStruct,
            disputeResolutionTermsStruct,
            offerFeesStruct,
            agentId,
            await assistant.getAddress()
          );

        // Events with structs that contain arrays must be tested differently
        const txReceipt = await tx.wait();

        // GroupCreated event
        const eventGroupCreated = getEvent(txReceipt, orchestrationHandler, "GroupCreated");
        const groupInstance = Group.fromStruct(eventGroupCreated.group);
        // Validate the instance
        expect(groupInstance.isValid()).to.be.true;

        assert.equal(eventGroupCreated.groupId.toString(), group.id, "Group Id is incorrect");
        assert.equal(eventGroupCreated.sellerId.toString(), group.sellerId, "Seller Id is incorrect");
        assert.equal(eventGroupCreated.executedBy.toString(), await assistant.getAddress(), "Executed by is incorrect");
        assert.equal(groupInstance.toString(), group.toString(), "Group struct is incorrect");
      });

      it("should update state", async function () {
        // Create an offer with condition
        await orchestrationHandler
          .connect(assistant)
          .createOfferWithCondition(offer, offerDates, offerDurations, disputeResolver.id, condition, agentId);

        // Get the offer as a struct
        [, offerStruct, offerDatesStruct, offerDurationsStruct, disputeResolutionTermsStruct] = await offerHandler
          .connect(rando)
          .getOffer(offer.id);

        // Parse into entities
        let returnedOffer = Offer.fromStruct(offerStruct);
        let returnedOfferDates = OfferDates.fromStruct(offerDatesStruct);
        let returnedOfferDurations = OfferDurations.fromStruct(offerDurationsStruct);
        let returnedDisputeResolutionTermsStruct = DisputeResolutionTerms.fromStruct(disputeResolutionTermsStruct);

        // Returned values should match the input in createSellerAndOffer
        for ([key, value] of Object.entries(offer)) {
          expect(JSON.stringify(returnedOffer[key]) === JSON.stringify(value)).is.true;
        }
        for ([key, value] of Object.entries(offerDates)) {
          expect(JSON.stringify(returnedOfferDates[key]) === JSON.stringify(value)).is.true;
        }
        for ([key, value] of Object.entries(offerDurations)) {
          expect(JSON.stringify(returnedOfferDurations[key]) === JSON.stringify(value)).is.true;
        }
        for ([key, value] of Object.entries(disputeResolutionTerms)) {
          expect(JSON.stringify(returnedDisputeResolutionTermsStruct[key]) === JSON.stringify(value)).is.true;
        }

        // Get the group as a struct
        [, groupStruct, conditionStruct] = await groupHandler.connect(rando).getGroup(nextGroupId);

        // Parse into entity
        const returnedGroup = Group.fromStruct(groupStruct);

        // Returned values should match what is expected for the silently created group
        for ([key, value] of Object.entries(group)) {
          expect(JSON.stringify(returnedGroup[key]) === JSON.stringify(value)).is.true;
        }

        // Parse into entity
        const returnedCondition = Condition.fromStruct(conditionStruct);

        // Returned values should match the condition
        for ([key, value] of Object.entries(condition)) {
          expect(JSON.stringify(returnedCondition[key]) === JSON.stringify(value)).is.true;
        }
      });

      it("should ignore any provided offer id and assign the next available", async function () {
        offer.id = "555";

        // Create an offer with condition, testing for the events
        const tx = await orchestrationHandler
          .connect(assistant)
          .createOfferWithCondition(offer, offerDates, offerDurations, disputeResolver.id, condition, agentId);

        // OfferCreated event
        await expect(tx)
          .to.emit(orchestrationHandler, "OfferCreated")
          .withArgs(
            nextOfferId,
            seller.id,
            compareOfferStructs.bind(offerStruct),
            offerDatesStruct,
            offerDurationsStruct,
            disputeResolutionTermsStruct,
            offerFeesStruct,
            agentId,
            await assistant.getAddress()
          );

        // Events with structs that contain arrays must be tested differently
        const txReceipt = await tx.wait();

        // GroupCreated event
        const eventGroupCreated = getEvent(txReceipt, orchestrationHandler, "GroupCreated");
        const groupInstance = Group.fromStruct(eventGroupCreated.group);
        // Validate the instance
        expect(groupInstance.isValid()).to.be.true;

        assert.equal(eventGroupCreated.groupId.toString(), nextGroupId, "Group Id is incorrect");
        assert.equal(eventGroupCreated.sellerId.toString(), group.sellerId, "Seller Id is incorrect");
        assert.equal(groupInstance.toString(), group.toString(), "Group struct is incorrect");
      });

      it("should ignore any provided seller and assign seller id of msg.sender", async function () {
        // set some other seller.id
        offer.sellerId = "123";

        // Create an offer with condition, testing for the events
        const tx = await orchestrationHandler
          .connect(assistant)
          .createOfferWithCondition(offer, offerDates, offerDurations, disputeResolver.id, condition, agentId);

        // OfferCreated event
        await expect(tx)
          .to.emit(orchestrationHandler, "OfferCreated")
          .withArgs(
            nextOfferId,
            seller.id,
            compareOfferStructs.bind(offerStruct),
            offerDatesStruct,
            offerDurationsStruct,
            disputeResolutionTermsStruct,
            offerFeesStruct,
            agentId,
            await assistant.getAddress()
          );

        // Events with structs that contain arrays must be tested differently
        const txReceipt = await tx.wait();

        // GroupCreated event
        const eventGroupCreated = getEvent(txReceipt, orchestrationHandler, "GroupCreated");
        const groupInstance = Group.fromStruct(eventGroupCreated.group);
        // Validate the instance
        expect(groupInstance.isValid()).to.be.true;

        assert.equal(eventGroupCreated.groupId.toString(), nextGroupId, "Group Id is incorrect");
        assert.equal(eventGroupCreated.sellerId.toString(), seller.id, "Seller Id is incorrect");
        assert.equal(groupInstance.toString(), group.toString(), "Group struct is incorrect");
      });

      it("If exchange token is $BOSON, fee should be flat boson fee", async function () {
        // Prepare an offer with $BOSON as exchange token
        offer.exchangeToken = await bosonToken.getAddress();
        disputeResolutionTermsStruct = new DisputeResolutionTerms(
          disputeResolver.id,
          disputeResolver.escalationResponsePeriod,
          DRFeeToken,
          applyPercentage(DRFeeToken, buyerEscalationDepositPercentage)
        ).toStruct();
        offerFees.protocolFee = protocolFeeFlatBoson;
        offerFeesStruct = offerFees.toStruct();

        // Create an offer with condition, testing for the events
        await expect(
          orchestrationHandler
            .connect(assistant)
            .createOfferWithCondition(offer, offerDates, offerDurations, disputeResolver.id, condition, agentId)
        )
          .to.emit(orchestrationHandler, "OfferCreated")
          .withArgs(
            nextOfferId,
            seller.id,
            compareOfferStructs.bind(offer.toStruct()),
            offerDatesStruct,
            offerDurationsStruct,
            disputeResolutionTermsStruct,
            offerFeesStruct,
            agentId,
            await assistant.getAddress()
          );
      });

      it("For absolute zero offers, dispute resolver can be unspecified", async function () {
        // Prepare an absolute zero offer
        offer.price = offer.sellerDeposit = offer.buyerCancelPenalty = offerFees.protocolFee = "0";
        disputeResolver.id = "0";
        disputeResolutionTermsStruct = new DisputeResolutionTerms("0", "0", "0", "0").toStruct();
        offerFeesStruct = offerFees.toStruct();

        // Create an offer with condition, testing for the events
        await expect(
          orchestrationHandler
            .connect(assistant)
            .createOfferWithCondition(offer, offerDates, offerDurations, disputeResolver.id, condition, agentId)
        )
          .to.emit(orchestrationHandler, "OfferCreated")
          .withArgs(
            nextOfferId,
            seller.id,
            compareOfferStructs.bind(offer.toStruct()),
            offerDatesStruct,
            offerDurationsStruct,
            disputeResolutionTermsStruct,
            offerFeesStruct,
            agentId,
            await assistant.getAddress()
          );
      });

      it("Should allow creation of an offer with unlimited supply", async function () {
        // Prepare an absolute zero offer
        offer.quantityAvailable = MaxUint256.toString();

        // Create an offer with condition, testing for the events
        await expect(
          orchestrationHandler
            .connect(assistant)
            .createOfferWithCondition(offer, offerDates, offerDurations, disputeResolver.id, condition, agentId)
        )
          .to.emit(orchestrationHandler, "OfferCreated")
          .withArgs(
            nextOfferId,
            seller.id,
            compareOfferStructs.bind(offer.toStruct()),
            offerDatesStruct,
            offerDurationsStruct,
            disputeResolutionTermsStruct,
            offerFeesStruct,
            agentId,
            await assistant.getAddress()
          );
      });

      it("Should use the correct dispute resolver fee", async function () {
        // Create an offer with condition in native currency
        await expect(
          orchestrationHandler
            .connect(assistant)
            .createOfferWithCondition(offer, offerDates, offerDurations, disputeResolver.id, condition, agentId)
        )
          .to.emit(orchestrationHandler, "OfferCreated")
          .withArgs(
            offer.id,
            seller.id,
            compareOfferStructs.bind(offerStruct),
            offerDatesStruct,
            offerDurationsStruct,
            disputeResolutionTermsStruct,
            offerFeesStruct,
            agentId,
            await assistant.getAddress()
          );

        // create another offer, now with bosonToken as exchange token
        offer.exchangeToken = await bosonToken.getAddress();
        offer.id = "2";
        disputeResolutionTermsStruct = new DisputeResolutionTerms(
          disputeResolver.id,
          disputeResolver.escalationResponsePeriod,
          DRFeeToken,
          applyPercentage(DRFeeToken, buyerEscalationDepositPercentage)
        ).toStruct();
        offerFees.protocolFee = protocolFeeFlatBoson;
        offerFeesStruct = offerFees.toStruct();

        // Create an offer with condition in boson token
        await expect(
          orchestrationHandler
            .connect(assistant)
            .createOfferWithCondition(offer, offerDates, offerDurations, disputeResolver.id, condition, agentId)
        )
          .to.emit(orchestrationHandler, "OfferCreated")
          .withArgs(
            offer.id,
            seller.id,
            compareOfferStructs.bind(offer.toStruct()),
            offerDatesStruct,
            offerDurationsStruct,
            disputeResolutionTermsStruct,
            offerFeesStruct,
            agentId,
            await assistant.getAddress()
          );
      });

      it("Should allow creation of an offer if DR has a sellerAllowList and seller is on it", async function () {
        // add seller to allow list
        allowedSellersToAdd = ["2"]; // DR is "1", existing seller is "2", new seller is "3"
        await accountHandler.connect(adminDR).addSellersToAllowList(disputeResolver.id, allowedSellersToAdd);

        // Create an offer with condition, testing for the events
        await expect(
          orchestrationHandler
            .connect(assistant)
            .createOfferWithCondition(offer, offerDates, offerDurations, disputeResolver.id, condition, agentId)
        ).to.emit(orchestrationHandler, "OfferCreated");
      });

      it("Should allow creation of an offer with royalty recipients", async function () {
        // Add royalty recipients
        const royaltyRecipientList = new RoyaltyRecipientList([
          new RoyaltyRecipient(other1.address, "100", "other1"),
          new RoyaltyRecipient(other2.address, "200", "other2"),
        ]);
        await accountHandler.connect(admin).addRoyaltyRecipients(seller.id, royaltyRecipientList.toStruct());

        // Add royalty info to the offer
        offer.royaltyInfo = new RoyaltyInfo([other1.address, treasury.address], ["150", "10"]);

        // Create an offer with condition, testing for the events
        await expect(
          orchestrationHandler
            .connect(assistant)
            .createOfferWithCondition(offer, offerDates, offerDurations, disputeResolver.id, condition, agentId)
        )
          .to.emit(orchestrationHandler, "OfferCreated")
          .withArgs(
            nextOfferId,
            seller.id,
            compareOfferStructs.bind(offer.toStruct()),
            offerDatesStruct,
            offerDurationsStruct,
            disputeResolutionTermsStruct,
            offerFeesStruct,
            agentId,
            assistant.address
          );
      });

      context("When offers have non zero agent ids", async function () {
        beforeEach(async function () {
          // Required constructor params
          agentId = "3"; // argument sent to contract for createAgent will be ignored

          // Create a valid agent, then set fields in tests directly
          agent = mockAgent(await other1.getAddress());
          agent.id = agentId;
          expect(agent.isValid()).is.true;

          // Create an agent
          await accountHandler.connect(rando).createAgent(agent);

          agentFee = ((BigInt(offer.price) * BigInt(agent.feePercentage)) / 10000n).toString();
          offerFees.agentFee = agentFee;
          offerFeesStruct = offerFees.toStruct();
        });

        it("should emit an OfferCreated and GroupCreated events", async function () {
          // Create an offer with condition, testing for the events
          const tx = await orchestrationHandler
            .connect(assistant)
            .createOfferWithCondition(offer, offerDates, offerDurations, disputeResolver.id, condition, agentId);

          // OfferCreated event
          await expect(tx)
            .to.emit(orchestrationHandler, "OfferCreated")
            .withArgs(
              nextOfferId,
              seller.id,
              compareOfferStructs.bind(offerStruct),
              offerDatesStruct,
              offerDurationsStruct,
              disputeResolutionTermsStruct,
              offerFeesStruct,
              agentId,
              await assistant.getAddress()
            );

          // Events with structs that contain arrays must be tested differently
          const txReceipt = await tx.wait();

          // GroupCreated event
          const eventGroupCreated = getEvent(txReceipt, orchestrationHandler, "GroupCreated");
          const groupInstance = Group.fromStruct(eventGroupCreated.group);
          // Validate the instance
          expect(groupInstance.isValid()).to.be.true;

          assert.equal(eventGroupCreated.groupId.toString(), group.id, "Group Id is incorrect");
          assert.equal(eventGroupCreated.sellerId.toString(), group.sellerId, "Seller Id is incorrect");
          assert.equal(
            eventGroupCreated.executedBy.toString(),
            await assistant.getAddress(),
            "Executed by is incorrect"
          );
          assert.equal(groupInstance.toString(), group.toString(), "Group struct is incorrect");
        });
      });

      context("Preminted offer - createPremintedOfferWithCondition()", async function () {
        let firstTokenId, lastTokenId, reservedRangeLength, range;

        beforeEach(async function () {
          offer.quantityAvailable = reservedRangeLength = 100;
          offerStruct = offer.toStruct();
          firstTokenId = 1;
          lastTokenId = firstTokenId + reservedRangeLength - 1;

          // Voucher clone contract
          expectedCloneAddress = calculateCloneAddress(
            await accountHandler.getAddress(),
            beaconProxyAddress,
            admin.address
          );
          bosonVoucher = await ethers.getContractAt("IBosonVoucher", expectedCloneAddress);

          const tokenIdStart = deriveTokenId(offer.id, firstTokenId);
          range = new Range(
            tokenIdStart.toString(),
            reservedRangeLength.toString(),
            "0",
            "0",
            await bosonVoucher.getAddress()
          );
        });

        it("should emit an OfferCreated, a GroupCreated and a RangeReserved events", async function () {
          // Create a preminted offer with condition, testing for the events

          const tx = await orchestrationHandler
            .connect(assistant)
            .createPremintedOfferWithCondition(
              offer,
              offerDates,
              offerDurations,
              disputeResolver.id,
              reservedRangeLength,
              await bosonVoucher.getAddress(),
              condition,
              agentId
            );

          // OfferCreated event
          await expect(tx)
            .to.emit(orchestrationHandler, "OfferCreated")
            .withArgs(
              nextOfferId,
              seller.id,
              compareOfferStructs.bind(offerStruct),
              offerDatesStruct,
              offerDurationsStruct,
              disputeResolutionTermsStruct,
              offerFeesStruct,
              agentId,
              await assistant.getAddress()
            );

          // RangeReserved event (on protocol contract)
          await expect(tx)
            .to.emit(orchestrationHandler, "RangeReserved")
            .withArgs(
              nextOfferId,
              offer.sellerId,
              firstTokenId,
              lastTokenId,
              await bosonVoucher.getAddress(),
              await assistant.getAddress()
            );

          // Events with structs that contain arrays must be tested differently
          const txReceipt = await tx.wait();

          // GroupCreated event
          const eventGroupCreated = getEvent(txReceipt, orchestrationHandler, "GroupCreated");
          const groupInstance = Group.fromStruct(eventGroupCreated.group);
          // Validate the instance
          expect(groupInstance.isValid()).to.be.true;

          assert.equal(eventGroupCreated.groupId.toString(), group.id, "Group Id is incorrect");
          assert.equal(eventGroupCreated.sellerId.toString(), group.sellerId, "Seller Id is incorrect");
          assert.equal(
            eventGroupCreated.executedBy.toString(),
            await assistant.getAddress(),
            "Executed by is incorrect"
          );
          assert.equal(groupInstance.toString(), group.toString(), "Group struct is incorrect");

          // RangeReserved event (on voucher contract)
          await expect(tx).to.emit(bosonVoucher, "RangeReserved").withArgs(nextOfferId, range.toStruct());
        });

        it("should update state", async function () {
          // Create a preminted offer with condition
          await orchestrationHandler
            .connect(assistant)
            .createPremintedOfferWithCondition(
              offer,
              offerDates,
              offerDurations,
              disputeResolver.id,
              reservedRangeLength,
              await bosonVoucher.getAddress(),
              condition,
              agentId
            );

          // Get the offer as a struct
          [, offerStruct, offerDatesStruct, offerDurationsStruct, disputeResolutionTermsStruct] = await offerHandler
            .connect(rando)
            .getOffer(offer.id);

          // Parse into entities
          let returnedOffer = Offer.fromStruct(offerStruct);
          let returnedOfferDates = OfferDates.fromStruct(offerDatesStruct);
          let returnedOfferDurations = OfferDurations.fromStruct(offerDurationsStruct);
          let returnedDisputeResolutionTermsStruct = DisputeResolutionTerms.fromStruct(disputeResolutionTermsStruct);

          // Quantity available should be 0, since whole range is reserved
          offer.quantityAvailable = "0";

          // Returned values should match the input in createSellerAndOffer
          for ([key, value] of Object.entries(offer)) {
            expect(JSON.stringify(returnedOffer[key]) === JSON.stringify(value)).is.true;
          }
          for ([key, value] of Object.entries(offerDates)) {
            expect(JSON.stringify(returnedOfferDates[key]) === JSON.stringify(value)).is.true;
          }
          for ([key, value] of Object.entries(offerDurations)) {
            expect(JSON.stringify(returnedOfferDurations[key]) === JSON.stringify(value)).is.true;
          }
          for ([key, value] of Object.entries(disputeResolutionTerms)) {
            expect(JSON.stringify(returnedDisputeResolutionTermsStruct[key]) === JSON.stringify(value)).is.true;
          }

          // Get the group as a struct
          [, groupStruct, conditionStruct] = await groupHandler.connect(rando).getGroup(nextGroupId);

          // Parse into entity
          const returnedGroup = Group.fromStruct(groupStruct);

          // Returned values should match what is expected for the silently created group
          for ([key, value] of Object.entries(group)) {
            expect(JSON.stringify(returnedGroup[key]) === JSON.stringify(value)).is.true;
          }

          // Parse into entity
          const returnedCondition = Condition.fromStruct(conditionStruct);

          // Returned values should match the condition
          for ([key, value] of Object.entries(condition)) {
            expect(JSON.stringify(returnedCondition[key]) === JSON.stringify(value)).is.true;
          }

          // Voucher clone contract
          const returnedRange = Range.fromStruct(await bosonVoucher.getRangeByOfferId(offer.id));
          assert.equal(returnedRange.toString(), range.toString(), "Range mismatch");
          const availablePremints = await bosonVoucher.getAvailablePreMints(offer.id);
          assert.equal(availablePremints.toString(), reservedRangeLength, "Available Premints mismatch");
        });
      });

      context("💔 Revert Reasons", async function () {
        it("The orchestration region of protocol is paused", async function () {
          // Pause the orchestration region of the protocol
          await pauseHandler.connect(pauser).pause([PausableRegion.Orchestration]);

          // Attempt to create an offer expecting revert
          await expect(
            orchestrationHandler
              .connect(assistant)
              .createSellerAndOffer(
                seller,
                offer,
                offerDates,
                offerDurations,
                disputeResolver.id,
                emptyAuthToken,
                voucherInitValues,
                agentId
              )
          ).to.revertedWith(RevertReasons.REGION_PAUSED);
        });

        it("The offers region of protocol is paused", async function () {
          // Pause the offers region of the protocol
          await pauseHandler.connect(pauser).pause([PausableRegion.Offers]);

          // Attempt to orchestrate, expecting revert
          await expect(
            orchestrationHandler
              .connect(assistant)
              .createOfferWithCondition(offer, offerDates, offerDurations, disputeResolver.id, condition, agentId)
          ).to.revertedWith(RevertReasons.REGION_PAUSED);
        });

        it("The exchanges region of protocol is paused [preminted offers]", async function () {
          // Pause the exchanges region of the protocol
          await pauseHandler.connect(pauser).pause([PausableRegion.Exchanges]);

          // Attempt to orchestrate, expecting revert
          const reservedRangeLength = offer.quantityAvailable;
          await expect(
            orchestrationHandler
              .connect(assistant)
              .createPremintedOfferWithCondition(
                offer,
                offerDates,
                offerDurations,
                disputeResolver.id,
                reservedRangeLength,
                await bosonVoucher.getAddress(),
                condition,
                agentId
              )
          ).to.revertedWith(RevertReasons.REGION_PAUSED);
        });

        it("The groups region of protocol is paused", async function () {
          // Pause the groups region of the protocol
          await pauseHandler.connect(pauser).pause([PausableRegion.Offers]);

          // Attempt to create a group, expecting revert
          await expect(
            orchestrationHandler
              .connect(assistant)
              .createOfferWithCondition(offer, offerDates, offerDurations, disputeResolver.id, condition, agentId)
          ).to.revertedWith(RevertReasons.REGION_PAUSED);
        });

        it("Caller not assistant of any seller", async function () {
          // Attempt to create an offer with condition, expecting revert
          await expect(
            orchestrationHandler
              .connect(rando)
              .createOfferWithCondition(offer, offerDates, offerDurations, disputeResolver.id, condition, agentId)
          ).to.revertedWith(RevertReasons.NOT_ASSISTANT);
        });

        it("Condition 'None' has some values in other fields", async function () {
          condition.method = EvaluationMethod.None;

          // Attempt to create an offer with condition, expecting revert
          await expect(
            orchestrationHandler
              .connect(assistant)
              .createOfferWithCondition(offer, offerDates, offerDurations, disputeResolver.id, condition, agentId)
          ).to.revertedWith(RevertReasons.INVALID_CONDITION_PARAMETERS);
        });

        it("Condition 'Threshold' has zero token contract address", async function () {
          condition.method = EvaluationMethod.Threshold;
          condition.tokenAddress = ZeroAddress;

          // Attempt to create an offer with condition, expecting revert
          await expect(
            orchestrationHandler
              .connect(assistant)
              .createOfferWithCondition(offer, offerDates, offerDurations, disputeResolver.id, condition, agentId)
          ).to.revertedWith(RevertReasons.INVALID_CONDITION_PARAMETERS);
        });

        it("Condition 'SpecificToken' has has zero token contract address", async function () {
          condition.method = EvaluationMethod.SpecificToken;
          condition.tokenAddress = ZeroAddress;

          // Attempt to create an offer with condition, expecting revert
          await expect(
            orchestrationHandler
              .connect(assistant)
              .createOfferWithCondition(offer, offerDates, offerDurations, disputeResolver.id, condition, agentId)
          ).to.revertedWith(RevertReasons.INVALID_CONDITION_PARAMETERS);
        });

        context("Offers with royalty info", async function () {
          // Other offer creation related revert reasons are tested in the previous context
          // This is an exception, since these tests make more sense if seller has multiple royalty recipients

          beforeEach(async function () {
            // Add royalty recipients
            const royaltyRecipientList = new RoyaltyRecipientList([
              new RoyaltyRecipient(other1.address, "100", "other"),
              new RoyaltyRecipient(other2.address, "200", "other2"),
            ]);
            await accountHandler.connect(admin).addRoyaltyRecipients(seller.id, royaltyRecipientList.toStruct());
          });

          it("Royalty recipient is not on seller's allow list", async function () {
            // Add royalty info to the offer
            offer.royaltyInfo = new RoyaltyInfo([other1.address, rando.address], ["150", "10"]);

            // Attempt to create an offer with condition, expecting revert
            await expect(
              orchestrationHandler
                .connect(assistant)
                .createOfferWithCondition(offer, offerDates, offerDurations, disputeResolver.id, condition, agentId)
            ).to.revertedWith(RevertReasons.INVALID_ROYALTY_RECIPIENT);
          });

          it("Royalty percentage is less that the value decided by the admin", async function () {
            // Add royalty info to the offer
            offer.royaltyInfo = new RoyaltyInfo([other1.address, other2.address], ["90", "250"]);

            // Attempt to create an offer with condition, expecting revert
            await expect(
              orchestrationHandler
                .connect(assistant)
                .createOfferWithCondition(offer, offerDates, offerDurations, disputeResolver.id, condition, agentId)
            ).to.revertedWith(RevertReasons.INVALID_ROYALTY_PERCENTAGE);
          });

          it("Total royalty percentage is more than max royalty percentage", async function () {
            // Add royalty info to the offer
            offer.royaltyInfo = new RoyaltyInfo([other1.address, other2.address], ["5000", "4000"]);

            // Attempt to create an offer with condition, expecting revert
            await expect(
              orchestrationHandler
                .connect(assistant)
                .createOfferWithCondition(offer, offerDates, offerDurations, disputeResolver.id, condition, agentId)
            ).to.revertedWith(RevertReasons.INVALID_ROYALTY_PERCENTAGE);
          });
        });
      });
    });

    context("👉 createOfferAddToGroup()", async function () {
      beforeEach(async function () {
        // create a seller
        await accountHandler.connect(assistant).createSeller(seller, emptyAuthToken, voucherInitValues);

        // The first group id
        nextGroupId = "1";

        // create 3 offers
        for (let i = 0; i < 3; i++) {
          // Mock offer, offerDates and offerDurations
          ({ offer, offerDates, offerDurations } = await mockOffer());
          offer.id = `${i + 1}`;
          offer.price = parseUnits(`${1.5 + i * 1}`, "ether").toString();
          offer.sellerDeposit = parseUnits(`${0.25 + i * 0.1}`, "ether").toString();
          offer.buyerCancelPenalty = parseUnits(`${0.05 + i * 0.1}`, "ether").toString();
          offer.quantityAvailable = `${(i + 1) * 2}`;
          offer.sellerId = seller.id; // "2" is dispute resolver

          offerDates.validFrom = (BigInt(Date.now()) + oneMonth * BigInt(i)).toString();
          offerDates.validUntil = (BigInt(Date.now()) + oneMonth * 6n * BigInt(i + 1)).toString();

          disputeResolver.id = "1";
          agentId = "0";

          // Check if domains are valid
          expect(offer.isValid()).is.true;
          expect(offerDates.isValid()).is.true;
          expect(offerDurations.isValid()).is.true;

          // Create the offer
          await offerHandler
            .connect(assistant)
            .createOffer(offer, offerDates, offerDurations, disputeResolver.id, agentId);

          nextOfferId++;
        }
        offerDatesStruct = offerDates.toStruct();
        offerDurationsStruct = offerDurations.toStruct();

        // Required constructor params for Group
        offerIds = ["1", "3"];

        condition = mockCondition({
          tokenType: TokenType.MultiToken,
          tokenAddress: await other2.getAddress(),
          method: EvaluationMethod.Threshold,
          maxCommits: "3",
        });
        expect(condition.isValid()).to.be.true;

        group = new Group(nextGroupId, seller.id, offerIds);

        expect(group.isValid()).is.true;

        // Create a group
        await groupHandler.connect(assistant).createGroup(group, condition);

        // after another offer is added
        offer.id = nextOfferId.toString(); // not necessary as input parameter
        group.offerIds = ["1", "3", "4"];

        // How that group and offer look as a returned struct
        groupStruct = group.toStruct();
        offerStruct = offer.toStruct();

        // Offer fees
        offerFees.protocolFee = applyPercentage(offer.price, protocolFeePercentage);
        offerFeesStruct = offerFees.toStruct();
      });

      it("should emit an OfferCreated and GroupUpdated events", async function () {
        // Create an offer, add it to the group, testing for the events
        const tx = await orchestrationHandler
          .connect(assistant)
          .createOfferAddToGroup(offer, offerDates, offerDurations, disputeResolver.id, nextGroupId, agentId);

        // OfferCreated event
        await expect(tx)
          .to.emit(orchestrationHandler, "OfferCreated")
          .withArgs(
            nextOfferId,
            seller.id,
            compareOfferStructs.bind(offerStruct),
            offerDatesStruct,
            offerDurationsStruct,
            disputeResolutionTermsStruct,
            offerFeesStruct,
            agentId,
            await assistant.getAddress()
          );

        // Events with structs that contain arrays must be tested differently
        const txReceipt = await tx.wait();

        // GroupUpdated event
        const eventGroupUpdated = getEvent(txReceipt, orchestrationHandler, "GroupUpdated");
        const groupInstance = Group.fromStruct(eventGroupUpdated.group);
        // Validate the instance
        expect(groupInstance.isValid()).to.be.true;

        assert.equal(eventGroupUpdated.groupId.toString(), group.id, "Group Id is incorrect");
        assert.equal(eventGroupUpdated.sellerId.toString(), group.sellerId, "Seller Id is incorrect");
        assert.equal(groupInstance.toString(), group.toString(), "Group struct is incorrect");
      });

      it("should update state", async function () {
        // Create an offer, add it to the group
        await orchestrationHandler
          .connect(assistant)
          .createOfferAddToGroup(offer, offerDates, offerDurations, disputeResolver.id, nextGroupId, agentId);

        // Get the offer as a struct
        [, offerStruct, offerDatesStruct, offerDurationsStruct, disputeResolutionTermsStruct] = await offerHandler
          .connect(rando)
          .getOffer(offer.id);

        // Parse into entities
        let returnedOffer = Offer.fromStruct(offerStruct);
        let returnedOfferDates = OfferDates.fromStruct(offerDatesStruct);
        let returnedOfferDurations = OfferDurations.fromStruct(offerDurationsStruct);
        let returnedDisputeResolutionTermsStruct = DisputeResolutionTerms.fromStruct(disputeResolutionTermsStruct);

        // Returned values should match the input in createSellerAndOffer
        for ([key, value] of Object.entries(offer)) {
          expect(JSON.stringify(returnedOffer[key]) === JSON.stringify(value)).is.true;
        }
        for ([key, value] of Object.entries(offerDates)) {
          expect(JSON.stringify(returnedOfferDates[key]) === JSON.stringify(value)).is.true;
        }
        for ([key, value] of Object.entries(offerDurations)) {
          expect(JSON.stringify(returnedOfferDurations[key]) === JSON.stringify(value)).is.true;
        }
        for ([key, value] of Object.entries(disputeResolutionTerms)) {
          expect(JSON.stringify(returnedDisputeResolutionTermsStruct[key]) === JSON.stringify(value)).is.true;
        }

        // Get the group as a struct
        [, groupStruct, conditionStruct] = await groupHandler.connect(rando).getGroup(nextGroupId);

        // Parse into entity
        const returnedGroup = Group.fromStruct(groupStruct);

        // Returned values should match what is expected for the update group
        for ([key, value] of Object.entries(group)) {
          expect(JSON.stringify(returnedGroup[key]) === JSON.stringify(value)).is.true;
        }

        // Parse into entity
        const returnedCondition = Condition.fromStruct(conditionStruct);

        // Returned values should match the condition
        for ([key, value] of Object.entries(condition)) {
          expect(JSON.stringify(returnedCondition[key]) === JSON.stringify(value)).is.true;
        }
      });

      it("should ignore any provided offer id and assign the next available", async function () {
        offer.id = "555";

        // Create an offer, add it to the group, testing for the events
        const tx = await orchestrationHandler
          .connect(assistant)
          .createOfferAddToGroup(offer, offerDates, offerDurations, disputeResolver.id, nextGroupId, agentId);

        // OfferCreated event
        await expect(tx)
          .to.emit(orchestrationHandler, "OfferCreated")
          .withArgs(
            nextOfferId,
            seller.id,
            compareOfferStructs.bind(offerStruct),
            offerDatesStruct,
            offerDurationsStruct,
            disputeResolutionTermsStruct,
            offerFeesStruct,
            agentId,
            await assistant.getAddress()
          );

        // Events with structs that contain arrays must be tested differently
        const txReceipt = await tx.wait();

        // GroupUpdated event
        const eventGroupUpdated = getEvent(txReceipt, orchestrationHandler, "GroupUpdated");
        const groupInstance = Group.fromStruct(eventGroupUpdated.group);
        // Validate the instance
        expect(groupInstance.isValid()).to.be.true;

        assert.equal(eventGroupUpdated.groupId.toString(), nextGroupId, "Group Id is incorrect");
        assert.equal(eventGroupUpdated.sellerId.toString(), group.sellerId, "Seller Id is incorrect");
        assert.equal(groupInstance.toString(), group.toString(), "Group struct is incorrect");
      });

      it("should ignore any provided seller and assign seller id of msg.sender", async function () {
        // set some other seller.id
        offer.sellerId = "123";

        // Create an offer, add it to the group, testing for the events
        const tx = await orchestrationHandler
          .connect(assistant)
          .createOfferAddToGroup(offer, offerDates, offerDurations, disputeResolver.id, nextGroupId, agentId);

        // OfferCreated event
        await expect(tx)
          .to.emit(orchestrationHandler, "OfferCreated")
          .withArgs(
            nextOfferId,
            seller.id,
            compareOfferStructs.bind(offerStruct),
            offerDatesStruct,
            offerDurationsStruct,
            disputeResolutionTermsStruct,
            offerFeesStruct,
            agentId,
            await assistant.getAddress()
          );

        // Events with structs that contain arrays must be tested differently
        const txReceipt = await tx.wait();

        // GroupUpdated event
        const eventGroupUpdated = getEvent(txReceipt, orchestrationHandler, "GroupUpdated");
        const groupInstance = Group.fromStruct(eventGroupUpdated.group);
        // Validate the instance
        expect(groupInstance.isValid()).to.be.true;

        assert.equal(eventGroupUpdated.groupId.toString(), nextGroupId, "Group Id is incorrect");
        assert.equal(eventGroupUpdated.sellerId.toString(), seller.id, "Seller Id is incorrect");
        assert.equal(groupInstance.toString(), group.toString(), "Group struct is incorrect");
      });

      it("If exchange token is $BOSON, fee should be flat boson fee", async function () {
        // Prepare an offer with $BOSON as exchange token
        offer.exchangeToken = await bosonToken.getAddress();
        disputeResolutionTermsStruct = new DisputeResolutionTerms(
          disputeResolver.id,
          disputeResolver.escalationResponsePeriod,
          DRFeeToken,
          applyPercentage(DRFeeToken, buyerEscalationDepositPercentage)
        ).toStruct();
        offerFees.protocolFee = protocolFeeFlatBoson;
        offerFeesStruct = offerFees.toStruct();

        // Create an offer, add it to the group, testing for the events
        await expect(
          orchestrationHandler
            .connect(assistant)
            .createOfferAddToGroup(offer, offerDates, offerDurations, disputeResolver.id, nextGroupId, agentId)
        )
          .to.emit(orchestrationHandler, "OfferCreated")
          .withArgs(
            nextOfferId,
            seller.id,
            compareOfferStructs.bind(offer.toStruct()),
            offerDatesStruct,
            offerDurationsStruct,
            disputeResolutionTermsStruct,
            offerFeesStruct,
            agentId,
            await assistant.getAddress()
          );
      });

      it("For absolute zero offers, dispute resolver can be unspecified", async function () {
        // Prepare an absolute zero offer
        offer.price = offer.sellerDeposit = offer.buyerCancelPenalty = offerFees.protocolFee = "0";
        disputeResolver.id = "0";
        disputeResolutionTermsStruct = new DisputeResolutionTerms("0", "0", "0", "0").toStruct();
        offerFeesStruct = offerFees.toStruct();

        // Create an offer, add it to the group, testing for the events
        await expect(
          orchestrationHandler
            .connect(assistant)
            .createOfferAddToGroup(offer, offerDates, offerDurations, disputeResolver.id, nextGroupId, agentId)
        )
          .to.emit(orchestrationHandler, "OfferCreated")
          .withArgs(
            nextOfferId,
            seller.id,
            compareOfferStructs.bind(offer.toStruct()),
            offerDatesStruct,
            offerDurationsStruct,
            disputeResolutionTermsStruct,
            offerFeesStruct,
            agentId,
            await assistant.getAddress()
          );
      });

      it("Should allow creation of an offer with unlimited supply", async function () {
        // Prepare an absolute zero offer
        offer.quantityAvailable = MaxUint256.toString();

        // Create an offer, add it to the group, testing for the events
        await expect(
          orchestrationHandler
            .connect(assistant)
            .createOfferAddToGroup(offer, offerDates, offerDurations, disputeResolver.id, nextGroupId, agentId)
        )
          .to.emit(orchestrationHandler, "OfferCreated")
          .withArgs(
            nextOfferId,
            seller.id,
            compareOfferStructs.bind(offer.toStruct()),
            offerDatesStruct,
            offerDurationsStruct,
            disputeResolutionTermsStruct,
            offerFeesStruct,
            agentId,
            await assistant.getAddress()
          );
      });

      it("Should use the correct dispute resolver fee", async function () {
        // Create an offer in native currency
        await expect(
          orchestrationHandler
            .connect(assistant)
            .createOfferAddToGroup(offer, offerDates, offerDurations, disputeResolver.id, nextGroupId, agentId)
        )
          .to.emit(orchestrationHandler, "OfferCreated")
          .withArgs(
            offer.id,
            seller.id,
            compareOfferStructs.bind(offerStruct),
            offerDatesStruct,
            offerDurationsStruct,
            disputeResolutionTermsStruct,
            offerFeesStruct,
            agentId,
            await assistant.getAddress()
          );

        // create another offer, now with bosonToken as exchange token
        offer.exchangeToken = await bosonToken.getAddress();
        offer.id++;
        disputeResolutionTermsStruct = new DisputeResolutionTerms(
          disputeResolver.id,
          disputeResolver.escalationResponsePeriod,
          DRFeeToken,
          applyPercentage(DRFeeToken, buyerEscalationDepositPercentage)
        ).toStruct();
        offerFees.protocolFee = protocolFeeFlatBoson;
        offerFeesStruct = offerFees.toStruct();

        // Create an offer in boson token
        await expect(
          orchestrationHandler
            .connect(assistant)
            .createOfferAddToGroup(offer, offerDates, offerDurations, disputeResolver.id, nextGroupId, agentId)
        )
          .to.emit(orchestrationHandler, "OfferCreated")
          .withArgs(
            offer.id,
            seller.id,
            compareOfferStructs.bind(offer.toStruct()),
            offerDatesStruct,
            offerDurationsStruct,
            disputeResolutionTermsStruct,
            offerFeesStruct,
            agentId,
            await assistant.getAddress()
          );
      });

      it("Should allow creation of an offer if DR has a sellerAllowList and seller is on it", async function () {
        // add seller to allow list
        allowedSellersToAdd = ["2"]; // DR is "1", existing seller is "2", new seller is "3"
        await accountHandler.connect(adminDR).addSellersToAllowList(disputeResolver.id, allowedSellersToAdd);

        // Create an offer in native currency
        await expect(
          orchestrationHandler
            .connect(assistant)
            .createOfferAddToGroup(offer, offerDates, offerDurations, disputeResolver.id, nextGroupId, agentId)
        ).to.emit(orchestrationHandler, "OfferCreated");
      });

      it("Should allow creation of an offer with royalty recipients", async function () {
        // Add royalty recipients
        const royaltyRecipientList = new RoyaltyRecipientList([
          new RoyaltyRecipient(other1.address, "100", "other1"),
          new RoyaltyRecipient(other2.address, "200", "other2"),
        ]);
        await accountHandler.connect(admin).addRoyaltyRecipients(seller.id, royaltyRecipientList.toStruct());

        // Add royalty info to the offer
        offer.royaltyInfo = new RoyaltyInfo([other1.address, treasury.address], ["150", "10"]);

        // Create an offer, add it to the group, testing for the events
        await expect(
          orchestrationHandler
            .connect(assistant)
            .createOfferAddToGroup(offer, offerDates, offerDurations, disputeResolver.id, nextGroupId, agentId)
        )
          .to.emit(orchestrationHandler, "OfferCreated")
          .withArgs(
            nextOfferId,
            seller.id,
            compareOfferStructs.bind(offer.toStruct()),
            offerDatesStruct,
            offerDurationsStruct,
            disputeResolutionTermsStruct,
            offerFeesStruct,
            agentId,
            assistant.address
          );
      });

      context("When offers have non zero agent ids", async function () {
        beforeEach(async function () {
          // Required constructor params
          agentId = "3"; // argument sent to contract for createAgent will be ignored

          // Create a valid agent, then set fields in tests directly
          agent = mockAgent(await other1.getAddress());
          agent.id = agentId;
          expect(agent.isValid()).is.true;

          // Create an agent
          await accountHandler.connect(rando).createAgent(agent);

          agentFee = ((BigInt(offer.price) * BigInt(agent.feePercentage)) / 10000n).toString();
          offerFees.agentFee = agentFee;
          offerFeesStruct = offerFees.toStruct();
        });

        it("should emit an OfferCreated and GroupUpdated events", async function () {
          // Create an offer, add it to the group, testing for the events
          const tx = await orchestrationHandler
            .connect(assistant)
            .createOfferAddToGroup(offer, offerDates, offerDurations, disputeResolver.id, nextGroupId, agentId);

          // OfferCreated event
          await expect(tx)
            .to.emit(orchestrationHandler, "OfferCreated")
            .withArgs(
              nextOfferId,
              seller.id,
              compareOfferStructs.bind(offerStruct),
              offerDatesStruct,
              offerDurationsStruct,
              disputeResolutionTermsStruct,
              offerFeesStruct,
              agentId,
              await assistant.getAddress()
            );

          // Events with structs that contain arrays must be tested differently
          const txReceipt = await tx.wait();

          // GroupUpdated event
          const eventGroupUpdated = getEvent(txReceipt, orchestrationHandler, "GroupUpdated");
          const groupInstance = Group.fromStruct(eventGroupUpdated.group);
          // Validate the instance
          expect(groupInstance.isValid()).to.be.true;

          assert.equal(eventGroupUpdated.groupId.toString(), group.id, "Group Id is incorrect");
          assert.equal(eventGroupUpdated.sellerId.toString(), group.sellerId, "Seller Id is incorrect");
          assert.equal(groupInstance.toString(), group.toString(), "Group struct is incorrect");
        });
      });

      context("Preminted offer - createPremintedOfferAddToGroup()", async function () {
        let firstTokenId, lastTokenId, reservedRangeLength, range;

        beforeEach(async function () {
          offer.quantityAvailable = reservedRangeLength = 100;
          offerStruct = offer.toStruct();
          firstTokenId = 1;
          lastTokenId = firstTokenId + reservedRangeLength - 1;
          const tokenIdStart = deriveTokenId(offer.id, firstTokenId);
          range = new Range(
            tokenIdStart.toString(),
            reservedRangeLength.toString(),
            "0",
            "0",
            await assistant.getAddress()
          );

          // Voucher clone contract
          expectedCloneAddress = calculateCloneAddress(
            await accountHandler.getAddress(),
            beaconProxyAddress,
            admin.address
          );
          bosonVoucher = await ethers.getContractAt("IBosonVoucher", expectedCloneAddress);
        });

        it("should emit an OfferCreated, a GroupUpdated and a RangeReserved events", async function () {
          // Create a preminted offer, add it to the group, testing for the events
          const tx = await orchestrationHandler
            .connect(assistant)
            .createPremintedOfferAddToGroup(
              offer,
              offerDates,
              offerDurations,
              disputeResolver.id,
              reservedRangeLength,
              await assistant.getAddress(),
              nextGroupId,
              agentId
            );

          // OfferCreated event
          await expect(tx)
            .to.emit(orchestrationHandler, "OfferCreated")
            .withArgs(
              nextOfferId,
              seller.id,
              compareOfferStructs.bind(offerStruct),
              offerDatesStruct,
              offerDurationsStruct,
              disputeResolutionTermsStruct,
              offerFeesStruct,
              agentId,
              await assistant.getAddress()
            );

          // RangeReserved event (on protocol contract)
          await expect(tx)
            .to.emit(orchestrationHandler, "RangeReserved")
            .withArgs(
              nextOfferId,
              offer.sellerId,
              firstTokenId,
              lastTokenId,
              await assistant.getAddress(),
              await assistant.getAddress()
            );

          // Events with structs that contain arrays must be tested differently
          const txReceipt = await tx.wait();

          // GroupUpdated event
          const eventGroupUpdated = getEvent(txReceipt, orchestrationHandler, "GroupUpdated");
          const groupInstance = Group.fromStruct(eventGroupUpdated.group);
          // Validate the instance
          expect(groupInstance.isValid()).to.be.true;

          assert.equal(eventGroupUpdated.groupId.toString(), group.id, "Group Id is incorrect");
          assert.equal(eventGroupUpdated.sellerId.toString(), group.sellerId, "Seller Id is incorrect");
          assert.equal(groupInstance.toString(), group.toString(), "Group struct is incorrect");

          // RangeReserved event (on voucher contract)
          await expect(tx).to.emit(bosonVoucher, "RangeReserved").withArgs(nextOfferId, range.toStruct());
        });

        it("should update state", async function () {
          // Create a preminted offer, add it to the group
          await orchestrationHandler
            .connect(assistant)
            .createPremintedOfferAddToGroup(
              offer,
              offerDates,
              offerDurations,
              disputeResolver.id,
              reservedRangeLength,
              await assistant.getAddress(),
              nextGroupId,
              agentId
            );

          // Get the offer as a struct
          [, offerStruct, offerDatesStruct, offerDurationsStruct, disputeResolutionTermsStruct] = await offerHandler
            .connect(rando)
            .getOffer(offer.id);

          // Parse into entities
          let returnedOffer = Offer.fromStruct(offerStruct);
          let returnedOfferDates = OfferDates.fromStruct(offerDatesStruct);
          let returnedOfferDurations = OfferDurations.fromStruct(offerDurationsStruct);
          let returnedDisputeResolutionTermsStruct = DisputeResolutionTerms.fromStruct(disputeResolutionTermsStruct);

          // Quantity available should be 0, since whole range is reserved
          offer.quantityAvailable = "0";

          // Returned values should match the input in createSellerAndOffer
          for ([key, value] of Object.entries(offer)) {
            expect(JSON.stringify(returnedOffer[key]) === JSON.stringify(value)).is.true;
          }
          for ([key, value] of Object.entries(offerDates)) {
            expect(JSON.stringify(returnedOfferDates[key]) === JSON.stringify(value)).is.true;
          }
          for ([key, value] of Object.entries(offerDurations)) {
            expect(JSON.stringify(returnedOfferDurations[key]) === JSON.stringify(value)).is.true;
          }
          for ([key, value] of Object.entries(disputeResolutionTerms)) {
            expect(JSON.stringify(returnedDisputeResolutionTermsStruct[key]) === JSON.stringify(value)).is.true;
          }

          // Get the group as a struct
          [, groupStruct, conditionStruct] = await groupHandler.connect(rando).getGroup(nextGroupId);

          // Parse into entity
          const returnedGroup = Group.fromStruct(groupStruct);

          // Returned values should match what is expected for the update group
          for ([key, value] of Object.entries(group)) {
            expect(JSON.stringify(returnedGroup[key]) === JSON.stringify(value)).is.true;
          }

          // Parse into entity
          const returnedCondition = Condition.fromStruct(conditionStruct);

          // Returned values should match the condition
          for ([key, value] of Object.entries(condition)) {
            expect(JSON.stringify(returnedCondition[key]) === JSON.stringify(value)).is.true;
          }

          // Voucher clone contract
          const returnedRange = Range.fromStruct(await bosonVoucher.getRangeByOfferId(offer.id));
          assert.equal(returnedRange.toString(), range.toString(), "Range mismatch");
          const availablePremints = await bosonVoucher.getAvailablePreMints(offer.id);
          assert.equal(availablePremints.toString(), reservedRangeLength, "Available Premints mismatch");
        });
      });

      context("💔 Revert Reasons", async function () {
        it("The orchestration region of protocol is paused", async function () {
          // Pause the orchestration region of the protocol
          await pauseHandler.connect(pauser).pause([PausableRegion.Orchestration]);

          // Attempt to orchestrate expecting revert
          await expect(
            orchestrationHandler
              .connect(assistant)
              .createOfferAddToGroup(offer, offerDates, offerDurations, disputeResolver.id, nextGroupId, agentId)
          ).to.revertedWith(RevertReasons.REGION_PAUSED);
        });

        it("The offers region of protocol is paused", async function () {
          // Pause the offers region of the protocol
          await pauseHandler.connect(pauser).pause([PausableRegion.Offers]);

          // Attempt to create a offer expecting revert
          await expect(
            orchestrationHandler
              .connect(assistant)
              .createOfferAddToGroup(offer, offerDates, offerDurations, disputeResolver.id, nextGroupId, agentId)
          ).to.revertedWith(RevertReasons.REGION_PAUSED);
        });

        it("The exchanges region of protocol is paused [preminted offers]", async function () {
          // Pause the exchanges region of the protocol
          await pauseHandler.connect(pauser).pause([PausableRegion.Exchanges]);

          // Attempt to create a offer expecting revert
          const reservedRangeLength = offer.quantityAvailable;
          await expect(
            orchestrationHandler
              .connect(assistant)
              .createPremintedOfferAddToGroup(
                offer,
                offerDates,
                offerDurations,
                disputeResolver.id,
                reservedRangeLength,
                await assistant.getAddress(),
                nextGroupId,
                agentId
              )
          ).to.revertedWith(RevertReasons.REGION_PAUSED);
        });

        it("The groups region of protocol is paused", async function () {
          // Pause the groups region of the protocol
          await pauseHandler.connect(pauser).pause([PausableRegion.Groups]);

          // Attempt to create a group expecting revert
          await expect(
            orchestrationHandler
              .connect(assistant)
              .createOfferAddToGroup(offer, offerDates, offerDurations, disputeResolver.id, nextGroupId, agentId)
          ).to.revertedWith(RevertReasons.REGION_PAUSED);
        });

        it("Group does not exist", async function () {
          // Set invalid id
          let invalidGroupId = "444";

          // Attempt to create an offer and add it to the group, expecting revert
          await expect(
            orchestrationHandler
              .connect(assistant)
              .createOfferAddToGroup(offer, offerDates, offerDurations, disputeResolver.id, invalidGroupId, agentId)
          ).to.revertedWith(RevertReasons.NO_SUCH_GROUP);

          // Set invalid id
          invalidGroupId = "0";

          // Attempt to create an offer and add it to the group, expecting revert
          await expect(
            orchestrationHandler
              .connect(assistant)
              .createOfferAddToGroup(offer, offerDates, offerDurations, disputeResolver.id, invalidGroupId, agentId)
          ).to.revertedWith(RevertReasons.NO_SUCH_GROUP);
        });

        it("Caller is not the seller of the group", async function () {
          // Attempt to create an offer and add it to the group, expecting revert
          await expect(
            orchestrationHandler
              .connect(rando)
              .createOfferAddToGroup(offer, offerDates, offerDurations, disputeResolver.id, nextGroupId, agentId)
          ).to.revertedWith(RevertReasons.NOT_ASSISTANT);
        });
      });
    });

    context("👉 createOfferAndTwinWithBundle()", async function () {
      beforeEach(async function () {
        // prepare a bundle struct. We are not passing it as an argument, but just need to validate.

        // The first bundle id
        bundleId = nextBundleId = "1";

        // Required constructor params for Bundle
        offerIds = ["1"];
        twinIds = ["1"];

        bundle = new Bundle(bundleId, seller.id, offerIds, twinIds);

        expect(bundle.isValid()).is.true;

        // How that bundle looks as a returned struct
        bundleStruct = bundle.toStruct();

        nextTwinId = "1";

        // Create a valid twin.
        twin = mockTwin(await bosonToken.getAddress());
        twin.sellerId = seller.id;
        // How that twin looks as a returned struct
        twinStruct = twin.toStruct();

        // create a seller
        await accountHandler.connect(assistant).createSeller(seller, emptyAuthToken, voucherInitValues);

        // Approving the twinHandler contract to transfer seller's tokens
        await bosonToken.connect(assistant).approve(await twinHandler.getAddress(), 1); // approving the twin handler
      });

      it("should emit an OfferCreated, a TwinCreated and a BundleCreated events", async function () {
        // Create an offer, a twin and a bundle, testing for the events
        const tx = await orchestrationHandler
          .connect(assistant)
          .createOfferAndTwinWithBundle(offer, offerDates, offerDurations, disputeResolver.id, twin, agentId);

        // OfferCreated event
        await expect(tx)
          .to.emit(orchestrationHandler, "OfferCreated")
          .withArgs(
            nextOfferId,
            seller.id,
            compareOfferStructs.bind(offerStruct),
            offerDatesStruct,
            offerDurationsStruct,
            disputeResolutionTermsStruct,
            offerFeesStruct,
            agentId,
            await assistant.getAddress()
          );

        // Events with structs that contain arrays must be tested differently
        const txReceipt = await tx.wait();

        // TwinCreated event
        const eventTwinCreated = getEvent(txReceipt, orchestrationHandler, "TwinCreated");
        const twinInstance = Twin.fromStruct(eventTwinCreated.twin);
        // Validate the instance
        expect(twinInstance.isValid()).to.be.true;

        assert.equal(eventTwinCreated.twinId.toString(), twin.id, "Twin Id is incorrect");
        assert.equal(eventTwinCreated.sellerId.toString(), twin.sellerId, "Seller Id is incorrect");
        assert.equal(twinInstance.toString(), twin.toString(), "Twin struct is incorrect");

        // BundleCreated event
        const eventBundleCreated = getEvent(txReceipt, orchestrationHandler, "BundleCreated");
        const bundleInstance = Bundle.fromStruct(eventBundleCreated.bundle);
        // Validate the instance
        expect(bundleInstance.isValid()).to.be.true;

        assert.equal(eventBundleCreated.bundleId.toString(), bundle.id, "Bundle Id is incorrect");
        assert.equal(eventBundleCreated.sellerId.toString(), bundle.sellerId, "Seller Id is incorrect");
        assert.equal(bundleInstance.toString(), bundle.toString(), "Bundle struct is incorrect");
      });

      it("should update state", async function () {
        // Create an offer, a twin and a bundle
        await orchestrationHandler
          .connect(assistant)
          .createOfferAndTwinWithBundle(offer, offerDates, offerDurations, disputeResolver.id, twin, agentId);

        // Get the offer as a struct
        [, offerStruct, offerDatesStruct, offerDurationsStruct, disputeResolutionTermsStruct] = await offerHandler
          .connect(rando)
          .getOffer(offer.id);

        // Parse into entities
        let returnedOffer = Offer.fromStruct(offerStruct);
        let returnedOfferDates = OfferDates.fromStruct(offerDatesStruct);
        let returnedOfferDurations = OfferDurations.fromStruct(offerDurationsStruct);
        let returnedDisputeResolutionTermsStruct = DisputeResolutionTerms.fromStruct(disputeResolutionTermsStruct);

        // Returned values should match the input in createSellerAndOffer
        for ([key, value] of Object.entries(offer)) {
          expect(JSON.stringify(returnedOffer[key]) === JSON.stringify(value)).is.true;
        }
        for ([key, value] of Object.entries(offerDates)) {
          expect(JSON.stringify(returnedOfferDates[key]) === JSON.stringify(value)).is.true;
        }
        for ([key, value] of Object.entries(offerDurations)) {
          expect(JSON.stringify(returnedOfferDurations[key]) === JSON.stringify(value)).is.true;
        }
        for ([key, value] of Object.entries(disputeResolutionTerms)) {
          expect(JSON.stringify(returnedDisputeResolutionTermsStruct[key]) === JSON.stringify(value)).is.true;
        }

        // Get the twin as a struct
        [, twinStruct] = await twinHandler.connect(rando).getTwin(nextTwinId);

        // Parse into entity
        const returnedTwin = Twin.fromStruct(twinStruct);

        // Returned values should match the input in createOfferAndTwinWithBundle
        for ([key, value] of Object.entries(twin)) {
          expect(JSON.stringify(returnedTwin[key]) === JSON.stringify(value)).is.true;
        }

        // Get the bundle as a struct
        [, bundleStruct] = await bundleHandler.connect(rando).getBundle(bundleId);

        // Parse into entity
        let returnedBundle = Bundle.fromStruct(bundleStruct);

        // Returned values should match what is expected for the silently created bundle
        for ([key, value] of Object.entries(bundle)) {
          expect(JSON.stringify(returnedBundle[key]) === JSON.stringify(value)).is.true;
        }
      });

      it("should ignore any provided ids and assign the next available", async function () {
        offer.id = "555";
        twin.id = "777";

        // Create an offer, a twin and a bundle, testing for the events
        const tx = await orchestrationHandler
          .connect(assistant)
          .createOfferAndTwinWithBundle(offer, offerDates, offerDurations, disputeResolver.id, twin, agentId);

        // OfferCreated event
        await expect(tx)
          .to.emit(orchestrationHandler, "OfferCreated")
          .withArgs(
            nextOfferId,
            seller.id,
            compareOfferStructs.bind(offerStruct),
            offerDatesStruct,
            offerDurationsStruct,
            disputeResolutionTermsStruct,
            offerFeesStruct,
            agentId,
            await assistant.getAddress()
          );

        // Events with structs that contain arrays must be tested differently
        const txReceipt = await tx.wait();

        // TwinCreated event
        const eventTwinCreated = getEvent(txReceipt, orchestrationHandler, "TwinCreated");
        const twinInstance = Twin.fromStruct(eventTwinCreated.twin);
        // Validate the instance
        expect(twinInstance.isValid()).to.be.true;

        assert.equal(eventTwinCreated.twinId.toString(), nextTwinId, "Twin Id is incorrect");
        assert.equal(eventTwinCreated.sellerId.toString(), twin.sellerId, "Seller Id is incorrect");
        assert.equal(twinInstance.toString(), Twin.fromStruct(twinStruct).toString(), "Twin struct is incorrect");

        // BundleCreated event
        const eventBundleCreated = getEvent(txReceipt, orchestrationHandler, "BundleCreated");
        const bundleInstance = Bundle.fromStruct(eventBundleCreated.bundle);
        // Validate the instance
        expect(bundleInstance.isValid()).to.be.true;

        assert.equal(eventBundleCreated.bundleId.toString(), nextBundleId, "Bundle Id is incorrect");
        assert.equal(eventBundleCreated.sellerId.toString(), bundle.sellerId, "Seller Id is incorrect");
        assert.equal(
          bundleInstance.toString(),
          Bundle.fromStruct(bundleStruct).toString(),
          "Bundle struct is incorrect"
        );
      });

      it("should ignore any provided seller and assign seller id of msg.sender", async function () {
        // set some other seller.id
        offer.sellerId = "123";
        twin.sellerId = "456";

        // Create an offer, a twin and a bundle, testing for the events
        const tx = await orchestrationHandler
          .connect(assistant)
          .createOfferAndTwinWithBundle(offer, offerDates, offerDurations, disputeResolver.id, twin, agentId);

        // OfferCreated event
        await expect(tx)
          .to.emit(orchestrationHandler, "OfferCreated")
          .withArgs(
            nextOfferId,
            seller.id,
            compareOfferStructs.bind(offerStruct),
            offerDatesStruct,
            offerDurationsStruct,
            disputeResolutionTermsStruct,
            offerFeesStruct,
            agentId,
            await assistant.getAddress()
          );

        // Events with structs that contain arrays must be tested differently
        const txReceipt = await tx.wait();

        // TwinCreated event
        const eventTwinCreated = getEvent(txReceipt, orchestrationHandler, "TwinCreated");
        const twinInstance = Twin.fromStruct(eventTwinCreated.twin);
        // Validate the instance
        expect(twinInstance.isValid()).to.be.true;

        assert.equal(eventTwinCreated.twinId.toString(), nextTwinId, "Twin Id is incorrect");
        assert.equal(eventTwinCreated.sellerId.toString(), seller.id, "Seller Id is incorrect");
        assert.equal(twinInstance.toString(), Twin.fromStruct(twinStruct).toString(), "Twin struct is incorrect");

        // BundleCreated event
        const eventBundleCreated = getEvent(txReceipt, orchestrationHandler, "BundleCreated");
        const bundleInstance = Bundle.fromStruct(eventBundleCreated.bundle);
        // Validate the instance
        expect(bundleInstance.isValid()).to.be.true;

        assert.equal(eventBundleCreated.bundleId.toString(), nextBundleId, "Bundle Id is incorrect");
        assert.equal(eventBundleCreated.sellerId.toString(), seller.id, "Seller Id is incorrect");
        assert.equal(
          bundleInstance.toString(),
          Bundle.fromStruct(bundleStruct).toString(),
          "Bundle struct is incorrect"
        );
      });

      it("If exchange token is $BOSON, fee should be flat boson fee", async function () {
        // Prepare an offer with $BOSON as exchange token
        offer.exchangeToken = await bosonToken.getAddress();
        disputeResolutionTermsStruct = new DisputeResolutionTerms(
          disputeResolver.id,
          disputeResolver.escalationResponsePeriod,
          DRFeeToken,
          applyPercentage(DRFeeToken, buyerEscalationDepositPercentage)
        ).toStruct();
        offerFees.protocolFee = protocolFeeFlatBoson;
        offerFeesStruct = offerFees.toStruct();

        // Create an offer, a twin and a bundle, testing for the events
        await expect(
          orchestrationHandler
            .connect(assistant)
            .createOfferAndTwinWithBundle(offer, offerDates, offerDurations, disputeResolver.id, twin, agentId)
        )
          .to.emit(orchestrationHandler, "OfferCreated")
          .withArgs(
            nextOfferId,
            seller.id,
            compareOfferStructs.bind(offer.toStruct()),
            offerDatesStruct,
            offerDurationsStruct,
            disputeResolutionTermsStruct,
            offerFeesStruct,
            agentId,
            await assistant.getAddress()
          );
      });

      it("For absolute zero offers, dispute resolver can be unspecified", async function () {
        // Prepare an absolute zero offer
        offer.price = offer.sellerDeposit = offer.buyerCancelPenalty = offerFees.protocolFee = "0";
        disputeResolver.id = "0";
        disputeResolutionTermsStruct = new DisputeResolutionTerms("0", "0", "0", "0").toStruct();
        offerFeesStruct = offerFees.toStruct();

        // Create an offer, a twin and a bundle, testing for the events
        await expect(
          orchestrationHandler
            .connect(assistant)
            .createOfferAndTwinWithBundle(offer, offerDates, offerDurations, disputeResolver.id, twin, agentId)
        )
          .to.emit(orchestrationHandler, "OfferCreated")
          .withArgs(
            nextOfferId,
            seller.id,
            compareOfferStructs.bind(offer.toStruct()),
            offerDatesStruct,
            offerDurationsStruct,
            disputeResolutionTermsStruct,
            offerFeesStruct,
            agentId,
            await assistant.getAddress()
          );
      });

      it("Should allow creation of an offer with unlimited supply", async function () {
        // Prepare an offer with unlimited supply
        offer.quantityAvailable = MaxUint256.toString();
        // Twin supply should be unlimited as well
        twin.supplyAvailable = MaxUint256.toString();

        // Create an offer, a twin and a bundle, testing for the events
        await expect(
          orchestrationHandler
            .connect(assistant)
            .createOfferAndTwinWithBundle(offer, offerDates, offerDurations, disputeResolver.id, twin, agentId)
        )
          .to.emit(orchestrationHandler, "OfferCreated")
          .withArgs(
            nextOfferId,
            seller.id,
            compareOfferStructs.bind(offer.toStruct()),
            offerDatesStruct,
            offerDurationsStruct,
            disputeResolutionTermsStruct,
            offerFeesStruct,
            agentId,
            await assistant.getAddress()
          );
      });

      it("Should use the correct dispute resolver fee", async function () {
        // Create an offer in native currency
        await expect(
          orchestrationHandler
            .connect(assistant)
            .createOfferAndTwinWithBundle(offer, offerDates, offerDurations, disputeResolver.id, twin, agentId)
        )
          .to.emit(orchestrationHandler, "OfferCreated")
          .withArgs(
            offer.id,
            seller.id,
            compareOfferStructs.bind(offerStruct),
            offerDatesStruct,
            offerDurationsStruct,
            disputeResolutionTermsStruct,
            offerFeesStruct,
            agentId,
            await assistant.getAddress()
          );

        // create another offer, now with bosonToken as exchange token
        offer.exchangeToken = await bosonToken.getAddress();
        offer.id = "2";
        disputeResolutionTermsStruct = new DisputeResolutionTerms(
          disputeResolver.id,
          disputeResolver.escalationResponsePeriod,
          DRFeeToken,
          applyPercentage(DRFeeToken, buyerEscalationDepositPercentage)
        ).toStruct();
        offerFees.protocolFee = protocolFeeFlatBoson;
        offerFeesStruct = offerFees.toStruct();

        // Create an offer in boson token
        await expect(
          orchestrationHandler
            .connect(assistant)
            .createOfferAndTwinWithBundle(offer, offerDates, offerDurations, disputeResolver.id, twin, agentId)
        )
          .to.emit(orchestrationHandler, "OfferCreated")
          .withArgs(
            offer.id,
            seller.id,
            compareOfferStructs.bind(offer.toStruct()),
            offerDatesStruct,
            offerDurationsStruct,
            disputeResolutionTermsStruct,
            offerFeesStruct,
            agentId,
            await assistant.getAddress()
          );
      });

      it("Should allow creation of an offer if DR has a sellerAllowList and seller is on it", async function () {
        // add seller to allow list
        allowedSellersToAdd = ["2"]; // DR is "1", existing seller is "2", new seller is "3"
        await accountHandler.connect(adminDR).addSellersToAllowList(disputeResolver.id, allowedSellersToAdd);

        // Create an offer, a twin and a bundle, testing for the events
        await expect(
          orchestrationHandler
            .connect(assistant)
            .createOfferAndTwinWithBundle(offer, offerDates, offerDurations, disputeResolver.id, twin, agentId)
        ).to.emit(orchestrationHandler, "OfferCreated");
      });

      it("Should allow creation of an offer with royalty recipients", async function () {
        // Add royalty recipients
        const royaltyRecipientList = new RoyaltyRecipientList([
          new RoyaltyRecipient(other1.address, "100", "other1"),
          new RoyaltyRecipient(other2.address, "200", "other2"),
        ]);
        await accountHandler.connect(admin).addRoyaltyRecipients(seller.id, royaltyRecipientList.toStruct());

        // Add royalty info to the offer
        offer.royaltyInfo = new RoyaltyInfo([other1.address, treasury.address], ["150", "10"]);

        // Create an offer, a twin and a bundle, testing for the events
        await expect(
          orchestrationHandler
            .connect(assistant)
            .createOfferAndTwinWithBundle(offer, offerDates, offerDurations, disputeResolver.id, twin, agentId)
        )
          .to.emit(orchestrationHandler, "OfferCreated")
          .withArgs(
            nextOfferId,
            seller.id,
            compareOfferStructs.bind(offer.toStruct()),
            offerDatesStruct,
            offerDurationsStruct,
            disputeResolutionTermsStruct,
            offerFeesStruct,
            agentId,
            assistant.address
          );
      });

      context("When offers have non zero agent ids", async function () {
        beforeEach(async function () {
          // Required constructor params
          agentId = "3"; // argument sent to contract for createAgent will be ignored

          // Create a valid agent, then set fields in tests directly
          agent = mockAgent(await other1.getAddress());
          agent.id = agentId;
          expect(agent.isValid()).is.true;

          // Create an agent
          await accountHandler.connect(rando).createAgent(agent);

          agentFee = ((BigInt(offer.price) * BigInt(agent.feePercentage)) / 10000n).toString();
          offerFees.agentFee = agentFee;
          offerFeesStruct = offerFees.toStruct();
        });

        it("should emit an OfferCreated, a TwinCreated and a BundleCreated events", async function () {
          // Create an offer, a twin and a bundle, testing for the events
          const tx = await orchestrationHandler
            .connect(assistant)
            .createOfferAndTwinWithBundle(offer, offerDates, offerDurations, disputeResolver.id, twin, agentId);

          // OfferCreated event
          await expect(tx)
            .to.emit(orchestrationHandler, "OfferCreated")
            .withArgs(
              nextOfferId,
              seller.id,
              compareOfferStructs.bind(offerStruct),
              offerDatesStruct,
              offerDurationsStruct,
              disputeResolutionTermsStruct,
              offerFeesStruct,
              agentId,
              await assistant.getAddress()
            );

          // Events with structs that contain arrays must be tested differently
          const txReceipt = await tx.wait();

          // TwinCreated event
          const eventTwinCreated = getEvent(txReceipt, orchestrationHandler, "TwinCreated");
          const twinInstance = Twin.fromStruct(eventTwinCreated.twin);
          // Validate the instance
          expect(twinInstance.isValid()).to.be.true;

          assert.equal(eventTwinCreated.twinId.toString(), twin.id, "Twin Id is incorrect");
          assert.equal(eventTwinCreated.sellerId.toString(), twin.sellerId, "Seller Id is incorrect");
          assert.equal(twinInstance.toString(), twin.toString(), "Twin struct is incorrect");

          // BundleCreated event
          const eventBundleCreated = getEvent(txReceipt, orchestrationHandler, "BundleCreated");
          const bundleInstance = Bundle.fromStruct(eventBundleCreated.bundle);
          // Validate the instance
          expect(bundleInstance.isValid()).to.be.true;

          assert.equal(eventBundleCreated.bundleId.toString(), bundle.id, "Bundle Id is incorrect");
          assert.equal(eventBundleCreated.sellerId.toString(), bundle.sellerId, "Seller Id is incorrect");
          assert.equal(bundleInstance.toString(), bundle.toString(), "Bundle struct is incorrect");
        });
      });

      context("Preminted offer - createPremintedOfferAndTwinWithBundle()", async function () {
        let firstTokenId, lastTokenId, reservedRangeLength, range;

        beforeEach(async function () {
          offer.quantityAvailable = reservedRangeLength = 1;
          offerStruct = offer.toStruct();
          firstTokenId = 1;
          lastTokenId = firstTokenId + reservedRangeLength - 1;

          // Voucher clone contract
          expectedCloneAddress = calculateCloneAddress(
            await accountHandler.getAddress(),
            beaconProxyAddress,
            admin.address
          );
          bosonVoucher = await ethers.getContractAt("IBosonVoucher", expectedCloneAddress);

          const tokenIdStart = deriveTokenId(offer.id, firstTokenId);
          range = new Range(
            tokenIdStart.toString(),
            reservedRangeLength.toString(),
            "0",
            "0",
            await bosonVoucher.getAddress()
          );
        });

        it("should emit an OfferCreated, a TwinCreated, a BundleCreated and a RangeReserved events", async function () {
          // Create a preminted offer, a twin and a bundle, testing for the events
          const tx = await orchestrationHandler
            .connect(assistant)
            .createPremintedOfferAndTwinWithBundle(
              offer,
              offerDates,
              offerDurations,
              disputeResolver.id,
              reservedRangeLength,
              await bosonVoucher.getAddress(),
              twin,
              agentId
            );

          // OfferCreated event
          await expect(tx)
            .to.emit(orchestrationHandler, "OfferCreated")
            .withArgs(
              nextOfferId,
              seller.id,
              compareOfferStructs.bind(offerStruct),
              offerDatesStruct,
              offerDurationsStruct,
              disputeResolutionTermsStruct,
              offerFeesStruct,
              agentId,
              await assistant.getAddress()
            );

          // RangeReserved event (on protocol contract)
          await expect(tx)
            .to.emit(orchestrationHandler, "RangeReserved")
            .withArgs(
              nextOfferId,
              offer.sellerId,
              firstTokenId,
              lastTokenId,
              await bosonVoucher.getAddress(),
              await assistant.getAddress()
            );

          // Events with structs that contain arrays must be tested differently
          const txReceipt = await tx.wait();

          // TwinCreated event
          const eventTwinCreated = getEvent(txReceipt, orchestrationHandler, "TwinCreated");
          const twinInstance = Twin.fromStruct(eventTwinCreated.twin);
          // Validate the instance
          expect(twinInstance.isValid()).to.be.true;

          assert.equal(eventTwinCreated.twinId.toString(), twin.id, "Twin Id is incorrect");
          assert.equal(eventTwinCreated.sellerId.toString(), twin.sellerId, "Seller Id is incorrect");
          assert.equal(twinInstance.toString(), twin.toString(), "Twin struct is incorrect");

          // BundleCreated event
          const eventBundleCreated = getEvent(txReceipt, orchestrationHandler, "BundleCreated");
          const bundleInstance = Bundle.fromStruct(eventBundleCreated.bundle);
          // Validate the instance
          expect(bundleInstance.isValid()).to.be.true;

          assert.equal(eventBundleCreated.bundleId.toString(), bundle.id, "Bundle Id is incorrect");
          assert.equal(eventBundleCreated.sellerId.toString(), bundle.sellerId, "Seller Id is incorrect");
          assert.equal(bundleInstance.toString(), bundle.toString(), "Bundle struct is incorrect");

          // RangeReserved event (on voucher contract)
          await expect(tx).to.emit(bosonVoucher, "RangeReserved").withArgs(nextOfferId, range.toStruct());
        });

        it("should update state", async function () {
          // Create a preminted offer, a twin and a bundle
          await orchestrationHandler
            .connect(assistant)
            .createPremintedOfferAndTwinWithBundle(
              offer,
              offerDates,
              offerDurations,
              disputeResolver.id,
              reservedRangeLength,
              await bosonVoucher.getAddress(),
              twin,
              agentId
            );

          // Get the offer as a struct
          [, offerStruct, offerDatesStruct, offerDurationsStruct, disputeResolutionTermsStruct] = await offerHandler
            .connect(rando)
            .getOffer(offer.id);

          // Parse into entities
          let returnedOffer = Offer.fromStruct(offerStruct);
          let returnedOfferDates = OfferDates.fromStruct(offerDatesStruct);
          let returnedOfferDurations = OfferDurations.fromStruct(offerDurationsStruct);
          let returnedDisputeResolutionTermsStruct = DisputeResolutionTerms.fromStruct(disputeResolutionTermsStruct);

          // Quantity available should be 0, since whole range is reserved
          offer.quantityAvailable = "0";

          // Returned values should match the input in createSellerAndOffer
          for ([key, value] of Object.entries(offer)) {
            expect(JSON.stringify(returnedOffer[key]) === JSON.stringify(value)).is.true;
          }
          for ([key, value] of Object.entries(offerDates)) {
            expect(JSON.stringify(returnedOfferDates[key]) === JSON.stringify(value)).is.true;
          }
          for ([key, value] of Object.entries(offerDurations)) {
            expect(JSON.stringify(returnedOfferDurations[key]) === JSON.stringify(value)).is.true;
          }
          for ([key, value] of Object.entries(disputeResolutionTerms)) {
            expect(JSON.stringify(returnedDisputeResolutionTermsStruct[key]) === JSON.stringify(value)).is.true;
          }

          // Get the twin as a struct
          [, twinStruct] = await twinHandler.connect(rando).getTwin(nextTwinId);

          // Parse into entity
          const returnedTwin = Twin.fromStruct(twinStruct);

          // Returned values should match the input in createOfferAndTwinWithBundle
          for ([key, value] of Object.entries(twin)) {
            expect(JSON.stringify(returnedTwin[key]) === JSON.stringify(value)).is.true;
          }

          // Get the bundle as a struct
          [, bundleStruct] = await bundleHandler.connect(rando).getBundle(bundleId);

          // Parse into entity
          let returnedBundle = Bundle.fromStruct(bundleStruct);

          // Returned values should match what is expected for the silently created bundle
          for ([key, value] of Object.entries(bundle)) {
            expect(JSON.stringify(returnedBundle[key]) === JSON.stringify(value)).is.true;
          }

          // Voucher clone contract
          const returnedRange = Range.fromStruct(await bosonVoucher.getRangeByOfferId(offer.id));
          assert.equal(returnedRange.toString(), range.toString(), "Range mismatch");
          const availablePremints = await bosonVoucher.getAvailablePreMints(offer.id);
          assert.equal(availablePremints.toString(), reservedRangeLength, "Available Premints mismatch");
        });
      });

      context("💔 Revert Reasons", async function () {
        it("The orchestration region of protocol is paused", async function () {
          // Pause the orchestration region of the protocol
          await pauseHandler.connect(pauser).pause([PausableRegion.Orchestration]);

          // Attempt to orchestrate expecting revert
          await expect(
            orchestrationHandler
              .connect(assistant)
              .createOfferAndTwinWithBundle(offer, offerDates, offerDurations, disputeResolver.id, twin, agentId)
          ).to.revertedWith(RevertReasons.REGION_PAUSED);
        });

        it("The offers region of protocol is paused", async function () {
          // Pause the offers region of the protocol
          await pauseHandler.connect(pauser).pause([PausableRegion.Offers]);

          // Attempt to create a offer, expecting revert
          await expect(
            orchestrationHandler
              .connect(assistant)
              .createOfferAndTwinWithBundle(offer, offerDates, offerDurations, disputeResolver.id, twin, agentId)
          ).to.revertedWith(RevertReasons.REGION_PAUSED);
        });

        it("The bundles region of protocol is paused", async function () {
          // Pause the bundles region of the protocol
          await pauseHandler.connect(pauser).pause([PausableRegion.Bundles]);

          // Attempt to create a bundle, expecting revert
          await expect(
            orchestrationHandler
              .connect(assistant)
              .createOfferAndTwinWithBundle(offer, offerDates, offerDurations, disputeResolver.id, twin, agentId)
          ).to.revertedWith(RevertReasons.REGION_PAUSED);
        });

        it("The twins region of protocol is paused", async function () {
          // Pause the twins region of the protocol
          await pauseHandler.connect(pauser).pause([PausableRegion.Twins]);

          // Attempt to create a twin, expecting revert
          await expect(
            orchestrationHandler
              .connect(assistant)
              .createOfferAndTwinWithBundle(offer, offerDates, offerDurations, disputeResolver.id, twin, agentId)
          ).to.revertedWith(RevertReasons.REGION_PAUSED);
        });

        it("The exchanges region of protocol is paused [preminted offers]", async function () {
          // Pause the exchanges region of the protocol
          await pauseHandler.connect(pauser).pause([PausableRegion.Exchanges]);

          // Attempt to create a twin, expecting revert
          const reservedRangeLength = offer.quantityAvailable;
          await expect(
            orchestrationHandler
              .connect(assistant)
              .createPremintedOfferAndTwinWithBundle(
                offer,
                offerDates,
                offerDurations,
                disputeResolver.id,
                reservedRangeLength,
                await bosonVoucher.getAddress(),
                twin,
                agentId
              )
          ).to.revertedWith(RevertReasons.REGION_PAUSED);
        });

        it("should revert if protocol is not approved to transfer the ERC20 token", async function () {
          // Approving the twinHandler contract to transfer seller's tokens
          await bosonToken.connect(assistant).approve(await twinHandler.getAddress(), 0); // approving the twin handler

          //ERC20 token address
          twin.tokenAddress = await bosonToken.getAddress();

          await expect(
            orchestrationHandler
              .connect(assistant)
              .createOfferAndTwinWithBundle(offer, offerDates, offerDurations, disputeResolver.id, twin, agentId)
          ).to.revertedWith(RevertReasons.NO_TRANSFER_APPROVED);
        });

        it("should revert if protocol is not approved to transfer the ERC721 token", async function () {
          //ERC721 token address
          twin.tokenAddress = await foreign721.getAddress();

          await expect(
            orchestrationHandler
              .connect(assistant)
              .createOfferAndTwinWithBundle(offer, offerDates, offerDurations, disputeResolver.id, twin, agentId)
          ).to.revertedWith(RevertReasons.NO_TRANSFER_APPROVED);
        });

        it("should revert if protocol is not approved to transfer the ERC1155 token", async function () {
          //ERC1155 token address
          twin.tokenAddress = await foreign1155.getAddress();

          await expect(
            orchestrationHandler
              .connect(assistant)
              .createOfferAndTwinWithBundle(offer, offerDates, offerDurations, disputeResolver.id, twin, agentId)
          ).to.revertedWith(RevertReasons.NO_TRANSFER_APPROVED);
        });

        context("Token address is unsupported", async function () {
          it("Token address is a zero address", async function () {
            twin.tokenAddress = ZeroAddress;

            await expect(
              orchestrationHandler
                .connect(assistant)
                .createOfferAndTwinWithBundle(offer, offerDates, offerDurations, disputeResolver.id, twin, agentId)
            ).to.be.revertedWith(RevertReasons.UNSUPPORTED_TOKEN);
          });

          it("Token address is a contract address that does not support the isApprovedForAll", async function () {
            twin.tokenAddress = await twinHandler.getAddress();

            await expect(
              orchestrationHandler
                .connect(assistant)
                .createOfferAndTwinWithBundle(offer, offerDates, offerDurations, disputeResolver.id, twin, agentId)
            ).to.be.revertedWith(RevertReasons.UNSUPPORTED_TOKEN);
          });

          it("Token address is a contract that reverts from a fallback method", async function () {
            twin.tokenAddress = await fallbackError.getAddress();

            await expect(
              orchestrationHandler
                .connect(assistant)
                .createOfferAndTwinWithBundle(offer, offerDates, offerDurations, disputeResolver.id, twin, agentId)
            ).to.be.revertedWith(RevertReasons.UNSUPPORTED_TOKEN);
          });
        });
      });
    });

    context("👉 createOfferWithConditionAndTwinAndBundle()", async function () {
      beforeEach(async function () {
        // prepare a group struct. We are not passing it as an argument, but just need to validate.
        // The first group id
        nextGroupId = "1";

        // Required constructor params for Group
        offerIds = ["1"];

        condition = mockCondition({
          tokenType: TokenType.MultiToken,
          tokenAddress: await other2.getAddress(),
          method: EvaluationMethod.Threshold,
        });
        expect(condition.isValid()).to.be.true;

        group = new Group(nextGroupId, seller.id, offerIds);

        expect(group.isValid()).is.true;

        // How that group looks as a returned struct
        groupStruct = group.toStruct();

        // prepare a bundle struct. We are not passing it as an argument, but just need to validate.
        // The first bundle id
        bundleId = nextBundleId = "1";

        // Required constructor params for Bundle
        offerIds = ["1"];
        twinIds = ["1"];

        bundle = new Bundle(bundleId, seller.id, offerIds, twinIds);

        expect(bundle.isValid()).is.true;

        // How that bundle looks as a returned struct
        bundleStruct = bundle.toStruct();

        nextTwinId = "1";
        // Create a valid twin.
        twin = mockTwin(await bosonToken.getAddress());
        twin.sellerId = seller.id;

        // How that twin looks as a returned struct
        twinStruct = twin.toStruct();

        // create a seller
        await accountHandler.connect(assistant).createSeller(seller, emptyAuthToken, voucherInitValues);

        // Approving the twinHandler contract to transfer seller's tokens
        await bosonToken.connect(assistant).approve(await twinHandler.getAddress(), 1); // approving the twin handler
      });

      it("should emit an OfferCreated, a GroupCreated, a TwinCreated and a BundleCreated events", async function () {
        // Create an offer with condition, twin and bundle
        const tx = await orchestrationHandler
          .connect(assistant)
          .createOfferWithConditionAndTwinAndBundle(
            offer,
            offerDates,
            offerDurations,
            disputeResolver.id,
            condition,
            twin,
            agentId
          );

        // OfferCreated event
        await expect(tx)
          .to.emit(orchestrationHandler, "OfferCreated")
          .withArgs(
            nextOfferId,
            seller.id,
            compareOfferStructs.bind(offerStruct),
            offerDatesStruct,
            offerDurationsStruct,
            disputeResolutionTermsStruct,
            offerFeesStruct,
            agentId,
            await assistant.getAddress()
          );

        // Events with structs that contain arrays must be tested differently
        const txReceipt = await tx.wait();

        // GroupCreated event
        const eventGroupCreated = getEvent(txReceipt, orchestrationHandler, "GroupCreated");
        const groupInstance = Group.fromStruct(eventGroupCreated.group);
        // Validate the instance
        expect(groupInstance.isValid()).to.be.true;

        assert.equal(eventGroupCreated.groupId.toString(), group.id, "Group Id is incorrect");
        assert.equal(eventGroupCreated.sellerId.toString(), group.sellerId, "Seller Id is incorrect");
        assert.equal(groupInstance.toString(), group.toString(), "Group struct is incorrect");

        // TwinCreated event
        const eventTwinCreated = getEvent(txReceipt, orchestrationHandler, "TwinCreated");
        const twinInstance = Twin.fromStruct(eventTwinCreated.twin);
        // Validate the instance
        expect(twinInstance.isValid()).to.be.true;

        assert.equal(eventTwinCreated.twinId.toString(), twin.id, "Twin Id is incorrect");
        assert.equal(eventTwinCreated.sellerId.toString(), twin.sellerId, "Seller Id is incorrect");
        assert.equal(twinInstance.toString(), twin.toString(), "Twin struct is incorrect");

        // BundleCreated event
        const eventBundleCreated = getEvent(txReceipt, orchestrationHandler, "BundleCreated");
        const bundleInstance = Bundle.fromStruct(eventBundleCreated.bundle);
        // Validate the instance
        expect(bundleInstance.isValid()).to.be.true;

        assert.equal(eventBundleCreated.bundleId.toString(), bundle.id, "Bundle Id is incorrect");
        assert.equal(eventBundleCreated.sellerId.toString(), bundle.sellerId, "Seller Id is incorrect");
        assert.equal(bundleInstance.toString(), bundle.toString(), "Bundle struct is incorrect");
      });

      it("should update state", async function () {
        // Create an offer with condition, twin and bundle
        await orchestrationHandler
          .connect(assistant)
          .createOfferWithConditionAndTwinAndBundle(
            offer,
            offerDates,
            offerDurations,
            disputeResolver.id,
            condition,
            twin,
            agentId
          );

        // Get the offer as a struct
        [, offerStruct, offerDatesStruct, offerDurationsStruct, disputeResolutionTermsStruct] = await offerHandler
          .connect(rando)
          .getOffer(offer.id);

        // Parse into entities
        let returnedOffer = Offer.fromStruct(offerStruct);
        let returnedOfferDates = OfferDates.fromStruct(offerDatesStruct);
        let returnedOfferDurations = OfferDurations.fromStruct(offerDurationsStruct);
        let returnedDisputeResolutionTermsStruct = DisputeResolutionTerms.fromStruct(disputeResolutionTermsStruct);

        // Returned values should match the input in createSellerAndOffer
        for ([key, value] of Object.entries(offer)) {
          expect(JSON.stringify(returnedOffer[key]) === JSON.stringify(value)).is.true;
        }
        for ([key, value] of Object.entries(offerDates)) {
          expect(JSON.stringify(returnedOfferDates[key]) === JSON.stringify(value)).is.true;
        }
        for ([key, value] of Object.entries(offerDurations)) {
          expect(JSON.stringify(returnedOfferDurations[key]) === JSON.stringify(value)).is.true;
        }
        for ([key, value] of Object.entries(disputeResolutionTerms)) {
          expect(JSON.stringify(returnedDisputeResolutionTermsStruct[key]) === JSON.stringify(value)).is.true;
        }

        // Get the group as a struct
        [, groupStruct, conditionStruct] = await groupHandler.connect(rando).getGroup(nextGroupId);

        // Parse into entity
        const returnedGroup = Group.fromStruct(groupStruct);

        // Returned values should match what is expected for the silently created group
        for ([key, value] of Object.entries(group)) {
          expect(JSON.stringify(returnedGroup[key]) === JSON.stringify(value)).is.true;
        }

        // Parse into entity
        const returnedCondition = Condition.fromStruct(conditionStruct);

        // Returned values should match the condition
        for ([key, value] of Object.entries(condition)) {
          expect(JSON.stringify(returnedCondition[key]) === JSON.stringify(value)).is.true;
        }

        // Get the twin as a struct
        [, twinStruct] = await twinHandler.connect(rando).getTwin(nextTwinId);

        // Parse into entity
        const returnedTwin = Twin.fromStruct(twinStruct);

        // Returned values should match the input in createOfferWithConditionAndTwinAndBundle
        for ([key, value] of Object.entries(twin)) {
          expect(JSON.stringify(returnedTwin[key]) === JSON.stringify(value)).is.true;
        }

        // Get the bundle as a struct
        [, bundleStruct] = await bundleHandler.connect(rando).getBundle(bundleId);

        // Parse into entity
        let returnedBundle = Bundle.fromStruct(bundleStruct);

        // Returned values should match what is expected for the silently created bundle
        for ([key, value] of Object.entries(bundle)) {
          expect(JSON.stringify(returnedBundle[key]) === JSON.stringify(value)).is.true;
        }
      });

      it("should ignore any provided ids and assign the next available", async function () {
        offer.id = "555";
        twin.id = "777";

        // Create an offer with condition, twin and bundle
        const tx = await orchestrationHandler
          .connect(assistant)
          .createOfferWithConditionAndTwinAndBundle(
            offer,
            offerDates,
            offerDurations,
            disputeResolver.id,
            condition,
            twin,
            agentId
          );

        // OfferCreated event
        await expect(tx)
          .to.emit(orchestrationHandler, "OfferCreated")
          .withArgs(
            nextOfferId,
            seller.id,
            compareOfferStructs.bind(offerStruct),
            offerDatesStruct,
            offerDurationsStruct,
            disputeResolutionTermsStruct,
            offerFeesStruct,
            agentId,
            await assistant.getAddress()
          );

        // Events with structs that contain arrays must be tested differently
        const txReceipt = await tx.wait();

        // GroupCreated event
        const eventGroupCreated = getEvent(txReceipt, orchestrationHandler, "GroupCreated");
        const groupInstance = Group.fromStruct(eventGroupCreated.group);
        // Validate the instance
        expect(groupInstance.isValid()).to.be.true;

        assert.equal(eventGroupCreated.groupId.toString(), nextGroupId, "Group Id is incorrect");
        assert.equal(eventGroupCreated.sellerId.toString(), group.sellerId, "Seller Id is incorrect");
        assert.equal(groupInstance.toString(), group.toString(), "Group struct is incorrect");

        // TwinCreated event
        const eventTwinCreated = getEvent(txReceipt, orchestrationHandler, "TwinCreated");
        const twinInstance = Twin.fromStruct(eventTwinCreated.twin);
        // Validate the instance
        expect(twinInstance.isValid()).to.be.true;

        assert.equal(eventTwinCreated.twinId.toString(), nextTwinId, "Twin Id is incorrect");
        assert.equal(eventTwinCreated.sellerId.toString(), twin.sellerId, "Seller Id is incorrect");
        assert.equal(twinInstance.toString(), Twin.fromStruct(twinStruct).toString(), "Twin struct is incorrect");

        // BundleCreated event
        const eventBundleCreated = getEvent(txReceipt, orchestrationHandler, "BundleCreated");
        const bundleInstance = Bundle.fromStruct(eventBundleCreated.bundle);
        // Validate the instance
        expect(bundleInstance.isValid()).to.be.true;

        assert.equal(eventBundleCreated.bundleId.toString(), nextBundleId, "Bundle Id is incorrect");
        assert.equal(eventBundleCreated.sellerId.toString(), bundle.sellerId, "Seller Id is incorrect");
        assert.equal(
          bundleInstance.toString(),
          Bundle.fromStruct(bundleStruct).toString(),
          "Bundle struct is incorrect"
        );
      });

      it("should ignore any provided seller and assign seller id of msg.sender", async function () {
        // set some other seller.id
        offer.sellerId = "123";
        twin.sellerId = "456";

        // Create an offer with condition, twin and bundle
        const tx = await orchestrationHandler
          .connect(assistant)
          .createOfferWithConditionAndTwinAndBundle(
            offer,
            offerDates,
            offerDurations,
            disputeResolver.id,
            condition,
            twin,
            agentId
          );

        // OfferCreated event
        await expect(tx)
          .to.emit(orchestrationHandler, "OfferCreated")
          .withArgs(
            nextOfferId,
            seller.id,
            compareOfferStructs.bind(offerStruct),
            offerDatesStruct,
            offerDurationsStruct,
            disputeResolutionTermsStruct,
            offerFeesStruct,
            agentId,
            await assistant.getAddress()
          );

        // Events with structs that contain arrays must be tested differently
        const txReceipt = await tx.wait();

        // GroupCreated event
        const eventGroupCreated = getEvent(txReceipt, orchestrationHandler, "GroupCreated");
        const groupInstance = Group.fromStruct(eventGroupCreated.group);
        // Validate the instance
        expect(groupInstance.isValid()).to.be.true;

        assert.equal(eventGroupCreated.groupId.toString(), nextGroupId, "Group Id is incorrect");
        assert.equal(eventGroupCreated.sellerId.toString(), seller.id, "Seller Id is incorrect");
        assert.equal(groupInstance.toString(), group.toString(), "Group struct is incorrect");

        // TwinCreated event
        const eventTwinCreated = getEvent(txReceipt, orchestrationHandler, "TwinCreated");
        const twinInstance = Twin.fromStruct(eventTwinCreated.twin);
        // Validate the instance
        expect(twinInstance.isValid()).to.be.true;

        assert.equal(eventTwinCreated.twinId.toString(), nextTwinId, "Twin Id is incorrect");
        assert.equal(eventTwinCreated.sellerId.toString(), seller.id, "Seller Id is incorrect");
        assert.equal(twinInstance.toString(), Twin.fromStruct(twinStruct).toString(), "Twin struct is incorrect");

        // BundleCreated event
        const eventBundleCreated = getEvent(txReceipt, orchestrationHandler, "BundleCreated");
        const bundleInstance = Bundle.fromStruct(eventBundleCreated.bundle);
        // Validate the instance
        expect(bundleInstance.isValid()).to.be.true;

        assert.equal(eventBundleCreated.bundleId.toString(), nextBundleId, "Bundle Id is incorrect");
        assert.equal(eventBundleCreated.sellerId.toString(), seller.id, "Seller Id is incorrect");
        assert.equal(
          bundleInstance.toString(),
          Bundle.fromStruct(bundleStruct).toString(),
          "Bundle struct is incorrect"
        );
      });

      it("If exchange token is $BOSON, fee should be flat boson fee", async function () {
        // Prepare an offer with $BOSON as exchange token
        offer.exchangeToken = await bosonToken.getAddress();
        disputeResolutionTermsStruct = new DisputeResolutionTerms(
          disputeResolver.id,
          disputeResolver.escalationResponsePeriod,
          DRFeeToken,
          applyPercentage(DRFeeToken, buyerEscalationDepositPercentage)
        ).toStruct();
        offerFees.protocolFee = protocolFeeFlatBoson;
        offerFeesStruct = offerFees.toStruct();

        // Create an offer with condition, twin and bundle testing for the events
        await expect(
          orchestrationHandler
            .connect(assistant)
            .createOfferWithConditionAndTwinAndBundle(
              offer,
              offerDates,
              offerDurations,
              disputeResolver.id,
              condition,
              twin,
              agentId
            )
        )
          .to.emit(orchestrationHandler, "OfferCreated")
          .withArgs(
            nextOfferId,
            seller.id,
            compareOfferStructs.bind(offer.toStruct()),
            offerDatesStruct,
            offerDurationsStruct,
            disputeResolutionTermsStruct,
            offerFeesStruct,
            agentId,
            await assistant.getAddress()
          );
      });

      it("For absolute zero offers, dispute resolver can be unspecified", async function () {
        // Prepare an absolute zero offer
        offer.price = offer.sellerDeposit = offer.buyerCancelPenalty = offerFees.protocolFee = "0";
        disputeResolver.id = "0";
        disputeResolutionTermsStruct = new DisputeResolutionTerms("0", "0", "0", "0").toStruct();
        offerFeesStruct = offerFees.toStruct();

        // Create an offer with condition, twin and bundle testing for the events
        await expect(
          orchestrationHandler
            .connect(assistant)
            .createOfferWithConditionAndTwinAndBundle(
              offer,
              offerDates,
              offerDurations,
              disputeResolver.id,
              condition,
              twin,
              agentId
            )
        )
          .to.emit(orchestrationHandler, "OfferCreated")
          .withArgs(
            nextOfferId,
            seller.id,
            compareOfferStructs.bind(offer.toStruct()),
            offerDatesStruct,
            offerDurationsStruct,
            disputeResolutionTermsStruct,
            offerFeesStruct,
            agentId,
            await assistant.getAddress()
          );
      });

      it("Should allow creation of an offer with unlimited supply", async function () {
        // Prepare an offer with unlimited supply
        offer.quantityAvailable = MaxUint256.toString();
        // Twin supply should be unlimited as well
        twin.supplyAvailable = MaxUint256.toString();

        // Create an offer with condition, twin and bundle testing for the events
        await expect(
          orchestrationHandler
            .connect(assistant)
            .createOfferWithConditionAndTwinAndBundle(
              offer,
              offerDates,
              offerDurations,
              disputeResolver.id,
              condition,
              twin,
              agentId
            )
        )
          .to.emit(orchestrationHandler, "OfferCreated")
          .withArgs(
            nextOfferId,
            seller.id,
            compareOfferStructs.bind(offer.toStruct()),
            offerDatesStruct,
            offerDurationsStruct,
            disputeResolutionTermsStruct,
            offerFeesStruct,
            agentId,
            await assistant.getAddress()
          );
      });

      it("Should use the correct dispute resolver fee", async function () {
        // Create an offer in native currency
        await expect(
          orchestrationHandler
            .connect(assistant)
            .createOfferWithConditionAndTwinAndBundle(
              offer,
              offerDates,
              offerDurations,
              disputeResolver.id,
              condition,
              twin,
              agentId
            )
        )
          .to.emit(orchestrationHandler, "OfferCreated")
          .withArgs(
            offer.id,
            seller.id,
            compareOfferStructs.bind(offerStruct),
            offerDatesStruct,
            offerDurationsStruct,
            disputeResolutionTermsStruct,
            offerFeesStruct,
            agentId,
            await assistant.getAddress()
          );

        // create another offer, now with bosonToken as exchange token
        offer.exchangeToken = await bosonToken.getAddress();
        offer.id = "2";
        disputeResolutionTermsStruct = new DisputeResolutionTerms(
          disputeResolver.id,
          disputeResolver.escalationResponsePeriod,
          DRFeeToken,
          applyPercentage(DRFeeToken, buyerEscalationDepositPercentage)
        ).toStruct();
        offerFees.protocolFee = protocolFeeFlatBoson;
        offerFeesStruct = offerFees.toStruct();

        // Create an offer in boson token
        await expect(
          orchestrationHandler
            .connect(assistant)
            .createOfferWithConditionAndTwinAndBundle(
              offer,
              offerDates,
              offerDurations,
              disputeResolver.id,
              condition,
              twin,
              agentId
            )
        )
          .to.emit(orchestrationHandler, "OfferCreated")
          .withArgs(
            offer.id,
            seller.id,
            compareOfferStructs.bind(offer.toStruct()),
            offerDatesStruct,
            offerDurationsStruct,
            disputeResolutionTermsStruct,
            offerFeesStruct,
            agentId,
            await assistant.getAddress()
          );
      });

      it("Should allow creation of an offer if DR has a sellerAllowList and seller is on it", async function () {
        // add seller to allow list
        allowedSellersToAdd = ["2"]; // DR is "1", existing seller is "2", new seller is "3"
        await accountHandler.connect(adminDR).addSellersToAllowList(disputeResolver.id, allowedSellersToAdd);

        // Create an offer with condition, twin and bundle testing for the events
        await expect(
          orchestrationHandler
            .connect(assistant)
            .createOfferWithConditionAndTwinAndBundle(
              offer,
              offerDates,
              offerDurations,
              disputeResolver.id,
              condition,
              twin,
              agentId
            )
        ).to.emit(orchestrationHandler, "OfferCreated");
      });

      it("Should allow creation of an offer with royalty recipients", async function () {
        // Add royalty recipients
        const royaltyRecipientList = new RoyaltyRecipientList([
          new RoyaltyRecipient(other1.address, "100", "other1"),
          new RoyaltyRecipient(other2.address, "200", "other2"),
        ]);
        await accountHandler.connect(admin).addRoyaltyRecipients(seller.id, royaltyRecipientList.toStruct());

        // Add royalty info to the offer
        offer.royaltyInfo = new RoyaltyInfo([other1.address, treasury.address], ["150", "10"]);

        // Create an offer with condition, twin and bundle testing for the events
        await expect(
          orchestrationHandler
            .connect(assistant)
            .createOfferWithConditionAndTwinAndBundle(
              offer,
              offerDates,
              offerDurations,
              disputeResolver.id,
              condition,
              twin,
              agentId
            )
        )
          .to.emit(orchestrationHandler, "OfferCreated")
          .withArgs(
            nextOfferId,
            seller.id,
            compareOfferStructs.bind(offer.toStruct()),
            offerDatesStruct,
            offerDurationsStruct,
            disputeResolutionTermsStruct,
            offerFeesStruct,
            agentId,
            assistant.address
          );
      });

      context("When offers have non zero agent ids", async function () {
        beforeEach(async function () {
          // Required constructor params
          agentId = "3"; // argument sent to contract for createAgent will be ignored

          // Create a valid agent, then set fields in tests directly
          agent = mockAgent(await other1.getAddress());
          agent.id = agentId;
          agent.feePercentage = "3000"; // 30%
          expect(agent.isValid()).is.true;

          // Create an agent
          await accountHandler.connect(rando).createAgent(agent);

          agentFee = ((BigInt(offer.price) * BigInt(agent.feePercentage)) / 10000n).toString();
          offerFees.agentFee = agentFee;
          offerFeesStruct = offerFees.toStruct();
        });

        it("should emit an OfferCreated, a GroupCreated, a TwinCreated and a BundleCreated events", async function () {
          // Create an offer with condition, twin and bundle
          const tx = await orchestrationHandler
            .connect(assistant)
            .createOfferWithConditionAndTwinAndBundle(
              offer,
              offerDates,
              offerDurations,
              disputeResolver.id,
              condition,
              twin,
              agentId
            );

          // OfferCreated event
          await expect(tx)
            .to.emit(orchestrationHandler, "OfferCreated")
            .withArgs(
              nextOfferId,
              seller.id,
              compareOfferStructs.bind(offerStruct),
              offerDatesStruct,
              offerDurationsStruct,
              disputeResolutionTermsStruct,
              offerFeesStruct,
              agentId,
              await assistant.getAddress()
            );

          // Events with structs that contain arrays must be tested differently
          const txReceipt = await tx.wait();

          // GroupCreated event
          const eventGroupCreated = getEvent(txReceipt, orchestrationHandler, "GroupCreated");
          const groupInstance = Group.fromStruct(eventGroupCreated.group);
          // Validate the instance
          expect(groupInstance.isValid()).to.be.true;

          assert.equal(eventGroupCreated.groupId.toString(), group.id, "Group Id is incorrect");
          assert.equal(eventGroupCreated.sellerId.toString(), group.sellerId, "Seller Id is incorrect");
          assert.equal(groupInstance.toString(), group.toString(), "Group struct is incorrect");

          // TwinCreated event
          const eventTwinCreated = getEvent(txReceipt, orchestrationHandler, "TwinCreated");
          const twinInstance = Twin.fromStruct(eventTwinCreated.twin);
          // Validate the instance
          expect(twinInstance.isValid()).to.be.true;

          assert.equal(eventTwinCreated.twinId.toString(), twin.id, "Twin Id is incorrect");
          assert.equal(eventTwinCreated.sellerId.toString(), twin.sellerId, "Seller Id is incorrect");
          assert.equal(twinInstance.toString(), twin.toString(), "Twin struct is incorrect");

          // BundleCreated event
          const eventBundleCreated = getEvent(txReceipt, orchestrationHandler, "BundleCreated");
          const bundleInstance = Bundle.fromStruct(eventBundleCreated.bundle);
          // Validate the instance
          expect(bundleInstance.isValid()).to.be.true;

          assert.equal(eventBundleCreated.bundleId.toString(), bundle.id, "Bundle Id is incorrect");
          assert.equal(eventBundleCreated.sellerId.toString(), bundle.sellerId, "Seller Id is incorrect");
          assert.equal(bundleInstance.toString(), bundle.toString(), "Bundle struct is incorrect");
        });
      });

      context("Preminted offer - createPremintedOfferWithConditionAndTwinAndBundle()", async function () {
        let firstTokenId, lastTokenId, reservedRangeLength, range;

        beforeEach(async function () {
          offer.quantityAvailable = reservedRangeLength = 1;
          offerStruct = offer.toStruct();
          firstTokenId = 1;
          lastTokenId = firstTokenId + reservedRangeLength - 1;
          const tokenIdStart = deriveTokenId(offer.id, firstTokenId);
          range = new Range(
            tokenIdStart.toString(),
            reservedRangeLength.toString(),
            "0",
            "0",
            await assistant.getAddress()
          );

          // Voucher clone contract
          expectedCloneAddress = calculateCloneAddress(
            await accountHandler.getAddress(),
            beaconProxyAddress,
            admin.address
          );
          bosonVoucher = await ethers.getContractAt("IBosonVoucher", expectedCloneAddress);
        });

        it("should emit an OfferCreated, a GroupCreated, a TwinCreated, a BundleCreated and a RangeReserved events", async function () {
          // Create a preminted offer with condition, twin and bundle
          const tx = await orchestrationHandler
            .connect(assistant)
            .createPremintedOfferWithConditionAndTwinAndBundle(
              offer,
              offerDates,
              offerDurations,
              disputeResolver.id,
              reservedRangeLength,
              await assistant.getAddress(),
              condition,
              twin,
              agentId
            );

          // OfferCreated event
          await expect(tx)
            .to.emit(orchestrationHandler, "OfferCreated")
            .withArgs(
              nextOfferId,
              seller.id,
              compareOfferStructs.bind(offerStruct),
              offerDatesStruct,
              offerDurationsStruct,
              disputeResolutionTermsStruct,
              offerFeesStruct,
              agentId,
              await assistant.getAddress()
            );

          // RangeReserved event (on protocol contract)
          await expect(tx)
            .to.emit(orchestrationHandler, "RangeReserved")
            .withArgs(
              nextOfferId,
              offer.sellerId,
              firstTokenId,
              lastTokenId,
              await assistant.getAddress(),
              await assistant.getAddress()
            );

          // Events with structs that contain arrays must be tested differently
          const txReceipt = await tx.wait();

          // GroupCreated event
          const eventGroupCreated = getEvent(txReceipt, orchestrationHandler, "GroupCreated");
          const groupInstance = Group.fromStruct(eventGroupCreated.group);
          // Validate the instance
          expect(groupInstance.isValid()).to.be.true;

          assert.equal(eventGroupCreated.groupId.toString(), group.id, "Group Id is incorrect");
          assert.equal(eventGroupCreated.sellerId.toString(), group.sellerId, "Seller Id is incorrect");
          assert.equal(groupInstance.toString(), group.toString(), "Group struct is incorrect");

          // TwinCreated event
          const eventTwinCreated = getEvent(txReceipt, orchestrationHandler, "TwinCreated");
          const twinInstance = Twin.fromStruct(eventTwinCreated.twin);
          // Validate the instance
          expect(twinInstance.isValid()).to.be.true;

          assert.equal(eventTwinCreated.twinId.toString(), twin.id, "Twin Id is incorrect");
          assert.equal(eventTwinCreated.sellerId.toString(), twin.sellerId, "Seller Id is incorrect");
          assert.equal(twinInstance.toString(), twin.toString(), "Twin struct is incorrect");

          // BundleCreated event
          const eventBundleCreated = getEvent(txReceipt, orchestrationHandler, "BundleCreated");
          const bundleInstance = Bundle.fromStruct(eventBundleCreated.bundle);
          // Validate the instance
          expect(bundleInstance.isValid()).to.be.true;

          assert.equal(eventBundleCreated.bundleId.toString(), bundle.id, "Bundle Id is incorrect");
          assert.equal(eventBundleCreated.sellerId.toString(), bundle.sellerId, "Seller Id is incorrect");
          assert.equal(bundleInstance.toString(), bundle.toString(), "Bundle struct is incorrect");

          // RangeReserved event (on voucher contract)
          await expect(tx).to.emit(bosonVoucher, "RangeReserved").withArgs(nextOfferId, range.toStruct());
        });

        it("should update state", async function () {
          // Create a preminted offer with condition, twin and bundle
          await orchestrationHandler
            .connect(assistant)
            .createPremintedOfferWithConditionAndTwinAndBundle(
              offer,
              offerDates,
              offerDurations,
              disputeResolver.id,
              reservedRangeLength,
              await assistant.getAddress(),
              condition,
              twin,
              agentId
            );

          // Get the offer as a struct
          [, offerStruct, offerDatesStruct, offerDurationsStruct, disputeResolutionTermsStruct] = await offerHandler
            .connect(rando)
            .getOffer(offer.id);

          // Parse into entities
          let returnedOffer = Offer.fromStruct(offerStruct);
          let returnedOfferDates = OfferDates.fromStruct(offerDatesStruct);
          let returnedOfferDurations = OfferDurations.fromStruct(offerDurationsStruct);
          let returnedDisputeResolutionTermsStruct = DisputeResolutionTerms.fromStruct(disputeResolutionTermsStruct);

          // Quantity available should be 0, since whole range is reserved
          offer.quantityAvailable = "0";

          // Returned values should match the input in createSellerAndOffer
          for ([key, value] of Object.entries(offer)) {
            expect(JSON.stringify(returnedOffer[key]) === JSON.stringify(value)).is.true;
          }
          for ([key, value] of Object.entries(offerDates)) {
            expect(JSON.stringify(returnedOfferDates[key]) === JSON.stringify(value)).is.true;
          }
          for ([key, value] of Object.entries(offerDurations)) {
            expect(JSON.stringify(returnedOfferDurations[key]) === JSON.stringify(value)).is.true;
          }
          for ([key, value] of Object.entries(disputeResolutionTerms)) {
            expect(JSON.stringify(returnedDisputeResolutionTermsStruct[key]) === JSON.stringify(value)).is.true;
          }

          // Get the group as a struct
          [, groupStruct, conditionStruct] = await groupHandler.connect(rando).getGroup(nextGroupId);

          // Parse into entity
          const returnedGroup = Group.fromStruct(groupStruct);

          // Returned values should match what is expected for the silently created group
          for ([key, value] of Object.entries(group)) {
            expect(JSON.stringify(returnedGroup[key]) === JSON.stringify(value)).is.true;
          }

          // Parse into entity
          const returnedCondition = Condition.fromStruct(conditionStruct);

          // Returned values should match the condition
          for ([key, value] of Object.entries(condition)) {
            expect(JSON.stringify(returnedCondition[key]) === JSON.stringify(value)).is.true;
          }

          // Get the twin as a struct
          [, twinStruct] = await twinHandler.connect(rando).getTwin(nextTwinId);

          // Parse into entity
          const returnedTwin = Twin.fromStruct(twinStruct);

          // Returned values should match the input in createOfferWithConditionAndTwinAndBundle
          for ([key, value] of Object.entries(twin)) {
            expect(JSON.stringify(returnedTwin[key]) === JSON.stringify(value)).is.true;
          }

          // Get the bundle as a struct
          [, bundleStruct] = await bundleHandler.connect(rando).getBundle(bundleId);

          // Parse into entity
          let returnedBundle = Bundle.fromStruct(bundleStruct);

          // Returned values should match what is expected for the silently created bundle
          for ([key, value] of Object.entries(bundle)) {
            expect(JSON.stringify(returnedBundle[key]) === JSON.stringify(value)).is.true;
          }

          // Voucher clone contract
          const returnedRange = Range.fromStruct(await bosonVoucher.getRangeByOfferId(offer.id));
          assert.equal(returnedRange.toString(), range.toString(), "Range mismatch");
          const availablePremints = await bosonVoucher.getAvailablePreMints(offer.id);
          assert.equal(availablePremints.toString(), reservedRangeLength, "Available Premints mismatch");
        });
      });

      context("💔 Revert Reasons", async function () {
        it("The orchestration region of protocol is paused", async function () {
          // Pause the orchestration region of the protocol
          await pauseHandler.connect(pauser).pause([PausableRegion.Orchestration]);

          // Attempt to orchestrate expecting revert
          await expect(
            orchestrationHandler
              .connect(assistant)
              .createOfferWithConditionAndTwinAndBundle(
                offer,
                offerDates,
                offerDurations,
                disputeResolver.id,
                condition,
                twin,
                agentId
              )
          ).to.revertedWith(RevertReasons.REGION_PAUSED);
        });

        it("The offers region of protocol is paused", async function () {
          // Pause the offers region of the protocol
          await pauseHandler.connect(pauser).pause([PausableRegion.Offers]);

          // Attempt to create an offer, expecting revert
          await expect(
            orchestrationHandler
              .connect(assistant)
              .createOfferWithConditionAndTwinAndBundle(
                offer,
                offerDates,
                offerDurations,
                disputeResolver.id,
                condition,
                twin,
                agentId
              )
          ).to.revertedWith(RevertReasons.REGION_PAUSED);
        });

        it("The groups region of protocol is paused", async function () {
          // Pause the groups region of the protocol
          await pauseHandler.connect(pauser).pause([PausableRegion.Groups]);

          // Attempt to create a group, expecting revert
          await expect(
            orchestrationHandler
              .connect(assistant)
              .createOfferWithConditionAndTwinAndBundle(
                offer,
                offerDates,
                offerDurations,
                disputeResolver.id,
                condition,
                twin,
                agentId
              )
          ).to.revertedWith(RevertReasons.REGION_PAUSED);
        });

        it("The bundles region of protocol is paused", async function () {
          // Pause the bundles region of the protocol
          await pauseHandler.connect(pauser).pause([PausableRegion.Bundles]);

          // Attempt to create a bundle, expecting revert
          await expect(
            orchestrationHandler
              .connect(assistant)
              .createOfferWithConditionAndTwinAndBundle(
                offer,
                offerDates,
                offerDurations,
                disputeResolver.id,
                condition,
                twin,
                agentId
              )
          ).to.revertedWith(RevertReasons.REGION_PAUSED);
        });

        it("The twins region of protocol is paused", async function () {
          // Pause the twins region of the protocol
          await pauseHandler.connect(pauser).pause([PausableRegion.Twins]);

          // Attempt to create a twin, expecting revert
          await expect(
            orchestrationHandler
              .connect(assistant)
              .createOfferWithConditionAndTwinAndBundle(
                offer,
                offerDates,
                offerDurations,
                disputeResolver.id,
                condition,
                twin,
                agentId
              )
          ).to.revertedWith(RevertReasons.REGION_PAUSED);
        });

        it("The exchanges region of protocol is paused [preminted offers]", async function () {
          // Pause the exchanges region of the protocol
          await pauseHandler.connect(pauser).pause([PausableRegion.Exchanges]);

          // Attempt to create a twin, expecting revert
          const reservedRangeLength = offer.quantityAvailable;
          await expect(
            orchestrationHandler
              .connect(assistant)
              .createPremintedOfferWithConditionAndTwinAndBundle(
                offer,
                offerDates,
                offerDurations,
                disputeResolver.id,
                reservedRangeLength,
                await assistant.getAddress(),
                condition,
                twin,
                agentId
              )
          ).to.revertedWith(RevertReasons.REGION_PAUSED);
        });
      });
    });

    context("👉 createSellerAndOfferWithCondition()", async function () {
      beforeEach(async function () {
        // prepare a group struct. We are not passing it as an argument, but just need to validate.

        // The first group id
        nextGroupId = "1";

        // Required constructor params for Group
        offerIds = ["1"];

        condition = mockCondition({
          tokenType: TokenType.MultiToken,
          tokenAddress: await other2.getAddress(),
          method: EvaluationMethod.Threshold,
        });
        expect(condition.isValid()).to.be.true;

        group = new Group(nextGroupId, seller.id, offerIds);

        expect(group.isValid()).is.true;

        // How that group looks as a returned struct
        groupStruct = group.toStruct();
      });

      it("should emit a SellerCreated, an OfferCreated, and a GroupCreated event", async function () {
        // Create a seller and an offer with condition, testing for the events
        const tx = await orchestrationHandler
          .connect(assistant)
          .createSellerAndOfferWithCondition(
            seller,
            offer,
            offerDates,
            offerDurations,
            disputeResolver.id,
            condition,
            emptyAuthToken,
            voucherInitValues,
            agentId
          );

        expectedCloneAddress = calculateCloneAddress(
          await accountHandler.getAddress(),
          beaconProxyAddress,
          admin.address
        );

        // SellerCreated and OfferCreated events
        await expect(tx)
          .to.emit(orchestrationHandler, "SellerCreated")
          .withArgs(seller.id, sellerStruct, expectedCloneAddress, emptyAuthTokenStruct, await assistant.getAddress());

        await expect(tx)
          .to.emit(orchestrationHandler, "OfferCreated")
          .withArgs(
            nextOfferId,
            seller.id,
            compareOfferStructs.bind(offerStruct),
            offerDatesStruct,
            offerDurationsStruct,
            disputeResolutionTermsStruct,
            offerFeesStruct,
            agentId,
            await assistant.getAddress()
          );

        const expectedRoyaltyRecipientList = new RoyaltyRecipientList([
          new RoyaltyRecipient(seller.treasury, voucherInitValues.royaltyPercentage, DEFAULT_ROYALTY_RECIPIENT),
        ]);

        await expect(tx)
          .to.emit(accountHandler, "RoyaltyRecipientsChanged")
          .withArgs(
            seller.id,
            compareRoyaltyRecipientLists.bind(expectedRoyaltyRecipientList.toStruct()),
            assistant.address
          );

        // Events with structs that contain arrays must be tested differently //ToDo: use predicates instead
        const txReceipt = await tx.wait();

        // GroupCreated event
        const eventGroupCreated = getEvent(txReceipt, orchestrationHandler, "GroupCreated");
        const groupInstance = Group.fromStruct(eventGroupCreated.group);
        // Validate the instance
        expect(groupInstance.isValid()).to.be.true;

        assert.equal(eventGroupCreated.groupId.toString(), group.id, "Group Id is incorrect");
        assert.equal(eventGroupCreated.sellerId.toString(), group.sellerId, "Seller Id is incorrect");
        assert.equal(groupInstance.toString(), group.toString(), "Group struct is incorrect");

        // Voucher clone contract
        bosonVoucher = await getContractAt("IBosonVoucher", expectedCloneAddress);

        await expect(tx).to.emit(bosonVoucher, "ContractURIChanged").withArgs(contractURI);

        bosonVoucher = await getContractAt("OwnableUpgradeable", expectedCloneAddress);

        await expect(tx)
          .to.emit(bosonVoucher, "OwnershipTransferred")
          .withArgs(ZeroAddress, await assistant.getAddress());
      });

      it("should update state", async function () {
        // Create a seller and an offer with condition
        await orchestrationHandler
          .connect(assistant)
          .createSellerAndOfferWithCondition(
            seller,
            offer,
            offerDates,
            offerDurations,
            disputeResolver.id,
            condition,
            emptyAuthToken,
            voucherInitValues,
            agentId
          );

        // Get the seller as a struct
        [, sellerStruct, authTokenStruct] = await accountHandler.connect(rando).getSeller(seller.id);

        // Parse into entity
        let returnedSeller = Seller.fromStruct(sellerStruct);
        let returnedAuthToken = AuthToken.fromStruct(authTokenStruct);

        // Returned values should match the input in createSellerAndOfferWithCondition
        for ([key, value] of Object.entries(seller)) {
          expect(JSON.stringify(returnedSeller[key]) === JSON.stringify(value)).is.true;
        }

        // Returned auth token values should match the input in createSeller
        for ([key, value] of Object.entries(emptyAuthToken)) {
          expect(JSON.stringify(returnedAuthToken[key]) === JSON.stringify(value)).is.true;
        }

        // Get the offer as a struct
        [, offerStruct, offerDatesStruct, offerDurationsStruct, disputeResolutionTermsStruct] = await offerHandler
          .connect(rando)
          .getOffer(offer.id);

        // Parse into entities
        let returnedOffer = Offer.fromStruct(offerStruct);
        let returnedOfferDates = OfferDates.fromStruct(offerDatesStruct);
        let returnedOfferDurations = OfferDurations.fromStruct(offerDurationsStruct);
        let returnedDisputeResolutionTermsStruct = DisputeResolutionTerms.fromStruct(disputeResolutionTermsStruct);

        // Returned values should match the input in createSellerAndOffer
        for ([key, value] of Object.entries(offer)) {
          expect(JSON.stringify(returnedOffer[key]) === JSON.stringify(value)).is.true;
        }
        for ([key, value] of Object.entries(offerDates)) {
          expect(JSON.stringify(returnedOfferDates[key]) === JSON.stringify(value)).is.true;
        }
        for ([key, value] of Object.entries(offerDurations)) {
          expect(JSON.stringify(returnedOfferDurations[key]) === JSON.stringify(value)).is.true;
        }
        for ([key, value] of Object.entries(disputeResolutionTerms)) {
          expect(JSON.stringify(returnedDisputeResolutionTermsStruct[key]) === JSON.stringify(value)).is.true;
        }

        // Get the group as a struct
        [, groupStruct, conditionStruct] = await groupHandler.connect(rando).getGroup(nextGroupId);

        // Parse into entity
        const returnedGroup = Group.fromStruct(groupStruct);

        // Returned values should match what is expected for the silently created group
        for ([key, value] of Object.entries(group)) {
          expect(JSON.stringify(returnedGroup[key]) === JSON.stringify(value)).is.true;
        }

        // Parse into entity
        const returnedCondition = Condition.fromStruct(conditionStruct);

        // Returned values should match the condition
        for ([key, value] of Object.entries(condition)) {
          expect(JSON.stringify(returnedCondition[key]) === JSON.stringify(value)).is.true;
        }

        // Get the collections information
        expectedCloneAddress = calculateCloneAddress(
          await accountHandler.getAddress(),
          beaconProxyAddress,
          admin.address
        );
        const [defaultVoucherAddress, additionalCollections] = await accountHandler
          .connect(rando)
          .getSellersCollections(seller.id);
        expect(defaultVoucherAddress).to.equal(expectedCloneAddress, "Wrong default voucher address");
        expect(additionalCollections.length).to.equal(0, "Wrong number of additional collections");

        // Voucher clone contract
        bosonVoucher = await ethers.getContractAt("OwnableUpgradeable", expectedCloneAddress);

        expect(await bosonVoucher.owner()).to.equal(await assistant.getAddress(), "Wrong voucher clone owner");

        bosonVoucher = await getContractAt("IBosonVoucher", expectedCloneAddress);
        expect(await bosonVoucher.contractURI()).to.equal(contractURI, "Wrong contract URI");
        expect(await bosonVoucher.name()).to.equal(
          VOUCHER_NAME + " S" + seller.id + "_C0",
          "Wrong voucher client name"
        );
        expect(await bosonVoucher.symbol()).to.equal(
          VOUCHER_SYMBOL + "_S" + seller.id + "_C0",
          "Wrong voucher client symbol"
        );
      });

      it("should update state when voucherInitValues has zero royaltyPercentage and exchangeId does not exist", async function () {
        // ERC2981 Royalty fee is 0%
        voucherInitValues.royaltyPercentage = "0"; //0%
        expect(voucherInitValues.isValid()).is.true;

        // Create a seller and an offer with condition
        await orchestrationHandler
          .connect(assistant)
          .createSellerAndOfferWithCondition(
            seller,
            offer,
            offerDates,
            offerDurations,
            disputeResolver.id,
            condition,
            emptyAuthToken,
            voucherInitValues,
            agentId
          );

        // Get the collections information
        expectedCloneAddress = calculateCloneAddress(
          await accountHandler.getAddress(),
          beaconProxyAddress,
          admin.address
        );
        const [defaultVoucherAddress, additionalCollections] = await accountHandler
          .connect(rando)
          .getSellersCollections(seller.id);
        expect(defaultVoucherAddress).to.equal(expectedCloneAddress, "Wrong default voucher address");
        expect(additionalCollections.length).to.equal(0, "Wrong number of additional collections");

        // Voucher clone contract
        bosonVoucher = await ethers.getContractAt("IBosonVoucher", expectedCloneAddress);
        expect(await bosonVoucher.contractURI()).to.equal(contractURI, "Wrong contract URI");
        expect(await bosonVoucher.name()).to.equal(
          VOUCHER_NAME + " S" + seller.id + "_C0",
          "Wrong voucher client name"
        );
        expect(await bosonVoucher.symbol()).to.equal(
          VOUCHER_SYMBOL + "_S" + seller.id + "_C0",
          "Wrong voucher client symbol"
        );

        // Prepare random parameters
        let exchangeId = "1234"; // An exchange id that does not exist
        let offerPrice = "1234567"; // A random offer price

        //Exchange exists
        let exists;
        [exists] = await exchangeHandler.connect(rando).getExchangeState(exchangeId);
        expect(exists).to.be.false;

        // Get Royalty Information for Exchange id i.e. Voucher token id
        let receiver, royaltyAmount;
        [receiver, royaltyAmount] = await bosonVoucher.connect(assistant).royaltyInfo(exchangeId, offerPrice);

        // Expectations
        let expectedRecipient = ZeroAddress; //expect zero address when exchange id does not exist
        let expectedRoyaltyAmount = "0"; // Zero Fee when exchange id does not exist

        assert.equal(receiver, expectedRecipient, "Recipient address is incorrect");
        assert.equal(royaltyAmount.toString(), expectedRoyaltyAmount, "Royalty amount is incorrect");
      });

      it("should update state when voucherInitValues has non zero royaltyPercentage and exchangeId does not exist", async function () {
        // ERC2981 Royalty fee is 10%
        voucherInitValues.royaltyPercentage = "1000"; //10%
        expect(voucherInitValues.isValid()).is.true;

        // Create a seller and an offer with condition
        await orchestrationHandler
          .connect(assistant)
          .createSellerAndOfferWithCondition(
            seller,
            offer,
            offerDates,
            offerDurations,
            disputeResolver.id,
            condition,
            emptyAuthToken,
            voucherInitValues,
            agentId
          );

        // Get the collections information
        expectedCloneAddress = calculateCloneAddress(
          await accountHandler.getAddress(),
          beaconProxyAddress,
          admin.address
        );
        const [defaultVoucherAddress, additionalCollections] = await accountHandler
          .connect(rando)
          .getSellersCollections(seller.id);
        expect(defaultVoucherAddress).to.equal(expectedCloneAddress, "Wrong default voucher address");
        expect(additionalCollections.length).to.equal(0, "Wrong number of additional collections");

        // Voucher clone contract
        bosonVoucher = await ethers.getContractAt("IBosonVoucher", expectedCloneAddress);
        expect(await bosonVoucher.contractURI()).to.equal(contractURI, "Wrong contract URI");
        expect(await bosonVoucher.name()).to.equal(
          VOUCHER_NAME + " S" + seller.id + "_C0",
          "Wrong voucher client name"
        );
        expect(await bosonVoucher.symbol()).to.equal(
          VOUCHER_SYMBOL + "_S" + seller.id + "_C0",
          "Wrong voucher client symbol"
        );

        // Prepare random parameters
        let exchangeId = "1234"; // An exchange id that does not exist
        let offerPrice = "1234567"; // A random offer price

        //Exchange exists
        let exists;
        [exists] = await exchangeHandler.connect(rando).getExchangeState(exchangeId);
        expect(exists).to.be.false;

        // Get Royalty Information for Exchange id i.e. Voucher token id
        let receiver, royaltyAmount;
        [receiver, royaltyAmount] = await bosonVoucher.connect(assistant).royaltyInfo(exchangeId, offerPrice);

        // Expectations
        let expectedRecipient = ZeroAddress; //expect zero address when exchange id does not exist
        let expectedRoyaltyAmount = "0"; // Zero Fee when exchange id does not exist

        assert.equal(receiver, expectedRecipient, "Recipient address is incorrect");
        assert.equal(royaltyAmount.toString(), expectedRoyaltyAmount, "Royalty amount is incorrect");
      });

      it("should ignore any provided ids and assign the next available", async function () {
        const sellerId = seller.id;
        offer.id = "555";
        seller.id = "444";

        // Create a seller and an offer with condition, testing for the events
        const tx = await orchestrationHandler
          .connect(assistant)
          .createSellerAndOfferWithCondition(
            seller,
            offer,
            offerDates,
            offerDurations,
            disputeResolver.id,
            condition,
            emptyAuthToken,
            voucherInitValues,
            agentId
          );

        // SellerCreated and OfferCreated events
        await expect(tx)
          .to.emit(orchestrationHandler, "SellerCreated")
          .withArgs(
            sellerId,
            sellerStruct,
            calculateCloneAddress(await accountHandler.getAddress(), beaconProxyAddress, admin.address),
            emptyAuthTokenStruct,
            await assistant.getAddress()
          );

        await expect(tx)
          .to.emit(orchestrationHandler, "OfferCreated")
          .withArgs(
            nextOfferId,
            sellerId,
            compareOfferStructs.bind(offerStruct),
            offerDatesStruct,
            offerDurationsStruct,
            disputeResolutionTermsStruct,
            offerFeesStruct,
            agentId,
            await assistant.getAddress()
          );

        // Events with structs that contain arrays must be tested differently
        const txReceipt = await tx.wait();

        // GroupCreated event
        const eventGroupCreated = getEvent(txReceipt, orchestrationHandler, "GroupCreated");
        const groupInstance = Group.fromStruct(eventGroupCreated.group);
        // Validate the instance
        expect(groupInstance.isValid()).to.be.true;

        assert.equal(eventGroupCreated.groupId.toString(), nextOfferId, "Group Id is incorrect");
        assert.equal(eventGroupCreated.sellerId.toString(), group.sellerId, "Seller Id is incorrect");
        assert.equal(groupInstance.toString(), group.toString(), "Group struct is incorrect");
      });

      context("When offers have non zero agent ids", async function () {
        beforeEach(async function () {
          seller.id = "3"; // 1 is dispute resolver, 2 is agent.
          offer.sellerId = seller.id;
          group.sellerId = seller.id;
          sellerStruct = seller.toStruct();
          offerStruct = offer.toStruct();

          // Required constructor params
          agentId = "2"; // argument sent to contract for createAgent will be ignored

          // Create a valid agent, then set fields in tests directly
          agent = mockAgent(await other1.getAddress());
          agent.id = agentId;
          expect(agent.isValid()).is.true;

          // Create an agent
          await accountHandler.connect(rando).createAgent(agent);

          agentFee = ((BigInt(offer.price) * BigInt(agent.feePercentage)) / 10000n).toString();
          offerFees.agentFee = agentFee;
          offerFeesStruct = offerFees.toStruct();
        });

        it("should emit a SellerCreated, an OfferCreated, and a GroupCreated event", async function () {
          // Create a seller and an offer with condition, testing for the events
          const tx = await orchestrationHandler
            .connect(assistant)
            .createSellerAndOfferWithCondition(
              seller,
              offer,
              offerDates,
              offerDurations,
              disputeResolver.id,
              condition,
              emptyAuthToken,
              voucherInitValues,
              agentId
            );

          // SellerCreated and OfferCreated events
          await expect(tx)
            .to.emit(orchestrationHandler, "SellerCreated")
            .withArgs(
              seller.id,
              sellerStruct,
              calculateCloneAddress(await accountHandler.getAddress(), beaconProxyAddress, admin.address),
              emptyAuthTokenStruct,
              await assistant.getAddress()
            );

          await expect(tx)
            .to.emit(orchestrationHandler, "OfferCreated")
            .withArgs(
              nextOfferId,
              seller.id,
              compareOfferStructs.bind(offerStruct),
              offerDatesStruct,
              offerDurationsStruct,
              disputeResolutionTermsStruct,
              offerFeesStruct,
              agentId,
              await assistant.getAddress()
            );

          // Events with structs that contain arrays must be tested differently
          const txReceipt = await tx.wait();

          // GroupCreated event
          const eventGroupCreated = getEvent(txReceipt, orchestrationHandler, "GroupCreated");
          const groupInstance = Group.fromStruct(eventGroupCreated.group);
          // Validate the instance
          expect(groupInstance.isValid()).to.be.true;

          assert.equal(eventGroupCreated.groupId.toString(), group.id, "Group Id is incorrect");
          assert.equal(eventGroupCreated.sellerId.toString(), group.sellerId, "Seller Id is incorrect");
          assert.equal(groupInstance.toString(), group.toString(), "Group struct is incorrect");
        });
      });

      context("Preminted offer - createSellerAndPremintedOfferWithCondition()", async function () {
        let firstTokenId, lastTokenId, reservedRangeLength, range;

        beforeEach(async function () {
          offer.quantityAvailable = reservedRangeLength = 100;
          offerStruct = offer.toStruct();
          firstTokenId = 1;
          lastTokenId = firstTokenId + reservedRangeLength - 1;
          const tokenIdStart = deriveTokenId(offer.id, firstTokenId);
          range = new Range(
            tokenIdStart.toString(),
            reservedRangeLength.toString(),
            "0",
            "0",
            await assistant.getAddress()
          );
        });

        it("should emit a SellerCreated, an OfferCreated, a GroupCreated and a RangeReserved event", async function () {
          // Create a seller and a preminted offer with condition, testing for the events
          const tx = await orchestrationHandler
            .connect(assistant)
            .createSellerAndPremintedOfferWithCondition(
              seller,
              offer,
              offerDates,
              offerDurations,
              disputeResolver.id,
              reservedRangeLength,
              await assistant.getAddress(),
              condition,
              emptyAuthToken,
              voucherInitValues,
              agentId
            );

          expectedCloneAddress = calculateCloneAddress(
            await accountHandler.getAddress(),
            beaconProxyAddress,
            admin.address
          );

          // SellerCreated and OfferCreated RangeReserved events
          await expect(tx)
            .to.emit(orchestrationHandler, "SellerCreated")
            .withArgs(
              seller.id,
              sellerStruct,
              expectedCloneAddress,
              emptyAuthTokenStruct,
              await assistant.getAddress()
            );

          await expect(tx)
            .to.emit(orchestrationHandler, "OfferCreated")
            .withArgs(
              nextOfferId,
              seller.id,
              compareOfferStructs.bind(offerStruct),
              offerDatesStruct,
              offerDurationsStruct,
              disputeResolutionTermsStruct,
              offerFeesStruct,
              agentId,
              await assistant.getAddress()
            );

          await expect(tx)
            .to.emit(orchestrationHandler, "RangeReserved")
            .withArgs(
              nextOfferId,
              offer.sellerId,
              firstTokenId,
              lastTokenId,
              await assistant.getAddress(),
              await assistant.getAddress()
            );

          const expectedRoyaltyRecipientList = new RoyaltyRecipientList([
            new RoyaltyRecipient(seller.treasury, voucherInitValues.royaltyPercentage, DEFAULT_ROYALTY_RECIPIENT),
          ]);

          await expect(tx)
            .to.emit(accountHandler, "RoyaltyRecipientsChanged")
            .withArgs(
              seller.id,
              compareRoyaltyRecipientLists.bind(expectedRoyaltyRecipientList.toStruct()),
              assistant.address
            );

          // Events with structs that contain arrays must be tested differently //ToDo use predicates
          const txReceipt = await tx.wait();

          // GroupCreated event
          const eventGroupCreated = getEvent(txReceipt, orchestrationHandler, "GroupCreated");
          const groupInstance = Group.fromStruct(eventGroupCreated.group);
          // Validate the instance
          expect(groupInstance.isValid()).to.be.true;

          assert.equal(eventGroupCreated.groupId.toString(), group.id, "Group Id is incorrect");
          assert.equal(eventGroupCreated.sellerId.toString(), group.sellerId, "Seller Id is incorrect");
          assert.equal(groupInstance.toString(), group.toString(), "Group struct is incorrect");

          // Voucher clone contract
          bosonVoucher = await getContractAt("IBosonVoucher", expectedCloneAddress);

          await expect(tx).to.emit(bosonVoucher, "ContractURIChanged").withArgs(contractURI);
          await expect(tx).to.emit(bosonVoucher, "RangeReserved").withArgs(nextOfferId, range.toStruct());

          bosonVoucher = await getContractAt("OwnableUpgradeable", expectedCloneAddress);

          await expect(tx)
            .to.emit(bosonVoucher, "OwnershipTransferred")
            .withArgs(ZeroAddress, await assistant.getAddress());
        });

        it("should update state", async function () {
          // Create a seller and an offer with condition
          await orchestrationHandler
            .connect(assistant)
            .createSellerAndPremintedOfferWithCondition(
              seller,
              offer,
              offerDates,
              offerDurations,
              disputeResolver.id,
              reservedRangeLength,
              await assistant.getAddress(),
              condition,
              emptyAuthToken,
              voucherInitValues,
              agentId
            );

          // Get the seller as a struct
          [, sellerStruct, authTokenStruct] = await accountHandler.connect(rando).getSeller(seller.id);

          // Parse into entity
          let returnedSeller = Seller.fromStruct(sellerStruct);
          let returnedAuthToken = AuthToken.fromStruct(authTokenStruct);

          // Returned values should match the input in createSellerAndOfferWithCondition
          for ([key, value] of Object.entries(seller)) {
            expect(JSON.stringify(returnedSeller[key]) === JSON.stringify(value)).is.true;
          }

          // Returned auth token values should match the input in createSeller
          for ([key, value] of Object.entries(emptyAuthToken)) {
            expect(JSON.stringify(returnedAuthToken[key]) === JSON.stringify(value)).is.true;
          }

          // Get the offer as a struct
          [, offerStruct, offerDatesStruct, offerDurationsStruct, disputeResolutionTermsStruct] = await offerHandler
            .connect(rando)
            .getOffer(offer.id);

          // Parse into entities
          let returnedOffer = Offer.fromStruct(offerStruct);
          let returnedOfferDates = OfferDates.fromStruct(offerDatesStruct);
          let returnedOfferDurations = OfferDurations.fromStruct(offerDurationsStruct);
          let returnedDisputeResolutionTermsStruct = DisputeResolutionTerms.fromStruct(disputeResolutionTermsStruct);

          // Quantity available should be 0, since whole range is reserved
          offer.quantityAvailable = "0";

          // Returned values should match the input in createSellerAndOffer
          for ([key, value] of Object.entries(offer)) {
            expect(JSON.stringify(returnedOffer[key]) === JSON.stringify(value)).is.true;
          }
          for ([key, value] of Object.entries(offerDates)) {
            expect(JSON.stringify(returnedOfferDates[key]) === JSON.stringify(value)).is.true;
          }
          for ([key, value] of Object.entries(offerDurations)) {
            expect(JSON.stringify(returnedOfferDurations[key]) === JSON.stringify(value)).is.true;
          }
          for ([key, value] of Object.entries(disputeResolutionTerms)) {
            expect(JSON.stringify(returnedDisputeResolutionTermsStruct[key]) === JSON.stringify(value)).is.true;
          }

          // Get the group as a struct
          [, groupStruct, conditionStruct] = await groupHandler.connect(rando).getGroup(nextGroupId);

          // Parse into entity
          const returnedGroup = Group.fromStruct(groupStruct);

          // Returned values should match what is expected for the silently created group
          for ([key, value] of Object.entries(group)) {
            expect(JSON.stringify(returnedGroup[key]) === JSON.stringify(value)).is.true;
          }

          // Parse into entity
          const returnedCondition = Condition.fromStruct(conditionStruct);

          // Returned values should match the condition
          for ([key, value] of Object.entries(condition)) {
            expect(JSON.stringify(returnedCondition[key]) === JSON.stringify(value)).is.true;
          }

          // Get the collections information
          expectedCloneAddress = calculateCloneAddress(
            await accountHandler.getAddress(),
            beaconProxyAddress,
            admin.address
          );
          const [defaultVoucherAddress, additionalCollections] = await accountHandler
            .connect(rando)
            .getSellersCollections(seller.id);
          expect(defaultVoucherAddress).to.equal(expectedCloneAddress, "Wrong default voucher address");
          expect(additionalCollections.length).to.equal(0, "Wrong number of additional collections");

          // Voucher clone contract
          bosonVoucher = await ethers.getContractAt("OwnableUpgradeable", expectedCloneAddress);

          expect(await bosonVoucher.owner()).to.equal(await assistant.getAddress(), "Wrong voucher clone owner");

          bosonVoucher = await getContractAt("IBosonVoucher", expectedCloneAddress);
          expect(await bosonVoucher.contractURI()).to.equal(contractURI, "Wrong contract URI");
          expect(await bosonVoucher.name()).to.equal(
            VOUCHER_NAME + " S" + seller.id + "_C0",
            "Wrong voucher client name"
          );
          expect(await bosonVoucher.symbol()).to.equal(
            VOUCHER_SYMBOL + "_S" + seller.id + "_C0",
            "Wrong voucher client symbol"
          );
          const returnedRange = Range.fromStruct(await bosonVoucher.getRangeByOfferId(offer.id));
          assert.equal(returnedRange.toString(), range.toString(), "Range mismatch");
          const availablePremints = await bosonVoucher.getAvailablePreMints(offer.id);
          assert.equal(availablePremints.toString(), reservedRangeLength, "Available Premints mismatch");
        });
      });

      context("💔 Revert Reasons", async function () {
        it("The orchestration region of protocol is paused", async function () {
          // Pause the orchestration region of the protocol
          await pauseHandler.connect(pauser).pause([PausableRegion.Orchestration]);

          // Attempt to orchestrate expecting revert
          await expect(
            orchestrationHandler
              .connect(assistant)
              .createSellerAndOfferWithCondition(
                seller,
                offer,
                offerDates,
                offerDurations,
                disputeResolver.id,
                condition,
                emptyAuthToken,
                voucherInitValues,
                agentId
              )
          ).to.revertedWith(RevertReasons.REGION_PAUSED);
        });

        it("The sellers region of protocol is paused", async function () {
          // Pause the sellers region of the protocol
          await pauseHandler.connect(pauser).pause([PausableRegion.Sellers]);

          // Attempt to create a seller, expecting revert
          await expect(
            orchestrationHandler
              .connect(assistant)
              .createSellerAndOfferWithCondition(
                seller,
                offer,
                offerDates,
                offerDurations,
                disputeResolver.id,
                condition,
                emptyAuthToken,
                voucherInitValues,
                agentId
              )
          ).to.revertedWith(RevertReasons.REGION_PAUSED);
        });

        it("The offers region of protocol is paused", async function () {
          // Pause the offers region of the protocol
          await pauseHandler.connect(pauser).pause([PausableRegion.Offers]);

          // Attempt to create an offer, expecting revert
          await expect(
            orchestrationHandler
              .connect(assistant)
              .createSellerAndOfferWithCondition(
                seller,
                offer,
                offerDates,
                offerDurations,
                disputeResolver.id,
                condition,
                emptyAuthToken,
                voucherInitValues,
                agentId
              )
          ).to.revertedWith(RevertReasons.REGION_PAUSED);
        });

        it("The groups region of protocol is paused", async function () {
          // Pause the groups region of the protocol
          await pauseHandler.connect(pauser).pause([PausableRegion.Groups]);

          // Attempt to create an group, expecting revert
          await expect(
            orchestrationHandler
              .connect(assistant)
              .createSellerAndOfferWithCondition(
                seller,
                offer,
                offerDates,
                offerDurations,
                disputeResolver.id,
                condition,
                emptyAuthToken,
                voucherInitValues,
                agentId
              )
          ).to.revertedWith(RevertReasons.REGION_PAUSED);
        });

        it("The exchanges region of protocol is paused", async function () {
          // Pause the exchanges region of the protocol
          await pauseHandler.connect(pauser).pause([PausableRegion.Exchanges]);

          // Attempt to create an group, expecting revert
          const reservedRangeLength = offer.quantityAvailable;
          await expect(
            orchestrationHandler
              .connect(assistant)
              .createSellerAndPremintedOfferWithCondition(
                seller,
                offer,
                offerDates,
                offerDurations,
                disputeResolver.id,
                reservedRangeLength,
                await assistant.getAddress(),
                condition,
                emptyAuthToken,
                voucherInitValues,
                agentId
              )
          ).to.revertedWith(RevertReasons.REGION_PAUSED);
        });
      });
    });

    context("👉 createSellerAndOfferAndTwinWithBundle()", async function () {
      beforeEach(async function () {
        // prepare a bundle struct. We are not passing it as an argument, but just need to validate.

        // The first bundle id
        bundleId = nextBundleId = "1";

        // Required constructor params for Bundle
        offerIds = ["1"];
        twinIds = ["1"];

        bundle = new Bundle(bundleId, seller.id, offerIds, twinIds);

        expect(bundle.isValid()).is.true;

        // How that bundle looks as a returned struct
        bundleStruct = bundle.toStruct();

        nextTwinId = "1";

        // Create a valid twin.
        twin = mockTwin(await bosonToken.getAddress());
        twin.sellerId = seller.id;

        // How that twin looks as a returned struct
        twinStruct = twin.toStruct();
      });

      it("should emit a SellerCreated, an OfferCreated, a TwinCreated and a BundleCreated event", async function () {
        // Approving the twinHandler contract to transfer seller's tokens
        await bosonToken.connect(assistant).approve(await twinHandler.getAddress(), 1); // approving the twin handler

        // Create a seller, an offer with condition and a twin with bundle, testing for the events
        const tx = await orchestrationHandler
          .connect(assistant)
          .createSellerAndOfferAndTwinWithBundle(
            seller,
            offer,
            offerDates,
            offerDurations,
            disputeResolver.id,
            twin,
            emptyAuthToken,
            voucherInitValues,
            agentId
          );

        expectedCloneAddress = calculateCloneAddress(
          await accountHandler.getAddress(),
          beaconProxyAddress,
          admin.address
        );

        // SellerCreated and OfferCreated events
        await expect(tx)
          .to.emit(orchestrationHandler, "SellerCreated")
          .withArgs(seller.id, sellerStruct, expectedCloneAddress, emptyAuthTokenStruct, await assistant.getAddress());

        await expect(tx)
          .to.emit(orchestrationHandler, "OfferCreated")
          .withArgs(
            nextOfferId,
            seller.id,
            compareOfferStructs.bind(offerStruct),
            offerDatesStruct,
            offerDurationsStruct,
            disputeResolutionTermsStruct,
            offerFeesStruct,
            agentId,
            await assistant.getAddress()
          );

        const expectedRoyaltyRecipientList = new RoyaltyRecipientList([
          new RoyaltyRecipient(seller.treasury, voucherInitValues.royaltyPercentage, DEFAULT_ROYALTY_RECIPIENT),
        ]);

        await expect(tx)
          .to.emit(accountHandler, "RoyaltyRecipientsChanged")
          .withArgs(
            seller.id,
            compareRoyaltyRecipientLists.bind(expectedRoyaltyRecipientList.toStruct()),
            assistant.address
          );

        // Events with structs that contain arrays must be tested differently // ToDo: use predicates
        const txReceipt = await tx.wait();

        // TwinCreated event
        const eventTwinCreated = getEvent(txReceipt, orchestrationHandler, "TwinCreated");
        const twinInstance = Twin.fromStruct(eventTwinCreated.twin);
        // Validate the instance
        expect(twinInstance.isValid()).to.be.true;

        assert.equal(eventTwinCreated.twinId.toString(), twin.id, "Twin Id is incorrect");
        assert.equal(eventTwinCreated.sellerId.toString(), twin.sellerId, "Seller Id is incorrect");
        assert.equal(eventTwinCreated.executedBy.toString(), await assistant.getAddress(), "Executed by is incorrect");
        assert.equal(twinInstance.toString(), twin.toString(), "Twin struct is incorrect");

        // BundleCreated event
        const eventBundleCreated = getEvent(txReceipt, orchestrationHandler, "BundleCreated");
        const bundleInstance = Bundle.fromStruct(eventBundleCreated.bundle);
        // Validate the instance
        expect(bundleInstance.isValid()).to.be.true;

        assert.equal(eventBundleCreated.bundleId.toString(), bundle.id, "Bundle Id is incorrect");
        assert.equal(eventBundleCreated.sellerId.toString(), bundle.sellerId, "Seller Id is incorrect");
        assert.equal(
          eventBundleCreated.executedBy.toString(),
          await assistant.getAddress(),
          "Executed by is incorrect"
        );
        assert.equal(bundleInstance.toString(), bundle.toString(), "Bundle struct is incorrect");

        // Voucher clone contract
        bosonVoucher = await getContractAt("IBosonVoucher", expectedCloneAddress);

        await expect(tx).to.emit(bosonVoucher, "ContractURIChanged").withArgs(contractURI);
<<<<<<< HEAD
        bosonVoucher = await ethers.getContractAt("OwnableUpgradeable", expectedCloneAddress);
=======
        await expect(tx)
          .to.emit(bosonVoucher, "RoyaltyPercentageChanged")
          .withArgs(voucherInitValues.royaltyPercentage);

        bosonVoucher = await getContractAt("OwnableUpgradeable", expectedCloneAddress);
>>>>>>> 9cc931b7

        await expect(tx)
          .to.emit(bosonVoucher, "OwnershipTransferred")
          .withArgs(ZeroAddress, await assistant.getAddress());
      });

      it("should update state", async function () {
        // Approving the twinHandler contract to transfer seller's tokens
        await bosonToken.connect(assistant).approve(await twinHandler.getAddress(), 1); // approving the twin handler

        // Create a seller, an offer with condition and a twin with bundle, testing for the events
        await orchestrationHandler
          .connect(assistant)
          .createSellerAndOfferAndTwinWithBundle(
            seller,
            offer,
            offerDates,
            offerDurations,
            disputeResolver.id,
            twin,
            emptyAuthToken,
            voucherInitValues,
            agentId
          );

        // Get the seller as a struct
        [, sellerStruct, authTokenStruct] = await accountHandler.connect(rando).getSeller(seller.id);

        // Parse into entity
        let returnedSeller = Seller.fromStruct(sellerStruct);
        let returnedAuthToken = AuthToken.fromStruct(authTokenStruct);

        // Returned values should match the input in createSellerAndOfferAndTwinWithBundle
        for ([key, value] of Object.entries(seller)) {
          expect(JSON.stringify(returnedSeller[key]) === JSON.stringify(value)).is.true;
        }

        // Returned auth token values should match the input in createSeller
        for ([key, value] of Object.entries(emptyAuthToken)) {
          expect(JSON.stringify(returnedAuthToken[key]) === JSON.stringify(value)).is.true;
        }

        // Get the offer as a struct
        [, offerStruct, offerDatesStruct, offerDurationsStruct, disputeResolutionTermsStruct] = await offerHandler
          .connect(rando)
          .getOffer(offer.id);

        // Parse into entities
        let returnedOffer = Offer.fromStruct(offerStruct);
        let returnedOfferDates = OfferDates.fromStruct(offerDatesStruct);
        let returnedOfferDurations = OfferDurations.fromStruct(offerDurationsStruct);
        let returnedDisputeResolutionTermsStruct = DisputeResolutionTerms.fromStruct(disputeResolutionTermsStruct);

        // Returned values should match the input in createSellerAndOffer
        for ([key, value] of Object.entries(offer)) {
          expect(JSON.stringify(returnedOffer[key]) === JSON.stringify(value)).is.true;
        }
        for ([key, value] of Object.entries(offerDates)) {
          expect(JSON.stringify(returnedOfferDates[key]) === JSON.stringify(value)).is.true;
        }
        for ([key, value] of Object.entries(offerDurations)) {
          expect(JSON.stringify(returnedOfferDurations[key]) === JSON.stringify(value)).is.true;
        }
        for ([key, value] of Object.entries(disputeResolutionTerms)) {
          expect(JSON.stringify(returnedDisputeResolutionTermsStruct[key]) === JSON.stringify(value)).is.true;
        }

        // Get the twin as a struct
        [, twinStruct] = await twinHandler.connect(rando).getTwin(nextTwinId);

        // Parse into entity
        const returnedTwin = Twin.fromStruct(twinStruct);

        // Returned values should match the input in createSellerAndOfferAndTwinWithBundle
        for ([key, value] of Object.entries(twin)) {
          expect(JSON.stringify(returnedTwin[key]) === JSON.stringify(value)).is.true;
        }

        // Get the bundle as a struct
        [, bundleStruct] = await bundleHandler.connect(rando).getBundle(bundleId);

        // Parse into entity
        let returnedBundle = Bundle.fromStruct(bundleStruct);

        // Returned values should match what is expected for the silently created bundle
        for ([key, value] of Object.entries(bundle)) {
          expect(JSON.stringify(returnedBundle[key]) === JSON.stringify(value)).is.true;
        }

        // Get the collections information
        expectedCloneAddress = calculateCloneAddress(
          await accountHandler.getAddress(),
          beaconProxyAddress,
          admin.address
        );
        const [defaultVoucherAddress, additionalCollections] = await accountHandler
          .connect(rando)
          .getSellersCollections(seller.id);
        expect(defaultVoucherAddress).to.equal(expectedCloneAddress, "Wrong default voucher address");
        expect(additionalCollections.length).to.equal(0, "Wrong number of additional collections");

        // Voucher clone contract
        bosonVoucher = await ethers.getContractAt("OwnableUpgradeable", expectedCloneAddress);

        expect(await bosonVoucher.owner()).to.equal(await assistant.getAddress(), "Wrong voucher clone owner");

        bosonVoucher = await getContractAt("IBosonVoucher", expectedCloneAddress);
        expect(await bosonVoucher.contractURI()).to.equal(contractURI, "Wrong contract URI");
        expect(await bosonVoucher.name()).to.equal(
          VOUCHER_NAME + " S" + seller.id + "_C0",
          "Wrong voucher client name"
        );
        expect(await bosonVoucher.symbol()).to.equal(
          VOUCHER_SYMBOL + "_S" + seller.id + "_C0",
          "Wrong voucher client symbol"
        );
      });

      it("should update state when voucherInitValues has zero royaltyPercentage and exchangeId does not exist", async function () {
        // ERC2981 Royalty fee is 0%
        voucherInitValues.royaltyPercentage = "0"; //0%
        expect(voucherInitValues.isValid()).is.true;

        // Approving the twinHandler contract to transfer seller's tokens
        await bosonToken.connect(assistant).approve(await twinHandler.getAddress(), 1); // approving the twin handler

        // Create a seller, an offer with condition and a twin with bundle, testing for the events
        await orchestrationHandler
          .connect(assistant)
          .createSellerAndOfferAndTwinWithBundle(
            seller,
            offer,
            offerDates,
            offerDurations,
            disputeResolver.id,
            twin,
            emptyAuthToken,
            voucherInitValues,
            agentId
          );

        // Get the collections information
        expectedCloneAddress = calculateCloneAddress(
          await accountHandler.getAddress(),
          beaconProxyAddress,
          admin.address
        );
        const [defaultVoucherAddress, additionalCollections] = await accountHandler
          .connect(rando)
          .getSellersCollections(seller.id);
        expect(defaultVoucherAddress).to.equal(expectedCloneAddress, "Wrong default voucher address");
        expect(additionalCollections.length).to.equal(0, "Wrong number of additional collections");

        // Voucher clone contract
        bosonVoucher = await ethers.getContractAt("IBosonVoucher", expectedCloneAddress);
        expect(await bosonVoucher.contractURI()).to.equal(contractURI, "Wrong contract URI");
        expect(await bosonVoucher.name()).to.equal(
          VOUCHER_NAME + " S" + seller.id + "_C0",
          "Wrong voucher client name"
        );
        expect(await bosonVoucher.symbol()).to.equal(
          VOUCHER_SYMBOL + "_S" + seller.id + "_C0",
          "Wrong voucher client symbol"
        );

        // Prepare random parameters
        let exchangeId = "1234"; // An exchange id that does not exist
        let offerPrice = "1234567"; // A random offer price

        //Exchange exists
        let exists;
        [exists] = await exchangeHandler.connect(rando).getExchangeState(exchangeId);
        expect(exists).to.be.false;

        // Get Royalty Information for Exchange id i.e. Voucher token id
        let receiver, royaltyAmount;
        [receiver, royaltyAmount] = await bosonVoucher.connect(assistant).royaltyInfo(exchangeId, offerPrice);

        // Expectations
        let expectedRecipient = ZeroAddress; //expect zero address when exchange id does not exist
        let expectedRoyaltyAmount = "0"; // Zero Fee when exchange id does not exist

        assert.equal(receiver, expectedRecipient, "Recipient address is incorrect");
        assert.equal(royaltyAmount.toString(), expectedRoyaltyAmount, "Royalty amount is incorrect");
      });

      it("should update state when voucherInitValues has non zero royaltyPercentage and exchangeId does not exist", async function () {
        // ERC2981 Royalty fee is 10%
        voucherInitValues.royaltyPercentage = "1000"; //10%
        expect(voucherInitValues.isValid()).is.true;

        // Approving the twinHandler contract to transfer seller's tokens
        await bosonToken.connect(assistant).approve(await twinHandler.getAddress(), 1); // approving the twin handler

        // Create a seller, an offer with condition and a twin with bundle, testing for the events
        await orchestrationHandler
          .connect(assistant)
          .createSellerAndOfferAndTwinWithBundle(
            seller,
            offer,
            offerDates,
            offerDurations,
            disputeResolver.id,
            twin,
            emptyAuthToken,
            voucherInitValues,
            agentId
          );

        // Get the collections information
        expectedCloneAddress = calculateCloneAddress(
          await accountHandler.getAddress(),
          beaconProxyAddress,
          admin.address
        );
        const [defaultVoucherAddress, additionalCollections] = await accountHandler
          .connect(rando)
          .getSellersCollections(seller.id);
        expect(defaultVoucherAddress).to.equal(expectedCloneAddress, "Wrong default voucher address");
        expect(additionalCollections.length).to.equal(0, "Wrong number of additional collections");

        // Voucher clone contract
        bosonVoucher = await ethers.getContractAt("IBosonVoucher", expectedCloneAddress);
        expect(await bosonVoucher.contractURI()).to.equal(contractURI, "Wrong contract URI");
        expect(await bosonVoucher.name()).to.equal(
          VOUCHER_NAME + " S" + seller.id + "_C0",
          "Wrong voucher client name"
        );
        expect(await bosonVoucher.symbol()).to.equal(
          VOUCHER_SYMBOL + "_S" + seller.id + "_C0",
          "Wrong voucher client symbol"
        );

        // Prepare random parameters
        let exchangeId = "1234"; // An exchange id that does not exist
        let offerPrice = "1234567"; // A random offer price

        //Exchange exists
        let exists;
        [exists] = await exchangeHandler.connect(rando).getExchangeState(exchangeId);
        expect(exists).to.be.false;

        // Get Royalty Information for Exchange id i.e. Voucher token id
        let receiver, royaltyAmount;
        [receiver, royaltyAmount] = await bosonVoucher.connect(assistant).royaltyInfo(exchangeId, offerPrice);

        // Expectations
        let expectedRecipient = ZeroAddress; //expect zero address when exchange id does not exist
        let expectedRoyaltyAmount = "0"; // Zero Fee when exchange id does not exist

        assert.equal(receiver, expectedRecipient, "Recipient address is incorrect");
        assert.equal(royaltyAmount.toString(), expectedRoyaltyAmount, "Royalty amount is incorrect");
      });

      it("should ignore any provided ids and assign the next available", async function () {
        // Approving the twinHandler contract to transfer seller's tokens
        await bosonToken.connect(assistant).approve(await twinHandler.getAddress(), 1); // approving the twin handler

        const sellerId = seller.id;
        seller.id = "333";
        offer.id = "555";
        twin.id = "777";

        // Create a seller, an offer with condition and a twin with bundle, testing for the events
        const tx = await orchestrationHandler
          .connect(assistant)
          .createSellerAndOfferAndTwinWithBundle(
            seller,
            offer,
            offerDates,
            offerDurations,
            disputeResolver.id,
            twin,
            emptyAuthToken,
            voucherInitValues,
            agentId
          );

        // SellerCreated and OfferCreated events
        await expect(tx)
          .to.emit(orchestrationHandler, "SellerCreated")
          .withArgs(
            sellerId,
            sellerStruct,
            calculateCloneAddress(await accountHandler.getAddress(), beaconProxyAddress, admin.address),
            emptyAuthTokenStruct,
            await assistant.getAddress()
          );

        await expect(tx)
          .to.emit(orchestrationHandler, "OfferCreated")
          .withArgs(
            nextOfferId,
            sellerId,
            compareOfferStructs.bind(offerStruct),
            offerDatesStruct,
            offerDurationsStruct,
            disputeResolutionTermsStruct,
            offerFeesStruct,
            agentId,
            await assistant.getAddress()
          );

        // Events with structs that contain arrays must be tested differently
        const txReceipt = await tx.wait();

        // TwinCreated event
        const eventTwinCreated = getEvent(txReceipt, orchestrationHandler, "TwinCreated");
        const twinInstance = Twin.fromStruct(eventTwinCreated.twin);
        // Validate the instance
        expect(twinInstance.isValid()).to.be.true;

        assert.equal(eventTwinCreated.twinId.toString(), nextTwinId, "Twin Id is incorrect");
        assert.equal(eventTwinCreated.sellerId.toString(), twin.sellerId, "Seller Id is incorrect");
        assert.equal(twinInstance.toString(), Twin.fromStruct(twinStruct).toString(), "Twin struct is incorrect");

        // BundleCreated event
        const eventBundleCreated = getEvent(txReceipt, orchestrationHandler, "BundleCreated");
        const bundleInstance = Bundle.fromStruct(eventBundleCreated.bundle);
        // Validate the instance
        expect(bundleInstance.isValid()).to.be.true;

        assert.equal(eventBundleCreated.bundleId.toString(), nextBundleId, "Bundle Id is incorrect");
        assert.equal(eventBundleCreated.sellerId.toString(), bundle.sellerId, "Seller Id is incorrect");
        assert.equal(
          bundleInstance.toString(),
          Bundle.fromStruct(bundleStruct).toString(),
          "Bundle struct is incorrect"
        );
      });

      context("When offers have non zero agent ids", async function () {
        beforeEach(async function () {
          seller.id = "3";
          offer.sellerId = seller.id;
          twin.sellerId = seller.id;
          bundle.sellerId = seller.id;
          sellerStruct = seller.toStruct();
          offerStruct = offer.toStruct();

          // Required constructor params
          agentId = "2"; // argument sent to contract for createAgent will be ignored

          // Create a valid agent, then set fields in tests directly
          agent = mockAgent(await other1.getAddress());
          agent.id = agentId;
          expect(agent.isValid()).is.true;

          // Create an agent
          await accountHandler.connect(rando).createAgent(agent);

          agentFee = ((BigInt(offer.price) * BigInt(agent.feePercentage)) / 10000n).toString();
          offerFees.agentFee = agentFee;
          offerFeesStruct = offerFees.toStruct();
        });

        it("should emit a SellerCreated, an OfferCreated, a TwinCreated and a BundleCreated event", async function () {
          // Approving the twinHandler contract to transfer seller's tokens
          await bosonToken.connect(assistant).approve(await twinHandler.getAddress(), 1); // approving the twin handler

          // Create a seller, an offer with condition and a twin with bundle, testing for the events
          const tx = await orchestrationHandler
            .connect(assistant)
            .createSellerAndOfferAndTwinWithBundle(
              seller,
              offer,
              offerDates,
              offerDurations,
              disputeResolver.id,
              twin,
              emptyAuthToken,
              voucherInitValues,
              agentId
            );

          // SellerCreated and OfferCreated events
          await expect(tx)
            .to.emit(orchestrationHandler, "SellerCreated")
            .withArgs(
              seller.id,
              sellerStruct,
              calculateCloneAddress(await accountHandler.getAddress(), beaconProxyAddress, admin.address),
              emptyAuthTokenStruct,
              await assistant.getAddress()
            );

          await expect(tx)
            .to.emit(orchestrationHandler, "OfferCreated")
            .withArgs(
              nextOfferId,
              seller.id,
              compareOfferStructs.bind(offerStruct),
              offerDatesStruct,
              offerDurationsStruct,
              disputeResolutionTermsStruct,
              offerFeesStruct,
              agentId,
              await assistant.getAddress()
            );

          // Events with structs that contain arrays must be tested differently
          const txReceipt = await tx.wait();

          // TwinCreated event
          const eventTwinCreated = getEvent(txReceipt, orchestrationHandler, "TwinCreated");
          const twinInstance = Twin.fromStruct(eventTwinCreated.twin);
          // Validate the instance
          expect(twinInstance.isValid()).to.be.true;

          assert.equal(eventTwinCreated.twinId.toString(), twin.id, "Twin Id is incorrect");
          assert.equal(eventTwinCreated.sellerId.toString(), twin.sellerId, "Seller Id is incorrect");
          assert.equal(
            eventTwinCreated.executedBy.toString(),
            await assistant.getAddress(),
            "Executed by is incorrect"
          );
          assert.equal(twinInstance.toString(), twin.toString(), "Twin struct is incorrect");

          // BundleCreated event
          const eventBundleCreated = getEvent(txReceipt, orchestrationHandler, "BundleCreated");
          const bundleInstance = Bundle.fromStruct(eventBundleCreated.bundle);
          // Validate the instance
          expect(bundleInstance.isValid()).to.be.true;

          assert.equal(eventBundleCreated.bundleId.toString(), bundle.id, "Bundle Id is incorrect");
          assert.equal(eventBundleCreated.sellerId.toString(), bundle.sellerId, "Seller Id is incorrect");
          assert.equal(
            eventBundleCreated.executedBy.toString(),
            await assistant.getAddress(),
            "Executed by is incorrect"
          );
          assert.equal(bundleInstance.toString(), bundle.toString(), "Bundle struct is incorrect");
        });
      });

      context("Preminted offer - createSellerAndPremintedOfferAndTwinWithBundle()", async function () {
        let firstTokenId, lastTokenId, reservedRangeLength, range;

        beforeEach(async function () {
          offer.quantityAvailable = reservedRangeLength = 1;
          offerStruct = offer.toStruct();
          firstTokenId = 1;
          lastTokenId = firstTokenId + reservedRangeLength - 1;
          const tokenIdStart = deriveTokenId(offer.id, firstTokenId);
          range = new Range(
            tokenIdStart.toString(),
            reservedRangeLength.toString(),
            "0",
            "0",
            await assistant.getAddress()
          );
        });

        it("should emit a SellerCreated, an OfferCreated, a TwinCreated, a BundleCreated and RangeReserved event", async function () {
          // Approving the twinHandler contract to transfer seller's tokens
          await bosonToken.connect(assistant).approve(await twinHandler.getAddress(), 1); // approving the twin handler

          // Create a seller, a preminted offer with condition and a twin with bundle, testing for the events
          const tx = await orchestrationHandler
            .connect(assistant)
            .createSellerAndPremintedOfferAndTwinWithBundle(
              seller,
              offer,
              offerDates,
              offerDurations,
              disputeResolver.id,
              reservedRangeLength,
              await assistant.getAddress(),
              twin,
              emptyAuthToken,
              voucherInitValues,
              agentId
            );

          expectedCloneAddress = calculateCloneAddress(
            await accountHandler.getAddress(),
            beaconProxyAddress,
            admin.address
          );

          // SellerCreated, OfferCreated and RangeReserved events
          await expect(tx)
            .to.emit(orchestrationHandler, "SellerCreated")
            .withArgs(
              seller.id,
              sellerStruct,
              expectedCloneAddress,
              emptyAuthTokenStruct,
              await assistant.getAddress()
            );

          await expect(tx)
            .to.emit(orchestrationHandler, "OfferCreated")
            .withArgs(
              nextOfferId,
              seller.id,
              compareOfferStructs.bind(offerStruct),
              offerDatesStruct,
              offerDurationsStruct,
              disputeResolutionTermsStruct,
              offerFeesStruct,
              agentId,
              await assistant.getAddress()
            );

          await expect(tx)
            .to.emit(orchestrationHandler, "RangeReserved")
            .withArgs(
              nextOfferId,
              offer.sellerId,
              firstTokenId,
              lastTokenId,
              await assistant.getAddress(),
              await assistant.getAddress()
            );

          const expectedRoyaltyRecipientList = new RoyaltyRecipientList([
            new RoyaltyRecipient(seller.treasury, voucherInitValues.royaltyPercentage, DEFAULT_ROYALTY_RECIPIENT),
          ]);

          await expect(tx)
            .to.emit(accountHandler, "RoyaltyRecipientsChanged")
            .withArgs(
              seller.id,
              compareRoyaltyRecipientLists.bind(expectedRoyaltyRecipientList.toStruct()),
              assistant.address
            );

          // Events with structs that contain arrays must be tested differently // ToDo use predicates
          const txReceipt = await tx.wait();

          // TwinCreated event
          const eventTwinCreated = getEvent(txReceipt, orchestrationHandler, "TwinCreated");
          const twinInstance = Twin.fromStruct(eventTwinCreated.twin);
          // Validate the instance
          expect(twinInstance.isValid()).to.be.true;

          assert.equal(eventTwinCreated.twinId.toString(), twin.id, "Twin Id is incorrect");
          assert.equal(eventTwinCreated.sellerId.toString(), twin.sellerId, "Seller Id is incorrect");
          assert.equal(
            eventTwinCreated.executedBy.toString(),
            await assistant.getAddress(),
            "Executed by is incorrect"
          );
          assert.equal(twinInstance.toString(), twin.toString(), "Twin struct is incorrect");

          // BundleCreated event
          const eventBundleCreated = getEvent(txReceipt, orchestrationHandler, "BundleCreated");
          const bundleInstance = Bundle.fromStruct(eventBundleCreated.bundle);
          // Validate the instance
          expect(bundleInstance.isValid()).to.be.true;

          assert.equal(eventBundleCreated.bundleId.toString(), bundle.id, "Bundle Id is incorrect");
          assert.equal(eventBundleCreated.sellerId.toString(), bundle.sellerId, "Seller Id is incorrect");
          assert.equal(
            eventBundleCreated.executedBy.toString(),
            await assistant.getAddress(),
            "Executed by is incorrect"
          );
          assert.equal(bundleInstance.toString(), bundle.toString(), "Bundle struct is incorrect");

          // Voucher clone contract
          bosonVoucher = await getContractAt("IBosonVoucher", expectedCloneAddress);

          await expect(tx).to.emit(bosonVoucher, "ContractURIChanged").withArgs(contractURI);
          await expect(tx).to.emit(bosonVoucher, "RangeReserved").withArgs(nextOfferId, range.toStruct());

          bosonVoucher = await getContractAt("OwnableUpgradeable", expectedCloneAddress);

          await expect(tx)
            .to.emit(bosonVoucher, "OwnershipTransferred")
            .withArgs(ZeroAddress, await assistant.getAddress());
        });

        it("should update state", async function () {
          // Approving the twinHandler contract to transfer seller's tokens
          await bosonToken.connect(assistant).approve(await twinHandler.getAddress(), 1); // approving the twin handler

          // Create a seller, a preminted offer with condition and a twin with bundle, testing for the events
          await orchestrationHandler
            .connect(assistant)
            .createSellerAndPremintedOfferAndTwinWithBundle(
              seller,
              offer,
              offerDates,
              offerDurations,
              disputeResolver.id,
              reservedRangeLength,
              await assistant.getAddress(),
              twin,
              emptyAuthToken,
              voucherInitValues,
              agentId
            );

          // Get the seller as a struct
          [, sellerStruct, authTokenStruct] = await accountHandler.connect(rando).getSeller(seller.id);

          // Parse into entity
          let returnedSeller = Seller.fromStruct(sellerStruct);
          let returnedAuthToken = AuthToken.fromStruct(authTokenStruct);

          // Returned values should match the input in createSellerAndOfferAndTwinWithBundle
          for ([key, value] of Object.entries(seller)) {
            expect(JSON.stringify(returnedSeller[key]) === JSON.stringify(value)).is.true;
          }

          // Returned auth token values should match the input in createSeller
          for ([key, value] of Object.entries(emptyAuthToken)) {
            expect(JSON.stringify(returnedAuthToken[key]) === JSON.stringify(value)).is.true;
          }

          // Get the offer as a struct
          [, offerStruct, offerDatesStruct, offerDurationsStruct, disputeResolutionTermsStruct] = await offerHandler
            .connect(rando)
            .getOffer(offer.id);

          // Parse into entities
          let returnedOffer = Offer.fromStruct(offerStruct);
          let returnedOfferDates = OfferDates.fromStruct(offerDatesStruct);
          let returnedOfferDurations = OfferDurations.fromStruct(offerDurationsStruct);
          let returnedDisputeResolutionTermsStruct = DisputeResolutionTerms.fromStruct(disputeResolutionTermsStruct);

          // Quantity available should be 0, since whole range is reserved
          offer.quantityAvailable = "0";

          // Returned values should match the input in createSellerAndOffer
          for ([key, value] of Object.entries(offer)) {
            expect(JSON.stringify(returnedOffer[key]) === JSON.stringify(value)).is.true;
          }
          for ([key, value] of Object.entries(offerDates)) {
            expect(JSON.stringify(returnedOfferDates[key]) === JSON.stringify(value)).is.true;
          }
          for ([key, value] of Object.entries(offerDurations)) {
            expect(JSON.stringify(returnedOfferDurations[key]) === JSON.stringify(value)).is.true;
          }
          for ([key, value] of Object.entries(disputeResolutionTerms)) {
            expect(JSON.stringify(returnedDisputeResolutionTermsStruct[key]) === JSON.stringify(value)).is.true;
          }

          // Get the twin as a struct
          [, twinStruct] = await twinHandler.connect(rando).getTwin(nextTwinId);

          // Parse into entity
          const returnedTwin = Twin.fromStruct(twinStruct);

          // Returned values should match the input in createSellerAndOfferAndTwinWithBundle
          for ([key, value] of Object.entries(twin)) {
            expect(JSON.stringify(returnedTwin[key]) === JSON.stringify(value)).is.true;
          }

          // Get the bundle as a struct
          [, bundleStruct] = await bundleHandler.connect(rando).getBundle(bundleId);

          // Parse into entity
          let returnedBundle = Bundle.fromStruct(bundleStruct);

          // Returned values should match what is expected for the silently created bundle
          for ([key, value] of Object.entries(bundle)) {
            expect(JSON.stringify(returnedBundle[key]) === JSON.stringify(value)).is.true;
          }

          // Get the collections information
          expectedCloneAddress = calculateCloneAddress(
            await accountHandler.getAddress(),
            beaconProxyAddress,
            admin.address
          );
          const [defaultVoucherAddress, additionalCollections] = await accountHandler
            .connect(rando)
            .getSellersCollections(seller.id);
          expect(defaultVoucherAddress).to.equal(expectedCloneAddress, "Wrong default voucher address");
          expect(additionalCollections.length).to.equal(0, "Wrong number of additional collections");

          // Voucher clone contract
          bosonVoucher = await ethers.getContractAt("OwnableUpgradeable", expectedCloneAddress);

          expect(await bosonVoucher.owner()).to.equal(await assistant.getAddress(), "Wrong voucher clone owner");

          bosonVoucher = await getContractAt("IBosonVoucher", expectedCloneAddress);
          expect(await bosonVoucher.contractURI()).to.equal(contractURI, "Wrong contract URI");
          expect(await bosonVoucher.name()).to.equal(
            VOUCHER_NAME + " S" + seller.id + "_C0",
            "Wrong voucher client name"
          );
          expect(await bosonVoucher.symbol()).to.equal(
            VOUCHER_SYMBOL + "_S" + seller.id + "_C0",
            "Wrong voucher client symbol"
          );
          const returnedRange = Range.fromStruct(await bosonVoucher.getRangeByOfferId(offer.id));
          assert.equal(returnedRange.toString(), range.toString(), "Range mismatch");
          const availablePremints = await bosonVoucher.getAvailablePreMints(offer.id);
          assert.equal(availablePremints.toString(), reservedRangeLength, "Available Premints mismatch");
        });
      });

      context("💔 Revert Reasons", async function () {
        it("The orchestration region of protocol is paused", async function () {
          // Pause the orchestration region of the protocol
          await pauseHandler.connect(pauser).pause([PausableRegion.Orchestration]);

          // Attempt to orchestrate expecting revert
          await expect(
            orchestrationHandler
              .connect(assistant)
              .createSellerAndOfferAndTwinWithBundle(
                seller,
                offer,
                offerDates,
                offerDurations,
                disputeResolver.id,
                twin,
                emptyAuthToken,
                voucherInitValues,
                agentId
              )
          ).to.revertedWith(RevertReasons.REGION_PAUSED);
        });

        it("The sellers region of protocol is paused", async function () {
          // Pause the sellers region of the protocol
          await pauseHandler.connect(pauser).pause([PausableRegion.Sellers]);

          // Attempt to create a seller, expecting revert
          await expect(
            orchestrationHandler
              .connect(assistant)
              .createSellerAndOfferAndTwinWithBundle(
                seller,
                offer,
                offerDates,
                offerDurations,
                disputeResolver.id,
                twin,
                emptyAuthToken,
                voucherInitValues,
                agentId
              )
          ).to.revertedWith(RevertReasons.REGION_PAUSED);
        });

        it("The offers region of protocol is paused", async function () {
          // Pause the offers region of the protocol
          await pauseHandler.connect(pauser).pause([PausableRegion.Offers]);

          // Attempt to create an offer, expecting revert
          await expect(
            orchestrationHandler
              .connect(assistant)
              .createSellerAndOfferAndTwinWithBundle(
                seller,
                offer,
                offerDates,
                offerDurations,
                disputeResolver.id,
                twin,
                emptyAuthToken,
                voucherInitValues,
                agentId
              )
          ).to.revertedWith(RevertReasons.REGION_PAUSED);
        });

        it("The bundles region of protocol is paused", async function () {
          // Pause the bundles region of the protocol
          await pauseHandler.connect(pauser).pause([PausableRegion.Bundles]);

          // Attempt to create a bundle, expecting revert
          await expect(
            orchestrationHandler
              .connect(assistant)
              .createSellerAndOfferAndTwinWithBundle(
                seller,
                offer,
                offerDates,
                offerDurations,
                disputeResolver.id,
                twin,
                emptyAuthToken,
                voucherInitValues,
                agentId
              )
          ).to.revertedWith(RevertReasons.REGION_PAUSED);
        });

        it("The twins region of protocol is paused", async function () {
          // Pause the twins region of the protocol
          await pauseHandler.connect(pauser).pause([PausableRegion.Twins]);

          // Attempt to create a twin expecting revert
          await expect(
            orchestrationHandler
              .connect(assistant)
              .createSellerAndOfferAndTwinWithBundle(
                seller,
                offer,
                offerDates,
                offerDurations,
                disputeResolver.id,
                twin,
                emptyAuthToken,
                voucherInitValues,
                agentId
              )
          ).to.revertedWith(RevertReasons.REGION_PAUSED);
        });

        it("The exchanges region of protocol is paused [preminted offers]", async function () {
          // Pause the exchanges region of the protocol
          await pauseHandler.connect(pauser).pause([PausableRegion.Exchanges]);

          // Approve twin transfer
          await bosonToken.connect(assistant).approve(await twinHandler.getAddress(), 1);

          // Attempt to create a twin expecting revert
          const reservedRangeLength = offer.quantityAvailable;
          await expect(
            orchestrationHandler
              .connect(assistant)
              .createSellerAndPremintedOfferAndTwinWithBundle(
                seller,
                offer,
                offerDates,
                offerDurations,
                disputeResolver.id,
                reservedRangeLength,
                await assistant.getAddress(),
                twin,
                emptyAuthToken,
                voucherInitValues,
                agentId
              )
          ).to.revertedWith(RevertReasons.REGION_PAUSED);
        });
      });
    });

    context("👉 createSellerAndOfferWithConditionAndTwinAndBundle()", async function () {
      beforeEach(async function () {
        // prepare a group struct. We are not passing it as an argument, but just need to validate.
        // The first group id
        nextGroupId = "1";

        offerIds = ["1"];

        condition = mockCondition({
          tokenType: TokenType.MultiToken,
          tokenAddress: await other2.getAddress(),
          method: EvaluationMethod.Threshold,
        });
        expect(condition.isValid()).to.be.true;

        group = new Group(nextGroupId, seller.id, offerIds);

        expect(group.isValid()).is.true;

        // How that group looks as a returned struct
        groupStruct = group.toStruct();

        // prepare a bundle struct. We are not passing it as an argument, but just need to validate.
        // The first bundle id
        bundleId = nextBundleId = "1";

        // Required constructor params for Bundle
        offerIds = ["1"];
        twinIds = ["1"];

        bundle = new Bundle(bundleId, seller.id, offerIds, twinIds);

        expect(bundle.isValid()).is.true;

        // How that bundle looks as a returned struct
        bundleStruct = bundle.toStruct();

        nextTwinId = "1";

        // Create a valid twin.
        twin = mockTwin(await bosonToken.getAddress());
        twin.sellerId = seller.id;

        // How that twin looks as a returned struct
        twinStruct = twin.toStruct();
      });

      it("should emit a SellerCreated, an OfferCreated, a GroupCreated, a TwinCreated and a BundleCreated event", async function () {
        // Approving the twinHandler contract to transfer seller's tokens
        await bosonToken.connect(assistant).approve(await twinHandler.getAddress(), 1); // approving the twin handler

        // Create a seller, an offer with condition, twin and bundle
        const tx = await orchestrationHandler
          .connect(assistant)
          .createSellerAndOfferWithConditionAndTwinAndBundle(
            seller,
            offer,
            offerDates,
            offerDurations,
            disputeResolver.id,
            condition,
            twin,
            emptyAuthToken,
            voucherInitValues,
            agentId
          );

        expectedCloneAddress = calculateCloneAddress(
          await accountHandler.getAddress(),
          beaconProxyAddress,
          admin.address
        );

        // SellerCreated and OfferCreated events
        await expect(tx)
          .to.emit(orchestrationHandler, "SellerCreated")
          .withArgs(seller.id, sellerStruct, expectedCloneAddress, emptyAuthTokenStruct, await assistant.getAddress());

        await expect(tx)
          .to.emit(orchestrationHandler, "OfferCreated")
          .withArgs(
            nextOfferId,
            seller.id,
            compareOfferStructs.bind(offerStruct),
            offerDatesStruct,
            offerDurationsStruct,
            disputeResolutionTermsStruct,
            offerFeesStruct,
            agentId,
            await assistant.getAddress()
          );

        const expectedRoyaltyRecipientList = new RoyaltyRecipientList([
          new RoyaltyRecipient(seller.treasury, voucherInitValues.royaltyPercentage, DEFAULT_ROYALTY_RECIPIENT),
        ]);

        await expect(tx)
          .to.emit(accountHandler, "RoyaltyRecipientsChanged")
          .withArgs(
            seller.id,
            compareRoyaltyRecipientLists.bind(expectedRoyaltyRecipientList.toStruct()),
            assistant.address
          );

        // Events with structs that contain arrays must be tested differently // ToDo: use predicates
        const txReceipt = await tx.wait();

        // GroupCreated event
        const eventGroupCreated = getEvent(txReceipt, orchestrationHandler, "GroupCreated");
        const groupInstance = Group.fromStruct(eventGroupCreated.group);
        // Validate the instance
        expect(groupInstance.isValid()).to.be.true;

        assert.equal(eventGroupCreated.groupId.toString(), group.id, "Group Id is incorrect");
        assert.equal(eventGroupCreated.sellerId.toString(), group.sellerId, "Seller Id is incorrect");
        assert.equal(groupInstance.toString(), group.toString(), "Group struct is incorrect");

        // TwinCreated event
        const eventTwinCreated = getEvent(txReceipt, orchestrationHandler, "TwinCreated");
        const twinInstance = Twin.fromStruct(eventTwinCreated.twin);
        // Validate the instance
        expect(twinInstance.isValid()).to.be.true;

        assert.equal(eventTwinCreated.twinId.toString(), twin.id, "Twin Id is incorrect");
        assert.equal(eventTwinCreated.sellerId.toString(), twin.sellerId, "Seller Id is incorrect");
        assert.equal(twinInstance.toString(), twin.toString(), "Twin struct is incorrect");

        // BundleCreated event
        const eventBundleCreated = getEvent(txReceipt, orchestrationHandler, "BundleCreated");
        const bundleInstance = Bundle.fromStruct(eventBundleCreated.bundle);
        // Validate the instance
        expect(bundleInstance.isValid()).to.be.true;

        assert.equal(eventBundleCreated.bundleId.toString(), bundle.id, "Bundle Id is incorrect");
        assert.equal(eventBundleCreated.sellerId.toString(), bundle.sellerId, "Seller Id is incorrect");
        assert.equal(bundleInstance.toString(), bundle.toString(), "Bundle struct is incorrect");

        // Voucher clone contract
        bosonVoucher = await getContractAt("IBosonVoucher", expectedCloneAddress);

        await expect(tx).to.emit(bosonVoucher, "ContractURIChanged").withArgs(contractURI);

        bosonVoucher = await getContractAt("OwnableUpgradeable", expectedCloneAddress);

        await expect(tx)
          .to.emit(bosonVoucher, "OwnershipTransferred")
          .withArgs(ZeroAddress, await assistant.getAddress());
      });

      it("should update state", async function () {
        // Approving the twinHandler contract to transfer seller's tokens
        await bosonToken.connect(assistant).approve(await twinHandler.getAddress(), 1); // approving the twin handler

        // Create a seller, an offer with condition, twin and bundle
        await orchestrationHandler
          .connect(assistant)
          .createSellerAndOfferWithConditionAndTwinAndBundle(
            seller,
            offer,
            offerDates,
            offerDurations,
            disputeResolver.id,
            condition,
            twin,
            emptyAuthToken,
            voucherInitValues,
            agentId
          );

        // Get the seller as a struct
        [, sellerStruct, authTokenStruct] = await accountHandler.connect(rando).getSeller(seller.id);

        // Parse into entity
        let returnedSeller = Seller.fromStruct(sellerStruct);
        let returnedAuthToken = AuthToken.fromStruct(authTokenStruct);

        // Returned values should match the input in createSellerAndOfferWithConditionAndTwinAndBundle
        for ([key, value] of Object.entries(seller)) {
          expect(JSON.stringify(returnedSeller[key]) === JSON.stringify(value)).is.true;
        }

        // Returned auth token values should match the input in createSeller
        for ([key, value] of Object.entries(emptyAuthToken)) {
          expect(JSON.stringify(returnedAuthToken[key]) === JSON.stringify(value)).is.true;
        }

        // Get the offer as a struct
        [, offerStruct, offerDatesStruct, offerDurationsStruct, disputeResolutionTermsStruct] = await offerHandler
          .connect(rando)
          .getOffer(offer.id);

        // Parse into entities
        let returnedOffer = Offer.fromStruct(offerStruct);
        let returnedOfferDates = OfferDates.fromStruct(offerDatesStruct);
        let returnedOfferDurations = OfferDurations.fromStruct(offerDurationsStruct);
        let returnedDisputeResolutionTermsStruct = DisputeResolutionTerms.fromStruct(disputeResolutionTermsStruct);

        // Returned values should match the input in createSellerAndOffer
        for ([key, value] of Object.entries(offer)) {
          expect(JSON.stringify(returnedOffer[key]) === JSON.stringify(value)).is.true;
        }
        for ([key, value] of Object.entries(offerDates)) {
          expect(JSON.stringify(returnedOfferDates[key]) === JSON.stringify(value)).is.true;
        }
        for ([key, value] of Object.entries(offerDurations)) {
          expect(JSON.stringify(returnedOfferDurations[key]) === JSON.stringify(value)).is.true;
        }
        for ([key, value] of Object.entries(disputeResolutionTerms)) {
          expect(JSON.stringify(returnedDisputeResolutionTermsStruct[key]) === JSON.stringify(value)).is.true;
        }

        // Get the group as a struct
        [, groupStruct, conditionStruct] = await groupHandler.connect(rando).getGroup(nextGroupId);

        // Parse into entity
        const returnedGroup = Group.fromStruct(groupStruct);

        // Returned values should match what is expected for the silently created group
        for ([key, value] of Object.entries(group)) {
          expect(JSON.stringify(returnedGroup[key]) === JSON.stringify(value)).is.true;
        }

        // Parse into entity
        const returnedCondition = Condition.fromStruct(conditionStruct);

        // Returned values should match the condition
        for ([key, value] of Object.entries(condition)) {
          expect(JSON.stringify(returnedCondition[key]) === JSON.stringify(value)).is.true;
        }

        // Get the twin as a struct
        [, twinStruct] = await twinHandler.connect(rando).getTwin(nextTwinId);

        // Parse into entity
        const returnedTwin = Twin.fromStruct(twinStruct);

        // Returned values should match the input in createSellerAndOfferWithConditionAndTwinAndBundle
        for ([key, value] of Object.entries(twin)) {
          expect(JSON.stringify(returnedTwin[key]) === JSON.stringify(value)).is.true;
        }

        // Get the bundle as a struct
        [, bundleStruct] = await bundleHandler.connect(rando).getBundle(bundleId);

        // Parse into entity
        let returnedBundle = Bundle.fromStruct(bundleStruct);

        // Returned values should match what is expected for the silently created bundle
        for ([key, value] of Object.entries(bundle)) {
          expect(JSON.stringify(returnedBundle[key]) === JSON.stringify(value)).is.true;
        }

        // Get the collections information
        expectedCloneAddress = calculateCloneAddress(
          await accountHandler.getAddress(),
          beaconProxyAddress,
          admin.address
        );
        const [defaultVoucherAddress, additionalCollections] = await accountHandler
          .connect(rando)
          .getSellersCollections(seller.id);
        expect(defaultVoucherAddress).to.equal(expectedCloneAddress, "Wrong default voucher address");
        expect(additionalCollections.length).to.equal(0, "Wrong number of additional collections");

        // Voucher clone contract
        bosonVoucher = await ethers.getContractAt("OwnableUpgradeable", expectedCloneAddress);

        expect(await bosonVoucher.owner()).to.equal(await assistant.getAddress(), "Wrong voucher clone owner");

        bosonVoucher = await getContractAt("IBosonVoucher", expectedCloneAddress);
        expect(await bosonVoucher.contractURI()).to.equal(contractURI, "Wrong contract URI");
        expect(await bosonVoucher.name()).to.equal(
          VOUCHER_NAME + " S" + seller.id + "_C0",
          "Wrong voucher client name"
        );
        expect(await bosonVoucher.symbol()).to.equal(
          VOUCHER_SYMBOL + "_S" + seller.id + "_C0",
          "Wrong voucher client symbol"
        );
      });

      it("should update state when voucherInitValues has zero royaltyPercentage and exchangeId does not exist", async function () {
        // ERC2981 Royalty fee is 0%
        voucherInitValues.royaltyPercentage = "0"; //0%
        expect(voucherInitValues.isValid()).is.true;

        // Approving the twinHandler contract to transfer seller's tokens
        await bosonToken.connect(assistant).approve(await twinHandler.getAddress(), 1); // approving the twin handler

        // Create a seller, an offer with condition, twin and bundle
        await orchestrationHandler
          .connect(assistant)
          .createSellerAndOfferWithConditionAndTwinAndBundle(
            seller,
            offer,
            offerDates,
            offerDurations,
            disputeResolver.id,
            condition,
            twin,
            emptyAuthToken,
            voucherInitValues,
            agentId
          );

        // Get the collections information
        expectedCloneAddress = calculateCloneAddress(
          await accountHandler.getAddress(),
          beaconProxyAddress,
          admin.address
        );
        const [defaultVoucherAddress, additionalCollections] = await accountHandler
          .connect(rando)
          .getSellersCollections(seller.id);
        expect(defaultVoucherAddress).to.equal(expectedCloneAddress, "Wrong default voucher address");
        expect(additionalCollections.length).to.equal(0, "Wrong number of additional collections");

        // Voucher clone contract
        bosonVoucher = await ethers.getContractAt("IBosonVoucher", expectedCloneAddress);
        expect(await bosonVoucher.contractURI()).to.equal(contractURI, "Wrong contract URI");
        expect(await bosonVoucher.name()).to.equal(
          VOUCHER_NAME + " S" + seller.id + "_C0",
          "Wrong voucher client name"
        );
        expect(await bosonVoucher.symbol()).to.equal(
          VOUCHER_SYMBOL + "_S" + seller.id + "_C0",
          "Wrong voucher client symbol"
        );

        // Prepare random parameters
        let exchangeId = "1234"; // An exchange id that does not exist
        let offerPrice = "1234567"; // A random offer price

        //Exchange exists
        let exists;
        [exists] = await exchangeHandler.connect(rando).getExchangeState(exchangeId);
        expect(exists).to.be.false;

        // Get Royalty Information for Exchange id i.e. Voucher token id
        let receiver, royaltyAmount;
        [receiver, royaltyAmount] = await bosonVoucher.connect(assistant).royaltyInfo(exchangeId, offerPrice);

        // Expectations
        let expectedRecipient = ZeroAddress; //expect zero address when exchange id does not exist
        let expectedRoyaltyAmount = "0"; // Zero Fee when exchange id does not exist

        assert.equal(receiver, expectedRecipient, "Recipient address is incorrect");
        assert.equal(royaltyAmount.toString(), expectedRoyaltyAmount, "Royalty amount is incorrect");
      });

      it("should update state when voucherInitValues has non zero royaltyPercentage and exchangeId does not exist", async function () {
        // ERC2981 Royalty fee is 10%
        voucherInitValues.royaltyPercentage = "1000"; //10%
        expect(voucherInitValues.isValid()).is.true;

        // Approving the twinHandler contract to transfer seller's tokens
        await bosonToken.connect(assistant).approve(await twinHandler.getAddress(), 1); // approving the twin handler

        // Create a seller, an offer with condition, twin and bundle
        await orchestrationHandler
          .connect(assistant)
          .createSellerAndOfferWithConditionAndTwinAndBundle(
            seller,
            offer,
            offerDates,
            offerDurations,
            disputeResolver.id,
            condition,
            twin,
            emptyAuthToken,
            voucherInitValues,
            agentId
          );

        // Get the collections information
        expectedCloneAddress = calculateCloneAddress(
          await accountHandler.getAddress(),
          beaconProxyAddress,
          admin.address
        );
        const [defaultVoucherAddress, additionalCollections] = await accountHandler
          .connect(rando)
          .getSellersCollections(seller.id);
        expect(defaultVoucherAddress).to.equal(expectedCloneAddress, "Wrong default voucher address");
        expect(additionalCollections.length).to.equal(0, "Wrong number of additional collections");

        // Voucher clone contract
        bosonVoucher = await ethers.getContractAt("IBosonVoucher", expectedCloneAddress);
        expect(await bosonVoucher.contractURI()).to.equal(contractURI, "Wrong contract URI");
        expect(await bosonVoucher.name()).to.equal(
          VOUCHER_NAME + " S" + seller.id + "_C0",
          "Wrong voucher client name"
        );
        expect(await bosonVoucher.symbol()).to.equal(
          VOUCHER_SYMBOL + "_S" + seller.id + "_C0",
          "Wrong voucher client symbol"
        );

        // Prepare random parameters
        let exchangeId = "1234"; // An exchange id that does not exist
        let offerPrice = "1234567"; // A random offer price

        //Exchange exists
        let exists;
        [exists] = await exchangeHandler.connect(rando).getExchangeState(exchangeId);
        expect(exists).to.be.false;

        // Get Royalty Information for Exchange id i.e. Voucher token id
        let receiver, royaltyAmount;
        [receiver, royaltyAmount] = await bosonVoucher.connect(assistant).royaltyInfo(exchangeId, offerPrice);

        // Expectations
        let expectedRecipient = ZeroAddress; //expect zero address when exchange id does not exist
        let expectedRoyaltyAmount = "0"; // Zero Fee when exchange id does not exist

        assert.equal(receiver, expectedRecipient, "Recipient address is incorrect");
        assert.equal(royaltyAmount.toString(), expectedRoyaltyAmount, "Royalty amount is incorrect");
      });

      it("should ignore any provided ids and assign the next available", async function () {
        // Approving the twinHandler contract to transfer seller's tokens
        await bosonToken.connect(assistant).approve(await twinHandler.getAddress(), 1); // approving the twin handler

        const sellerId = seller.id;
        seller.id = "333";
        offer.id = "555";
        twin.id = "777";

        // Create a seller, an offer with condition, twin and bundle
        const tx = await orchestrationHandler
          .connect(assistant)
          .createSellerAndOfferWithConditionAndTwinAndBundle(
            seller,
            offer,
            offerDates,
            offerDurations,
            disputeResolver.id,
            condition,
            twin,
            emptyAuthToken,
            voucherInitValues,
            agentId
          );

        // SellerCreated and OfferCreated events
        await expect(tx)
          .to.emit(orchestrationHandler, "SellerCreated")
          .withArgs(
            sellerId,
            sellerStruct,
            calculateCloneAddress(await accountHandler.getAddress(), beaconProxyAddress, admin.address),
            emptyAuthTokenStruct,
            await assistant.getAddress()
          );

        await expect(tx)
          .to.emit(orchestrationHandler, "OfferCreated")
          .withArgs(
            nextOfferId,
            sellerId,
            compareOfferStructs.bind(offerStruct),
            offerDatesStruct,
            offerDurationsStruct,
            disputeResolutionTermsStruct,
            offerFeesStruct,
            agentId,
            await assistant.getAddress()
          );

        // Events with structs that contain arrays must be tested differently
        const txReceipt = await tx.wait();

        // GroupCreated event
        const eventGroupCreated = getEvent(txReceipt, orchestrationHandler, "GroupCreated");
        const groupInstance = Group.fromStruct(eventGroupCreated.group);
        // Validate the instance
        expect(groupInstance.isValid()).to.be.true;

        assert.equal(eventGroupCreated.groupId.toString(), nextGroupId, "Group Id is incorrect");
        assert.equal(eventGroupCreated.sellerId.toString(), group.sellerId, "Seller Id is incorrect");
        assert.equal(groupInstance.toString(), group.toString(), "Group struct is incorrect");

        // TwinCreated event
        const eventTwinCreated = getEvent(txReceipt, orchestrationHandler, "TwinCreated");
        const twinInstance = Twin.fromStruct(eventTwinCreated.twin);
        // Validate the instance
        expect(twinInstance.isValid()).to.be.true;

        assert.equal(eventTwinCreated.twinId.toString(), nextTwinId, "Twin Id is incorrect");
        assert.equal(eventTwinCreated.sellerId.toString(), twin.sellerId, "Seller Id is incorrect");
        assert.equal(twinInstance.toString(), Twin.fromStruct(twinStruct).toString(), "Twin struct is incorrect");

        // BundleCreated event
        const eventBundleCreated = getEvent(txReceipt, orchestrationHandler, "BundleCreated");
        const bundleInstance = Bundle.fromStruct(eventBundleCreated.bundle);
        // Validate the instance
        expect(bundleInstance.isValid()).to.be.true;

        assert.equal(eventBundleCreated.bundleId.toString(), nextBundleId, "Bundle Id is incorrect");
        assert.equal(eventBundleCreated.sellerId.toString(), bundle.sellerId, "Seller Id is incorrect");
        assert.equal(
          bundleInstance.toString(),
          Bundle.fromStruct(bundleStruct).toString(),
          "Bundle struct is incorrect"
        );
      });

      context("When offers have non zero agent ids", async function () {
        beforeEach(async function () {
          seller.id = "3";
          offer.sellerId = seller.id;
          twin.sellerId = seller.id;
          group.sellerId = seller.id;
          bundle.sellerId = seller.id;
          sellerStruct = seller.toStruct();
          offerStruct = offer.toStruct();

          // Required constructor params
          agentId = "2"; // argument sent to contract for createAgent will be ignored

          // Create a valid agent, then set fields in tests directly
          agent = mockAgent(await other1.getAddress());
          agent.id = agentId;
          expect(agent.isValid()).is.true;

          // Create an agent
          await accountHandler.connect(rando).createAgent(agent);

          agentFee = ((BigInt(offer.price) * BigInt(agent.feePercentage)) / 10000n).toString();
          offerFees.agentFee = agentFee;
          offerFeesStruct = offerFees.toStruct();
        });

        it("should emit a SellerCreated, an OfferCreated, a GroupCreated, a TwinCreated and a BundleCreated event", async function () {
          // Approving the twinHandler contract to transfer seller's tokens
          await bosonToken.connect(assistant).approve(await twinHandler.getAddress(), 1); // approving the twin handler

          expectedCloneAddress = calculateCloneAddress(
            await accountHandler.getAddress(),
            beaconProxyAddress,
            admin.address
          );

          // Create a seller, an offer with condition, twin and bundle
          const tx = await orchestrationHandler
            .connect(assistant)
            .createSellerAndOfferWithConditionAndTwinAndBundle(
              seller,
              offer,
              offerDates,
              offerDurations,
              disputeResolver.id,
              condition,
              twin,
              emptyAuthToken,
              voucherInitValues,
              agentId
            );

          // SellerCreated and OfferCreated events
          await expect(tx)
            .to.emit(orchestrationHandler, "SellerCreated")
            .withArgs(
              seller.id,
              sellerStruct,
              expectedCloneAddress,
              emptyAuthTokenStruct,
              await assistant.getAddress()
            );

          await expect(tx)
            .to.emit(orchestrationHandler, "OfferCreated")
            .withArgs(
              nextOfferId,
              seller.id,
              compareOfferStructs.bind(offerStruct),
              offerDatesStruct,
              offerDurationsStruct,
              disputeResolutionTermsStruct,
              offerFeesStruct,
              agentId,
              await assistant.getAddress()
            );

          const expectedRoyaltyRecipientList = new RoyaltyRecipientList([
            new RoyaltyRecipient(seller.treasury, voucherInitValues.royaltyPercentage, DEFAULT_ROYALTY_RECIPIENT),
          ]);

          await expect(tx)
            .to.emit(accountHandler, "RoyaltyRecipientsChanged")
            .withArgs(
              seller.id,
              compareRoyaltyRecipientLists.bind(expectedRoyaltyRecipientList.toStruct()),
              assistant.address
            );

          // Events with structs that contain arrays must be tested differently // ToDo use predicates
          const txReceipt = await tx.wait();

          // GroupCreated event
          const eventGroupCreated = getEvent(txReceipt, orchestrationHandler, "GroupCreated");
          const groupInstance = Group.fromStruct(eventGroupCreated.group);
          // Validate the instance
          expect(groupInstance.isValid()).to.be.true;

          assert.equal(eventGroupCreated.groupId.toString(), group.id, "Group Id is incorrect");
          assert.equal(eventGroupCreated.sellerId.toString(), group.sellerId, "Seller Id is incorrect");
          assert.equal(groupInstance.toString(), group.toString(), "Group struct is incorrect");

          // TwinCreated event
          const eventTwinCreated = getEvent(txReceipt, orchestrationHandler, "TwinCreated");
          const twinInstance = Twin.fromStruct(eventTwinCreated.twin);
          // Validate the instance
          expect(twinInstance.isValid()).to.be.true;

          assert.equal(eventTwinCreated.twinId.toString(), twin.id, "Twin Id is incorrect");
          assert.equal(eventTwinCreated.sellerId.toString(), twin.sellerId, "Seller Id is incorrect");
          assert.equal(twinInstance.toString(), twin.toString(), "Twin struct is incorrect");

          // BundleCreated event
          const eventBundleCreated = getEvent(txReceipt, orchestrationHandler, "BundleCreated");
          const bundleInstance = Bundle.fromStruct(eventBundleCreated.bundle);
          // Validate the instance
          expect(bundleInstance.isValid()).to.be.true;

          assert.equal(eventBundleCreated.bundleId.toString(), bundle.id, "Bundle Id is incorrect");
          assert.equal(eventBundleCreated.sellerId.toString(), bundle.sellerId, "Seller Id is incorrect");
          assert.equal(bundleInstance.toString(), bundle.toString(), "Bundle struct is incorrect");

          // Voucher clone contract
          bosonVoucher = await getContractAt("IBosonVoucher", expectedCloneAddress);

          await expect(tx).to.emit(bosonVoucher, "ContractURIChanged").withArgs(contractURI);

          bosonVoucher = await getContractAt("OwnableUpgradeable", expectedCloneAddress);

          await expect(tx)
            .to.emit(bosonVoucher, "OwnershipTransferred")
            .withArgs(ZeroAddress, await assistant.getAddress());
        });
      });

      context("Preminted offer - createSellerAndPremintedOfferWithConditionAndTwinAndBundle()", async function () {
        let firstTokenId, lastTokenId, reservedRangeLength, range;

        beforeEach(async function () {
          offer.quantityAvailable = reservedRangeLength = 1;
          offerStruct = offer.toStruct();
          firstTokenId = 1;
          lastTokenId = firstTokenId + reservedRangeLength - 1;
          const tokenIdStart = deriveTokenId(offer.id, firstTokenId);
          range = new Range(
            tokenIdStart.toString(),
            reservedRangeLength.toString(),
            "0",
            "0",
            await assistant.getAddress()
          );
        });

        it("should emit a SellerCreated, an OfferCreated, a GroupCreated, a TwinCreated, a BundleCreated and a RangeReserved event", async function () {
          // Approving the twinHandler contract to transfer seller's tokens
          await bosonToken.connect(assistant).approve(await twinHandler.getAddress(), 1); // approving the twin handler

          // Create a seller, a preminted offer with condition, twin and bundle
          const tx = await orchestrationHandler
            .connect(assistant)
            .createSellerAndPremintedOfferWithConditionAndTwinAndBundle(
              seller,
              offer,
              offerDates,
              offerDurations,
              disputeResolver.id,
              reservedRangeLength,
              await assistant.getAddress(),
              condition,
              twin,
              emptyAuthToken,
              voucherInitValues,
              agentId
            );

          expectedCloneAddress = calculateCloneAddress(
            await accountHandler.getAddress(),
            beaconProxyAddress,
            admin.address
          );

          // SellerCreated, OfferCreated and RangeReserved events
          await expect(tx)
            .to.emit(orchestrationHandler, "SellerCreated")
            .withArgs(
              seller.id,
              sellerStruct,
              expectedCloneAddress,
              emptyAuthTokenStruct,
              await assistant.getAddress()
            );

          await expect(tx)
            .to.emit(orchestrationHandler, "OfferCreated")
            .withArgs(
              nextOfferId,
              seller.id,
              compareOfferStructs.bind(offerStruct),
              offerDatesStruct,
              offerDurationsStruct,
              disputeResolutionTermsStruct,
              offerFeesStruct,
              agentId,
              await assistant.getAddress()
            );

          await expect(tx)
            .to.emit(orchestrationHandler, "RangeReserved")
            .withArgs(
              nextOfferId,
              offer.sellerId,
              firstTokenId,
              lastTokenId,
              await assistant.getAddress(),
              await assistant.getAddress()
            );

          const expectedRoyaltyRecipientList = new RoyaltyRecipientList([
            new RoyaltyRecipient(seller.treasury, voucherInitValues.royaltyPercentage, DEFAULT_ROYALTY_RECIPIENT),
          ]);

          await expect(tx)
            .to.emit(accountHandler, "RoyaltyRecipientsChanged")
            .withArgs(
              seller.id,
              compareRoyaltyRecipientLists.bind(expectedRoyaltyRecipientList.toStruct()),
              assistant.address
            );

          // Events with structs that contain arrays must be tested differently /todo: use predicates
          const txReceipt = await tx.wait();

          // GroupCreated event
          const eventGroupCreated = getEvent(txReceipt, orchestrationHandler, "GroupCreated");
          const groupInstance = Group.fromStruct(eventGroupCreated.group);
          // Validate the instance
          expect(groupInstance.isValid()).to.be.true;

          assert.equal(eventGroupCreated.groupId.toString(), group.id, "Group Id is incorrect");
          assert.equal(eventGroupCreated.sellerId.toString(), group.sellerId, "Seller Id is incorrect");
          assert.equal(groupInstance.toString(), group.toString(), "Group struct is incorrect");

          // TwinCreated event
          const eventTwinCreated = getEvent(txReceipt, orchestrationHandler, "TwinCreated");
          const twinInstance = Twin.fromStruct(eventTwinCreated.twin);
          // Validate the instance
          expect(twinInstance.isValid()).to.be.true;

          assert.equal(eventTwinCreated.twinId.toString(), twin.id, "Twin Id is incorrect");
          assert.equal(eventTwinCreated.sellerId.toString(), twin.sellerId, "Seller Id is incorrect");
          assert.equal(twinInstance.toString(), twin.toString(), "Twin struct is incorrect");

          // BundleCreated event
          const eventBundleCreated = getEvent(txReceipt, orchestrationHandler, "BundleCreated");
          const bundleInstance = Bundle.fromStruct(eventBundleCreated.bundle);
          // Validate the instance
          expect(bundleInstance.isValid()).to.be.true;

          assert.equal(eventBundleCreated.bundleId.toString(), bundle.id, "Bundle Id is incorrect");
          assert.equal(eventBundleCreated.sellerId.toString(), bundle.sellerId, "Seller Id is incorrect");
          assert.equal(bundleInstance.toString(), bundle.toString(), "Bundle struct is incorrect");

          // Voucher clone contract
          bosonVoucher = await getContractAt("IBosonVoucher", expectedCloneAddress);

          await expect(tx).to.emit(bosonVoucher, "ContractURIChanged").withArgs(contractURI);
          await expect(tx).to.emit(bosonVoucher, "RangeReserved").withArgs(nextOfferId, range.toStruct());

          bosonVoucher = await getContractAt("OwnableUpgradeable", expectedCloneAddress);

          await expect(tx)
            .to.emit(bosonVoucher, "OwnershipTransferred")
            .withArgs(ZeroAddress, await assistant.getAddress());
        });

        it("should update state", async function () {
          // Approving the twinHandler contract to transfer seller's tokens
          await bosonToken.connect(assistant).approve(await twinHandler.getAddress(), 1); // approving the twin handler

          // Create a seller, a preminted offer with condition, twin and bundle
          await orchestrationHandler
            .connect(assistant)
            .createSellerAndPremintedOfferWithConditionAndTwinAndBundle(
              seller,
              offer,
              offerDates,
              offerDurations,
              disputeResolver.id,
              reservedRangeLength,
              await assistant.getAddress(),
              condition,
              twin,
              emptyAuthToken,
              voucherInitValues,
              agentId
            );

          // Get the seller as a struct
          [, sellerStruct, authTokenStruct] = await accountHandler.connect(rando).getSeller(seller.id);

          // Parse into entity
          let returnedSeller = Seller.fromStruct(sellerStruct);
          let returnedAuthToken = AuthToken.fromStruct(authTokenStruct);

          // Returned values should match the input in createSellerAndOfferWithConditionAndTwinAndBundle
          for ([key, value] of Object.entries(seller)) {
            expect(JSON.stringify(returnedSeller[key]) === JSON.stringify(value)).is.true;
          }

          // Returned auth token values should match the input in createSeller
          for ([key, value] of Object.entries(emptyAuthToken)) {
            expect(JSON.stringify(returnedAuthToken[key]) === JSON.stringify(value)).is.true;
          }

          // Get the offer as a struct
          [, offerStruct, offerDatesStruct, offerDurationsStruct, disputeResolutionTermsStruct] = await offerHandler
            .connect(rando)
            .getOffer(offer.id);

          // Parse into entities
          let returnedOffer = Offer.fromStruct(offerStruct);
          let returnedOfferDates = OfferDates.fromStruct(offerDatesStruct);
          let returnedOfferDurations = OfferDurations.fromStruct(offerDurationsStruct);
          let returnedDisputeResolutionTermsStruct = DisputeResolutionTerms.fromStruct(disputeResolutionTermsStruct);

          // Quantity available should be 0, since whole range is reserved
          offer.quantityAvailable = "0";

          // Returned values should match the input in createSellerAndOffer
          for ([key, value] of Object.entries(offer)) {
            expect(JSON.stringify(returnedOffer[key]) === JSON.stringify(value)).is.true;
          }
          for ([key, value] of Object.entries(offerDates)) {
            expect(JSON.stringify(returnedOfferDates[key]) === JSON.stringify(value)).is.true;
          }
          for ([key, value] of Object.entries(offerDurations)) {
            expect(JSON.stringify(returnedOfferDurations[key]) === JSON.stringify(value)).is.true;
          }
          for ([key, value] of Object.entries(disputeResolutionTerms)) {
            expect(JSON.stringify(returnedDisputeResolutionTermsStruct[key]) === JSON.stringify(value)).is.true;
          }

          // Get the group as a struct
          [, groupStruct, conditionStruct] = await groupHandler.connect(rando).getGroup(nextGroupId);

          // Parse into entity
          const returnedGroup = Group.fromStruct(groupStruct);

          // Returned values should match what is expected for the silently created group
          for ([key, value] of Object.entries(group)) {
            expect(JSON.stringify(returnedGroup[key]) === JSON.stringify(value)).is.true;
          }

          // Parse into entity
          const returnedCondition = Condition.fromStruct(conditionStruct);

          // Returned values should match the condition
          for ([key, value] of Object.entries(condition)) {
            expect(JSON.stringify(returnedCondition[key]) === JSON.stringify(value)).is.true;
          }

          // Get the twin as a struct
          [, twinStruct] = await twinHandler.connect(rando).getTwin(nextTwinId);

          // Parse into entity
          const returnedTwin = Twin.fromStruct(twinStruct);

          // Returned values should match the input in createSellerAndOfferWithConditionAndTwinAndBundle
          for ([key, value] of Object.entries(twin)) {
            expect(JSON.stringify(returnedTwin[key]) === JSON.stringify(value)).is.true;
          }

          // Get the bundle as a struct
          [, bundleStruct] = await bundleHandler.connect(rando).getBundle(bundleId);

          // Parse into entity
          let returnedBundle = Bundle.fromStruct(bundleStruct);

          // Returned values should match what is expected for the silently created bundle
          for ([key, value] of Object.entries(bundle)) {
            expect(JSON.stringify(returnedBundle[key]) === JSON.stringify(value)).is.true;
          }

          // Get the collections information
          expectedCloneAddress = calculateCloneAddress(
            await accountHandler.getAddress(),
            beaconProxyAddress,
            admin.address
          );
          const [defaultVoucherAddress, additionalCollections] = await accountHandler
            .connect(rando)
            .getSellersCollections(seller.id);
          expect(defaultVoucherAddress).to.equal(expectedCloneAddress, "Wrong default voucher address");
          expect(additionalCollections.length).to.equal(0, "Wrong number of additional collections");

          // Voucher clone contract
          bosonVoucher = await ethers.getContractAt("OwnableUpgradeable", expectedCloneAddress);

          expect(await bosonVoucher.owner()).to.equal(await assistant.getAddress(), "Wrong voucher clone owner");

          bosonVoucher = await getContractAt("IBosonVoucher", expectedCloneAddress);
          expect(await bosonVoucher.contractURI()).to.equal(contractURI, "Wrong contract URI");
          expect(await bosonVoucher.name()).to.equal(
            VOUCHER_NAME + " S" + seller.id + "_C0",
            "Wrong voucher client name"
          );
          expect(await bosonVoucher.symbol()).to.equal(
            VOUCHER_SYMBOL + "_S" + seller.id + "_C0",
            "Wrong voucher client symbol"
          );
          const returnedRange = Range.fromStruct(await bosonVoucher.getRangeByOfferId(offer.id));
          assert.equal(returnedRange.toString(), range.toString(), "Range mismatch");
          const availablePremints = await bosonVoucher.getAvailablePreMints(offer.id);
          assert.equal(availablePremints.toString(), reservedRangeLength, "Available Premints mismatch");
        });
      });

      context("💔 Revert Reasons", async function () {
        it("The orchestration region of protocol is paused", async function () {
          // Pause the orchestration region of the protocol
          await pauseHandler.connect(pauser).pause([PausableRegion.Orchestration]);

          // Attempt to orchestrate expecting revert
          await expect(
            orchestrationHandler
              .connect(assistant)
              .createSellerAndOfferWithConditionAndTwinAndBundle(
                seller,
                offer,
                offerDates,
                offerDurations,
                disputeResolver.id,
                condition,
                twin,
                emptyAuthToken,
                voucherInitValues,
                agentId
              )
          ).to.revertedWith(RevertReasons.REGION_PAUSED);
        });

        it("The sellers region of protocol is paused", async function () {
          // Pause the sellers region of the protocol
          await pauseHandler.connect(pauser).pause([PausableRegion.Sellers]);

          // Attempt to create a seller, expecting revert
          await expect(
            orchestrationHandler
              .connect(assistant)
              .createSellerAndOfferWithConditionAndTwinAndBundle(
                seller,
                offer,
                offerDates,
                offerDurations,
                disputeResolver.id,
                condition,
                twin,
                emptyAuthToken,
                voucherInitValues,
                agentId
              )
          ).to.revertedWith(RevertReasons.REGION_PAUSED);
        });

        it("The offers region of protocol is paused", async function () {
          // Pause the offers region of the protocol
          await pauseHandler.connect(pauser).pause([PausableRegion.Offers]);

          // Attempt to create an offer, expecting revert
          await expect(
            orchestrationHandler
              .connect(assistant)
              .createSellerAndOfferWithConditionAndTwinAndBundle(
                seller,
                offer,
                offerDates,
                offerDurations,
                disputeResolver.id,
                condition,
                twin,
                emptyAuthToken,
                voucherInitValues,
                agentId
              )
          ).to.revertedWith(RevertReasons.REGION_PAUSED);
        });

        it("The groups region of protocol is paused", async function () {
          // Pause the groups region of the protocol
          await pauseHandler.connect(pauser).pause([PausableRegion.Groups]);

          // Attempt to create a group, expecting revert
          await expect(
            orchestrationHandler
              .connect(assistant)
              .createSellerAndOfferWithConditionAndTwinAndBundle(
                seller,
                offer,
                offerDates,
                offerDurations,
                disputeResolver.id,
                condition,
                twin,
                emptyAuthToken,
                voucherInitValues,
                agentId
              )
          ).to.revertedWith(RevertReasons.REGION_PAUSED);
        });

        it("The twins region of protocol is paused", async function () {
          // Pause the twins region of the protocol
          await pauseHandler.connect(pauser).pause([PausableRegion.Twins]);

          // Attempt to create a twin expecting revert
          await expect(
            orchestrationHandler
              .connect(assistant)
              .createSellerAndOfferWithConditionAndTwinAndBundle(
                seller,
                offer,
                offerDates,
                offerDurations,
                disputeResolver.id,
                condition,
                twin,
                emptyAuthToken,
                voucherInitValues,
                agentId
              )
          ).to.revertedWith(RevertReasons.REGION_PAUSED);
        });

        it("The bundles region of protocol is paused", async function () {
          // Pause the bundles region of the protocol
          await pauseHandler.connect(pauser).pause([PausableRegion.Bundles]);

          // Attempt to create a group, expecting revert
          await expect(
            orchestrationHandler
              .connect(assistant)
              .createSellerAndOfferWithConditionAndTwinAndBundle(
                seller,
                offer,
                offerDates,
                offerDurations,
                disputeResolver.id,
                condition,
                twin,
                emptyAuthToken,
                voucherInitValues,
                agentId
              )
          ).to.revertedWith(RevertReasons.REGION_PAUSED);
        });

        it("The exchanges region of protocol is paused [preminted offers]", async function () {
          // Pause the exchanges region of the protocol
          await pauseHandler.connect(pauser).pause([PausableRegion.Exchanges]);

          // Approve twin transfer
          await bosonToken.connect(assistant).approve(await twinHandler.getAddress(), 1);

          // Attempt to create a group, expecting revert
          const reservedRangeLength = offer.quantityAvailable;
          await expect(
            orchestrationHandler
              .connect(assistant)
              .createSellerAndPremintedOfferWithConditionAndTwinAndBundle(
                seller,
                offer,
                offerDates,
                offerDurations,
                disputeResolver.id,
                reservedRangeLength,
                await bosonVoucher.getAddress(),
                condition,
                twin,
                emptyAuthToken,
                voucherInitValues,
                agentId
              )
          ).to.revertedWith(RevertReasons.REGION_PAUSED);
        });
      });
    });
  });
});<|MERGE_RESOLUTION|>--- conflicted
+++ resolved
@@ -25,14 +25,10 @@
 const {
   getEvent,
   applyPercentage,
-<<<<<<< HEAD
-  calculateContractAddress,
   compareOfferStructs,
   compareRoyaltyRecipientLists,
-=======
   calculateCloneAddress,
   calculateBosonProxyAddress,
->>>>>>> 9cc931b7
   setupTestEnvironment,
   getSnapshot,
   revertToSnapshot,
@@ -6581,15 +6577,7 @@
         bosonVoucher = await getContractAt("IBosonVoucher", expectedCloneAddress);
 
         await expect(tx).to.emit(bosonVoucher, "ContractURIChanged").withArgs(contractURI);
-<<<<<<< HEAD
-        bosonVoucher = await ethers.getContractAt("OwnableUpgradeable", expectedCloneAddress);
-=======
-        await expect(tx)
-          .to.emit(bosonVoucher, "RoyaltyPercentageChanged")
-          .withArgs(voucherInitValues.royaltyPercentage);
-
         bosonVoucher = await getContractAt("OwnableUpgradeable", expectedCloneAddress);
->>>>>>> 9cc931b7
 
         await expect(tx)
           .to.emit(bosonVoucher, "OwnershipTransferred")
