--- conflicted
+++ resolved
@@ -742,9 +742,8 @@
           expect(JSON.stringify(returnedDisputeResolutionTermsStruct[key]) === JSON.stringify(value)).is.true;
         }
 
-<<<<<<< HEAD
         // Get the collections information
-        expectedCloneAddress = calculateContractAddress(orchestrationHandler.address, "1");
+        expectedCloneAddress = calculateContractAddress(await orchestrationHandler.getAddress(), "1");
         const [defaultVoucherAddress, additionalCollections] = await accountHandler
           .connect(rando)
           .getSellersCollections(seller.id);
@@ -753,11 +752,6 @@
 
         // Voucher clone contract
         bosonVoucher = await ethers.getContractAt("OwnableUpgradeable", expectedCloneAddress);
-=======
-        // Voucher clone contract
-        expectedCloneAddress = calculateContractAddress(await orchestrationHandler.getAddress(), "1");
-        bosonVoucher = await getContractAt("OwnableUpgradeable", expectedCloneAddress);
->>>>>>> 9ad40060
 
         expect(await bosonVoucher.owner()).to.equal(await assistant.getAddress(), "Wrong voucher clone owner");
 
@@ -791,9 +785,8 @@
             agentId
           );
 
-<<<<<<< HEAD
         // Get the collections information
-        expectedCloneAddress = calculateContractAddress(orchestrationHandler.address, "1");
+        expectedCloneAddress = calculateContractAddress(await orchestrationHandler.getAddress(), "1");
         const [defaultVoucherAddress, additionalCollections] = await accountHandler
           .connect(rando)
           .getSellersCollections(seller.id);
@@ -801,10 +794,6 @@
         expect(additionalCollections.length).to.equal(0, "Wrong number of additional collections");
 
         bosonVoucher = await ethers.getContractAt("IBosonVoucher", expectedCloneAddress);
-=======
-        expectedCloneAddress = calculateContractAddress(await orchestrationHandler.getAddress(), "1");
-        bosonVoucher = await getContractAt("IBosonVoucher", expectedCloneAddress);
->>>>>>> 9ad40060
         expect(await bosonVoucher.contractURI()).to.equal(contractURI, "Wrong contract URI");
         expect(await bosonVoucher.name()).to.equal(VOUCHER_NAME + " " + seller.id + "_0", "Wrong voucher client name");
         expect(await bosonVoucher.symbol()).to.equal(
@@ -854,9 +843,8 @@
             agentId
           );
 
-<<<<<<< HEAD
         // Get the collections information
-        expectedCloneAddress = calculateContractAddress(orchestrationHandler.address, "1");
+        expectedCloneAddress = calculateContractAddress(await orchestrationHandler.getAddress(), "1");
         const [defaultVoucherAddress, additionalCollections] = await accountHandler
           .connect(rando)
           .getSellersCollections(seller.id);
@@ -864,10 +852,6 @@
         expect(additionalCollections.length).to.equal(0, "Wrong number of additional collections");
 
         bosonVoucher = await ethers.getContractAt("IBosonVoucher", expectedCloneAddress);
-=======
-        expectedCloneAddress = calculateContractAddress(await orchestrationHandler.getAddress(), "1");
-        bosonVoucher = await getContractAt("IBosonVoucher", expectedCloneAddress);
->>>>>>> 9ad40060
         expect(await bosonVoucher.contractURI()).to.equal(contractURI, "Wrong contract URI");
         expect(await bosonVoucher.name()).to.equal(VOUCHER_NAME + " " + seller.id + "_0", "Wrong voucher client name");
         expect(await bosonVoucher.symbol()).to.equal(
@@ -1356,9 +1340,8 @@
             expect(JSON.stringify(returnedDisputeResolutionTermsStruct[key]) === JSON.stringify(value)).is.true;
           }
 
-<<<<<<< HEAD
           // Get the collections information
-          expectedCloneAddress = calculateContractAddress(orchestrationHandler.address, "1");
+          expectedCloneAddress = calculateContractAddress(await orchestrationHandler.getAddress(), "1");
           const [defaultVoucherAddress, additionalCollections] = await accountHandler
             .connect(rando)
             .getSellersCollections(seller.id);
@@ -1367,11 +1350,6 @@
 
           // Voucher clone contract
           bosonVoucher = await ethers.getContractAt("OwnableUpgradeable", expectedCloneAddress);
-=======
-          // Voucher clone contract
-          expectedCloneAddress = calculateContractAddress(await orchestrationHandler.getAddress(), "1");
-          bosonVoucher = await getContractAt("OwnableUpgradeable", expectedCloneAddress);
->>>>>>> 9ad40060
 
           expect(await bosonVoucher.owner()).to.equal(await assistant.getAddress(), "Wrong voucher clone owner");
 
@@ -5520,9 +5498,8 @@
           expect(JSON.stringify(returnedCondition[key]) === JSON.stringify(value)).is.true;
         }
 
-<<<<<<< HEAD
         // Get the collections information
-        expectedCloneAddress = calculateContractAddress(orchestrationHandler.address, "1");
+        expectedCloneAddress = calculateContractAddress(await orchestrationHandler.getAddress(), "1");
         const [defaultVoucherAddress, additionalCollections] = await accountHandler
           .connect(rando)
           .getSellersCollections(seller.id);
@@ -5531,11 +5508,6 @@
 
         // Voucher clone contract
         bosonVoucher = await ethers.getContractAt("OwnableUpgradeable", expectedCloneAddress);
-=======
-        // Voucher clone contract
-        expectedCloneAddress = calculateContractAddress(await orchestrationHandler.getAddress(), "1");
-        bosonVoucher = await getContractAt("OwnableUpgradeable", expectedCloneAddress);
->>>>>>> 9ad40060
 
         expect(await bosonVoucher.owner()).to.equal(await assistant.getAddress(), "Wrong voucher clone owner");
 
@@ -5568,9 +5540,8 @@
             agentId
           );
 
-<<<<<<< HEAD
         // Get the collections information
-        expectedCloneAddress = calculateContractAddress(orchestrationHandler.address, "1");
+        expectedCloneAddress = calculateContractAddress(await orchestrationHandler.getAddress(), "1");
         const [defaultVoucherAddress, additionalCollections] = await accountHandler
           .connect(rando)
           .getSellersCollections(seller.id);
@@ -5579,11 +5550,6 @@
 
         // Voucher clone contract
         bosonVoucher = await ethers.getContractAt("IBosonVoucher", expectedCloneAddress);
-=======
-        // Voucher clone contract
-        expectedCloneAddress = calculateContractAddress(await orchestrationHandler.getAddress(), "1");
-        bosonVoucher = await getContractAt("IBosonVoucher", expectedCloneAddress);
->>>>>>> 9ad40060
         expect(await bosonVoucher.contractURI()).to.equal(contractURI, "Wrong contract URI");
         expect(await bosonVoucher.name()).to.equal(VOUCHER_NAME + " " + seller.id + "_0", "Wrong voucher client name");
         expect(await bosonVoucher.symbol()).to.equal(
@@ -5632,9 +5598,8 @@
             agentId
           );
 
-<<<<<<< HEAD
         // Get the collections information
-        expectedCloneAddress = calculateContractAddress(orchestrationHandler.address, "1");
+        expectedCloneAddress = calculateContractAddress(await orchestrationHandler.getAddress(), "1");
         const [defaultVoucherAddress, additionalCollections] = await accountHandler
           .connect(rando)
           .getSellersCollections(seller.id);
@@ -5643,11 +5608,6 @@
 
         // Voucher clone contract
         bosonVoucher = await ethers.getContractAt("IBosonVoucher", expectedCloneAddress);
-=======
-        // Voucher clone contract
-        expectedCloneAddress = calculateContractAddress(await orchestrationHandler.getAddress(), "1");
-        bosonVoucher = await getContractAt("IBosonVoucher", expectedCloneAddress);
->>>>>>> 9ad40060
         expect(await bosonVoucher.contractURI()).to.equal(contractURI, "Wrong contract URI");
         expect(await bosonVoucher.name()).to.equal(VOUCHER_NAME + " " + seller.id + "_0", "Wrong voucher client name");
         expect(await bosonVoucher.symbol()).to.equal(
@@ -6001,9 +5961,8 @@
             expect(JSON.stringify(returnedCondition[key]) === JSON.stringify(value)).is.true;
           }
 
-<<<<<<< HEAD
           // Get the collections information
-          expectedCloneAddress = calculateContractAddress(orchestrationHandler.address, "1");
+          expectedCloneAddress = calculateContractAddress(await orchestrationHandler.getAddress(), "1");
           const [defaultVoucherAddress, additionalCollections] = await accountHandler
             .connect(rando)
             .getSellersCollections(seller.id);
@@ -6012,11 +5971,6 @@
 
           // Voucher clone contract
           bosonVoucher = await ethers.getContractAt("OwnableUpgradeable", expectedCloneAddress);
-=======
-          // Voucher clone contract
-          expectedCloneAddress = calculateContractAddress(await orchestrationHandler.getAddress(), "1");
-          bosonVoucher = await getContractAt("OwnableUpgradeable", expectedCloneAddress);
->>>>>>> 9ad40060
 
           expect(await bosonVoucher.owner()).to.equal(await assistant.getAddress(), "Wrong voucher clone owner");
 
@@ -6348,9 +6302,8 @@
           expect(JSON.stringify(returnedBundle[key]) === JSON.stringify(value)).is.true;
         }
 
-<<<<<<< HEAD
         // Get the collections information
-        expectedCloneAddress = calculateContractAddress(orchestrationHandler.address, "1");
+        expectedCloneAddress = calculateContractAddress(await orchestrationHandler.getAddress(), "1");
         const [defaultVoucherAddress, additionalCollections] = await accountHandler
           .connect(rando)
           .getSellersCollections(seller.id);
@@ -6359,11 +6312,6 @@
 
         // Voucher clone contract
         bosonVoucher = await ethers.getContractAt("OwnableUpgradeable", expectedCloneAddress);
-=======
-        // Voucher clone contract
-        expectedCloneAddress = calculateContractAddress(await orchestrationHandler.getAddress(), "1");
-        bosonVoucher = await getContractAt("OwnableUpgradeable", expectedCloneAddress);
->>>>>>> 9ad40060
 
         expect(await bosonVoucher.owner()).to.equal(await assistant.getAddress(), "Wrong voucher clone owner");
 
@@ -6399,9 +6347,8 @@
             agentId
           );
 
-<<<<<<< HEAD
         // Get the collections information
-        expectedCloneAddress = calculateContractAddress(orchestrationHandler.address, "1");
+        expectedCloneAddress = calculateContractAddress(await orchestrationHandler.getAddress(), "1");
         const [defaultVoucherAddress, additionalCollections] = await accountHandler
           .connect(rando)
           .getSellersCollections(seller.id);
@@ -6410,11 +6357,6 @@
 
         // Voucher clone contract
         bosonVoucher = await ethers.getContractAt("IBosonVoucher", expectedCloneAddress);
-=======
-        // Voucher clone contract
-        expectedCloneAddress = calculateContractAddress(await orchestrationHandler.getAddress(), "1");
-        bosonVoucher = await getContractAt("IBosonVoucher", expectedCloneAddress);
->>>>>>> 9ad40060
         expect(await bosonVoucher.contractURI()).to.equal(contractURI, "Wrong contract URI");
         expect(await bosonVoucher.name()).to.equal(VOUCHER_NAME + " " + seller.id + "_0", "Wrong voucher client name");
         expect(await bosonVoucher.symbol()).to.equal(
@@ -6466,9 +6408,8 @@
             agentId
           );
 
-<<<<<<< HEAD
         // Get the collections information
-        expectedCloneAddress = calculateContractAddress(orchestrationHandler.address, "1");
+        expectedCloneAddress = calculateContractAddress(await orchestrationHandler.getAddress(), "1");
         const [defaultVoucherAddress, additionalCollections] = await accountHandler
           .connect(rando)
           .getSellersCollections(seller.id);
@@ -6477,11 +6418,6 @@
 
         // Voucher clone contract
         bosonVoucher = await ethers.getContractAt("IBosonVoucher", expectedCloneAddress);
-=======
-        // Voucher clone contract
-        expectedCloneAddress = calculateContractAddress(await orchestrationHandler.getAddress(), "1");
-        bosonVoucher = await getContractAt("IBosonVoucher", expectedCloneAddress);
->>>>>>> 9ad40060
         expect(await bosonVoucher.contractURI()).to.equal(contractURI, "Wrong contract URI");
         expect(await bosonVoucher.name()).to.equal(VOUCHER_NAME + " " + seller.id + "_0", "Wrong voucher client name");
         expect(await bosonVoucher.symbol()).to.equal(
@@ -6906,9 +6842,8 @@
             expect(JSON.stringify(returnedBundle[key]) === JSON.stringify(value)).is.true;
           }
 
-<<<<<<< HEAD
           // Get the collections information
-          expectedCloneAddress = calculateContractAddress(orchestrationHandler.address, "1");
+          expectedCloneAddress = calculateContractAddress(await orchestrationHandler.getAddress(), "1");
           const [defaultVoucherAddress, additionalCollections] = await accountHandler
             .connect(rando)
             .getSellersCollections(seller.id);
@@ -6917,11 +6852,6 @@
 
           // Voucher clone contract
           bosonVoucher = await ethers.getContractAt("OwnableUpgradeable", expectedCloneAddress);
-=======
-          // Voucher clone contract
-          expectedCloneAddress = calculateContractAddress(await orchestrationHandler.getAddress(), "1");
-          bosonVoucher = await getContractAt("OwnableUpgradeable", expectedCloneAddress);
->>>>>>> 9ad40060
 
           expect(await bosonVoucher.owner()).to.equal(await assistant.getAddress(), "Wrong voucher clone owner");
 
@@ -7322,9 +7252,8 @@
           expect(JSON.stringify(returnedBundle[key]) === JSON.stringify(value)).is.true;
         }
 
-<<<<<<< HEAD
         // Get the collections information
-        expectedCloneAddress = calculateContractAddress(orchestrationHandler.address, "1");
+        expectedCloneAddress = calculateContractAddress(await orchestrationHandler.getAddress(), "1");
         const [defaultVoucherAddress, additionalCollections] = await accountHandler
           .connect(rando)
           .getSellersCollections(seller.id);
@@ -7333,11 +7262,6 @@
 
         // Voucher clone contract
         bosonVoucher = await ethers.getContractAt("OwnableUpgradeable", expectedCloneAddress);
-=======
-        // Voucher clone contract
-        expectedCloneAddress = calculateContractAddress(await orchestrationHandler.getAddress(), "1");
-        bosonVoucher = await getContractAt("OwnableUpgradeable", expectedCloneAddress);
->>>>>>> 9ad40060
 
         expect(await bosonVoucher.owner()).to.equal(await assistant.getAddress(), "Wrong voucher clone owner");
 
@@ -7374,9 +7298,8 @@
             agentId
           );
 
-<<<<<<< HEAD
         // Get the collections information
-        expectedCloneAddress = calculateContractAddress(orchestrationHandler.address, "1");
+        expectedCloneAddress = calculateContractAddress(await orchestrationHandler.getAddress(), "1");
         const [defaultVoucherAddress, additionalCollections] = await accountHandler
           .connect(rando)
           .getSellersCollections(seller.id);
@@ -7385,11 +7308,6 @@
 
         // Voucher clone contract
         bosonVoucher = await ethers.getContractAt("IBosonVoucher", expectedCloneAddress);
-=======
-        // Voucher clone contract
-        expectedCloneAddress = calculateContractAddress(await orchestrationHandler.getAddress(), "1");
-        bosonVoucher = await getContractAt("IBosonVoucher", expectedCloneAddress);
->>>>>>> 9ad40060
         expect(await bosonVoucher.contractURI()).to.equal(contractURI, "Wrong contract URI");
         expect(await bosonVoucher.name()).to.equal(VOUCHER_NAME + " " + seller.id + "_0", "Wrong voucher client name");
         expect(await bosonVoucher.symbol()).to.equal(
@@ -7442,9 +7360,8 @@
             agentId
           );
 
-<<<<<<< HEAD
         // Get the collections information
-        expectedCloneAddress = calculateContractAddress(orchestrationHandler.address, "1");
+        expectedCloneAddress = calculateContractAddress(await orchestrationHandler.getAddress(), "1");
         const [defaultVoucherAddress, additionalCollections] = await accountHandler
           .connect(rando)
           .getSellersCollections(seller.id);
@@ -7453,11 +7370,6 @@
 
         // Voucher clone contract
         bosonVoucher = await ethers.getContractAt("IBosonVoucher", expectedCloneAddress);
-=======
-        // Voucher clone contract
-        expectedCloneAddress = calculateContractAddress(await orchestrationHandler.getAddress(), "1");
-        bosonVoucher = await getContractAt("IBosonVoucher", expectedCloneAddress);
->>>>>>> 9ad40060
         expect(await bosonVoucher.contractURI()).to.equal(contractURI, "Wrong contract URI");
         expect(await bosonVoucher.name()).to.equal(VOUCHER_NAME + " " + seller.id + "_0", "Wrong voucher client name");
         expect(await bosonVoucher.symbol()).to.equal(
@@ -7932,9 +7844,8 @@
             expect(JSON.stringify(returnedBundle[key]) === JSON.stringify(value)).is.true;
           }
 
-<<<<<<< HEAD
           // Get the collections information
-          expectedCloneAddress = calculateContractAddress(orchestrationHandler.address, "1");
+          expectedCloneAddress = calculateContractAddress(await orchestrationHandler.getAddress(), "1");
           const [defaultVoucherAddress, additionalCollections] = await accountHandler
             .connect(rando)
             .getSellersCollections(seller.id);
@@ -7943,11 +7854,6 @@
 
           // Voucher clone contract
           bosonVoucher = await ethers.getContractAt("OwnableUpgradeable", expectedCloneAddress);
-=======
-          // Voucher clone contract
-          expectedCloneAddress = calculateContractAddress(await orchestrationHandler.getAddress(), "1");
-          bosonVoucher = await getContractAt("OwnableUpgradeable", expectedCloneAddress);
->>>>>>> 9ad40060
 
           expect(await bosonVoucher.owner()).to.equal(await assistant.getAddress(), "Wrong voucher clone owner");
 
