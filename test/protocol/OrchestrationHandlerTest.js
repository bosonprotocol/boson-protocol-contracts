--- conflicted
+++ resolved
@@ -134,31 +134,9 @@
     // Temporarily grant PAUSER role to pauser account
     await accessController.grantRole(Role.PAUSER, pauser.address);
 
-<<<<<<< HEAD
     // Grant PROTOCOL role to ProtocolDiamond address
     await accessController.grantRole(Role.PROTOCOL, protocolDiamond.address);
 
-    // Cut the protocol handler facets into the Diamond
-    await deployProtocolHandlerFacets(
-      protocolDiamond,
-      [
-        "SellerHandlerFacet",
-        "AgentHandlerFacet",
-        "DisputeResolverHandlerFacet",
-        "ExchangeHandlerFacet",
-        "OfferHandlerFacet",
-        "GroupHandlerFacet",
-        "TwinHandlerFacet",
-        "BundleHandlerFacet",
-        "OrchestrationHandlerFacet",
-        "PauseHandlerFacet",
-        "AccountHandlerFacet",
-      ],
-      maxPriorityFeePerGas
-    );
-
-=======
->>>>>>> b993e1f8
     // Deploy the mock tokens
     [bosonToken, foreign721, foreign1155, fallbackError] = await deployMockTokens();
 
