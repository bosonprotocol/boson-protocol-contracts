--- conflicted
+++ resolved
@@ -1228,8 +1228,6 @@
 
         // How that group looks as a returned struct
         groupStruct = group.toStruct();
-<<<<<<< HEAD
-
         // prepare a bundle struct. We are not passing it as an argument, but just need to validate.
         // The first bundle id
         bundleId = nextBundleId = "1";
@@ -1634,10 +1632,8 @@
 
     context("👉 createSellerAndOfferAndTwinWithBundle()", async function () {
       beforeEach(async function () {
-=======
-
->>>>>>> 30f83be8
         // prepare a bundle struct. We are not passing it as an argument, but just need to validate.
+
         // The first bundle id
         bundleId = nextBundleId = "1";
 
@@ -1664,24 +1660,26 @@
 
         // How that twin looks as a returned struct
         twinStruct = twin.toStruct();
-
-        // create a seller
-        await accountHandler.connect(admin).createSeller(seller);
-      });
-
-      it("should emit an OfferCreated, a GroupCreated, a TwinCreated and a BundleCreated event", async function () {
+      });
+
+      it("should emit a SellerCreated, an OfferCreated, a TwinCreated and a BundleCreated event", async function () {
         // Approving the twinHandler contract to transfer seller's tokens
         await bosonToken.connect(operator).approve(twinHandler.address, 1); // approving the twin handler
 
-<<<<<<< HEAD
         // Create a seller, an offer with condition and a twin with bundle, testing for the events
-=======
-        // Create an offer with condition, twin and bundle
->>>>>>> 30f83be8
         const tx = await orchestrationHandler
           .connect(operator)
-          .createOfferWithConditionAndTwinAndBundle(offer, condition, twin);
+          .createSellerAndOfferAndTwinWithBundle(seller, offer, twin);
         const txReceipt = await tx.wait();
+
+        // SellerCreated event
+        const eventSellerCreated = getEvent(txReceipt, orchestrationHandler, "SellerCreated");
+        const sellerInstance = Seller.fromStruct(eventSellerCreated.seller);
+        // Validate the instance
+        expect(sellerInstance.isValid()).to.be.true;
+
+        assert.equal(eventSellerCreated.sellerId.toString(), sellerId, "Seller Id is incorrect");
+        assert.equal(sellerInstance.toString(), seller.toString(), "Seller struct is incorrect");
 
         // OfferCreated event
         const eventOfferCreated = getEvent(txReceipt, orchestrationHandler, "OfferCreated");
@@ -1693,16 +1691,6 @@
         assert.equal(eventOfferCreated.sellerId.toString(), offer.sellerId, "Seller Id is incorrect");
         assert.equal(offerInstance.toString(), offer.toString(), "Offer struct is incorrect");
 
-        // GroupCreated event
-        const eventGroupCreated = getEvent(txReceipt, orchestrationHandler, "GroupCreated");
-        const groupInstance = Group.fromStruct(eventGroupCreated.group);
-        // Validate the instance
-        expect(groupInstance.isValid()).to.be.true;
-
-        assert.equal(eventGroupCreated.groupId.toString(), group.id, "Group Id is incorrect");
-        assert.equal(eventGroupCreated.sellerId.toString(), group.sellerId, "Seller Id is incorrect");
-        assert.equal(groupInstance.toString(), group.toString(), "Group struct is incorrect");
-
         // TwinCreated event
         const eventTwinCreated = getEvent(txReceipt, orchestrationHandler, "TwinCreated");
         const twinInstance = Twin.fromStruct(eventTwinCreated.twin);
@@ -1728,7 +1716,6 @@
         // Approving the twinHandler contract to transfer seller's tokens
         await bosonToken.connect(operator).approve(twinHandler.address, 1); // approving the twin handler
 
-<<<<<<< HEAD
         // Create a seller, an offer with condition and a twin with bundle, testing for the events
         await orchestrationHandler.connect(operator).createSellerAndOfferAndTwinWithBundle(seller, offer, twin);
 
@@ -1742,10 +1729,6 @@
         for ([key, value] of Object.entries(seller)) {
           expect(JSON.stringify(returnedSeller[key]) === JSON.stringify(value)).is.true;
         }
-=======
-        // Create an offer with condition, twin and bundle
-        await orchestrationHandler.connect(operator).createOfferWithConditionAndTwinAndBundle(offer, condition, twin);
->>>>>>> 30f83be8
 
         // Get the offer as a struct
         [, offerStruct] = await offerHandler.connect(rando).getOffer(id);
@@ -1753,37 +1736,18 @@
         // Parse into entity
         let returnedOffer = Offer.fromStruct(offerStruct);
 
-<<<<<<< HEAD
         // Returned values should match the input in createSellerAndOfferAndTwinWithBundle
-=======
-        // Returned values should match the input in createOfferWithConditionAndTwinAndBundle
->>>>>>> 30f83be8
         for ([key, value] of Object.entries(offer)) {
           expect(JSON.stringify(returnedOffer[key]) === JSON.stringify(value)).is.true;
         }
 
-        // Get the group as a struct
-        [, groupStruct] = await groupHandler.connect(rando).getGroup(nextGroupId);
-
-        // Parse into entity
-        const returnedGroup = Group.fromStruct(groupStruct);
-
-        // Returned values should match should match what is expected for the silently created group
-        for ([key, value] of Object.entries(group)) {
-          expect(JSON.stringify(returnedGroup[key]) === JSON.stringify(value)).is.true;
-        }
-
         // Get the twin as a struct
         [, twinStruct] = await twinHandler.connect(rando).getTwin(nextTwinId);
 
         // Parse into entity
         const returnedTwin = Twin.fromStruct(twinStruct);
 
-<<<<<<< HEAD
         // Returned values should match the input in createSellerAndOfferAndTwinWithBundle
-=======
-        // Returned values should match the input in createOfferWithConditionAndTwinAndBundle
->>>>>>> 30f83be8
         for ([key, value] of Object.entries(twin)) {
           expect(JSON.stringify(returnedTwin[key]) === JSON.stringify(value)).is.true;
         }
@@ -1804,18 +1768,28 @@
         // Approving the twinHandler contract to transfer seller's tokens
         await bosonToken.connect(operator).approve(twinHandler.address, 1); // approving the twin handler
 
+        seller.id = "333";
         offer.id = "555";
         twin.id = "777";
 
-<<<<<<< HEAD
         // Create a seller, an offer with condition and a twin with bundle, testing for the events
-=======
-        // Create an offer with condition, twin and bundle
->>>>>>> 30f83be8
         const tx = await orchestrationHandler
           .connect(operator)
-          .createOfferWithConditionAndTwinAndBundle(offer, condition, twin);
+          .createSellerAndOfferAndTwinWithBundle(seller, offer, twin);
         const txReceipt = await tx.wait();
+
+        // SellerCreated event
+        const eventSellerCreated = getEvent(txReceipt, orchestrationHandler, "SellerCreated");
+        const sellerInstance = Seller.fromStruct(eventSellerCreated.seller);
+        // Validate the instance
+        expect(sellerInstance.isValid()).to.be.true;
+
+        assert.equal(eventSellerCreated.sellerId.toString(), sellerId, "Seller Id is incorrect");
+        assert.equal(
+          sellerInstance.toString(),
+          Seller.fromStruct(sellerStruct).toString(),
+          "Seller struct is incorrect"
+        );
 
         // OfferCreated event
         const eventOfferCreated = getEvent(txReceipt, orchestrationHandler, "OfferCreated");
@@ -1826,16 +1800,6 @@
         assert.equal(eventOfferCreated.offerId.toString(), nextOfferId, "Offer Id is incorrect");
         assert.equal(eventOfferCreated.sellerId.toString(), offer.sellerId, "Seller Id is incorrect");
         assert.equal(offerInstance.toString(), Offer.fromStruct(offerStruct).toString(), "Offer struct is incorrect");
-
-        // GroupCreated event
-        const eventGroupCreated = getEvent(txReceipt, orchestrationHandler, "GroupCreated");
-        const groupInstance = Group.fromStruct(eventGroupCreated.group);
-        // Validate the instance
-        expect(groupInstance.isValid()).to.be.true;
-
-        assert.equal(eventGroupCreated.groupId.toString(), nextGroupId, "Group Id is incorrect");
-        assert.equal(eventGroupCreated.sellerId.toString(), group.sellerId, "Seller Id is incorrect");
-        assert.equal(groupInstance.toString(), group.toString(), "Group struct is incorrect");
 
         // TwinCreated event
         const eventTwinCreated = getEvent(txReceipt, orchestrationHandler, "TwinCreated");
@@ -1861,71 +1825,11 @@
           "Bundle struct is incorrect"
         );
       });
-
-      it("should ignore any provided seller and assign seller id of msg.sender", async function () {
-        // Approving the twinHandler contract to transfer seller's tokens
-        await bosonToken.connect(operator).approve(twinHandler.address, 1); // approving the twin handler
-
-        // set some other sellerId
-        offer.sellerId = "123";
-        twin.sellerId = "456";
-
-        // Create an offer with condition, twin and bundle
-        const tx = await orchestrationHandler
-          .connect(operator)
-          .createOfferWithConditionAndTwinAndBundle(offer, condition, twin);
-        const txReceipt = await tx.wait();
-
-        // OfferCreated event
-        const eventOfferCreated = getEvent(txReceipt, orchestrationHandler, "OfferCreated");
-        const offerInstance = Offer.fromStruct(eventOfferCreated.offer);
-        // Validate the instance
-        expect(offerInstance.isValid()).to.be.true;
-
-        assert.equal(eventOfferCreated.offerId.toString(), nextOfferId, "Offer Id is incorrect");
-        assert.equal(eventOfferCreated.sellerId.toString(), sellerId, "Seller Id is incorrect");
-        assert.equal(offerInstance.toString(), Offer.fromStruct(offerStruct).toString(), "Offer struct is incorrect");
-
-        // GroupCreated event
-        const eventGroupCreated = getEvent(txReceipt, orchestrationHandler, "GroupCreated");
-        const groupInstance = Group.fromStruct(eventGroupCreated.group);
-        // Validate the instance
-        expect(groupInstance.isValid()).to.be.true;
-
-        assert.equal(eventGroupCreated.groupId.toString(), nextGroupId, "Group Id is incorrect");
-        assert.equal(eventGroupCreated.sellerId.toString(), sellerId, "Seller Id is incorrect");
-        assert.equal(groupInstance.toString(), group.toString(), "Group struct is incorrect");
-
-        // TwinCreated event
-        const eventTwinCreated = getEvent(txReceipt, orchestrationHandler, "TwinCreated");
-        const twinInstance = Twin.fromStruct(eventTwinCreated.twin);
-        // Validate the instance
-        expect(twinInstance.isValid()).to.be.true;
-
-        assert.equal(eventTwinCreated.twinId.toString(), nextTwinId, "Twin Id is incorrect");
-        assert.equal(eventTwinCreated.sellerId.toString(), sellerId, "Seller Id is incorrect");
-        assert.equal(twinInstance.toString(), Twin.fromStruct(twinStruct).toString(), "Twin struct is incorrect");
-
-        // BundleCreated event
-        const eventBundleCreated = getEvent(txReceipt, orchestrationHandler, "BundleCreated");
-        const bundleInstance = Bundle.fromStruct(eventBundleCreated.bundle);
-        // Validate the instance
-        expect(bundleInstance.isValid()).to.be.true;
-
-        assert.equal(eventBundleCreated.bundleId.toString(), nextBundleId, "Bundle Id is incorrect");
-        assert.equal(eventBundleCreated.sellerId.toString(), sellerId, "Seller Id is incorrect");
-        assert.equal(
-          bundleInstance.toString(),
-          Bundle.fromStruct(bundleStruct).toString(),
-          "Bundle struct is incorrect"
-        );
-      });
     });
 
-    context("👉 createSellerAndOfferWithCondition()", async function () {
+    context("👉 createSellerAndOfferWithConditionAndTwinAndBundle()", async function () {
       beforeEach(async function () {
         // prepare a group struct. We are not passing it as an argument, but just need to validate.
-
         // The first group id
         nextGroupId = "1";
 
@@ -1949,13 +1853,44 @@
 
         // How that group looks as a returned struct
         groupStruct = group.toStruct();
-      });
-
-      it("should emit a SellerCreated, an OfferCreated and a GroupCreated event", async function () {
-        // Create a seller and an offer with condition, testing for the events
+
+        // prepare a bundle struct. We are not passing it as an argument, but just need to validate.
+        // The first bundle id
+        bundleId = nextBundleId = "1";
+
+        // Required constructor params for Bundle
+        offerIds = ["1"];
+        twinIds = ["1"];
+
+        bundle = new Bundle(bundleId, sellerId, offerIds, twinIds);
+
+        expect(bundle.isValid()).is.true;
+
+        // How that bundle looks as a returned struct
+        bundleStruct = bundle.toStruct();
+
+        // Required constructor params for Twin
+        id = nextTwinId = "1";
+        supplyAvailable = "1000";
+        tokenId = "2048";
+        supplyIds = ["3", "4"];
+        tokenAddress = bosonToken.address;
+
+        // Create a valid twin.
+        twin = new Twin(id, sellerId, supplyAvailable, supplyIds, tokenId, tokenAddress);
+
+        // How that twin looks as a returned struct
+        twinStruct = twin.toStruct();
+      });
+
+      it("should emit a SellerCreated, an OfferCreated, a GroupCreated, a TwinCreated and a BundleCreated event", async function () {
+        // Approving the twinHandler contract to transfer seller's tokens
+        await bosonToken.connect(operator).approve(twinHandler.address, 1); // approving the twin handler
+
+        // Create a seller, an offer with condition, twin and bundle
         const tx = await orchestrationHandler
           .connect(operator)
-          .createSellerAndOfferWithCondition(seller, offer, condition);
+          .createSellerAndOfferWithConditionAndTwinAndBundle(seller, offer, condition, twin);
         const txReceipt = await tx.wait();
 
         // SellerCreated event
@@ -1964,9 +1899,6 @@
         // Validate the instance
         expect(sellerInstance.isValid()).to.be.true;
 
-        assert.equal(eventSellerCreated.sellerId.toString(), sellerId, "Seller Id is incorrect");
-        assert.equal(sellerInstance.toString(), seller.toString(), "Seller struct is incorrect");
-
         // OfferCreated event
         const eventOfferCreated = getEvent(txReceipt, orchestrationHandler, "OfferCreated");
         const offerInstance = Offer.fromStruct(eventOfferCreated.offer);
@@ -1986,11 +1918,36 @@
         assert.equal(eventGroupCreated.groupId.toString(), group.id, "Group Id is incorrect");
         assert.equal(eventGroupCreated.sellerId.toString(), group.sellerId, "Seller Id is incorrect");
         assert.equal(groupInstance.toString(), group.toString(), "Group struct is incorrect");
+
+        // TwinCreated event
+        const eventTwinCreated = getEvent(txReceipt, orchestrationHandler, "TwinCreated");
+        const twinInstance = Twin.fromStruct(eventTwinCreated.twin);
+        // Validate the instance
+        expect(twinInstance.isValid()).to.be.true;
+
+        assert.equal(eventTwinCreated.twinId.toString(), twin.id, "Twin Id is incorrect");
+        assert.equal(eventTwinCreated.sellerId.toString(), twin.sellerId, "Seller Id is incorrect");
+        assert.equal(twinInstance.toString(), twin.toString(), "Twin struct is incorrect");
+
+        // BundleCreated event
+        const eventBundleCreated = getEvent(txReceipt, orchestrationHandler, "BundleCreated");
+        const bundleInstance = Bundle.fromStruct(eventBundleCreated.bundle);
+        // Validate the instance
+        expect(bundleInstance.isValid()).to.be.true;
+
+        assert.equal(eventBundleCreated.bundleId.toString(), bundle.id, "Bundle Id is incorrect");
+        assert.equal(eventBundleCreated.sellerId.toString(), bundle.sellerId, "Seller Id is incorrect");
+        assert.equal(bundleInstance.toString(), bundle.toString(), "Bundle struct is incorrect");
       });
 
       it("should update state", async function () {
-        // Create a seller and an offer with condition
-        await orchestrationHandler.connect(operator).createSellerAndOfferWithCondition(seller, offer, condition);
+        // Approving the twinHandler contract to transfer seller's tokens
+        await bosonToken.connect(operator).approve(twinHandler.address, 1); // approving the twin handler
+
+        // Create a seller, an offer with condition, twin and bundle
+        await orchestrationHandler
+          .connect(operator)
+          .createSellerAndOfferWithConditionAndTwinAndBundle(seller, offer, condition, twin);
 
         // Get the seller as a struct
         [, sellerStruct] = await accountHandler.connect(rando).getSeller(id);
@@ -1998,7 +1955,7 @@
         // Parse into entity
         let returnedSeller = Seller.fromStruct(sellerStruct);
 
-        // Returned values should match the input in createSellerAndOfferWithCondition
+        // Returned values should match the input in createSellerAndOfferWithConditionAndTwinAndBundle
         for ([key, value] of Object.entries(seller)) {
           expect(JSON.stringify(returnedSeller[key]) === JSON.stringify(value)).is.true;
         }
@@ -2009,7 +1966,7 @@
         // Parse into entity
         let returnedOffer = Offer.fromStruct(offerStruct);
 
-        // Returned values should match the input in createSellerAndOfferWithCondition
+        // Returned values should match the input in createSellerAndOfferWithConditionAndTwinAndBundle
         for ([key, value] of Object.entries(offer)) {
           expect(JSON.stringify(returnedOffer[key]) === JSON.stringify(value)).is.true;
         }
@@ -2020,20 +1977,46 @@
         // Parse into entity
         const returnedGroup = Group.fromStruct(groupStruct);
 
-        // Returned values should match what is expected for the silently created group
+        // Returned values should match should match what is expected for the silently created group
         for ([key, value] of Object.entries(group)) {
           expect(JSON.stringify(returnedGroup[key]) === JSON.stringify(value)).is.true;
         }
+
+        // Get the twin as a struct
+        [, twinStruct] = await twinHandler.connect(rando).getTwin(nextTwinId);
+
+        // Parse into entity
+        const returnedTwin = Twin.fromStruct(twinStruct);
+
+        // Returned values should match the input in createSellerAndOfferWithConditionAndTwinAndBundle
+        for ([key, value] of Object.entries(twin)) {
+          expect(JSON.stringify(returnedTwin[key]) === JSON.stringify(value)).is.true;
+        }
+
+        // Get the bundle as a struct
+        [, bundleStruct] = await bundleHandler.connect(rando).getBundle(bundleId);
+
+        // Parse into entity
+        let returnedBundle = Bundle.fromStruct(bundleStruct);
+
+        // Returned values should match what is expected for the silently created bundle
+        for ([key, value] of Object.entries(bundle)) {
+          expect(JSON.stringify(returnedBundle[key]) === JSON.stringify(value)).is.true;
+        }
       });
 
       it("should ignore any provided ids and assign the next available", async function () {
+        // Approving the twinHandler contract to transfer seller's tokens
+        await bosonToken.connect(operator).approve(twinHandler.address, 1); // approving the twin handler
+
+        seller.id = "333";
         offer.id = "555";
-        seller.id = "444";
-
-        // Create a seller and an offer with condition, testing for the events
+        twin.id = "777";
+
+        // Create a seller, an offer with condition, twin and bundle
         const tx = await orchestrationHandler
           .connect(operator)
-          .createSellerAndOfferWithCondition(seller, offer, condition);
+          .createSellerAndOfferWithConditionAndTwinAndBundle(seller, offer, condition, twin);
         const txReceipt = await tx.wait();
 
         // SellerCreated event
@@ -2065,182 +2048,9 @@
         // Validate the instance
         expect(groupInstance.isValid()).to.be.true;
 
-        assert.equal(eventGroupCreated.groupId.toString(), nextOfferId, "Group Id is incorrect");
+        assert.equal(eventGroupCreated.groupId.toString(), nextGroupId, "Group Id is incorrect");
         assert.equal(eventGroupCreated.sellerId.toString(), group.sellerId, "Seller Id is incorrect");
         assert.equal(groupInstance.toString(), group.toString(), "Group struct is incorrect");
-      });
-    });
-
-    context("👉 createSellerAndOfferAndTwinWithBundle()", async function () {
-      beforeEach(async function () {
-        // prepare a bundle struct. We are not passing it as an argument, but just need to validate.
-
-        // The first bundle id
-        bundleId = nextBundleId = "1";
-
-        // Required constructor params for Bundle
-        offerIds = ["1"];
-        twinIds = ["1"];
-
-        bundle = new Bundle(bundleId, sellerId, offerIds, twinIds);
-
-        expect(bundle.isValid()).is.true;
-
-        // How that bundle looks as a returned struct
-        bundleStruct = bundle.toStruct();
-
-        // Required constructor params for Twin
-        id = nextTwinId = "1";
-        supplyAvailable = "1000";
-        tokenId = "2048";
-        supplyIds = ["3", "4"];
-        tokenAddress = bosonToken.address;
-
-        // Create a valid twin.
-        twin = new Twin(id, sellerId, supplyAvailable, supplyIds, tokenId, tokenAddress);
-
-        // How that twin looks as a returned struct
-        twinStruct = twin.toStruct();
-      });
-
-      it("should emit a SellerCreated, an OfferCreated, a TwinCreated and a BundleCreated event", async function () {
-        // Approving the twinHandler contract to transfer seller's tokens
-        await bosonToken.connect(operator).approve(twinHandler.address, 1); // approving the twin handler
-
-        // Create a seller, an offer with condition and a twin with bundle, testing for the events
-        const tx = await orchestrationHandler
-          .connect(operator)
-          .createSellerAndOfferAndTwinWithBundle(seller, offer, twin);
-        const txReceipt = await tx.wait();
-
-        // SellerCreated event
-        const eventSellerCreated = getEvent(txReceipt, orchestrationHandler, "SellerCreated");
-        const sellerInstance = Seller.fromStruct(eventSellerCreated.seller);
-        // Validate the instance
-        expect(sellerInstance.isValid()).to.be.true;
-
-        assert.equal(eventSellerCreated.sellerId.toString(), sellerId, "Seller Id is incorrect");
-        assert.equal(sellerInstance.toString(), seller.toString(), "Seller struct is incorrect");
-
-        // OfferCreated event
-        const eventOfferCreated = getEvent(txReceipt, orchestrationHandler, "OfferCreated");
-        const offerInstance = Offer.fromStruct(eventOfferCreated.offer);
-        // Validate the instance
-        expect(offerInstance.isValid()).to.be.true;
-
-        assert.equal(eventOfferCreated.offerId.toString(), offer.id, "Offer Id is incorrect");
-        assert.equal(eventOfferCreated.sellerId.toString(), offer.sellerId, "Seller Id is incorrect");
-        assert.equal(offerInstance.toString(), offer.toString(), "Offer struct is incorrect");
-
-        // TwinCreated event
-        const eventTwinCreated = getEvent(txReceipt, orchestrationHandler, "TwinCreated");
-        const twinInstance = Twin.fromStruct(eventTwinCreated.twin);
-        // Validate the instance
-        expect(twinInstance.isValid()).to.be.true;
-
-        assert.equal(eventTwinCreated.twinId.toString(), twin.id, "Twin Id is incorrect");
-        assert.equal(eventTwinCreated.sellerId.toString(), twin.sellerId, "Seller Id is incorrect");
-        assert.equal(twinInstance.toString(), twin.toString(), "Twin struct is incorrect");
-
-        // BundleCreated event
-        const eventBundleCreated = getEvent(txReceipt, orchestrationHandler, "BundleCreated");
-        const bundleInstance = Bundle.fromStruct(eventBundleCreated.bundle);
-        // Validate the instance
-        expect(bundleInstance.isValid()).to.be.true;
-
-        assert.equal(eventBundleCreated.bundleId.toString(), bundle.id, "Bundle Id is incorrect");
-        assert.equal(eventBundleCreated.sellerId.toString(), bundle.sellerId, "Seller Id is incorrect");
-        assert.equal(bundleInstance.toString(), bundle.toString(), "Bundle struct is incorrect");
-      });
-
-      it("should update state", async function () {
-        // Approving the twinHandler contract to transfer seller's tokens
-        await bosonToken.connect(operator).approve(twinHandler.address, 1); // approving the twin handler
-
-        // Create a seller, an offer with condition and a twin with bundle, testing for the events
-        await orchestrationHandler.connect(operator).createSellerAndOfferAndTwinWithBundle(seller, offer, twin);
-
-        // Get the seller as a struct
-        [, sellerStruct] = await accountHandler.connect(rando).getSeller(id);
-
-        // Parse into entity
-        let returnedSeller = Seller.fromStruct(sellerStruct);
-
-        // Returned values should match the input in createSellerAndOfferAndTwinWithBundle
-        for ([key, value] of Object.entries(seller)) {
-          expect(JSON.stringify(returnedSeller[key]) === JSON.stringify(value)).is.true;
-        }
-
-        // Get the offer as a struct
-        [, offerStruct] = await offerHandler.connect(rando).getOffer(id);
-
-        // Parse into entity
-        let returnedOffer = Offer.fromStruct(offerStruct);
-
-        // Returned values should match the input in createSellerAndOfferAndTwinWithBundle
-        for ([key, value] of Object.entries(offer)) {
-          expect(JSON.stringify(returnedOffer[key]) === JSON.stringify(value)).is.true;
-        }
-
-        // Get the twin as a struct
-        [, twinStruct] = await twinHandler.connect(rando).getTwin(nextTwinId);
-
-        // Parse into entity
-        const returnedTwin = Twin.fromStruct(twinStruct);
-
-        // Returned values should match the input in createSellerAndOfferAndTwinWithBundle
-        for ([key, value] of Object.entries(twin)) {
-          expect(JSON.stringify(returnedTwin[key]) === JSON.stringify(value)).is.true;
-        }
-
-        // Get the bundle as a struct
-        [, bundleStruct] = await bundleHandler.connect(rando).getBundle(bundleId);
-
-        // Parse into entity
-        let returnedBundle = Bundle.fromStruct(bundleStruct);
-
-        // Returned values should match what is expected for the silently created bundle
-        for ([key, value] of Object.entries(bundle)) {
-          expect(JSON.stringify(returnedBundle[key]) === JSON.stringify(value)).is.true;
-        }
-      });
-
-      it("should ignore any provided ids and assign the next available", async function () {
-        // Approving the twinHandler contract to transfer seller's tokens
-        await bosonToken.connect(operator).approve(twinHandler.address, 1); // approving the twin handler
-
-        seller.id = "333";
-        offer.id = "555";
-        twin.id = "777";
-
-        // Create a seller, an offer with condition and a twin with bundle, testing for the events
-        const tx = await orchestrationHandler
-          .connect(operator)
-          .createSellerAndOfferAndTwinWithBundle(seller, offer, twin);
-        const txReceipt = await tx.wait();
-
-        // SellerCreated event
-        const eventSellerCreated = getEvent(txReceipt, orchestrationHandler, "SellerCreated");
-        const sellerInstance = Seller.fromStruct(eventSellerCreated.seller);
-        // Validate the instance
-        expect(sellerInstance.isValid()).to.be.true;
-
-        assert.equal(eventSellerCreated.sellerId.toString(), sellerId, "Seller Id is incorrect");
-        assert.equal(
-          sellerInstance.toString(),
-          Seller.fromStruct(sellerStruct).toString(),
-          "Seller struct is incorrect"
-        );
-
-        // OfferCreated event
-        const eventOfferCreated = getEvent(txReceipt, orchestrationHandler, "OfferCreated");
-        const offerInstance = Offer.fromStruct(eventOfferCreated.offer);
-        // Validate the instance
-        expect(offerInstance.isValid()).to.be.true;
-
-        assert.equal(eventOfferCreated.offerId.toString(), nextOfferId, "Offer Id is incorrect");
-        assert.equal(eventOfferCreated.sellerId.toString(), offer.sellerId, "Seller Id is incorrect");
-        assert.equal(offerInstance.toString(), Offer.fromStruct(offerStruct).toString(), "Offer struct is incorrect");
 
         // TwinCreated event
         const eventTwinCreated = getEvent(txReceipt, orchestrationHandler, "TwinCreated");
@@ -2268,506 +2078,5 @@
       });
     });
 
-    context("👉 createSellerAndOfferWithConditionAndTwinAndBundle()", async function () {
-      beforeEach(async function () {
-        // prepare a group struct. We are not passing it as an argument, but just need to validate.
-        // The first group id
-        nextGroupId = "1";
-
-        // Required constructor params for Condition
-        method = EvaluationMethod.AboveThreshold;
-        tokenAddress = accounts[0].address; // just need an address
-        tokenId = "5150";
-        threshold = "1";
-
-        // Required constructor params for Group
-        id = nextGroupId;
-        sellerId = "1";
-        offerIds = ["1"];
-
-        condition = new Condition(method, tokenAddress, tokenId, threshold);
-        expect(condition.isValid()).to.be.true;
-
-        group = new Group(nextGroupId, sellerId, offerIds, condition);
-
-        expect(group.isValid()).is.true;
-
-        // How that group looks as a returned struct
-        groupStruct = group.toStruct();
-
-        // prepare a bundle struct. We are not passing it as an argument, but just need to validate.
-        // The first bundle id
-        bundleId = nextBundleId = "1";
-
-        // Required constructor params for Bundle
-        offerIds = ["1"];
-        twinIds = ["1"];
-
-        bundle = new Bundle(bundleId, sellerId, offerIds, twinIds);
-
-        expect(bundle.isValid()).is.true;
-
-        // How that bundle looks as a returned struct
-        bundleStruct = bundle.toStruct();
-
-        // Required constructor params for Twin
-        id = nextTwinId = "1";
-        supplyAvailable = "1000";
-        tokenId = "2048";
-        supplyIds = ["3", "4"];
-        tokenAddress = bosonToken.address;
-
-        // Create a valid twin.
-        twin = new Twin(id, sellerId, supplyAvailable, supplyIds, tokenId, tokenAddress);
-
-        // How that twin looks as a returned struct
-        twinStruct = twin.toStruct();
-      });
-
-      it("should emit a SellerCreated, an OfferCreated, a GroupCreated, a TwinCreated and a BundleCreated event", async function () {
-        // Approving the twinHandler contract to transfer seller's tokens
-        await bosonToken.connect(operator).approve(twinHandler.address, 1); // approving the twin handler
-
-        // Create a seller, an offer with condition, twin and bundle
-        const tx = await orchestrationHandler
-          .connect(operator)
-          .createSellerAndOfferWithConditionAndTwinAndBundle(seller, offer, condition, twin);
-        const txReceipt = await tx.wait();
-
-        // SellerCreated event
-        const eventSellerCreated = getEvent(txReceipt, orchestrationHandler, "SellerCreated");
-        const sellerInstance = Seller.fromStruct(eventSellerCreated.seller);
-        // Validate the instance
-        expect(sellerInstance.isValid()).to.be.true;
-
-        // OfferCreated event
-        const eventOfferCreated = getEvent(txReceipt, orchestrationHandler, "OfferCreated");
-        const offerInstance = Offer.fromStruct(eventOfferCreated.offer);
-        // Validate the instance
-        expect(offerInstance.isValid()).to.be.true;
-
-        assert.equal(eventOfferCreated.offerId.toString(), offer.id, "Offer Id is incorrect");
-        assert.equal(eventOfferCreated.sellerId.toString(), offer.sellerId, "Seller Id is incorrect");
-        assert.equal(offerInstance.toString(), offer.toString(), "Offer struct is incorrect");
-
-        // GroupCreated event
-        const eventGroupCreated = getEvent(txReceipt, orchestrationHandler, "GroupCreated");
-        const groupInstance = Group.fromStruct(eventGroupCreated.group);
-        // Validate the instance
-        expect(groupInstance.isValid()).to.be.true;
-
-        assert.equal(eventGroupCreated.groupId.toString(), group.id, "Group Id is incorrect");
-        assert.equal(eventGroupCreated.sellerId.toString(), group.sellerId, "Seller Id is incorrect");
-        assert.equal(groupInstance.toString(), group.toString(), "Group struct is incorrect");
-
-        // TwinCreated event
-        const eventTwinCreated = getEvent(txReceipt, orchestrationHandler, "TwinCreated");
-        const twinInstance = Twin.fromStruct(eventTwinCreated.twin);
-        // Validate the instance
-        expect(twinInstance.isValid()).to.be.true;
-
-        assert.equal(eventTwinCreated.twinId.toString(), twin.id, "Twin Id is incorrect");
-        assert.equal(eventTwinCreated.sellerId.toString(), twin.sellerId, "Seller Id is incorrect");
-        assert.equal(twinInstance.toString(), twin.toString(), "Twin struct is incorrect");
-
-        // BundleCreated event
-        const eventBundleCreated = getEvent(txReceipt, orchestrationHandler, "BundleCreated");
-        const bundleInstance = Bundle.fromStruct(eventBundleCreated.bundle);
-        // Validate the instance
-        expect(bundleInstance.isValid()).to.be.true;
-
-        assert.equal(eventBundleCreated.bundleId.toString(), bundle.id, "Bundle Id is incorrect");
-        assert.equal(eventBundleCreated.sellerId.toString(), bundle.sellerId, "Seller Id is incorrect");
-        assert.equal(bundleInstance.toString(), bundle.toString(), "Bundle struct is incorrect");
-      });
-
-      it("should update state", async function () {
-        // Approving the twinHandler contract to transfer seller's tokens
-        await bosonToken.connect(operator).approve(twinHandler.address, 1); // approving the twin handler
-
-        // Create a seller, an offer with condition, twin and bundle
-        await orchestrationHandler
-          .connect(operator)
-          .createSellerAndOfferWithConditionAndTwinAndBundle(seller, offer, condition, twin);
-
-        // Get the seller as a struct
-        [, sellerStruct] = await accountHandler.connect(rando).getSeller(id);
-
-        // Parse into entity
-        let returnedSeller = Seller.fromStruct(sellerStruct);
-
-        // Returned values should match the input in createSellerAndOfferWithConditionAndTwinAndBundle
-        for ([key, value] of Object.entries(seller)) {
-          expect(JSON.stringify(returnedSeller[key]) === JSON.stringify(value)).is.true;
-        }
-
-        // Get the offer as a struct
-        [, offerStruct] = await offerHandler.connect(rando).getOffer(id);
-
-        // Parse into entity
-        let returnedOffer = Offer.fromStruct(offerStruct);
-
-        // Returned values should match the input in createSellerAndOfferWithConditionAndTwinAndBundle
-        for ([key, value] of Object.entries(offer)) {
-          expect(JSON.stringify(returnedOffer[key]) === JSON.stringify(value)).is.true;
-        }
-
-        // Get the group as a struct
-        [, groupStruct] = await groupHandler.connect(rando).getGroup(nextGroupId);
-
-        // Parse into entity
-        const returnedGroup = Group.fromStruct(groupStruct);
-
-        // Returned values should match should match what is expected for the silently created group
-        for ([key, value] of Object.entries(group)) {
-          expect(JSON.stringify(returnedGroup[key]) === JSON.stringify(value)).is.true;
-        }
-
-        // Get the twin as a struct
-        [, twinStruct] = await twinHandler.connect(rando).getTwin(nextTwinId);
-
-        // Parse into entity
-        const returnedTwin = Twin.fromStruct(twinStruct);
-
-        // Returned values should match the input in createSellerAndOfferWithConditionAndTwinAndBundle
-        for ([key, value] of Object.entries(twin)) {
-          expect(JSON.stringify(returnedTwin[key]) === JSON.stringify(value)).is.true;
-        }
-
-        // Get the bundle as a struct
-        [, bundleStruct] = await bundleHandler.connect(rando).getBundle(bundleId);
-
-        // Parse into entity
-        let returnedBundle = Bundle.fromStruct(bundleStruct);
-
-        // Returned values should match what is expected for the silently created bundle
-        for ([key, value] of Object.entries(bundle)) {
-          expect(JSON.stringify(returnedBundle[key]) === JSON.stringify(value)).is.true;
-        }
-      });
-
-      it("should ignore any provided ids and assign the next available", async function () {
-        // Approving the twinHandler contract to transfer seller's tokens
-        await bosonToken.connect(operator).approve(twinHandler.address, 1); // approving the twin handler
-
-        seller.id = "333";
-        offer.id = "555";
-        twin.id = "777";
-
-        // Create a seller, an offer with condition, twin and bundle
-        const tx = await orchestrationHandler
-          .connect(operator)
-          .createSellerAndOfferWithConditionAndTwinAndBundle(seller, offer, condition, twin);
-        const txReceipt = await tx.wait();
-
-        // SellerCreated event
-        const eventSellerCreated = getEvent(txReceipt, orchestrationHandler, "SellerCreated");
-        const sellerInstance = Seller.fromStruct(eventSellerCreated.seller);
-        // Validate the instance
-        expect(sellerInstance.isValid()).to.be.true;
-
-        assert.equal(eventSellerCreated.sellerId.toString(), sellerId, "Seller Id is incorrect");
-        assert.equal(
-          sellerInstance.toString(),
-          Seller.fromStruct(sellerStruct).toString(),
-          "Seller struct is incorrect"
-        );
-
-        // OfferCreated event
-        const eventOfferCreated = getEvent(txReceipt, orchestrationHandler, "OfferCreated");
-        const offerInstance = Offer.fromStruct(eventOfferCreated.offer);
-        // Validate the instance
-        expect(offerInstance.isValid()).to.be.true;
-
-        assert.equal(eventOfferCreated.offerId.toString(), nextOfferId, "Offer Id is incorrect");
-        assert.equal(eventOfferCreated.sellerId.toString(), offer.sellerId, "Seller Id is incorrect");
-        assert.equal(offerInstance.toString(), Offer.fromStruct(offerStruct).toString(), "Offer struct is incorrect");
-
-        // GroupCreated event
-        const eventGroupCreated = getEvent(txReceipt, orchestrationHandler, "GroupCreated");
-        const groupInstance = Group.fromStruct(eventGroupCreated.group);
-        // Validate the instance
-        expect(groupInstance.isValid()).to.be.true;
-
-        assert.equal(eventGroupCreated.groupId.toString(), nextGroupId, "Group Id is incorrect");
-        assert.equal(eventGroupCreated.sellerId.toString(), group.sellerId, "Seller Id is incorrect");
-        assert.equal(groupInstance.toString(), group.toString(), "Group struct is incorrect");
-
-        // TwinCreated event
-        const eventTwinCreated = getEvent(txReceipt, orchestrationHandler, "TwinCreated");
-        const twinInstance = Twin.fromStruct(eventTwinCreated.twin);
-        // Validate the instance
-        expect(twinInstance.isValid()).to.be.true;
-
-        assert.equal(eventTwinCreated.twinId.toString(), nextTwinId, "Twin Id is incorrect");
-        assert.equal(eventTwinCreated.sellerId.toString(), twin.sellerId, "Seller Id is incorrect");
-        assert.equal(twinInstance.toString(), Twin.fromStruct(twinStruct).toString(), "Twin struct is incorrect");
-
-        // BundleCreated event
-        const eventBundleCreated = getEvent(txReceipt, orchestrationHandler, "BundleCreated");
-        const bundleInstance = Bundle.fromStruct(eventBundleCreated.bundle);
-        // Validate the instance
-        expect(bundleInstance.isValid()).to.be.true;
-
-        assert.equal(eventBundleCreated.bundleId.toString(), nextBundleId, "Bundle Id is incorrect");
-        assert.equal(eventBundleCreated.sellerId.toString(), bundle.sellerId, "Seller Id is incorrect");
-        assert.equal(
-          bundleInstance.toString(),
-          Bundle.fromStruct(bundleStruct).toString(),
-          "Bundle struct is incorrect"
-        );
-      });
-    });
-
-    context("👉 createSellerAndOfferWithConditionAndTwinAndBundle()", async function () {
-      beforeEach(async function () {
-        // prepare a group struct. We are not passing it as an argument, but just need to validate.
-        // The first group id
-        nextGroupId = "1";
-
-        // Required constructor params for Condition
-        method = EvaluationMethod.AboveThreshold;
-        tokenAddress = accounts[0].address; // just need an address
-        tokenId = "5150";
-        threshold = "1";
-
-        // Required constructor params for Group
-        id = nextGroupId;
-        sellerId = "1";
-        offerIds = ["1"];
-
-        condition = new Condition(method, tokenAddress, tokenId, threshold);
-        expect(condition.isValid()).to.be.true;
-
-        group = new Group(nextGroupId, sellerId, offerIds, condition);
-
-        expect(group.isValid()).is.true;
-
-        // How that group looks as a returned struct
-        groupStruct = group.toStruct();
-
-        // prepare a bundle struct. We are not passing it as an argument, but just need to validate.
-        // The first bundle id
-        bundleId = nextBundleId = "1";
-
-        // Required constructor params for Bundle
-        offerIds = ["1"];
-        twinIds = ["1"];
-
-        bundle = new Bundle(bundleId, sellerId, offerIds, twinIds);
-
-        expect(bundle.isValid()).is.true;
-
-        // How that bundle looks as a returned struct
-        bundleStruct = bundle.toStruct();
-
-        // Required constructor params for Twin
-        id = nextTwinId = "1";
-        supplyAvailable = "1000";
-        tokenId = "2048";
-        supplyIds = ["3", "4"];
-        tokenAddress = bosonToken.address;
-
-        // Create a valid twin.
-        twin = new Twin(id, sellerId, supplyAvailable, supplyIds, tokenId, tokenAddress);
-
-        // How that twin looks as a returned struct
-        twinStruct = twin.toStruct();
-      });
-
-      it("should emit a SellerCreated, an OfferCreated, a GroupCreated, a TwinCreated and a BundleCreated event", async function () {
-        // Approving the twinHandler contract to transfer seller's tokens
-        await bosonToken.connect(operator).approve(twinHandler.address, 1); // approving the twin handler
-
-        // Create a seller, an offer with condition, twin and bundle
-        const tx = await orchestrationHandler
-          .connect(operator)
-          .createSellerAndOfferWithConditionAndTwinAndBundle(seller, offer, condition, twin);
-        const txReceipt = await tx.wait();
-
-        // SellerCreated event
-        const eventSellerCreated = getEvent(txReceipt, orchestrationHandler, "SellerCreated");
-        const sellerInstance = Seller.fromStruct(eventSellerCreated.seller);
-        // Validate the instance
-        expect(sellerInstance.isValid()).to.be.true;
-
-        // OfferCreated event
-        const eventOfferCreated = getEvent(txReceipt, orchestrationHandler, "OfferCreated");
-        const offerInstance = Offer.fromStruct(eventOfferCreated.offer);
-        // Validate the instance
-        expect(offerInstance.isValid()).to.be.true;
-
-        assert.equal(eventOfferCreated.offerId.toString(), offer.id, "Offer Id is incorrect");
-        assert.equal(eventOfferCreated.sellerId.toString(), offer.sellerId, "Seller Id is incorrect");
-        assert.equal(offerInstance.toString(), offer.toString(), "Offer struct is incorrect");
-
-        // GroupCreated event
-        const eventGroupCreated = getEvent(txReceipt, orchestrationHandler, "GroupCreated");
-        const groupInstance = Group.fromStruct(eventGroupCreated.group);
-        // Validate the instance
-        expect(groupInstance.isValid()).to.be.true;
-
-        assert.equal(eventGroupCreated.groupId.toString(), group.id, "Group Id is incorrect");
-        assert.equal(eventGroupCreated.sellerId.toString(), group.sellerId, "Seller Id is incorrect");
-        assert.equal(groupInstance.toString(), group.toString(), "Group struct is incorrect");
-
-        // TwinCreated event
-        const eventTwinCreated = getEvent(txReceipt, orchestrationHandler, "TwinCreated");
-        const twinInstance = Twin.fromStruct(eventTwinCreated.twin);
-        // Validate the instance
-        expect(twinInstance.isValid()).to.be.true;
-
-        assert.equal(eventTwinCreated.twinId.toString(), twin.id, "Twin Id is incorrect");
-        assert.equal(eventTwinCreated.sellerId.toString(), twin.sellerId, "Seller Id is incorrect");
-        assert.equal(twinInstance.toString(), twin.toString(), "Twin struct is incorrect");
-
-        // BundleCreated event
-        const eventBundleCreated = getEvent(txReceipt, orchestrationHandler, "BundleCreated");
-        const bundleInstance = Bundle.fromStruct(eventBundleCreated.bundle);
-        // Validate the instance
-        expect(bundleInstance.isValid()).to.be.true;
-
-        assert.equal(eventBundleCreated.bundleId.toString(), bundle.id, "Bundle Id is incorrect");
-        assert.equal(eventBundleCreated.sellerId.toString(), bundle.sellerId, "Seller Id is incorrect");
-        assert.equal(bundleInstance.toString(), bundle.toString(), "Bundle struct is incorrect");
-      });
-
-      it("should update state", async function () {
-        // Approving the twinHandler contract to transfer seller's tokens
-        await bosonToken.connect(operator).approve(twinHandler.address, 1); // approving the twin handler
-
-        // Create a seller, an offer with condition, twin and bundle
-        await orchestrationHandler
-          .connect(operator)
-          .createSellerAndOfferWithConditionAndTwinAndBundle(seller, offer, condition, twin);
-
-        // Get the seller as a struct
-        [, sellerStruct] = await accountHandler.connect(rando).getSeller(id);
-
-        // Parse into entity
-        let returnedSeller = Seller.fromStruct(sellerStruct);
-
-        // Returned values should match the input in createSellerAndOfferWithConditionAndTwinAndBundle
-        for ([key, value] of Object.entries(seller)) {
-          expect(JSON.stringify(returnedSeller[key]) === JSON.stringify(value)).is.true;
-        }
-
-        // Get the offer as a struct
-        [, offerStruct] = await offerHandler.connect(rando).getOffer(id);
-
-        // Parse into entity
-        let returnedOffer = Offer.fromStruct(offerStruct);
-
-        // Returned values should match the input in createSellerAndOfferWithConditionAndTwinAndBundle
-        for ([key, value] of Object.entries(offer)) {
-          expect(JSON.stringify(returnedOffer[key]) === JSON.stringify(value)).is.true;
-        }
-
-        // Get the group as a struct
-        [, groupStruct] = await groupHandler.connect(rando).getGroup(nextGroupId);
-
-        // Parse into entity
-        const returnedGroup = Group.fromStruct(groupStruct);
-
-        // Returned values should match should match what is expected for the silently created group
-        for ([key, value] of Object.entries(group)) {
-          expect(JSON.stringify(returnedGroup[key]) === JSON.stringify(value)).is.true;
-        }
-
-        // Get the twin as a struct
-        [, twinStruct] = await twinHandler.connect(rando).getTwin(nextTwinId);
-
-        // Parse into entity
-        const returnedTwin = Twin.fromStruct(twinStruct);
-
-        // Returned values should match the input in createSellerAndOfferWithConditionAndTwinAndBundle
-        for ([key, value] of Object.entries(twin)) {
-          expect(JSON.stringify(returnedTwin[key]) === JSON.stringify(value)).is.true;
-        }
-
-        // Get the bundle as a struct
-        [, bundleStruct] = await bundleHandler.connect(rando).getBundle(bundleId);
-
-        // Parse into entity
-        let returnedBundle = Bundle.fromStruct(bundleStruct);
-
-        // Returned values should match what is expected for the silently created bundle
-        for ([key, value] of Object.entries(bundle)) {
-          expect(JSON.stringify(returnedBundle[key]) === JSON.stringify(value)).is.true;
-        }
-      });
-
-      it("should ignore any provided ids and assign the next available", async function () {
-        // Approving the twinHandler contract to transfer seller's tokens
-        await bosonToken.connect(operator).approve(twinHandler.address, 1); // approving the twin handler
-
-        seller.id = "333";
-        offer.id = "555";
-        twin.id = "777";
-
-        // Create a seller, an offer with condition, twin and bundle
-        const tx = await orchestrationHandler
-          .connect(operator)
-          .createSellerAndOfferWithConditionAndTwinAndBundle(seller, offer, condition, twin);
-        const txReceipt = await tx.wait();
-
-        // SellerCreated event
-        const eventSellerCreated = getEvent(txReceipt, orchestrationHandler, "SellerCreated");
-        const sellerInstance = Seller.fromStruct(eventSellerCreated.seller);
-        // Validate the instance
-        expect(sellerInstance.isValid()).to.be.true;
-
-        assert.equal(eventSellerCreated.sellerId.toString(), sellerId, "Seller Id is incorrect");
-        assert.equal(
-          sellerInstance.toString(),
-          Seller.fromStruct(sellerStruct).toString(),
-          "Seller struct is incorrect"
-        );
-
-        // OfferCreated event
-        const eventOfferCreated = getEvent(txReceipt, orchestrationHandler, "OfferCreated");
-        const offerInstance = Offer.fromStruct(eventOfferCreated.offer);
-        // Validate the instance
-        expect(offerInstance.isValid()).to.be.true;
-
-        assert.equal(eventOfferCreated.offerId.toString(), nextOfferId, "Offer Id is incorrect");
-        assert.equal(eventOfferCreated.sellerId.toString(), offer.sellerId, "Seller Id is incorrect");
-        assert.equal(offerInstance.toString(), Offer.fromStruct(offerStruct).toString(), "Offer struct is incorrect");
-
-        // GroupCreated event
-        const eventGroupCreated = getEvent(txReceipt, orchestrationHandler, "GroupCreated");
-        const groupInstance = Group.fromStruct(eventGroupCreated.group);
-        // Validate the instance
-        expect(groupInstance.isValid()).to.be.true;
-
-        assert.equal(eventGroupCreated.groupId.toString(), nextGroupId, "Group Id is incorrect");
-        assert.equal(eventGroupCreated.sellerId.toString(), group.sellerId, "Seller Id is incorrect");
-        assert.equal(groupInstance.toString(), group.toString(), "Group struct is incorrect");
-
-        // TwinCreated event
-        const eventTwinCreated = getEvent(txReceipt, orchestrationHandler, "TwinCreated");
-        const twinInstance = Twin.fromStruct(eventTwinCreated.twin);
-        // Validate the instance
-        expect(twinInstance.isValid()).to.be.true;
-
-        assert.equal(eventTwinCreated.twinId.toString(), nextTwinId, "Twin Id is incorrect");
-        assert.equal(eventTwinCreated.sellerId.toString(), twin.sellerId, "Seller Id is incorrect");
-        assert.equal(twinInstance.toString(), Twin.fromStruct(twinStruct).toString(), "Twin struct is incorrect");
-
-        // BundleCreated event
-        const eventBundleCreated = getEvent(txReceipt, orchestrationHandler, "BundleCreated");
-        const bundleInstance = Bundle.fromStruct(eventBundleCreated.bundle);
-        // Validate the instance
-        expect(bundleInstance.isValid()).to.be.true;
-
-        assert.equal(eventBundleCreated.bundleId.toString(), nextBundleId, "Bundle Id is incorrect");
-        assert.equal(eventBundleCreated.sellerId.toString(), bundle.sellerId, "Seller Id is incorrect");
-        assert.equal(
-          bundleInstance.toString(),
-          Bundle.fromStruct(bundleStruct).toString(),
-          "Bundle struct is incorrect"
-        );
-      });
-    });
   });
 });