const hre = require("hardhat");
const ethers = hre.ethers;
const { assert, expect } = require("chai");
const { gasLimit } = require("../../environments");

const Agent = require("../../scripts/domain/Agent");
const Role = require("../../scripts/domain/Role");
const Seller = require("../../scripts/domain/Seller");
const Offer = require("../../scripts/domain/Offer");
const OfferDates = require("../../scripts/domain/OfferDates");
const OfferDurations = require("../../scripts/domain/OfferDurations");
const Group = require("../../scripts/domain/Group");
const Condition = require("../../scripts/domain/Condition");
const EvaluationMethod = require("../../scripts/domain/EvaluationMethod");
const Twin = require("../../scripts/domain/Twin");
const Bundle = require("../../scripts/domain/Bundle");
const { DisputeResolverFee } = require("../../scripts/domain/DisputeResolverFee");
const DisputeResolutionTerms = require("../../scripts/domain/DisputeResolutionTerms");
const TokenType = require("../../scripts/domain/TokenType");
const AuthToken = require("../../scripts/domain/AuthToken");
const AuthTokenType = require("../../scripts/domain/AuthTokenType");
const { getInterfaceIds } = require("../../scripts/config/supported-interfaces.js");
const { RevertReasons } = require("../../scripts/config/revert-reasons.js");
const { deployProtocolDiamond } = require("../../scripts/util/deploy-protocol-diamond.js");
const { deployProtocolHandlerFacets } = require("../../scripts/util/deploy-protocol-handler-facets.js");
const { deployProtocolConfigFacet } = require("../../scripts/util/deploy-protocol-config-facet.js");
const { deployProtocolClients } = require("../../scripts/util/deploy-protocol-clients");
const { getEvent, applyPercentage, calculateContractAddress } = require("../../scripts/util/test-utils.js");
const { deployMockTokens } = require("../../scripts/util/deploy-mock-tokens");
const { oneMonth, VOUCHER_NAME, VOUCHER_SYMBOL } = require("../utils/constants");
const { mockTwin, mockOffer, mockDisputeResolver } = require("../utils/mock");

/**
 *  Test the Boson Orchestration Handler interface
 */
describe("IBosonOrchestrationHandler", function () {
  // Common vars
  let InterfaceIds;
  let deployer,
    rando,
    operator,
    admin,
    clerk,
    treasury,
    other1,
    other2,
    other3,
    operatorDR,
    adminDR,
    clerkDR,
    treasuryDR;
  let erc165,
    protocolDiamond,
    accessController,
    accountHandler,
    offerHandler,
    groupHandler,
    twinHandler,
    bundleHandler,
    orchestrationHandler,
    offerStruct,
    key,
    value;
  let offer, nextOfferId, support, exists;
  let nextAccountId;
  let seller, sellerStruct, active;
  let disputeResolver, disputeResolverFees, disputeResolverId;
  let id, sellerId;
  let offerDates, offerDatesStruct;
  let offerFees, offerFeesStruct, agentFee;
  let offerDurations, offerDurationsStruct;
  let protocolFeePercentage, protocolFeeFlatBoson, buyerEscalationDepositPercentage;
  let group, groupStruct, nextGroupId;
  let method, tokenType, tokenAddress, tokenId, threshold, maxCommits;
  let offerIds, condition;
  let twin, twinStruct, twinIds, nextTwinId;
  let bundle, bundleStruct, bundleId, nextBundleId;
  let bosonToken;
  let foreign721, foreign1155, fallbackError;
  let disputeResolutionTerms, disputeResolutionTermsStruct;
  let DRFeeNative, DRFeeToken;
  let contractURI;
  let expectedCloneAddress, bosonVoucher;
  let tx;
<<<<<<< HEAD
  let authToken, authTokenStruct, emptyAuthToken, emptyAuthTokenStruct;
=======
  let agent, agentId, agentFeePercentage;
  let sellerAllowList, allowedSellersToAdd;
>>>>>>> 520445fa

  before(async function () {
    // get interface Ids
    InterfaceIds = await getInterfaceIds();
  });

  beforeEach(async function () {
    // Make accounts available
    [
      deployer,
      operator,
      admin,
      clerk,
      treasury,
      rando,
      other1,
      other2,
      other3,
      operatorDR,
      adminDR,
      clerkDR,
      treasuryDR,
    ] = await ethers.getSigners();

    // Deploy the Protocol Diamond
    [protocolDiamond, , , accessController] = await deployProtocolDiamond();

    // Temporarily grant UPGRADER role to deployer account
    await accessController.grantRole(Role.UPGRADER, deployer.address);

    // Cut the protocol handler facets into the Diamond
    await deployProtocolHandlerFacets(protocolDiamond, [
      "AccountHandlerFacet",
      "OfferHandlerFacet",
      "GroupHandlerFacet",
      "TwinHandlerFacet",
      "BundleHandlerFacet",
      "OrchestrationHandlerFacet",
    ]);

    // Deploy the mock tokens
    [bosonToken, foreign721, foreign1155, fallbackError] = await deployMockTokens(gasLimit);

    // set protocolFees
    protocolFeePercentage = "200"; // 2 %
    protocolFeeFlatBoson = ethers.utils.parseUnits("0.01", "ether").toString();
    buyerEscalationDepositPercentage = "1000"; // 10%

    // Deploy the Protocol client implementation/proxy pairs (currently just the Boson Voucher)
    const protocolClientArgs = [accessController.address, protocolDiamond.address];
    const [, [beacon], [proxy]] = await deployProtocolClients(protocolClientArgs, gasLimit);

    // Add config Handler, so offer id starts at 1
    const protocolConfig = [
      // Protocol addresses
      {
        treasuryAddress: ethers.constants.AddressZero,
        tokenAddress: bosonToken.address,
        voucherBeaconAddress: beacon.address,
        beaconProxyAddress: proxy.address,
      },
      // Protocol limits
      {
        maxOffersPerGroup: 100,
        maxTwinsPerBundle: 100,
        maxOffersPerBundle: 100,
        maxOffersPerBatch: 100,
        maxTokensPerWithdrawal: 100,
        maxFeesPerDisputeResolver: 100,
        maxEscalationResponsePeriod: oneMonth,
        maxDisputesPerBatch: 100,
        maxAllowedSellers: 100,
        maxTotalOfferFeePercentage: 4000, //40%
      },
      // Protocol fees
      {
        percentage: protocolFeePercentage,
        flatBoson: protocolFeeFlatBoson,
      },
      buyerEscalationDepositPercentage,
    ];
    await deployProtocolConfigFacet(protocolDiamond, protocolConfig, gasLimit);

    // Cast Diamond to IERC165
    erc165 = await ethers.getContractAt("IERC165", protocolDiamond.address);

    // Cast Diamond to IBosonAccountHandler
    accountHandler = await ethers.getContractAt("IBosonAccountHandler", protocolDiamond.address);

    // Cast Diamond to IOfferHandler
    offerHandler = await ethers.getContractAt("IBosonOfferHandler", protocolDiamond.address);

    // Cast Diamond to IGroupHandler
    groupHandler = await ethers.getContractAt("IBosonGroupHandler", protocolDiamond.address);

    // Cast Diamond to ITwinHandler
    twinHandler = await ethers.getContractAt("IBosonTwinHandler", protocolDiamond.address);

    // Cast Diamond to IBundleHandler
    bundleHandler = await ethers.getContractAt("IBosonBundleHandler", protocolDiamond.address);

    // Cast Diamond to IOrchestrationHandler
    orchestrationHandler = await ethers.getContractAt("IBosonOrchestrationHandler", protocolDiamond.address);
  });

  // Interface support (ERC-156 provided by ProtocolDiamond, others by deployed facets)
  context("📋 Interfaces", async function () {
    context("👉 supportsInterface()", async function () {
      it("should indicate support for IBosonOrchestrationHandler interface", async function () {
        // Current interfaceId for IBosonOrchestrationHandler
        support = await erc165.supportsInterface(InterfaceIds.IBosonOrchestrationHandler);

        // Test
        await expect(support, "IBosonOrchestrationHandler interface not supported").is.true;
      });
    });
  });

  // All supported methods - single offer
  context("📋 Orchestration Handler Methods", async function () {
    beforeEach(async function () {
      // Required constructor params
      id = nextAccountId = "1"; // dispute resolver gets id "1"

      active = true;

      // Create a valid dispute resolver
      disputeResolver = await mockDisputeResolver(
        operatorDR.address,
        adminDR.address,
        clerkDR.address,
        treasuryDR.address,
        false
      );
      expect(disputeResolver.isValid()).is.true;

      //Create DisputeResolverFee array so offer creation will succeed
      DRFeeNative = "100";
      DRFeeToken = "200";
      disputeResolverFees = [
        new DisputeResolverFee(ethers.constants.AddressZero, "Native", DRFeeNative),
        new DisputeResolverFee(bosonToken.address, "Boson", DRFeeToken),
      ];

      // Make empty seller list, so every seller is allowed
      sellerAllowList = [];

      // Register and activate the dispute resolver
      await accountHandler.connect(rando).createDisputeResolver(disputeResolver, disputeResolverFees, sellerAllowList);
      await accountHandler.connect(deployer).activateDisputeResolver(nextAccountId);

      // The first seller id
      nextAccountId = id = sellerId = "2"; // argument sent to contract for createSeller will be ignored
      // Create a valid seller, then set fields in tests directly
      seller = new Seller(sellerId, operator.address, admin.address, clerk.address, treasury.address, active);
      expect(seller.isValid()).is.true;

      // How that seller looks as a returned struct
      sellerStruct = seller.toStruct();

      // set contract URI
      contractURI = `https://ipfs.io/ipfs/QmW2WQi7j6c7UgJTarActp7tDNikE4B2qXtFCfLPdsgaTQ`;

      // AuthTokens
      emptyAuthToken = new AuthToken("0", AuthTokenType.None);
      expect(emptyAuthToken.isValid()).is.true;
      emptyAuthTokenStruct = emptyAuthToken.toStruct();

      authToken = new AuthToken("8400", AuthTokenType.Lens);
      expect(authToken.isValid()).is.true;
      authTokenStruct = authToken.toStruct();

      // The first offer id
      nextOfferId = "1";

      // Mock offer, offerDates and offerDurations
      ({ offer, offerDates, offerDurations, disputeResolverId, offerFees } = await mockOffer());
      disputeResolverId = "1";
      offer.sellerId = id;
      offerDates.validFrom = ethers.BigNumber.from(Date.now()).toString();
      offerDates.validUntil = ethers.BigNumber.from(Date.now() + oneMonth * 6).toString();

      // Check if domains are valid
      expect(offer.isValid()).is.true;
      expect(offerDates.isValid()).is.true;
      expect(offerDurations.isValid()).is.true;

      // Set domains transformed into struct
      offerStruct = offer.toStruct();
      offerDatesStruct = offerDates.toStruct();
      offerDurationsStruct = offerDurations.toStruct();

      // Set despute resolution terms
      disputeResolutionTerms = new DisputeResolutionTerms(
        disputeResolverId,
        disputeResolver.escalationResponsePeriod,
        DRFeeNative,
        applyPercentage(DRFeeNative, buyerEscalationDepositPercentage)
      );
      disputeResolutionTermsStruct = disputeResolutionTerms.toStruct();

      // Offer fees
      offerFeesStruct = offerFees.toStruct();

      // Set agent id as zero as it is optional for create Offer.
      agentId = "0";
    });

    context("👉 createSellerAndOffer()", async function () {
      it("should emit a SellerCreated and OfferCreated events with empty auth token", async function () {
        // Create a seller and an offer, testing for the event
        tx = await orchestrationHandler
          .connect(operator)
<<<<<<< HEAD
          .createSellerAndOffer(
            seller,
            contractURI,
            offer,
            offerDates,
            offerDurations,
            disputeResolverId,
            emptyAuthToken
          );
=======
          .createSellerAndOffer(seller, contractURI, offer, offerDates, offerDurations, disputeResolverId, agentId);
>>>>>>> 520445fa

        expectedCloneAddress = calculateContractAddress(orchestrationHandler.address, "1");

        await expect(tx)
          .to.emit(orchestrationHandler, "SellerCreated")
          .withArgs(seller.id, sellerStruct, expectedCloneAddress, emptyAuthTokenStruct, operator.address);

        await expect(tx)
          .to.emit(orchestrationHandler, "OfferCreated")
          .withArgs(
            nextOfferId,
            offer.sellerId,
            offerStruct,
            offerDatesStruct,
            offerDurationsStruct,
            disputeResolutionTermsStruct,
            operator.address
          );

        // Voucher clone contract
        bosonVoucher = await ethers.getContractAt("IBosonVoucher", expectedCloneAddress);

        await expect(tx).to.emit(bosonVoucher, "ContractURIChanged").withArgs(contractURI);

        bosonVoucher = await ethers.getContractAt("OwnableUpgradeable", expectedCloneAddress);

        await expect(tx)
          .to.emit(bosonVoucher, "OwnershipTransferred")
          .withArgs(ethers.constants.AddressZero, operator.address);
      });

      it("should emit a SellerCreated and OfferCreated events with auth token", async function () {
        seller.admin = ethers.constants.AddressZero;
        sellerStruct = seller.toStruct();

        // Create a seller and an offer, testing for the event
        tx = await orchestrationHandler
          .connect(operator)
          .createSellerAndOffer(seller, contractURI, offer, offerDates, offerDurations, disputeResolverId, authToken);

        expectedCloneAddress = calculateContractAddress(orchestrationHandler.address, "1");

        await expect(tx)
          .to.emit(orchestrationHandler, "SellerCreated")
          .withArgs(seller.id, sellerStruct, expectedCloneAddress, authTokenStruct, operator.address);

        await expect(tx)
          .to.emit(orchestrationHandler, "OfferCreated")
          .withArgs(
            nextOfferId,
            offer.sellerId,
            offerStruct,
            offerDatesStruct,
            offerDurationsStruct,
            disputeResolutionTermsStruct,
            offerFeesStruct,
            agentId,
            operator.address
          );

        // Voucher clone contract
        bosonVoucher = await ethers.getContractAt("IBosonVoucher", expectedCloneAddress);

        await expect(tx).to.emit(bosonVoucher, "ContractURIChanged").withArgs(contractURI);

        bosonVoucher = await ethers.getContractAt("OwnableUpgradeable", expectedCloneAddress);

        await expect(tx)
          .to.emit(bosonVoucher, "OwnershipTransferred")
          .withArgs(ethers.constants.AddressZero, operator.address);
      });

      it("should update state", async function () {
        seller.admin = ethers.constants.AddressZero;
        sellerStruct = seller.toStruct();

        // Create a seller and an offer
        await orchestrationHandler
          .connect(operator)
<<<<<<< HEAD
          .createSellerAndOffer(seller, contractURI, offer, offerDates, offerDurations, disputeResolverId, authToken);
=======
          .createSellerAndOffer(seller, contractURI, offer, offerDates, offerDurations, disputeResolverId, agentId);
>>>>>>> 520445fa

        // Get the seller as a struct
        [, sellerStruct, authTokenStruct] = await accountHandler.connect(rando).getSeller(id);

        // Parse into entity
        let returnedSeller = Seller.fromStruct(sellerStruct);
        let returnedAuthToken = AuthToken.fromStruct(authTokenStruct);

        // Returned values should match the input in createSellerAndOffer
        for ([key, value] of Object.entries(seller)) {
          expect(JSON.stringify(returnedSeller[key]) === JSON.stringify(value)).is.true;
        }

        // Returned auth token values should match the input in createSellerAndOffer
        for ([key, value] of Object.entries(authToken)) {
          expect(JSON.stringify(returnedAuthToken[key]) === JSON.stringify(value)).is.true;
        }

        // Get the offer as a struct
        [, offerStruct, offerDatesStruct, offerDurationsStruct, disputeResolutionTermsStruct] = await offerHandler
          .connect(rando)
          .getOffer(offer.id);

        // Parse into entities
        let returnedOffer = Offer.fromStruct(offerStruct);
        let returnedOfferDates = OfferDates.fromStruct(offerDatesStruct);
        let returnedOfferDurations = OfferDurations.fromStruct(offerDurationsStruct);
        let returnedDisputeResolutionTermsStruct = DisputeResolutionTerms.fromStruct(disputeResolutionTermsStruct);

        // Returned values should match the input in createSellerAndOffer
        for ([key, value] of Object.entries(offer)) {
          expect(JSON.stringify(returnedOffer[key]) === JSON.stringify(value)).is.true;
        }
        for ([key, value] of Object.entries(offerDates)) {
          expect(JSON.stringify(returnedOfferDates[key]) === JSON.stringify(value)).is.true;
        }
        for ([key, value] of Object.entries(offerDurations)) {
          expect(JSON.stringify(returnedOfferDurations[key]) === JSON.stringify(value)).is.true;
        }
        for ([key, value] of Object.entries(disputeResolutionTerms)) {
          expect(JSON.stringify(returnedDisputeResolutionTermsStruct[key]) === JSON.stringify(value)).is.true;
        }

        // Voucher clone contract
        expectedCloneAddress = calculateContractAddress(orchestrationHandler.address, "1");
        bosonVoucher = await ethers.getContractAt("OwnableUpgradeable", expectedCloneAddress);

        expect(await bosonVoucher.owner()).to.equal(operator.address, "Wrong voucher clone owner");

        bosonVoucher = await ethers.getContractAt("IBosonVoucher", expectedCloneAddress);
        expect(await bosonVoucher.contractURI()).to.equal(contractURI, "Wrong contract URI");
        expect(await bosonVoucher.name()).to.equal(VOUCHER_NAME + " " + seller.id, "Wrong voucher client name");
        expect(await bosonVoucher.symbol()).to.equal(VOUCHER_SYMBOL + "_" + seller.id, "Wrong voucher client symbol");
      });

      it("should ignore any provided id and assign the next available", async function () {
        seller.id = "444";
        offer.id = "555";

        // Create a seller and an offer, testing for the event
        await expect(
          orchestrationHandler
            .connect(operator)
<<<<<<< HEAD
            .createSellerAndOffer(
              seller,
              contractURI,
              offer,
              offerDates,
              offerDurations,
              disputeResolverId,
              emptyAuthToken
            )
=======
            .createSellerAndOffer(seller, contractURI, offer, offerDates, offerDurations, disputeResolverId, agentId)
>>>>>>> 520445fa
        )
          .to.emit(orchestrationHandler, "SellerCreated")
          .withArgs(
            nextAccountId,
            sellerStruct,
            calculateContractAddress(orchestrationHandler.address, "1"),
            emptyAuthTokenStruct,
            operator.address
          )
          .to.emit(orchestrationHandler, "OfferCreated")
          .withArgs(
            nextOfferId,
            offer.sellerId,
            offerStruct,
            offerDatesStruct,
            offerDurationsStruct,
            disputeResolutionTermsStruct,
            offerFeesStruct,
            agentId,
            operator.address
          );

        // wrong seller id should not exist
        [exists] = await accountHandler.connect(rando).getSeller(seller.id);
        expect(exists).to.be.false;

        // next seller id should exist
        [exists] = await accountHandler.connect(rando).getSeller(nextAccountId);
        expect(exists).to.be.true;

        // wrong offer id should not exist
        [exists] = await offerHandler.connect(rando).getOffer(offer.id);
        expect(exists).to.be.false;

        // next offer id should exist
        [exists] = await offerHandler.connect(rando).getOffer(nextOfferId);
        expect(exists).to.be.true;
      });

      it("should ignore any provided seller and assign seller id of msg.sender", async function () {
        // set some other sellerId
        offer.sellerId = "123";

        // Create a seller and an offer, testing for the event
        await expect(
          orchestrationHandler
            .connect(operator)
<<<<<<< HEAD
            .createSellerAndOffer(
              seller,
              contractURI,
              offer,
              offerDates,
              offerDurations,
              disputeResolverId,
              emptyAuthToken
            )
=======
            .createSellerAndOffer(seller, contractURI, offer, offerDates, offerDurations, disputeResolverId, agentId)
>>>>>>> 520445fa
        )
          .to.emit(orchestrationHandler, "OfferCreated")
          .withArgs(
            nextOfferId,
            sellerId,
            offerStruct,
            offerDatesStruct,
            offerDurationsStruct,
            disputeResolutionTermsStruct,
            offerFeesStruct,
            agentId,
            operator.address
          );
      });

      it("should ignore any provided protocol fee and calculate the correct one", async function () {
        // set some protocole fee
        offer.protocolFee = "999";

        // Create a seller and an offer, testing for the event
        await expect(
          orchestrationHandler
            .connect(operator)
<<<<<<< HEAD
            .createSellerAndOffer(
              seller,
              contractURI,
              offer,
              offerDates,
              offerDurations,
              disputeResolverId,
              emptyAuthToken
            )
=======
            .createSellerAndOffer(seller, contractURI, offer, offerDates, offerDurations, disputeResolverId, agentId)
>>>>>>> 520445fa
        )
          .to.emit(orchestrationHandler, "OfferCreated")
          .withArgs(
            nextOfferId,
            sellerId,
            offerStruct,
            offerDatesStruct,
            offerDurationsStruct,
            disputeResolutionTermsStruct,
            offerFeesStruct,
            agentId,
            operator.address
          );
      });

      it("If exchange token is $BOSON, fee should be flat boson fee", async function () {
        // Prepare an offer with $BOSON as exchange token
        offer.exchangeToken = bosonToken.address;
        disputeResolutionTermsStruct = new DisputeResolutionTerms(
          disputeResolverId,
          disputeResolver.escalationResponsePeriod,
          DRFeeToken,
          applyPercentage(DRFeeToken, buyerEscalationDepositPercentage)
        ).toStruct();
        offerFees.protocolFee = protocolFeeFlatBoson;
        offerFeesStruct = offerFees.toStruct();

        // Create a seller and an offer, testing for the event
        await expect(
          orchestrationHandler
            .connect(operator)
<<<<<<< HEAD
            .createSellerAndOffer(
              seller,
              contractURI,
              offer,
              offerDates,
              offerDurations,
              disputeResolverId,
              emptyAuthToken
            )
=======
            .createSellerAndOffer(seller, contractURI, offer, offerDates, offerDurations, disputeResolverId, agentId)
>>>>>>> 520445fa
        )
          .to.emit(orchestrationHandler, "OfferCreated")
          .withArgs(
            nextOfferId,
            sellerId,
            offer.toStruct(),
            offerDatesStruct,
            offerDurationsStruct,
            disputeResolutionTermsStruct,
            offerFeesStruct,
            agentId,
            operator.address
          );
      });

      it("For absolute zero offers, dispute resolver can be unspecified", async function () {
        // Prepare an absolute zero offer
        offer.price = offer.sellerDeposit = offer.buyerCancelPenalty = offerFees.protocolFee = "0";
        disputeResolverId = "0";
        disputeResolutionTermsStruct = new DisputeResolutionTerms("0", "0", "0", "0").toStruct();
        offerFeesStruct = offerFees.toStruct();

        // Create a seller and an offer, testing for the event
        await expect(
          orchestrationHandler
            .connect(operator)
<<<<<<< HEAD
            .createSellerAndOffer(
              seller,
              contractURI,
              offer,
              offerDates,
              offerDurations,
              disputeResolverId,
              emptyAuthToken
            )
=======
            .createSellerAndOffer(seller, contractURI, offer, offerDates, offerDurations, disputeResolverId, agentId)
>>>>>>> 520445fa
        )
          .to.emit(orchestrationHandler, "OfferCreated")
          .withArgs(
            nextOfferId,
            sellerId,
            offer.toStruct(),
            offerDatesStruct,
            offerDurationsStruct,
            disputeResolutionTermsStruct,
            offerFeesStruct,
            agentId,
            operator.address
          );
      });

      it("Should allow creation of an offer with unlimited supply", async function () {
        // Prepare an offer with unlimited supply
        offer.quantityAvailable = ethers.constants.MaxUint256.toString();

        // Create a seller and an offer, testing for the event
        await expect(
          orchestrationHandler
            .connect(operator)
<<<<<<< HEAD
            .createSellerAndOffer(
              seller,
              contractURI,
              offer,
              offerDates,
              offerDurations,
              disputeResolverId,
              emptyAuthToken
            )
=======
            .createSellerAndOffer(seller, contractURI, offer, offerDates, offerDurations, disputeResolverId, agentId)
>>>>>>> 520445fa
        )
          .to.emit(orchestrationHandler, "OfferCreated")
          .withArgs(
            nextOfferId,
            sellerId,
            offer.toStruct(),
            offerDatesStruct,
            offerDurationsStruct,
            disputeResolutionTermsStruct,
            offerFeesStruct,
            agentId,
            operator.address
          );
      });

      it("Should use the correct dispute resolver fee", async function () {
        // Create an offer in native currency
        await expect(
          orchestrationHandler
            .connect(operator)
<<<<<<< HEAD
            .createSellerAndOffer(
              seller,
              contractURI,
              offer,
              offerDates,
              offerDurations,
              disputeResolverId,
              emptyAuthToken
            )
=======
            .createSellerAndOffer(seller, contractURI, offer, offerDates, offerDurations, disputeResolverId, agentId)
>>>>>>> 520445fa
        )
          .to.emit(orchestrationHandler, "OfferCreated")
          .withArgs(
            offer.id,
            sellerId,
            offerStruct,
            offerDatesStruct,
            offerDurationsStruct,
            disputeResolutionTermsStruct,
            offerFeesStruct,
            agentId,
            operator.address
          );

        // create another offer, now with bosonToken as exchange token
        seller = new Seller(++sellerId, rando.address, rando.address, rando.address, rando.address, active);
        contractURI = `https://ipfs.io/ipfs/QmW2WQi7j6c7UgJTarActp7tDNikE4B2qXtFCfLPdsgaTQ`;
        offer.exchangeToken = bosonToken.address;
        offer.id = "2";
        offer.sellerId = seller.id;
        disputeResolutionTermsStruct = new DisputeResolutionTerms(
          disputeResolverId,
          disputeResolver.escalationResponsePeriod,
          DRFeeToken,
          applyPercentage(DRFeeToken, buyerEscalationDepositPercentage)
        ).toStruct();
        offerFees.protocolFee = protocolFeeFlatBoson;
        offerFeesStruct = offerFees.toStruct();

        // Create an offer in boson token
        await expect(
          orchestrationHandler
            .connect(rando)
<<<<<<< HEAD
            .createSellerAndOffer(
              seller,
              contractURI,
              offer,
              offerDates,
              offerDurations,
              disputeResolverId,
              emptyAuthToken
            )
=======
            .createSellerAndOffer(seller, contractURI, offer, offerDates, offerDurations, disputeResolverId, agentId)
>>>>>>> 520445fa
        )
          .to.emit(orchestrationHandler, "OfferCreated")
          .withArgs(
            offer.id,
            seller.id,
            offer.toStruct(),
            offerDatesStruct,
            offerDurationsStruct,
            disputeResolutionTermsStruct,
            offerFeesStruct,
            agentId,
            rando.address
          );
      });

      context("💔 Revert Reasons", async function () {
        it("active is false", async function () {
          seller.active = false;

          // Attempt to create a seller and an offer, expecting revert
          await expect(
            orchestrationHandler
              .connect(operator)
<<<<<<< HEAD
              .createSellerAndOffer(
                seller,
                contractURI,
                offer,
                offerDates,
                offerDurations,
                disputeResolverId,
                emptyAuthToken
              )
=======
              .createSellerAndOffer(seller, contractURI, offer, offerDates, offerDurations, disputeResolverId, agentId)
>>>>>>> 520445fa
          ).to.revertedWith(RevertReasons.MUST_BE_ACTIVE);
        });

        it("addresses are the zero address", async function () {
          seller.clerk = ethers.constants.AddressZero;

          // Attempt to create a seller and an offer, expecting revert
          await expect(
            orchestrationHandler
              .connect(operator)
<<<<<<< HEAD
              .createSellerAndOffer(
                seller,
                contractURI,
                offer,
                offerDates,
                offerDurations,
                disputeResolverId,
                emptyAuthToken
              )
=======
              .createSellerAndOffer(seller, contractURI, offer, offerDates, offerDurations, disputeResolverId, agentId)
>>>>>>> 520445fa
          ).to.revertedWith(RevertReasons.INVALID_ADDRESS);

          seller.clerk = clerk.address;
          seller.treasury = ethers.constants.AddressZero;

          // Attempt to create a seller and an offer, expecting revert
          await expect(
            orchestrationHandler
              .connect(operator)
<<<<<<< HEAD
              .createSellerAndOffer(
                seller,
                contractURI,
                offer,
                offerDates,
                offerDurations,
                disputeResolverId,
                emptyAuthToken
              )
=======
              .createSellerAndOffer(seller, contractURI, offer, offerDates, offerDurations, disputeResolverId, agentId)
>>>>>>> 520445fa
          ).to.revertedWith(RevertReasons.INVALID_ADDRESS);
        });

        it("addresses are not unique to this seller Id", async function () {
          // Create a seller
          await accountHandler.connect(admin).createSeller(seller, contractURI, emptyAuthToken);

          seller.admin = other1.address;
          seller.clerk = other2.address;

          // Attempt to create a seller with non-unique operator, expecting revert
          await expect(
            orchestrationHandler
              .connect(operator)
<<<<<<< HEAD
              .createSellerAndOffer(
                seller,
                contractURI,
                offer,
                offerDates,
                offerDurations,
                disputeResolverId,
                emptyAuthToken
              )
=======
              .createSellerAndOffer(seller, contractURI, offer, offerDates, offerDurations, disputeResolverId, agentId)
>>>>>>> 520445fa
          ).to.revertedWith(RevertReasons.SELLER_ADDRESS_MUST_BE_UNIQUE);

          seller.admin = admin.address;
          seller.operator = other1.address;

          // Attempt to create a seller with non-unique admin, expecting revert
          await expect(
            orchestrationHandler
              .connect(other1)
<<<<<<< HEAD
              .createSellerAndOffer(
                seller,
                contractURI,
                offer,
                offerDates,
                offerDurations,
                disputeResolverId,
                emptyAuthToken
              )
=======
              .createSellerAndOffer(seller, contractURI, offer, offerDates, offerDurations, disputeResolverId, agentId)
>>>>>>> 520445fa
          ).to.revertedWith(RevertReasons.SELLER_ADDRESS_MUST_BE_UNIQUE);

          seller.clerk = clerk.address;
          seller.admin = other2.address;

          // Attempt to create a seller with non-unique clerk, expecting revert
          await expect(
            orchestrationHandler
              .connect(other1)
<<<<<<< HEAD
              .createSellerAndOffer(
                seller,
                contractURI,
                offer,
                offerDates,
                offerDurations,
                disputeResolverId,
                emptyAuthToken
              )
=======
              .createSellerAndOffer(seller, contractURI, offer, offerDates, offerDurations, disputeResolverId, agentId)
>>>>>>> 520445fa
          ).to.revertedWith(RevertReasons.SELLER_ADDRESS_MUST_BE_UNIQUE);
        });

        it("Caller is not operator the specified in seller", async function () {
          // Attempt to create a seller and an offer, expecting revert
          await expect(
            orchestrationHandler
              .connect(rando)
<<<<<<< HEAD
              .createSellerAndOffer(
                seller,
                contractURI,
                offer,
                offerDates,
                offerDurations,
                disputeResolverId,
                emptyAuthToken
              )
=======
              .createSellerAndOffer(seller, contractURI, offer, offerDates, offerDurations, disputeResolverId, agentId)
>>>>>>> 520445fa
          ).to.revertedWith(RevertReasons.NOT_OPERATOR);
        });

        it("admin address is NOT zero address and AuthTokenType is NOT None", async function () {
          // Attempt to create a seller and an offer, expecting revert
          await expect(
            orchestrationHandler
              .connect(operator)
              .createSellerAndOffer(
                seller,
                contractURI,
                offer,
                offerDates,
                offerDurations,
                disputeResolverId,
                authToken
              )
          ).to.revertedWith(RevertReasons.ADMIN_OR_AUTH_TOKEN);
        });

        it("admin address is zero address and AuthTokenType is None", async function () {
          seller.admin = ethers.constants.AddressZero;

          // Attempt to create a seller and an offer, expecting revert
          await expect(
            orchestrationHandler
              .connect(operator)
              .createSellerAndOffer(
                seller,
                contractURI,
                offer,
                offerDates,
                offerDurations,
                disputeResolverId,
                emptyAuthToken
              )
          ).to.revertedWith(RevertReasons.ADMIN_OR_AUTH_TOKEN);
        });

        it("authToken is not unique to this seller", async function () {
          // Set admin == zero address because seller will be created with auth token
          seller.admin = ethers.constants.AddressZero;

          // Create a seller
          await accountHandler.connect(rando).createSeller(seller, contractURI, authToken);

          //Set seller 2's addresses to unique operator and clerk addresses
          seller.operator = other2.address;
          seller.clerk = other3.address;

          // Attempt to create a seller with non-unique authToken and an offer, expecting revert
          await expect(
            orchestrationHandler
              .connect(other2)
              .createSellerAndOffer(
                seller,
                contractURI,
                offer,
                offerDates,
                offerDurations,
                disputeResolverId,
                authToken
              )
          ).to.revertedWith(RevertReasons.AUTH_TOKEN_MUST_BE_UNIQUE);
        });

        it("Valid from date is greater than valid until date", async function () {
          // Reverse the from and until dates
          offerDates.validFrom = ethers.BigNumber.from(Date.now() + oneMonth * 6).toString(); // 6 months from now
          offerDates.validUntil = ethers.BigNumber.from(Date.now()).toString(); // now

          // Attempt to create a seller and an offer, expecting revert
          await expect(
            orchestrationHandler
              .connect(operator)
<<<<<<< HEAD
              .createSellerAndOffer(
                seller,
                contractURI,
                offer,
                offerDates,
                offerDurations,
                disputeResolverId,
                emptyAuthToken
              )
=======
              .createSellerAndOffer(seller, contractURI, offer, offerDates, offerDurations, disputeResolverId, agentId)
>>>>>>> 520445fa
          ).to.revertedWith(RevertReasons.OFFER_PERIOD_INVALID);
        });

        it("Valid until date is not in the future", async function () {
          // Set until date in the past
          offerDates.validUntil = ethers.BigNumber.from(Date.now() - oneMonth * 6).toString(); // 6 months ago
          // Attempt to create a seller and an offer, expecting revert
          await expect(
            orchestrationHandler
              .connect(operator)
<<<<<<< HEAD
              .createSellerAndOffer(
                seller,
                contractURI,
                offer,
                offerDates,
                offerDurations,
                disputeResolverId,
                emptyAuthToken
              )
=======
              .createSellerAndOffer(seller, contractURI, offer, offerDates, offerDurations, disputeResolverId, agentId)
>>>>>>> 520445fa
          ).to.revertedWith(RevertReasons.OFFER_PERIOD_INVALID);
        });

        it("Buyer cancel penalty is less than item price", async function () {
          // Set buyer cancel penalty higher than offer price
          offer.buyerCancelPenalty = ethers.BigNumber.from(offer.price).add(10).toString();

          // Attempt to create a seller and an offer, expecting revert
          await expect(
            orchestrationHandler
              .connect(operator)
<<<<<<< HEAD
              .createSellerAndOffer(
                seller,
                contractURI,
                offer,
                offerDates,
                offerDurations,
                disputeResolverId,
                emptyAuthToken
              )
=======
              .createSellerAndOffer(seller, contractURI, offer, offerDates, offerDurations, disputeResolverId, agentId)
>>>>>>> 520445fa
          ).to.revertedWith(RevertReasons.OFFER_PENALTY_INVALID);
        });

        it("Offer cannot be voided at the time of the creation", async function () {
          // Set voided flag to true
          offer.voided = true;

          // Attempt to create a seller and an offer, expecting revert
          await expect(
            orchestrationHandler
              .connect(operator)
<<<<<<< HEAD
              .createSellerAndOffer(
                seller,
                contractURI,
                offer,
                offerDates,
                offerDurations,
                disputeResolverId,
                emptyAuthToken
              )
=======
              .createSellerAndOffer(seller, contractURI, offer, offerDates, offerDurations, disputeResolverId, agentId)
>>>>>>> 520445fa
          ).to.revertedWith(RevertReasons.OFFER_MUST_BE_ACTIVE);
        });

        it("Both voucher expiration date and voucher expiraton period are defined", async function () {
          // Set both voucherRedeemableUntil and voucherValid
          offerDates.voucherRedeemableUntil = (Number(offerDates.voucherRedeemableFrom) + oneMonth).toString();
          offerDurations.voucherValid = oneMonth.toString();

          // Attempt to create a seller and an offer, expecting revert
          await expect(
            orchestrationHandler
              .connect(operator)
<<<<<<< HEAD
              .createSellerAndOffer(
                seller,
                contractURI,
                offer,
                offerDates,
                offerDurations,
                disputeResolverId,
                emptyAuthToken
              )
=======
              .createSellerAndOffer(seller, contractURI, offer, offerDates, offerDurations, disputeResolverId, agentId)
>>>>>>> 520445fa
          ).to.revertedWith(RevertReasons.AMBIGUOUS_VOUCHER_EXPIRY);
        });

        it("Neither of voucher expiration date and voucher expiraton period are defined", async function () {
          // Set both voucherRedeemableUntil and voucherValid to "0"
          offerDates.voucherRedeemableUntil = "0";
          offerDurations.voucherValid = "0";

          // Attempt to create a seller and an offer, expecting revert
          await expect(
            orchestrationHandler
              .connect(operator)
<<<<<<< HEAD
              .createSellerAndOffer(
                seller,
                contractURI,
                offer,
                offerDates,
                offerDurations,
                disputeResolverId,
                emptyAuthToken
              )
=======
              .createSellerAndOffer(seller, contractURI, offer, offerDates, offerDurations, disputeResolverId, agentId)
>>>>>>> 520445fa
          ).to.revertedWith(RevertReasons.AMBIGUOUS_VOUCHER_EXPIRY);
        });

        it("Voucher redeemable period is fixed, but it ends before it starts", async function () {
          // Set both voucherRedeemableUntil that is less than voucherRedeemableFrom
          offerDates.voucherRedeemableUntil = (Number(offerDates.voucherRedeemableFrom) - 10).toString();
          offerDurations.voucherValid = "0";

          // Attempt to create a seller and an offer, expecting revert
          await expect(
            orchestrationHandler
              .connect(operator)
<<<<<<< HEAD
              .createSellerAndOffer(
                seller,
                contractURI,
                offer,
                offerDates,
                offerDurations,
                disputeResolverId,
                emptyAuthToken
              )
=======
              .createSellerAndOffer(seller, contractURI, offer, offerDates, offerDurations, disputeResolverId, agentId)
>>>>>>> 520445fa
          ).to.revertedWith(RevertReasons.REDEMPTION_PERIOD_INVALID);
        });

        it("Voucher redeemable period is fixed, but it ends before offer expires", async function () {
          // Set both voucherRedeemableUntil that is more than voucherRedeemableFrom but less than validUntil
          offerDates.voucherRedeemableFrom = "0";
          offerDates.voucherRedeemableUntil = (Number(offerDates.validUntil) - 10).toString();
          offerDurations.voucherValid = "0";

          // Attempt to create a seller and an offer, expecting revert
          await expect(
            orchestrationHandler
              .connect(operator)
<<<<<<< HEAD
              .createSellerAndOffer(
                seller,
                contractURI,
                offer,
                offerDates,
                offerDurations,
                disputeResolverId,
                emptyAuthToken
              )
=======
              .createSellerAndOffer(seller, contractURI, offer, offerDates, offerDurations, disputeResolverId, agentId)
>>>>>>> 520445fa
          ).to.revertedWith(RevertReasons.REDEMPTION_PERIOD_INVALID);
        });

        it("Fulfillment period is set to zero", async function () {
          // Set fulfilment period to 0
          offerDurations.fulfillmentPeriod = "0";

          // Attempt to create a seller and an offer, expecting revert
          await expect(
            orchestrationHandler
              .connect(operator)
<<<<<<< HEAD
              .createSellerAndOffer(
                seller,
                contractURI,
                offer,
                offerDates,
                offerDurations,
                disputeResolverId,
                emptyAuthToken
              )
=======
              .createSellerAndOffer(seller, contractURI, offer, offerDates, offerDurations, disputeResolverId, agentId)
>>>>>>> 520445fa
          ).to.revertedWith(RevertReasons.INVALID_FULFILLMENT_PERIOD);
        });

        it("Resolution period is set to zero", async function () {
          // Set dispute duration period to 0
          offerDurations.resolutionPeriod = "0";

          // Attempt to create a seller and an offer, expecting revert
          await expect(
            orchestrationHandler
              .connect(operator)
<<<<<<< HEAD
              .createSellerAndOffer(
                seller,
                contractURI,
                offer,
                offerDates,
                offerDurations,
                disputeResolverId,
                emptyAuthToken
              )
=======
              .createSellerAndOffer(seller, contractURI, offer, offerDates, offerDurations, disputeResolverId, agentId)
>>>>>>> 520445fa
          ).to.revertedWith(RevertReasons.INVALID_DISPUTE_DURATION);
        });

        it("Available quantity is set to zero", async function () {
          // Set available quantity to 0
          offer.quantityAvailable = "0";

          // Attempt to create a seller and an offer, expecting revert
          await expect(
            orchestrationHandler
              .connect(operator)
<<<<<<< HEAD
              .createSellerAndOffer(
                seller,
                contractURI,
                offer,
                offerDates,
                offerDurations,
                disputeResolverId,
                emptyAuthToken
              )
=======
              .createSellerAndOffer(seller, contractURI, offer, offerDates, offerDurations, disputeResolverId, agentId)
>>>>>>> 520445fa
          ).to.revertedWith(RevertReasons.INVALID_QUANTITY_AVAILABLE);
        });

        it("Dispute resolver wallet is not registered", async function () {
          // Set some address that is not registered as a dispute resolver
          disputeResolverId = "16";

          // Attempt to create a seller and an offer, expecting revert
          await expect(
            orchestrationHandler
              .connect(operator)
<<<<<<< HEAD
              .createSellerAndOffer(
                seller,
                contractURI,
                offer,
                offerDates,
                offerDurations,
                disputeResolverId,
                emptyAuthToken
              )
=======
              .createSellerAndOffer(seller, contractURI, offer, offerDates, offerDurations, disputeResolverId, agentId)
>>>>>>> 520445fa
          ).to.revertedWith(RevertReasons.INVALID_DISPUTE_RESOLVER);
        });

        it("Dispute resolver is not active", async function () {
          // create another dispute resolver, but don't activate it
          disputeResolver = await mockDisputeResolver(
            rando.address,
            rando.address,
            rando.address,
            rando.address,
            false
          );
          await accountHandler
            .connect(rando)
            .createDisputeResolver(disputeResolver, disputeResolverFees, sellerAllowList);

          // Set some address that is not registered as a dispute resolver
          disputeResolverId = ++nextAccountId;

          // Attempt to create a seller and an offer, expecting revert
          await expect(
            orchestrationHandler
              .connect(operator)
<<<<<<< HEAD
              .createSellerAndOffer(
                seller,
                contractURI,
                offer,
                offerDates,
                offerDurations,
                disputeResolverId,
                emptyAuthToken
              )
=======
              .createSellerAndOffer(seller, contractURI, offer, offerDates, offerDurations, disputeResolverId, agentId)
>>>>>>> 520445fa
          ).to.revertedWith(RevertReasons.INVALID_DISPUTE_RESOLVER);
        });

        it("For absolute zero offer, specified dispute resolver is not registered", async function () {
          // Prepare an absolute zero offer, but specify dispute resolver
          offer.price = offer.sellerDeposit = offer.buyerCancelPenalty = offerFees.protocolFee = "0";
          disputeResolverId = "16";

          // Attempt to create a seller and an offer, expecting revert
          await expect(
            orchestrationHandler
              .connect(operator)
<<<<<<< HEAD
              .createSellerAndOffer(
                seller,
                contractURI,
                offer,
                offerDates,
                offerDurations,
                disputeResolverId,
                emptyAuthToken
              )
=======
              .createSellerAndOffer(seller, contractURI, offer, offerDates, offerDurations, disputeResolverId, agentId)
>>>>>>> 520445fa
          ).to.revertedWith(RevertReasons.INVALID_DISPUTE_RESOLVER);
        });

        it("For absolute zero offer, specified dispute resolver is not active", async function () {
          // create another dispute resolver, but don't activate it
          disputeResolver = await mockDisputeResolver(
            rando.address,
            rando.address,
            rando.address,
            rando.address,
            false
          );
          await accountHandler
            .connect(rando)
            .createDisputeResolver(disputeResolver, disputeResolverFees, sellerAllowList);

          // Prepare an absolute zero offer, but specify dispute resolver
          offer.price = offer.sellerDeposit = offer.buyerCancelPenalty = offerFees.protocolFee = "0";
          disputeResolverId = ++nextAccountId;

          // Attempt to create a seller and an offer, expecting revert
          await expect(
            orchestrationHandler
              .connect(operator)
<<<<<<< HEAD
              .createSellerAndOffer(
                seller,
                contractURI,
                offer,
                offerDates,
                offerDurations,
                disputeResolverId,
                emptyAuthToken
              )
=======
              .createSellerAndOffer(seller, contractURI, offer, offerDates, offerDurations, disputeResolverId, agentId)
>>>>>>> 520445fa
          ).to.revertedWith(RevertReasons.INVALID_DISPUTE_RESOLVER);
        });

        it("Seller is not on dispute resolver's seller allow list", async function () {
          // Create new seller so sellerAllowList can have an entry
          const newSeller = new Seller(id, rando.address, rando.address, rando.address, rando.address, active);
          await accountHandler.connect(rando).createSeller(newSeller, contractURI);

          allowedSellersToAdd = ["2"]; // DR is "1", new seller is "2"
          await accountHandler.connect(adminDR).addSellersToAllowList(disputeResolverId, allowedSellersToAdd);

          // Attempt to create a seller and an offer, expecting revert
          await expect(
            orchestrationHandler
              .connect(operator)
              .createSellerAndOffer(seller, contractURI, offer, offerDates, offerDurations, disputeResolverId, agentId)
          ).to.revertedWith(RevertReasons.SELLER_NOT_APPROVED);
        });

        it("Dispute resolver does not accept fees in the exchange token", async function () {
          // Set some address that is not part of dispute resolver fees
          offer.exchangeToken = rando.address;

          // Attempt to create a seller and an offer, expecting revert
          await expect(
            orchestrationHandler
              .connect(operator)
<<<<<<< HEAD
              .createSellerAndOffer(
                seller,
                contractURI,
                offer,
                offerDates,
                offerDurations,
                disputeResolverId,
                emptyAuthToken
              )
=======
              .createSellerAndOffer(seller, contractURI, offer, offerDates, offerDurations, disputeResolverId, agentId)
>>>>>>> 520445fa
          ).to.revertedWith(RevertReasons.DR_UNSUPPORTED_FEE);
        });
      });

      context("When offers have non zero agent ids", async function () {
        beforeEach(async function () {
          nextAccountId = id = sellerId = "3"; // 1 is dispute resolver, 2 is agent.
          seller.id = sellerId;
          offer.sellerId = sellerId;
          sellerStruct = seller.toStruct();
          offerStruct = offer.toStruct();

          // Required constructor params
          agentId = "2"; // argument sent to contract for createAgent will be ignored
          agentFeePercentage = "500"; //5%
          active = true;

          // Create a valid agent, then set fields in tests directly
          agent = new Agent(agentId, agentFeePercentage, other1.address, active);
          expect(agent.isValid()).is.true;

          // Create an agent
          await accountHandler.connect(rando).createAgent(agent);

          agentFee = ethers.BigNumber.from(offer.price).mul(agentFeePercentage).div("10000").toString();
          offerFees.agentFee = agentFee;
          offerFeesStruct = offerFees.toStruct();
        });

        it("should emit a SellerCreated and OfferCreated events", async function () {
          // Create a seller and an offer, testing for the event
          await expect(
            orchestrationHandler
              .connect(operator)
              .createSellerAndOffer(seller, contractURI, offer, offerDates, offerDurations, disputeResolverId, agentId)
          )
            .to.emit(orchestrationHandler, "SellerCreated")
            .withArgs(
              seller.id,
              sellerStruct,
              calculateContractAddress(orchestrationHandler.address, "1"),
              operator.address
            )
            .to.emit(orchestrationHandler, "OfferCreated")
            .withArgs(
              nextOfferId,
              offer.sellerId,
              offerStruct,
              offerDatesStruct,
              offerDurationsStruct,
              disputeResolutionTermsStruct,
              offerFeesStruct,
              agentId,
              operator.address
            );
        });

        context("💔 Revert Reasons", async function () {
          it("Agent does not exist", async function () {
            // Set an agent id that does not exist
            let agentId = "16";

            // Attempt to Create an offer, expecting revert
            await expect(
              orchestrationHandler
                .connect(operator)
                .createSellerAndOffer(
                  seller,
                  contractURI,
                  offer,
                  offerDates,
                  offerDurations,
                  disputeResolverId,
                  agentId
                )
            ).to.revertedWith(RevertReasons.NO_SUCH_AGENT);
          });

          it("Sum of Agent fee amount and protocol fee amount should be <= than the offer fee limit", async function () {
            // Create new agent
            let id = "3"; // argument sent to contract for createAgent will be ignored
            agentFeePercentage = "9900"; //99%

            active = true;

            // Create a valid agent, then set fields in tests directly
            agent = new Agent(id, agentFeePercentage, operator.address, active);
            expect(agent.isValid()).is.true;

            // Create an agent
            await accountHandler.connect(rando).createAgent(agent);

            // Attempt to Create an offer, expecting revert
            await expect(
              orchestrationHandler
                .connect(operator)
                .createSellerAndOffer(
                  seller,
                  contractURI,
                  offer,
                  offerDates,
                  offerDurations,
                  disputeResolverId,
                  agent.id
                )
            ).to.revertedWith(RevertReasons.AGENT_FEE_AMOUNT_TOO_HIGH);
          });
        });
      });
    });

    context("👉 createOfferWithCondition()", async function () {
      beforeEach(async function () {
        // prepare a group struct. We are not passing it as an argument, but just need to validate.

        // The first group id
        nextGroupId = "1";

        // Required constructor params for Condition
        method = EvaluationMethod.Threshold;
        tokenAddress = other3.address; // just need an address
        tokenType = TokenType.MultiToken;
        tokenId = "5150";
        threshold = "1";
        maxCommits = "1";

        // Required constructor params for Group
        id = nextGroupId;
        sellerId = "2"; // "1" is dispute resolver
        offerIds = ["1"];

        condition = new Condition(method, tokenType, tokenAddress, tokenId, threshold, maxCommits);
        expect(condition.isValid()).to.be.true;

        group = new Group(nextGroupId, sellerId, offerIds, condition);

        expect(group.isValid()).is.true;

        // How that group looks as a returned struct
        groupStruct = group.toStruct();

        // create a seller
        await accountHandler.connect(admin).createSeller(seller, contractURI, emptyAuthToken);
      });

      it("should emit an OfferCreated and GroupCreated events", async function () {
        // Create an offer with condition, testing for the events
        const tx = await orchestrationHandler
          .connect(operator)
          .createOfferWithCondition(offer, offerDates, offerDurations, disputeResolverId, condition, agentId);

        // OfferCreated event
        await expect(tx)
          .to.emit(orchestrationHandler, "OfferCreated")
          .withArgs(
            nextOfferId,
            sellerId,
            offerStruct,
            offerDatesStruct,
            offerDurationsStruct,
            disputeResolutionTermsStruct,
            offerFeesStruct,
            agentId,
            operator.address
          );

        // Events with structs that contain arrays must be tested differently
        const txReceipt = await tx.wait();

        // GroupCreated event
        const eventGroupCreated = getEvent(txReceipt, orchestrationHandler, "GroupCreated");
        const groupInstance = Group.fromStruct(eventGroupCreated.group);
        // Validate the instance
        expect(groupInstance.isValid()).to.be.true;

        assert.equal(eventGroupCreated.groupId.toString(), group.id, "Group Id is incorrect");
        assert.equal(eventGroupCreated.sellerId.toString(), group.sellerId, "Seller Id is incorrect");
        assert.equal(eventGroupCreated.executedBy.toString(), operator.address, "Executed by is incorrect");
        assert.equal(groupInstance.toString(), group.toString(), "Group struct is incorrect");
      });

      it("should update state", async function () {
        // Create an offer with condition
        await orchestrationHandler
          .connect(operator)
          .createOfferWithCondition(offer, offerDates, offerDurations, disputeResolverId, condition, agentId);

        // Get the offer as a struct
        [, offerStruct, offerDatesStruct, offerDurationsStruct, disputeResolutionTermsStruct] = await offerHandler
          .connect(rando)
          .getOffer(offer.id);

        // Parse into entities
        let returnedOffer = Offer.fromStruct(offerStruct);
        let returnedOfferDates = OfferDates.fromStruct(offerDatesStruct);
        let returnedOfferDurations = OfferDurations.fromStruct(offerDurationsStruct);
        let returnedDisputeResolutionTermsStruct = DisputeResolutionTerms.fromStruct(disputeResolutionTermsStruct);

        // Returned values should match the input in createSellerAndOffer
        for ([key, value] of Object.entries(offer)) {
          expect(JSON.stringify(returnedOffer[key]) === JSON.stringify(value)).is.true;
        }
        for ([key, value] of Object.entries(offerDates)) {
          expect(JSON.stringify(returnedOfferDates[key]) === JSON.stringify(value)).is.true;
        }
        for ([key, value] of Object.entries(offerDurations)) {
          expect(JSON.stringify(returnedOfferDurations[key]) === JSON.stringify(value)).is.true;
        }
        for ([key, value] of Object.entries(disputeResolutionTerms)) {
          expect(JSON.stringify(returnedDisputeResolutionTermsStruct[key]) === JSON.stringify(value)).is.true;
        }

        // Get the group as a struct
        [, groupStruct] = await groupHandler.connect(rando).getGroup(nextGroupId);

        // Parse into entity
        const returnedGroup = Group.fromStruct(groupStruct);

        // Returned values should match what is expected for the silently created group
        for ([key, value] of Object.entries(group)) {
          expect(JSON.stringify(returnedGroup[key]) === JSON.stringify(value)).is.true;
        }
      });

      it("should ignore any provided offer id and assign the next available", async function () {
        offer.id = "555";

        // Create an offer with condition, testing for the events
        const tx = await orchestrationHandler
          .connect(operator)
          .createOfferWithCondition(offer, offerDates, offerDurations, disputeResolverId, condition, agentId);

        // OfferCreated event
        await expect(tx)
          .to.emit(orchestrationHandler, "OfferCreated")
          .withArgs(
            nextOfferId,
            sellerId,
            offerStruct,
            offerDatesStruct,
            offerDurationsStruct,
            disputeResolutionTermsStruct,
            offerFeesStruct,
            agentId,
            operator.address
          );

        // Events with structs that contain arrays must be tested differently
        const txReceipt = await tx.wait();

        // GroupCreated event
        const eventGroupCreated = getEvent(txReceipt, orchestrationHandler, "GroupCreated");
        const groupInstance = Group.fromStruct(eventGroupCreated.group);
        // Validate the instance
        expect(groupInstance.isValid()).to.be.true;

        assert.equal(eventGroupCreated.groupId.toString(), nextGroupId, "Group Id is incorrect");
        assert.equal(eventGroupCreated.sellerId.toString(), group.sellerId, "Seller Id is incorrect");
        assert.equal(groupInstance.toString(), group.toString(), "Group struct is incorrect");
      });

      it("should ignore any provided seller and assign seller id of msg.sender", async function () {
        // set some other sellerId
        offer.sellerId = "123";

        // Create an offer with condition, testing for the events
        const tx = await orchestrationHandler
          .connect(operator)
          .createOfferWithCondition(offer, offerDates, offerDurations, disputeResolverId, condition, agentId);

        // OfferCreated event
        await expect(tx)
          .to.emit(orchestrationHandler, "OfferCreated")
          .withArgs(
            nextOfferId,
            sellerId,
            offerStruct,
            offerDatesStruct,
            offerDurationsStruct,
            disputeResolutionTermsStruct,
            offerFeesStruct,
            agentId,
            operator.address
          );

        // Events with structs that contain arrays must be tested differently
        const txReceipt = await tx.wait();

        // GroupCreated event
        const eventGroupCreated = getEvent(txReceipt, orchestrationHandler, "GroupCreated");
        const groupInstance = Group.fromStruct(eventGroupCreated.group);
        // Validate the instance
        expect(groupInstance.isValid()).to.be.true;

        assert.equal(eventGroupCreated.groupId.toString(), nextGroupId, "Group Id is incorrect");
        assert.equal(eventGroupCreated.sellerId.toString(), sellerId, "Seller Id is incorrect");
        assert.equal(groupInstance.toString(), group.toString(), "Group struct is incorrect");
      });

      it("If exchange token is $BOSON, fee should be flat boson fee", async function () {
        // Prepare an offer with $BOSON as exchange token
        offer.exchangeToken = bosonToken.address;
        disputeResolutionTermsStruct = new DisputeResolutionTerms(
          disputeResolverId,
          disputeResolver.escalationResponsePeriod,
          DRFeeToken,
          applyPercentage(DRFeeToken, buyerEscalationDepositPercentage)
        ).toStruct();
        offerFees.protocolFee = protocolFeeFlatBoson;
        offerFeesStruct = offerFees.toStruct();

        // Create an offer with condition, testing for the events
        await expect(
          orchestrationHandler
            .connect(operator)
            .createOfferWithCondition(offer, offerDates, offerDurations, disputeResolverId, condition, agentId)
        )
          .to.emit(orchestrationHandler, "OfferCreated")
          .withArgs(
            nextOfferId,
            sellerId,
            offer.toStruct(),
            offerDatesStruct,
            offerDurationsStruct,
            disputeResolutionTermsStruct,
            offerFeesStruct,
            agentId,
            operator.address
          );
      });

      it("For absolute zero offers, dispute resolver can be unspecified", async function () {
        // Prepare an absolute zero offer
        offer.price = offer.sellerDeposit = offer.buyerCancelPenalty = offerFees.protocolFee = "0";
        disputeResolverId = "0";
        disputeResolutionTermsStruct = new DisputeResolutionTerms("0", "0", "0", "0").toStruct();
        offerFeesStruct = offerFees.toStruct();

        // Create an offer with condition, testing for the events
        await expect(
          orchestrationHandler
            .connect(operator)
            .createOfferWithCondition(offer, offerDates, offerDurations, disputeResolverId, condition, agentId)
        )
          .to.emit(orchestrationHandler, "OfferCreated")
          .withArgs(
            nextOfferId,
            sellerId,
            offer.toStruct(),
            offerDatesStruct,
            offerDurationsStruct,
            disputeResolutionTermsStruct,
            offerFeesStruct,
            agentId,
            operator.address
          );
      });

      it("Should allow creation of an offer with unlimited supply", async function () {
        // Prepare an absolute zero offer
        offer.quantityAvailable = ethers.constants.MaxUint256.toString();

        // Create an offer with condition, testing for the events
        await expect(
          orchestrationHandler
            .connect(operator)
            .createOfferWithCondition(offer, offerDates, offerDurations, disputeResolverId, condition, agentId)
        )
          .to.emit(orchestrationHandler, "OfferCreated")
          .withArgs(
            nextOfferId,
            sellerId,
            offer.toStruct(),
            offerDatesStruct,
            offerDurationsStruct,
            disputeResolutionTermsStruct,
            offerFeesStruct,
            agentId,
            operator.address
          );
      });

      it("Should use the correct dispute resolver fee", async function () {
        // Create an offer with condition in native currency
        await expect(
          orchestrationHandler
            .connect(operator)
            .createOfferWithCondition(offer, offerDates, offerDurations, disputeResolverId, condition, agentId)
        )
          .to.emit(orchestrationHandler, "OfferCreated")
          .withArgs(
            offer.id,
            sellerId,
            offerStruct,
            offerDatesStruct,
            offerDurationsStruct,
            disputeResolutionTermsStruct,
            offerFeesStruct,
            agentId,
            operator.address
          );

        // create another offer, now with bosonToken as exchange token
        offer.exchangeToken = bosonToken.address;
        offer.id = "2";
        disputeResolutionTermsStruct = new DisputeResolutionTerms(
          disputeResolverId,
          disputeResolver.escalationResponsePeriod,
          DRFeeToken,
          applyPercentage(DRFeeToken, buyerEscalationDepositPercentage)
        ).toStruct();
        offerFees.protocolFee = protocolFeeFlatBoson;
        offerFeesStruct = offerFees.toStruct();

        // Create an offer with condition in boson token
        await expect(
          orchestrationHandler
            .connect(operator)
            .createOfferWithCondition(offer, offerDates, offerDurations, disputeResolverId, condition, agentId)
        )
          .to.emit(orchestrationHandler, "OfferCreated")
          .withArgs(
            offer.id,
            sellerId,
            offer.toStruct(),
            offerDatesStruct,
            offerDurationsStruct,
            disputeResolutionTermsStruct,
            offerFeesStruct,
            agentId,
            operator.address
          );
      });

      it("Should allow creation of an offer if DR has a sellerAllowList and seller is on it", async function () {
        // add seller to allow list
        allowedSellersToAdd = ["2"]; // DR is "1", existing seller is "2", new seller is "3"
        await accountHandler.connect(adminDR).addSellersToAllowList(disputeResolverId, allowedSellersToAdd);

        // Create an offer with condition, testing for the events
        await expect(
          orchestrationHandler
            .connect(operator)
            .createOfferWithCondition(offer, offerDates, offerDurations, disputeResolverId, condition, agentId)
        ).to.emit(orchestrationHandler, "OfferCreated");
      });

      context("💔 Revert Reasons", async function () {
        it("Caller not operator of any seller", async function () {
          // Attempt to create an offer with condition, expecting revert
          await expect(
            orchestrationHandler
              .connect(rando)
              .createOfferWithCondition(offer, offerDates, offerDurations, disputeResolverId, condition, agentId)
          ).to.revertedWith(RevertReasons.NOT_OPERATOR);
        });

        it("Valid from date is greater than valid until date", async function () {
          // Reverse the from and until dates
          offerDates.validFrom = ethers.BigNumber.from(Date.now() + oneMonth * 6).toString(); // 6 months from now
          offerDates.validUntil = ethers.BigNumber.from(Date.now()).toString(); // now

          // Attempt to create an offer with condition, expecting revert
          await expect(
            orchestrationHandler
              .connect(operator)
              .createOfferWithCondition(offer, offerDates, offerDurations, disputeResolverId, condition, agentId)
          ).to.revertedWith(RevertReasons.OFFER_PERIOD_INVALID);
        });

        it("Valid until date is not in the future", async function () {
          // Set until date in the past
          offerDates.validUntil = ethers.BigNumber.from(Date.now() - oneMonth * 6).toString(); // 6 months ago

          // Attempt to create an offer with condition, expecting revert
          await expect(
            orchestrationHandler
              .connect(operator)
              .createOfferWithCondition(offer, offerDates, offerDurations, disputeResolverId, condition, agentId)
          ).to.revertedWith(RevertReasons.OFFER_PERIOD_INVALID);
        });

        it("Buyer cancel penalty is less than item price", async function () {
          // Set buyer cancel penalty higher than offer price
          offer.buyerCancelPenalty = ethers.BigNumber.from(offer.price).add(10).toString();

          // Attempt to create an offer with condition, expecting revert
          await expect(
            orchestrationHandler
              .connect(operator)
              .createOfferWithCondition(offer, offerDates, offerDurations, disputeResolverId, condition, agentId)
          ).to.revertedWith(RevertReasons.OFFER_PENALTY_INVALID);
        });

        it("Offer cannot be voided at the time of the creation", async function () {
          // Set voided flag to true
          offer.voided = true;

          // Attempt to create an offer with condition, expecting revert
          await expect(
            orchestrationHandler
              .connect(operator)
              .createOfferWithCondition(offer, offerDates, offerDurations, disputeResolverId, condition, agentId)
          ).to.revertedWith(RevertReasons.OFFER_MUST_BE_ACTIVE);
        });

        it("Both voucher expiration date and voucher expiraton period are defined", async function () {
          // Set both voucherRedeemableUntil and voucherValid
          offerDates.voucherRedeemableUntil = (Number(offerDates.voucherRedeemableFrom) + oneMonth).toString();
          offerDurations.voucherValid = oneMonth.toString();

          // Attempt to create an offer with condition, expecting revert
          await expect(
            orchestrationHandler
              .connect(operator)
              .createOfferWithCondition(offer, offerDates, offerDurations, disputeResolverId, condition, agentId)
          ).to.revertedWith(RevertReasons.AMBIGUOUS_VOUCHER_EXPIRY);
        });

        it("Neither of voucher expiration date and voucher expiraton period are defined", async function () {
          // Set both voucherRedeemableUntil and voucherValid to "0"
          offerDates.voucherRedeemableUntil = "0";
          offerDurations.voucherValid = "0";

          // Attempt to create an offer with condition, expecting revert
          await expect(
            orchestrationHandler
              .connect(operator)
              .createOfferWithCondition(offer, offerDates, offerDurations, disputeResolverId, condition, agentId)
          ).to.revertedWith(RevertReasons.AMBIGUOUS_VOUCHER_EXPIRY);
        });

        it("Voucher redeemable period is fixed, but it ends before it starts", async function () {
          // Set both voucherRedeemableUntil that is less than voucherRedeemableFrom
          offerDates.voucherRedeemableUntil = (Number(offerDates.voucherRedeemableFrom) - 10).toString();
          offerDurations.voucherValid = "0";

          // Attempt to create an offer with condition, expecting revert
          await expect(
            orchestrationHandler
              .connect(operator)
              .createOfferWithCondition(offer, offerDates, offerDurations, disputeResolverId, condition, agentId)
          ).to.revertedWith(RevertReasons.REDEMPTION_PERIOD_INVALID);
        });

        it("Voucher redeemable period is fixed, but it ends before offer expires", async function () {
          // Set both voucherRedeemableUntil that is more than voucherRedeemableFrom but less than validUntil
          offerDates.voucherRedeemableFrom = "0";
          offerDates.voucherRedeemableUntil = (Number(offerDates.validUntil) - 10).toString();
          offerDurations.voucherValid = "0";

          // Attempt to create an offer with condition, expecting revert
          await expect(
            orchestrationHandler
              .connect(operator)
              .createOfferWithCondition(offer, offerDates, offerDurations, disputeResolverId, condition, agentId)
          ).to.revertedWith(RevertReasons.REDEMPTION_PERIOD_INVALID);
        });

        it("Fulfillment period is set to zero", async function () {
          // Set fulfilment period to 0
          offerDurations.fulfillmentPeriod = "0";

          // Attempt to create an offer with condition, expecting revert
          await expect(
            orchestrationHandler
              .connect(operator)
              .createOfferWithCondition(offer, offerDates, offerDurations, disputeResolverId, condition, agentId)
          ).to.revertedWith(RevertReasons.INVALID_FULFILLMENT_PERIOD);
        });

        it("Resolution period is set to zero", async function () {
          // Set dispute duration period to 0
          offerDurations.resolutionPeriod = "0";

          // Attempt to create an offer with condition, expecting revert
          await expect(
            orchestrationHandler
              .connect(operator)
              .createOfferWithCondition(offer, offerDates, offerDurations, disputeResolverId, condition, agentId)
          ).to.revertedWith(RevertReasons.INVALID_DISPUTE_DURATION);
        });

        it("Available quantity is set to zero", async function () {
          // Set available quantity to 0
          offer.quantityAvailable = "0";

          // Attempt to create an offer with condition, expecting revert
          await expect(
            orchestrationHandler
              .connect(operator)
              .createOfferWithCondition(offer, offerDates, offerDurations, disputeResolverId, condition, agentId)
          ).to.revertedWith(RevertReasons.INVALID_QUANTITY_AVAILABLE);
        });

        it("Dispute resolver wallet is not registered", async function () {
          // Set some address that is not registered as a dispute resolver
          disputeResolverId = "16";

          // Attempt to create an offer with condition, expecting revert
          await expect(
            orchestrationHandler
              .connect(operator)
              .createOfferWithCondition(offer, offerDates, offerDurations, disputeResolverId, condition, agentId)
          ).to.revertedWith(RevertReasons.INVALID_DISPUTE_RESOLVER);
        });

        it("Dispute resolver is not active", async function () {
          // create another dispute resolver, but don't activate it
          disputeResolver = await mockDisputeResolver(
            rando.address,
            rando.address,
            rando.address,
            rando.address,
            false
          );
          await accountHandler
            .connect(rando)
            .createDisputeResolver(disputeResolver, disputeResolverFees, sellerAllowList);

          // Set some address that is not registered as a dispute resolver
          disputeResolverId = ++nextAccountId;

          // Attempt to create an offer with condition, expecting revert
          await expect(
            orchestrationHandler
              .connect(operator)
              .createOfferWithCondition(offer, offerDates, offerDurations, disputeResolverId, condition, agentId)
          ).to.revertedWith(RevertReasons.INVALID_DISPUTE_RESOLVER);
        });

        it("For absolute zero offer, specified dispute resolver is not registered", async function () {
          // Prepare an absolute zero offer, but specify dispute resolver
          offer.price = offer.sellerDeposit = offer.buyerCancelPenalty = offerFees.protocolFee = "0";
          disputeResolverId = "16";

          // Attempt to create an offer with condition, expecting revert
          await expect(
            orchestrationHandler
              .connect(operator)
              .createOfferWithCondition(offer, offerDates, offerDurations, disputeResolverId, condition, agentId)
          ).to.revertedWith(RevertReasons.INVALID_DISPUTE_RESOLVER);
        });

        it("For absolute zero offer, specified dispute resolver is not active", async function () {
          // create another dispute resolver, but don't activate it
          disputeResolver = await mockDisputeResolver(
            rando.address,
            rando.address,
            rando.address,
            rando.address,
            false
          );
          await accountHandler
            .connect(rando)
            .createDisputeResolver(disputeResolver, disputeResolverFees, sellerAllowList);

          // Prepare an absolute zero offer, but specify dispute resolver
          offer.price = offer.sellerDeposit = offer.buyerCancelPenalty = offerFees.protocolFee = "0";
          disputeResolverId = ++nextAccountId;

          // Attempt to create an offer with condition, expecting revert
          await expect(
            orchestrationHandler
              .connect(operator)
              .createOfferWithCondition(offer, offerDates, offerDurations, disputeResolverId, condition, agentId)
          ).to.revertedWith(RevertReasons.INVALID_DISPUTE_RESOLVER);
        });

        it("Seller is not on dispute resolver's seller allow list", async function () {
          // Create new seller so sellerAllowList can have an entry
          const newSeller = new Seller(id, rando.address, rando.address, rando.address, rando.address, active);
          await accountHandler.connect(rando).createSeller(newSeller, contractURI);

          allowedSellersToAdd = ["3"]; // DR is "1", existing seller is "2", new seller is "3"
          await accountHandler.connect(adminDR).addSellersToAllowList(disputeResolverId, allowedSellersToAdd);

          // Attempt to create an offer with condition, expecting revert
          await expect(
            orchestrationHandler
              .connect(operator)
              .createOfferWithCondition(offer, offerDates, offerDurations, disputeResolverId, condition, agentId)
          ).to.revertedWith(RevertReasons.SELLER_NOT_APPROVED);
        });

        it("Dispute resolver does not accept fees in the exchange token", async function () {
          // Set some address that is not part of dispute resolver fees
          offer.exchangeToken = rando.address;

          // Attempt to create an offer with condition, expecting revert
          await expect(
            orchestrationHandler
              .connect(operator)
              .createOfferWithCondition(offer, offerDates, offerDurations, disputeResolverId, condition, agentId)
          ).to.revertedWith(RevertReasons.DR_UNSUPPORTED_FEE);
        });

        it("Condition 'None' has some values in other fields", async function () {
          method = EvaluationMethod.None;
          condition = new Condition(method, tokenType, tokenAddress, tokenId, threshold, maxCommits);
          group.condition = condition;

          // Attempt to create an offer with condition, expecting revert
          await expect(
            orchestrationHandler
              .connect(operator)
              .createOfferWithCondition(offer, offerDates, offerDurations, disputeResolverId, condition, agentId)
          ).to.revertedWith(RevertReasons.INVALID_CONDITION_PARAMETERS);
        });

        it("Condition 'Threshold' has zero token contract address", async function () {
          method = EvaluationMethod.Threshold;
          tokenAddress = ethers.constants.AddressZero;
          condition = new Condition(method, tokenType, tokenAddress, tokenId, threshold, maxCommits);
          group.condition = condition;

          // Attempt to create an offer with condition, expecting revert
          await expect(
            orchestrationHandler
              .connect(operator)
              .createOfferWithCondition(offer, offerDates, offerDurations, disputeResolverId, condition, agentId)
          ).to.revertedWith(RevertReasons.INVALID_CONDITION_PARAMETERS);
        });

        it("Condition 'SpecificToken' has has zero token contract address", async function () {
          method = EvaluationMethod.SpecificToken;
          tokenAddress = ethers.constants.AddressZero;
          condition = new Condition(method, tokenType, tokenAddress, tokenId, threshold, maxCommits);
          group.condition = condition;

          // Attempt to create an offer with condition, expecting revert
          await expect(
            orchestrationHandler
              .connect(operator)
              .createOfferWithCondition(offer, offerDates, offerDurations, disputeResolverId, condition, agentId)
          ).to.revertedWith(RevertReasons.INVALID_CONDITION_PARAMETERS);
        });
      });

      context("When offers have non zero agent ids", async function () {
        beforeEach(async function () {
          // Required constructor params
          agentId = "3"; // argument sent to contract for createAgent will be ignored
          agentFeePercentage = "500"; //5%
          active = true;

          // Create a valid agent, then set fields in tests directly
          agent = new Agent(agentId, agentFeePercentage, other1.address, active);
          expect(agent.isValid()).is.true;

          // Create an agent
          await accountHandler.connect(rando).createAgent(agent);

          agentFee = ethers.BigNumber.from(offer.price).mul(agentFeePercentage).div("10000").toString();
          offerFees.agentFee = agentFee;
          offerFeesStruct = offerFees.toStruct();
        });

        it("should emit an OfferCreated and GroupCreated events", async function () {
          // Create an offer with condition, testing for the events
          const tx = await orchestrationHandler
            .connect(operator)
            .createOfferWithCondition(offer, offerDates, offerDurations, disputeResolverId, condition, agentId);

          // OfferCreated event
          await expect(tx)
            .to.emit(orchestrationHandler, "OfferCreated")
            .withArgs(
              nextOfferId,
              sellerId,
              offerStruct,
              offerDatesStruct,
              offerDurationsStruct,
              disputeResolutionTermsStruct,
              offerFeesStruct,
              agentId,
              operator.address
            );

          // Events with structs that contain arrays must be tested differently
          const txReceipt = await tx.wait();

          // GroupCreated event
          const eventGroupCreated = getEvent(txReceipt, orchestrationHandler, "GroupCreated");
          const groupInstance = Group.fromStruct(eventGroupCreated.group);
          // Validate the instance
          expect(groupInstance.isValid()).to.be.true;

          assert.equal(eventGroupCreated.groupId.toString(), group.id, "Group Id is incorrect");
          assert.equal(eventGroupCreated.sellerId.toString(), group.sellerId, "Seller Id is incorrect");
          assert.equal(eventGroupCreated.executedBy.toString(), operator.address, "Executed by is incorrect");
          assert.equal(groupInstance.toString(), group.toString(), "Group struct is incorrect");
        });

        context("💔 Revert Reasons", async function () {
          it("Agent does not exist", async function () {
            // Set an agent id that does not exist
            let agentId = "16";

            // Attempt to Create an offer, expecting revert
            await expect(
              orchestrationHandler
                .connect(operator)
                .createOfferWithCondition(offer, offerDates, offerDurations, disputeResolverId, condition, agentId)
            ).to.revertedWith(RevertReasons.NO_SUCH_AGENT);
          });

          it("Sum of Agent fee amount and protocol fee amount should be <= than the offer fee limit", async function () {
            // Create new agent
            let id = "4"; // argument sent to contract for createAgent will be ignored
            agentFeePercentage = "9900"; //99%

            active = true;

            // Create a valid agent, then set fields in tests directly
            agent = new Agent(id, agentFeePercentage, operator.address, active);
            expect(agent.isValid()).is.true;

            // Create an agent
            await accountHandler.connect(rando).createAgent(agent);

            // Attempt to Create an offer, expecting revert
            await expect(
              orchestrationHandler
                .connect(operator)
                .createOfferWithCondition(offer, offerDates, offerDurations, disputeResolverId, condition, agent.id)
            ).to.revertedWith(RevertReasons.AGENT_FEE_AMOUNT_TOO_HIGH);
          });
        });
      });
    });

    context("👉 createOfferAddToGroup()", async function () {
      beforeEach(async function () {
        // create a seller
        await accountHandler.connect(admin).createSeller(seller, contractURI, emptyAuthToken);

        // The first group id
        nextGroupId = "1";

        // create 3 offers
        for (let i = 0; i < 3; i++) {
          // Mock offer, offerDates and offerDurations
          ({ offer, offerDates, offerDurations, disputeResolverId, disputeResolverId } = await mockOffer());
          offer.id = `${i + 1}`;
          offer.price = ethers.utils.parseUnits(`${1.5 + i * 1}`, "ether").toString();
          offer.sellerDeposit = ethers.utils.parseUnits(`${0.25 + i * 0.1}`, "ether").toString();
          offer.buyerCancelPenalty = ethers.utils.parseUnits(`${0.05 + i * 0.1}`, "ether").toString();
          offer.quantityAvailable = `${(i + 1) * 2}`;
          offer.sellerId = sellerId; // "1" is dispute resolver

          offerDates.validFrom = ethers.BigNumber.from(Date.now() + oneMonth * i).toString();
          offerDates.validUntil = ethers.BigNumber.from(Date.now() + oneMonth * 6 * (i + 1)).toString();

          disputeResolverId = "1";
          agentId = "0";

          // Check if domains are valid
          expect(offer.isValid()).is.true;
          expect(offerDates.isValid()).is.true;
          expect(offerDurations.isValid()).is.true;

          // Create the offer
          await offerHandler
            .connect(operator)
            .createOffer(offer, offerDates, offerDurations, disputeResolverId, agentId);

          nextOfferId++;
        }
        offerDatesStruct = offerDates.toStruct();
        offerDurationsStruct = offerDurations.toStruct();

        // Required constructor params for Condition
        method = EvaluationMethod.Threshold;
        tokenType = TokenType.MultiToken;
        tokenAddress = other3.address; // just need an address
        tokenId = "5150";
        threshold = "1";
        maxCommits = "3";

        // Required constructor params for Group
        id = nextGroupId;
        offerIds = ["1", "3"];

        condition = new Condition(method, tokenType, tokenAddress, tokenId, threshold, maxCommits);
        expect(condition.isValid()).to.be.true;

        group = new Group(nextGroupId, sellerId, offerIds, condition);

        expect(group.isValid()).is.true;

        // Create a group
        await groupHandler.connect(operator).createGroup(group);

        // after another offer is added
        offer.id = nextOfferId.toString(); // not necessary as input parameter
        group.offerIds = ["1", "3", "4"];

        // How that group and offer look as a returned struct
        groupStruct = group.toStruct();
        offerStruct = offer.toStruct();

        // Offer fees
        offerFees.protocolFee = applyPercentage(offer.price, protocolFeePercentage);
        offerFeesStruct = offerFees.toStruct();
      });

      it("should emit an OfferCreated and GroupUpdated events", async function () {
        // Create an offer, add it to the group, testing for the events
        const tx = await orchestrationHandler
          .connect(operator)
          .createOfferAddToGroup(offer, offerDates, offerDurations, disputeResolverId, nextGroupId, agentId);

        // OfferCreated event
        await expect(tx)
          .to.emit(orchestrationHandler, "OfferCreated")
          .withArgs(
            nextOfferId,
            sellerId,
            offerStruct,
            offerDatesStruct,
            offerDurationsStruct,
            disputeResolutionTermsStruct,
            offerFeesStruct,
            agentId,
            operator.address
          );

        // Events with structs that contain arrays must be tested differently
        const txReceipt = await tx.wait();

        // GroupUpdated event
        const eventGroupUpdated = getEvent(txReceipt, orchestrationHandler, "GroupUpdated");
        const groupInstance = Group.fromStruct(eventGroupUpdated.group);
        // Validate the instance
        expect(groupInstance.isValid()).to.be.true;

        assert.equal(eventGroupUpdated.groupId.toString(), group.id, "Group Id is incorrect");
        assert.equal(eventGroupUpdated.sellerId.toString(), group.sellerId, "Seller Id is incorrect");
        assert.equal(groupInstance.toString(), group.toString(), "Group struct is incorrect");
      });

      it("should update state", async function () {
        // Create an offer, add it to the group
        await orchestrationHandler
          .connect(operator)
          .createOfferAddToGroup(offer, offerDates, offerDurations, disputeResolverId, nextGroupId, agentId);

        // Get the offer as a struct
        [, offerStruct, offerDatesStruct, offerDurationsStruct, disputeResolutionTermsStruct] = await offerHandler
          .connect(rando)
          .getOffer(offer.id);

        // Parse into entities
        let returnedOffer = Offer.fromStruct(offerStruct);
        let returnedOfferDates = OfferDates.fromStruct(offerDatesStruct);
        let returnedOfferDurations = OfferDurations.fromStruct(offerDurationsStruct);
        let returnedDisputeResolutionTermsStruct = DisputeResolutionTerms.fromStruct(disputeResolutionTermsStruct);

        // Returned values should match the input in createSellerAndOffer
        for ([key, value] of Object.entries(offer)) {
          expect(JSON.stringify(returnedOffer[key]) === JSON.stringify(value)).is.true;
        }
        for ([key, value] of Object.entries(offerDates)) {
          expect(JSON.stringify(returnedOfferDates[key]) === JSON.stringify(value)).is.true;
        }
        for ([key, value] of Object.entries(offerDurations)) {
          expect(JSON.stringify(returnedOfferDurations[key]) === JSON.stringify(value)).is.true;
        }
        for ([key, value] of Object.entries(disputeResolutionTerms)) {
          expect(JSON.stringify(returnedDisputeResolutionTermsStruct[key]) === JSON.stringify(value)).is.true;
        }

        // Get the group as a struct
        [, groupStruct] = await groupHandler.connect(rando).getGroup(nextGroupId);

        // Parse into entity
        const returnedGroup = Group.fromStruct(groupStruct);

        // Returned values should match what is expected for the update group
        for ([key, value] of Object.entries(group)) {
          expect(JSON.stringify(returnedGroup[key]) === JSON.stringify(value)).is.true;
        }
      });

      it("should ignore any provided offer id and assign the next available", async function () {
        offer.id = "555";

        // Create an offer, add it to the group, testing for the events
        const tx = await orchestrationHandler
          .connect(operator)
          .createOfferAddToGroup(offer, offerDates, offerDurations, disputeResolverId, nextGroupId, agentId);

        // OfferCreated event
        await expect(tx)
          .to.emit(orchestrationHandler, "OfferCreated")
          .withArgs(
            nextOfferId,
            sellerId,
            offerStruct,
            offerDatesStruct,
            offerDurationsStruct,
            disputeResolutionTermsStruct,
            offerFeesStruct,
            agentId,
            operator.address
          );

        // Events with structs that contain arrays must be tested differently
        const txReceipt = await tx.wait();

        // GroupUpdated event
        const eventGroupUpdated = getEvent(txReceipt, orchestrationHandler, "GroupUpdated");
        const groupInstance = Group.fromStruct(eventGroupUpdated.group);
        // Validate the instance
        expect(groupInstance.isValid()).to.be.true;

        assert.equal(eventGroupUpdated.groupId.toString(), nextGroupId, "Group Id is incorrect");
        assert.equal(eventGroupUpdated.sellerId.toString(), group.sellerId, "Seller Id is incorrect");
        assert.equal(groupInstance.toString(), group.toString(), "Group struct is incorrect");
      });

      it("should ignore any provided seller and assign seller id of msg.sender", async function () {
        // set some other sellerId
        offer.sellerId = "123";

        // Create an offer, add it to the group, testing for the events
        const tx = await orchestrationHandler
          .connect(operator)
          .createOfferAddToGroup(offer, offerDates, offerDurations, disputeResolverId, nextGroupId, agentId);

        // OfferCreated event
        await expect(tx)
          .to.emit(orchestrationHandler, "OfferCreated")
          .withArgs(
            nextOfferId,
            sellerId,
            offerStruct,
            offerDatesStruct,
            offerDurationsStruct,
            disputeResolutionTermsStruct,
            offerFeesStruct,
            agentId,
            operator.address
          );

        // Events with structs that contain arrays must be tested differently
        const txReceipt = await tx.wait();

        // GroupUpdated event
        const eventGroupUpdated = getEvent(txReceipt, orchestrationHandler, "GroupUpdated");
        const groupInstance = Group.fromStruct(eventGroupUpdated.group);
        // Validate the instance
        expect(groupInstance.isValid()).to.be.true;

        assert.equal(eventGroupUpdated.groupId.toString(), nextGroupId, "Group Id is incorrect");
        assert.equal(eventGroupUpdated.sellerId.toString(), sellerId, "Seller Id is incorrect");
        assert.equal(groupInstance.toString(), group.toString(), "Group struct is incorrect");
      });

      it("If exchange token is $BOSON, fee should be flat boson fee", async function () {
        // Prepare an offer with $BOSON as exchange token
        offer.exchangeToken = bosonToken.address;
        disputeResolutionTermsStruct = new DisputeResolutionTerms(
          disputeResolverId,
          disputeResolver.escalationResponsePeriod,
          DRFeeToken,
          applyPercentage(DRFeeToken, buyerEscalationDepositPercentage)
        ).toStruct();
        offerFees.protocolFee = protocolFeeFlatBoson;
        offerFeesStruct = offerFees.toStruct();

        // Create an offer, add it to the group, testing for the events
        await expect(
          orchestrationHandler
            .connect(operator)
            .createOfferAddToGroup(offer, offerDates, offerDurations, disputeResolverId, nextGroupId, agentId)
        )
          .to.emit(orchestrationHandler, "OfferCreated")
          .withArgs(
            nextOfferId,
            sellerId,
            offer.toStruct(),
            offerDatesStruct,
            offerDurationsStruct,
            disputeResolutionTermsStruct,
            offerFeesStruct,
            agentId,
            operator.address
          );
      });

      it("For absolute zero offers, dispute resolver can be unspecified", async function () {
        // Prepare an absolute zero offer
        offer.price = offer.sellerDeposit = offer.buyerCancelPenalty = offerFees.protocolFee = "0";
        disputeResolverId = "0";
        disputeResolutionTermsStruct = new DisputeResolutionTerms("0", "0", "0", "0").toStruct();
        offerFeesStruct = offerFees.toStruct();

        // Create an offer, add it to the group, testing for the events
        await expect(
          orchestrationHandler
            .connect(operator)
            .createOfferAddToGroup(offer, offerDates, offerDurations, disputeResolverId, nextGroupId, agentId)
        )
          .to.emit(orchestrationHandler, "OfferCreated")
          .withArgs(
            nextOfferId,
            sellerId,
            offer.toStruct(),
            offerDatesStruct,
            offerDurationsStruct,
            disputeResolutionTermsStruct,
            offerFeesStruct,
            agentId,
            operator.address
          );
      });

      it("Should allow creation of an offer with unlimited supply", async function () {
        // Prepare an absolute zero offer
        offer.quantityAvailable = ethers.constants.MaxUint256.toString();

        // Create an offer, add it to the group, testing for the events
        await expect(
          orchestrationHandler
            .connect(operator)
            .createOfferAddToGroup(offer, offerDates, offerDurations, disputeResolverId, nextGroupId, agentId)
        )
          .to.emit(orchestrationHandler, "OfferCreated")
          .withArgs(
            nextOfferId,
            sellerId,
            offer.toStruct(),
            offerDatesStruct,
            offerDurationsStruct,
            disputeResolutionTermsStruct,
            offerFeesStruct,
            agentId,
            operator.address
          );
      });

      it("Should use the correct dispute resolver fee", async function () {
        // Create an offer in native currency
        await expect(
          orchestrationHandler
            .connect(operator)
            .createOfferAddToGroup(offer, offerDates, offerDurations, disputeResolverId, nextGroupId, agentId)
        )
          .to.emit(orchestrationHandler, "OfferCreated")
          .withArgs(
            offer.id,
            sellerId,
            offerStruct,
            offerDatesStruct,
            offerDurationsStruct,
            disputeResolutionTermsStruct,
            offerFeesStruct,
            agentId,
            operator.address
          );

        // create another offer, now with bosonToken as exchange token
        offer.exchangeToken = bosonToken.address;
        offer.id++;
        disputeResolutionTermsStruct = new DisputeResolutionTerms(
          disputeResolverId,
          disputeResolver.escalationResponsePeriod,
          DRFeeToken,
          applyPercentage(DRFeeToken, buyerEscalationDepositPercentage)
        ).toStruct();
        offerFees.protocolFee = protocolFeeFlatBoson;
        offerFeesStruct = offerFees.toStruct();

        // Create an offer in boson token
        await expect(
          orchestrationHandler
            .connect(operator)
            .createOfferAddToGroup(offer, offerDates, offerDurations, disputeResolverId, nextGroupId, agentId)
        )
          .to.emit(orchestrationHandler, "OfferCreated")
          .withArgs(
            offer.id,
            sellerId,
            offer.toStruct(),
            offerDatesStruct,
            offerDurationsStruct,
            disputeResolutionTermsStruct,
            offerFeesStruct,
            agentId,
            operator.address
          );
      });

      it("Should allow creation of an offer if DR has a sellerAllowList and seller is on it", async function () {
        // add seller to allow list
        allowedSellersToAdd = ["2"]; // DR is "1", existing seller is "2", new seller is "3"
        await accountHandler.connect(adminDR).addSellersToAllowList(disputeResolverId, allowedSellersToAdd);

        // Create an offer in native currency
        await expect(
          orchestrationHandler
            .connect(operator)
            .createOfferAddToGroup(offer, offerDates, offerDurations, disputeResolverId, nextGroupId, agentId)
        ).to.emit(orchestrationHandler, "OfferCreated");
      });

      context("💔 Revert Reasons", async function () {
        it("Caller not operator of any seller", async function () {
          // Attempt to create an offer and add it to the group, expecting revert
          await expect(
            orchestrationHandler
              .connect(rando)
              .createOfferAddToGroup(offer, offerDates, offerDurations, disputeResolverId, nextGroupId, agentId)
          ).to.revertedWith(RevertReasons.NOT_OPERATOR);
        });

        it("Valid from date is greater than valid until date", async function () {
          // Reverse the from and until dates
          offerDates.validFrom = ethers.BigNumber.from(Date.now() + oneMonth * 6).toString(); // 6 months from now
          offerDates.validUntil = ethers.BigNumber.from(Date.now()).toString(); // now

          // Attempt to create an offer and add it to the group, expecting revert
          await expect(
            orchestrationHandler
              .connect(operator)
              .createOfferAddToGroup(offer, offerDates, offerDurations, disputeResolverId, nextGroupId, agentId)
          ).to.revertedWith(RevertReasons.OFFER_PERIOD_INVALID);
        });

        it("Valid until date is not in the future", async function () {
          // Set until date in the past
          offerDates.validUntil = ethers.BigNumber.from(Date.now() - oneMonth * 6).toString(); // 6 months ago

          // Attempt to create an offer and add it to the group, expecting revert
          await expect(
            orchestrationHandler
              .connect(operator)
              .createOfferAddToGroup(offer, offerDates, offerDurations, disputeResolverId, nextGroupId, agentId)
          ).to.revertedWith(RevertReasons.OFFER_PERIOD_INVALID);
        });

        it("Buyer cancel penalty is less than item price", async function () {
          // Set buyer cancel penalty higher than offer price
          offer.buyerCancelPenalty = ethers.BigNumber.from(offer.price).add(10).toString();

          // Attempt to create an offer and add it to the group, expecting revert
          await expect(
            orchestrationHandler
              .connect(operator)
              .createOfferAddToGroup(offer, offerDates, offerDurations, disputeResolverId, nextGroupId, agentId)
          ).to.revertedWith(RevertReasons.OFFER_PENALTY_INVALID);
        });

        it("Offer cannot be voided at the time of the creation", async function () {
          // Set voided flag to true
          offer.voided = true;

          // Attempt to create an offer and add it to the group, expecting revert
          await expect(
            orchestrationHandler
              .connect(operator)
              .createOfferAddToGroup(offer, offerDates, offerDurations, disputeResolverId, nextGroupId, agentId)
          ).to.revertedWith(RevertReasons.OFFER_MUST_BE_ACTIVE);
        });

        it("Both voucher expiration date and voucher expiraton period are defined", async function () {
          // Set both voucherRedeemableUntil and voucherValid
          offerDates.voucherRedeemableUntil = ethers.BigNumber.from(offerDates.voucherRedeemableFrom)
            .add(oneMonth)
            .toString();
          offerDurations.voucherValid = oneMonth.toString();

          // Attempt to create an offer and add it to the group, expecting revert
          await expect(
            orchestrationHandler
              .connect(operator)
              .createOfferAddToGroup(offer, offerDates, offerDurations, disputeResolverId, nextGroupId, agentId)
          ).to.revertedWith(RevertReasons.AMBIGUOUS_VOUCHER_EXPIRY);
        });

        it("Neither of voucher expiration date and voucher expiraton period are defined", async function () {
          // Set both voucherRedeemableUntil and voucherValid to "0"
          offerDates.voucherRedeemableUntil = "0";
          offerDurations.voucherValid = "0";

          // Attempt to create an offer and add it to the group, expecting revert
          await expect(
            orchestrationHandler
              .connect(operator)
              .createOfferAddToGroup(offer, offerDates, offerDurations, disputeResolverId, nextGroupId, agentId)
          ).to.revertedWith(RevertReasons.AMBIGUOUS_VOUCHER_EXPIRY);
        });

        it("Voucher redeemable period is fixed, but it ends before it starts", async function () {
          // Set both voucherRedeemableUntil that is less than voucherRedeemableFrom
          offerDates.voucherRedeemableUntil = ethers.BigNumber.from(offerDates.voucherRedeemableFrom)
            .sub(10)
            .toString();
          offerDurations.voucherValid = "0";

          // Attempt to create an offer and add it to the group, expecting revert
          await expect(
            orchestrationHandler
              .connect(operator)
              .createOfferAddToGroup(offer, offerDates, offerDurations, disputeResolverId, nextGroupId, agentId)
          ).to.revertedWith(RevertReasons.REDEMPTION_PERIOD_INVALID);
        });

        it("Voucher redeemable period is fixed, but it ends before offer expires", async function () {
          // Set both voucherRedeemableUntil that is more than voucherRedeemableFrom but less than validUntil
          offerDates.voucherRedeemableFrom = "0";
          offerDates.voucherRedeemableUntil = (Number(offerDates.validUntil) - 10).toString();
          offerDurations.voucherValid = "0";

          // Attempt to create an offer and add it to the group, expecting revert
          await expect(
            orchestrationHandler
              .connect(operator)
              .createOfferAddToGroup(offer, offerDates, offerDurations, disputeResolverId, nextGroupId, agentId)
          ).to.revertedWith(RevertReasons.REDEMPTION_PERIOD_INVALID);
        });

        it("Fulfillment period is set to zero", async function () {
          // Set fulfilment period to 0
          offerDurations.fulfillmentPeriod = "0";

          // Attempt to create an offer and add it to the group, expecting revert
          await expect(
            orchestrationHandler
              .connect(operator)
              .createOfferAddToGroup(offer, offerDates, offerDurations, disputeResolverId, nextGroupId, agentId)
          ).to.revertedWith(RevertReasons.INVALID_FULFILLMENT_PERIOD);
        });

        it("Resolution period is set to zero", async function () {
          // Set dispute duration period to 0
          offerDurations.resolutionPeriod = "0";

          // Attempt to create an offer and add it to the group, expecting revert
          await expect(
            orchestrationHandler
              .connect(operator)
              .createOfferAddToGroup(offer, offerDates, offerDurations, disputeResolverId, nextGroupId, agentId)
          ).to.revertedWith(RevertReasons.INVALID_DISPUTE_DURATION);
        });

        it("Available quantity is set to zero", async function () {
          // Set available quantity to 0
          offer.quantityAvailable = "0";

          // Attempt to create an offer and add it to the group, expecting revert
          await expect(
            orchestrationHandler
              .connect(operator)
              .createOfferAddToGroup(offer, offerDates, offerDurations, disputeResolverId, nextGroupId, agentId)
          ).to.revertedWith(RevertReasons.INVALID_QUANTITY_AVAILABLE);
        });

        it("Dispute resolver wallet is not registered", async function () {
          // Set some address that is not registered as a dispute resolver
          disputeResolverId = "16";

          // Attempt to create an offer and add it to the group, expecting revert
          await expect(
            orchestrationHandler
              .connect(operator)
              .createOfferAddToGroup(offer, offerDates, offerDurations, disputeResolverId, nextGroupId, agentId)
          ).to.revertedWith(RevertReasons.INVALID_DISPUTE_RESOLVER);
        });

        it("Dispute resolver is not active", async function () {
          // create another dispute resolver, but don't activate it
          disputeResolver = await mockDisputeResolver(
            rando.address,
            rando.address,
            rando.address,
            rando.address,
            false
          );
          await accountHandler
            .connect(rando)
            .createDisputeResolver(disputeResolver, disputeResolverFees, sellerAllowList);

          // Set some address that is not registered as a dispute resolver
          disputeResolverId = ++nextAccountId;

          // Attempt to create an offer and add it to the group, expecting revert
          await expect(
            orchestrationHandler
              .connect(operator)
              .createOfferAddToGroup(offer, offerDates, offerDurations, disputeResolverId, nextGroupId, agentId)
          ).to.revertedWith(RevertReasons.INVALID_DISPUTE_RESOLVER);
        });

        it("For absolute zero offer, specified dispute resolver is not registered", async function () {
          // Prepare an absolute zero offer, but specify dispute resolver
          offer.price = offer.sellerDeposit = offer.buyerCancelPenalty = offerFees.protocolFee = "0";
          disputeResolverId = "16";

          // Attempt to create an offer and add it to the group, expecting revert
          await expect(
            orchestrationHandler
              .connect(operator)
              .createOfferAddToGroup(offer, offerDates, offerDurations, disputeResolverId, nextGroupId, agentId)
          ).to.revertedWith(RevertReasons.INVALID_DISPUTE_RESOLVER);
        });

        it("For absolute zero offer, specified dispute resolver is not active", async function () {
          // create another dispute resolver, but don't activate it
          disputeResolver = await mockDisputeResolver(
            rando.address,
            rando.address,
            rando.address,
            rando.address,
            false
          );
          await accountHandler
            .connect(rando)
            .createDisputeResolver(disputeResolver, disputeResolverFees, sellerAllowList);

          // Prepare an absolute zero offer, but specify dispute resolver
          offer.price = offer.sellerDeposit = offer.buyerCancelPenalty = offerFees.protocolFee = "0";
          disputeResolverId = ++nextAccountId;

          // Attempt to create an offer and add it to the group, expecting revert
          await expect(
            orchestrationHandler
              .connect(operator)
              .createOfferAddToGroup(offer, offerDates, offerDurations, disputeResolverId, nextGroupId, agentId)
          ).to.revertedWith(RevertReasons.INVALID_DISPUTE_RESOLVER);
        });

        it("Seller is not on dispute resolver's seller allow list", async function () {
          // Create new seller so sellerAllowList can have an entry
          const newSeller = new Seller(id, rando.address, rando.address, rando.address, rando.address, active);
          await accountHandler.connect(rando).createSeller(newSeller, contractURI);

          allowedSellersToAdd = ["3"]; // DR is "1", existing seller is "2", new seller is "3"
          await accountHandler.connect(adminDR).addSellersToAllowList(disputeResolverId, allowedSellersToAdd);

          // Attempt to create an offer and add it to the group, expecting revert
          await expect(
            orchestrationHandler
              .connect(operator)
              .createOfferAddToGroup(offer, offerDates, offerDurations, disputeResolverId, nextGroupId, agentId)
          ).to.revertedWith(RevertReasons.SELLER_NOT_APPROVED);
        });

        it("Dispute resolver does not accept fees in the exchange token", async function () {
          // Set some address that is not part of dispute resolver fees
          offer.exchangeToken = rando.address;

          // Attempt to create an offer and add it to the group, expecting revert
          await expect(
            orchestrationHandler
              .connect(operator)
              .createOfferAddToGroup(offer, offerDates, offerDurations, disputeResolverId, nextGroupId, agentId)
          ).to.revertedWith(RevertReasons.DR_UNSUPPORTED_FEE);
        });

        it("Group does not exist", async function () {
          // Set invalid id
          let invalidGroupId = "444";

          // Attempt to create an offer and add it to the group, expecting revert
          await expect(
            orchestrationHandler
              .connect(operator)
              .createOfferAddToGroup(offer, offerDates, offerDurations, disputeResolverId, invalidGroupId, agentId)
          ).to.revertedWith(RevertReasons.NO_SUCH_GROUP);

          // Set invalid id
          invalidGroupId = "0";

          // Attempt to create an offer and add it to the group, expecting revert
          await expect(
            orchestrationHandler
              .connect(operator)
              .createOfferAddToGroup(offer, offerDates, offerDurations, disputeResolverId, invalidGroupId, agentId)
          ).to.revertedWith(RevertReasons.NO_SUCH_GROUP);
        });

        it("Caller is not the seller of the group", async function () {
          // Attempt to create an offer and add it to the group, expecting revert
          await expect(
            orchestrationHandler
              .connect(rando)
              .createOfferAddToGroup(offer, offerDates, offerDurations, disputeResolverId, nextGroupId, agentId)
          ).to.revertedWith(RevertReasons.NOT_OPERATOR);
        });
      });

      context("When offers have non zero agent ids", async function () {
        beforeEach(async function () {
          // Required constructor params
          agentId = "3"; // argument sent to contract for createAgent will be ignored
          agentFeePercentage = "500"; //5%
          active = true;

          // Create a valid agent, then set fields in tests directly
          agent = new Agent(agentId, agentFeePercentage, other1.address, active);
          expect(agent.isValid()).is.true;

          // Create an agent
          await accountHandler.connect(rando).createAgent(agent);

          agentFee = ethers.BigNumber.from(offer.price).mul(agentFeePercentage).div("10000").toString();
          offerFees.agentFee = agentFee;
          offerFeesStruct = offerFees.toStruct();
        });

        it("should emit an OfferCreated and GroupUpdated events", async function () {
          // Create an offer, add it to the group, testing for the events
          const tx = await orchestrationHandler
            .connect(operator)
            .createOfferAddToGroup(offer, offerDates, offerDurations, disputeResolverId, nextGroupId, agentId);

          // OfferCreated event
          await expect(tx)
            .to.emit(orchestrationHandler, "OfferCreated")
            .withArgs(
              nextOfferId,
              sellerId,
              offerStruct,
              offerDatesStruct,
              offerDurationsStruct,
              disputeResolutionTermsStruct,
              offerFeesStruct,
              agentId,
              operator.address
            );

          // Events with structs that contain arrays must be tested differently
          const txReceipt = await tx.wait();

          // GroupUpdated event
          const eventGroupUpdated = getEvent(txReceipt, orchestrationHandler, "GroupUpdated");
          const groupInstance = Group.fromStruct(eventGroupUpdated.group);
          // Validate the instance
          expect(groupInstance.isValid()).to.be.true;

          assert.equal(eventGroupUpdated.groupId.toString(), group.id, "Group Id is incorrect");
          assert.equal(eventGroupUpdated.sellerId.toString(), group.sellerId, "Seller Id is incorrect");
          assert.equal(groupInstance.toString(), group.toString(), "Group struct is incorrect");
        });

        context("💔 Revert Reasons", async function () {
          it("Agent does not exist", async function () {
            // Set an agent id that does not exist
            let agentId = "16";

            // Attempt to Create an offer, expecting revert
            await expect(
              orchestrationHandler
                .connect(operator)
                .createOfferAddToGroup(offer, offerDates, offerDurations, disputeResolverId, nextGroupId, agentId)
            ).to.revertedWith(RevertReasons.NO_SUCH_AGENT);
          });

          it("Sum of Agent fee amount and protocol fee amount should be <= than the offer fee limit", async function () {
            // Create new agent
            let id = "4"; // argument sent to contract for createAgent will be ignored
            agentFeePercentage = "9900"; //99%

            active = true;

            // Create a valid agent, then set fields in tests directly
            agent = new Agent(id, agentFeePercentage, operator.address, active);
            expect(agent.isValid()).is.true;

            // Create an agent
            await accountHandler.connect(rando).createAgent(agent);

            // Attempt to Create an offer, expecting revert
            await expect(
              orchestrationHandler
                .connect(operator)
                .createOfferAddToGroup(offer, offerDates, offerDurations, disputeResolverId, nextGroupId, agent.id)
            ).to.revertedWith(RevertReasons.AGENT_FEE_AMOUNT_TOO_HIGH);
          });
        });
      });
    });

    context("👉 createOfferAndTwinWithBundle()", async function () {
      beforeEach(async function () {
        // prepare a bundle struct. We are not passing it as an argument, but just need to validate.

        // The first bundle id
        bundleId = nextBundleId = "1";

        // Required constructor params for Bundle
        offerIds = ["1"];
        twinIds = ["1"];

        bundle = new Bundle(bundleId, sellerId, offerIds, twinIds);

        expect(bundle.isValid()).is.true;

        // How that bundle looks as a returned struct
        bundleStruct = bundle.toStruct();

        nextTwinId = "1";

        // Create a valid twin.
        twin = mockTwin(bosonToken.address);
        twin.sellerId = sellerId;
        // How that twin looks as a returned struct
        twinStruct = twin.toStruct();

        // create a seller
        await accountHandler.connect(admin).createSeller(seller, contractURI, emptyAuthToken);

        // Approving the twinHandler contract to transfer seller's tokens
        await bosonToken.connect(operator).approve(twinHandler.address, 1); // approving the twin handler
      });

      it("should emit an OfferCreated, a TwinCreated and a BundleCreated events", async function () {
        // Create an offer, a twin and a bundle, testing for the events
        const tx = await orchestrationHandler
          .connect(operator)
          .createOfferAndTwinWithBundle(offer, offerDates, offerDurations, disputeResolverId, twin, agentId);

        // OfferCreated event
        await expect(tx)
          .to.emit(orchestrationHandler, "OfferCreated")
          .withArgs(
            nextOfferId,
            sellerId,
            offerStruct,
            offerDatesStruct,
            offerDurationsStruct,
            disputeResolutionTermsStruct,
            offerFeesStruct,
            agentId,
            operator.address
          );

        // Events with structs that contain arrays must be tested differently
        const txReceipt = await tx.wait();

        // TwinCreated event
        const eventTwinCreated = getEvent(txReceipt, orchestrationHandler, "TwinCreated");
        const twinInstance = Twin.fromStruct(eventTwinCreated.twin);
        // Validate the instance
        expect(twinInstance.isValid()).to.be.true;

        assert.equal(eventTwinCreated.twinId.toString(), twin.id, "Twin Id is incorrect");
        assert.equal(eventTwinCreated.sellerId.toString(), twin.sellerId, "Seller Id is incorrect");
        assert.equal(twinInstance.toString(), twin.toString(), "Twin struct is incorrect");

        // BundleCreated event
        const eventBundleCreated = getEvent(txReceipt, orchestrationHandler, "BundleCreated");
        const bundleInstance = Bundle.fromStruct(eventBundleCreated.bundle);
        // Validate the instance
        expect(bundleInstance.isValid()).to.be.true;

        assert.equal(eventBundleCreated.bundleId.toString(), bundle.id, "Bundle Id is incorrect");
        assert.equal(eventBundleCreated.sellerId.toString(), bundle.sellerId, "Seller Id is incorrect");
        assert.equal(bundleInstance.toString(), bundle.toString(), "Bundle struct is incorrect");
      });

      it("should update state", async function () {
        // Create an offer, a twin and a bundle
        await orchestrationHandler
          .connect(operator)
          .createOfferAndTwinWithBundle(offer, offerDates, offerDurations, disputeResolverId, twin, agentId);

        // Get the offer as a struct
        [, offerStruct, offerDatesStruct, offerDurationsStruct, disputeResolutionTermsStruct] = await offerHandler
          .connect(rando)
          .getOffer(offer.id);

        // Parse into entities
        let returnedOffer = Offer.fromStruct(offerStruct);
        let returnedOfferDates = OfferDates.fromStruct(offerDatesStruct);
        let returnedOfferDurations = OfferDurations.fromStruct(offerDurationsStruct);
        let returnedDisputeResolutionTermsStruct = DisputeResolutionTerms.fromStruct(disputeResolutionTermsStruct);

        // Returned values should match the input in createSellerAndOffer
        for ([key, value] of Object.entries(offer)) {
          expect(JSON.stringify(returnedOffer[key]) === JSON.stringify(value)).is.true;
        }
        for ([key, value] of Object.entries(offerDates)) {
          expect(JSON.stringify(returnedOfferDates[key]) === JSON.stringify(value)).is.true;
        }
        for ([key, value] of Object.entries(offerDurations)) {
          expect(JSON.stringify(returnedOfferDurations[key]) === JSON.stringify(value)).is.true;
        }
        for ([key, value] of Object.entries(disputeResolutionTerms)) {
          expect(JSON.stringify(returnedDisputeResolutionTermsStruct[key]) === JSON.stringify(value)).is.true;
        }

        // Get the twin as a struct
        [, twinStruct] = await twinHandler.connect(rando).getTwin(nextTwinId);

        // Parse into entity
        const returnedTwin = Twin.fromStruct(twinStruct);

        // Returned values should match the input in createOfferAndTwinWithBundle
        for ([key, value] of Object.entries(twin)) {
          expect(JSON.stringify(returnedTwin[key]) === JSON.stringify(value)).is.true;
        }

        // Get the bundle as a struct
        [, bundleStruct] = await bundleHandler.connect(rando).getBundle(bundleId);

        // Parse into entity
        let returnedBundle = Bundle.fromStruct(bundleStruct);

        // Returned values should match what is expected for the silently created bundle
        for ([key, value] of Object.entries(bundle)) {
          expect(JSON.stringify(returnedBundle[key]) === JSON.stringify(value)).is.true;
        }
      });

      it("should ignore any provided ids and assign the next available", async function () {
        offer.id = "555";
        twin.id = "777";

        // Create an offer, a twin and a bundle, testing for the events
        const tx = await orchestrationHandler
          .connect(operator)
          .createOfferAndTwinWithBundle(offer, offerDates, offerDurations, disputeResolverId, twin, agentId);

        // OfferCreated event
        await expect(tx)
          .to.emit(orchestrationHandler, "OfferCreated")
          .withArgs(
            nextOfferId,
            sellerId,
            offerStruct,
            offerDatesStruct,
            offerDurationsStruct,
            disputeResolutionTermsStruct,
            offerFeesStruct,
            agentId,
            operator.address
          );

        // Events with structs that contain arrays must be tested differently
        const txReceipt = await tx.wait();

        // TwinCreated event
        const eventTwinCreated = getEvent(txReceipt, orchestrationHandler, "TwinCreated");
        const twinInstance = Twin.fromStruct(eventTwinCreated.twin);
        // Validate the instance
        expect(twinInstance.isValid()).to.be.true;

        assert.equal(eventTwinCreated.twinId.toString(), nextTwinId, "Twin Id is incorrect");
        assert.equal(eventTwinCreated.sellerId.toString(), twin.sellerId, "Seller Id is incorrect");
        assert.equal(twinInstance.toString(), Twin.fromStruct(twinStruct).toString(), "Twin struct is incorrect");

        // BundleCreated event
        const eventBundleCreated = getEvent(txReceipt, orchestrationHandler, "BundleCreated");
        const bundleInstance = Bundle.fromStruct(eventBundleCreated.bundle);
        // Validate the instance
        expect(bundleInstance.isValid()).to.be.true;

        assert.equal(eventBundleCreated.bundleId.toString(), nextBundleId, "Bundle Id is incorrect");
        assert.equal(eventBundleCreated.sellerId.toString(), bundle.sellerId, "Seller Id is incorrect");
        assert.equal(
          bundleInstance.toString(),
          Bundle.fromStruct(bundleStruct).toString(),
          "Bundle struct is incorrect"
        );
      });

      it("should ignore any provided seller and assign seller id of msg.sender", async function () {
        // set some other sellerId
        offer.sellerId = "123";
        twin.sellerId = "456";

        // Create an offer, a twin and a bundle, testing for the events
        const tx = await orchestrationHandler
          .connect(operator)
          .createOfferAndTwinWithBundle(offer, offerDates, offerDurations, disputeResolverId, twin, agentId);

        // OfferCreated event
        await expect(tx)
          .to.emit(orchestrationHandler, "OfferCreated")
          .withArgs(
            nextOfferId,
            sellerId,
            offerStruct,
            offerDatesStruct,
            offerDurationsStruct,
            disputeResolutionTermsStruct,
            offerFeesStruct,
            agentId,
            operator.address
          );

        // Events with structs that contain arrays must be tested differently
        const txReceipt = await tx.wait();

        // TwinCreated event
        const eventTwinCreated = getEvent(txReceipt, orchestrationHandler, "TwinCreated");
        const twinInstance = Twin.fromStruct(eventTwinCreated.twin);
        // Validate the instance
        expect(twinInstance.isValid()).to.be.true;

        assert.equal(eventTwinCreated.twinId.toString(), nextTwinId, "Twin Id is incorrect");
        assert.equal(eventTwinCreated.sellerId.toString(), sellerId, "Seller Id is incorrect");
        assert.equal(twinInstance.toString(), Twin.fromStruct(twinStruct).toString(), "Twin struct is incorrect");

        // BundleCreated event
        const eventBundleCreated = getEvent(txReceipt, orchestrationHandler, "BundleCreated");
        const bundleInstance = Bundle.fromStruct(eventBundleCreated.bundle);
        // Validate the instance
        expect(bundleInstance.isValid()).to.be.true;

        assert.equal(eventBundleCreated.bundleId.toString(), nextBundleId, "Bundle Id is incorrect");
        assert.equal(eventBundleCreated.sellerId.toString(), sellerId, "Seller Id is incorrect");
        assert.equal(
          bundleInstance.toString(),
          Bundle.fromStruct(bundleStruct).toString(),
          "Bundle struct is incorrect"
        );
      });

      it("If exchange token is $BOSON, fee should be flat boson fee", async function () {
        // Prepare an offer with $BOSON as exchange token
        offer.exchangeToken = bosonToken.address;
        disputeResolutionTermsStruct = new DisputeResolutionTerms(
          disputeResolverId,
          disputeResolver.escalationResponsePeriod,
          DRFeeToken,
          applyPercentage(DRFeeToken, buyerEscalationDepositPercentage)
        ).toStruct();
        offerFees.protocolFee = protocolFeeFlatBoson;
        offerFeesStruct = offerFees.toStruct();

        // Create an offer, a twin and a bundle, testing for the events
        await expect(
          orchestrationHandler
            .connect(operator)
            .createOfferAndTwinWithBundle(offer, offerDates, offerDurations, disputeResolverId, twin, agentId)
        )
          .to.emit(orchestrationHandler, "OfferCreated")
          .withArgs(
            nextOfferId,
            sellerId,
            offer.toStruct(),
            offerDatesStruct,
            offerDurationsStruct,
            disputeResolutionTermsStruct,
            offerFeesStruct,
            agentId,
            operator.address
          );
      });

      it("For absolute zero offers, dispute resolver can be unspecified", async function () {
        // Prepare an absolute zero offer
        offer.price = offer.sellerDeposit = offer.buyerCancelPenalty = offerFees.protocolFee = "0";
        disputeResolverId = "0";
        disputeResolutionTermsStruct = new DisputeResolutionTerms("0", "0", "0", "0").toStruct();
        offerFeesStruct = offerFees.toStruct();

        // Create an offer, a twin and a bundle, testing for the events
        await expect(
          orchestrationHandler
            .connect(operator)
            .createOfferAndTwinWithBundle(offer, offerDates, offerDurations, disputeResolverId, twin, agentId)
        )
          .to.emit(orchestrationHandler, "OfferCreated")
          .withArgs(
            nextOfferId,
            sellerId,
            offer.toStruct(),
            offerDatesStruct,
            offerDurationsStruct,
            disputeResolutionTermsStruct,
            offerFeesStruct,
            agentId,
            operator.address
          );
      });

      it("Should allow creation of an offer with unlimited supply", async function () {
        // Prepare an offer with unlimited supply
        offer.quantityAvailable = ethers.constants.MaxUint256.toString();
        // Twin supply should be unlimited as well
        twin.supplyAvailable = ethers.constants.MaxUint256.toString();

        // Create an offer, a twin and a bundle, testing for the events
        await expect(
          orchestrationHandler
            .connect(operator)
            .createOfferAndTwinWithBundle(offer, offerDates, offerDurations, disputeResolverId, twin, agentId)
        )
          .to.emit(orchestrationHandler, "OfferCreated")
          .withArgs(
            nextOfferId,
            sellerId,
            offer.toStruct(),
            offerDatesStruct,
            offerDurationsStruct,
            disputeResolutionTermsStruct,
            offerFeesStruct,
            agentId,
            operator.address
          );
      });

      it("Should use the correct dispute resolver fee", async function () {
        // Create an offer in native currency
        await expect(
          orchestrationHandler
            .connect(operator)
            .createOfferAndTwinWithBundle(offer, offerDates, offerDurations, disputeResolverId, twin, agentId)
        )
          .to.emit(orchestrationHandler, "OfferCreated")
          .withArgs(
            offer.id,
            sellerId,
            offerStruct,
            offerDatesStruct,
            offerDurationsStruct,
            disputeResolutionTermsStruct,
            offerFeesStruct,
            agentId,
            operator.address
          );

        // create another offer, now with bosonToken as exchange token
        offer.exchangeToken = bosonToken.address;
        offer.id = "2";
        disputeResolutionTermsStruct = new DisputeResolutionTerms(
          disputeResolverId,
          disputeResolver.escalationResponsePeriod,
          DRFeeToken,
          applyPercentage(DRFeeToken, buyerEscalationDepositPercentage)
        ).toStruct();
        offerFees.protocolFee = protocolFeeFlatBoson;
        offerFeesStruct = offerFees.toStruct();

        // Create an offer in boson token
        await expect(
          orchestrationHandler
            .connect(operator)
            .createOfferAndTwinWithBundle(offer, offerDates, offerDurations, disputeResolverId, twin, agentId)
        )
          .to.emit(orchestrationHandler, "OfferCreated")
          .withArgs(
            offer.id,
            sellerId,
            offer.toStruct(),
            offerDatesStruct,
            offerDurationsStruct,
            disputeResolutionTermsStruct,
            offerFeesStruct,
            agentId,
            operator.address
          );
      });

      it("Should allow creation of an offer if DR has a sellerAllowList and seller is on it", async function () {
        // add seller to allow list
        allowedSellersToAdd = ["2"]; // DR is "1", existing seller is "2", new seller is "3"
        await accountHandler.connect(adminDR).addSellersToAllowList(disputeResolverId, allowedSellersToAdd);

        // Create an offer, a twin and a bundle, testing for the events
        await expect(
          orchestrationHandler
            .connect(operator)
            .createOfferAndTwinWithBundle(offer, offerDates, offerDurations, disputeResolverId, twin, agentId)
        ).to.emit(orchestrationHandler, "OfferCreated");
      });

      context("💔 Revert Reasons", async function () {
        it("Caller not operator of any seller", async function () {
          // Attempt to create an offer, twin and bundle, expecting revert
          await expect(
            orchestrationHandler
              .connect(rando)
              .createOfferAndTwinWithBundle(offer, offerDates, offerDurations, disputeResolverId, twin, agentId)
          ).to.revertedWith(RevertReasons.NOT_OPERATOR);
        });

        it("Valid from date is greater than valid until date", async function () {
          // Reverse the from and until dates
          offerDates.validFrom = ethers.BigNumber.from(Date.now() + oneMonth * 6).toString(); // 6 months from now
          offerDates.validUntil = ethers.BigNumber.from(Date.now()).toString(); // now

          // Attempt to create an offer, twin and bundle, expecting revert
          await expect(
            orchestrationHandler
              .connect(operator)
              .createOfferAndTwinWithBundle(offer, offerDates, offerDurations, disputeResolverId, twin, agentId)
          ).to.revertedWith(RevertReasons.OFFER_PERIOD_INVALID);
        });

        it("Valid until date is not in the future", async function () {
          // Set until date in the past
          offerDates.validUntil = ethers.BigNumber.from(Date.now() - oneMonth * 6).toString(); // 6 months ago

          // Attempt to create an offer, twin and bundle, expecting revert
          await expect(
            orchestrationHandler
              .connect(operator)
              .createOfferAndTwinWithBundle(offer, offerDates, offerDurations, disputeResolverId, twin, agentId)
          ).to.revertedWith(RevertReasons.OFFER_PERIOD_INVALID);
        });

        it("Buyer cancel penalty is less than item price", async function () {
          // Set buyer cancel penalty higher than offer price
          offer.buyerCancelPenalty = ethers.BigNumber.from(offer.price).add(10).toString();

          // Attempt to create an offer, twin and bundle, expecting revert
          await expect(
            orchestrationHandler
              .connect(operator)
              .createOfferAndTwinWithBundle(offer, offerDates, offerDurations, disputeResolverId, twin, agentId)
          ).to.revertedWith(RevertReasons.OFFER_PENALTY_INVALID);
        });

        it("Offer cannot be voided at the time of the creation", async function () {
          // Set voided flag to true
          offer.voided = true;

          // Attempt to create an offer, twin and bundle, expecting revert
          await expect(
            orchestrationHandler
              .connect(operator)
              .createOfferAndTwinWithBundle(offer, offerDates, offerDurations, disputeResolverId, twin, agentId)
          ).to.revertedWith(RevertReasons.OFFER_MUST_BE_ACTIVE);
        });

        it("Both voucher expiration date and voucher expiraton period are defined", async function () {
          // Set both voucherRedeemableUntil and voucherValid
          offerDates.voucherRedeemableUntil = (Number(offerDates.voucherRedeemableFrom) + oneMonth).toString();
          offerDurations.voucherValid = oneMonth.toString();

          // Attempt to create an offer, twin and bundle, expecting revert
          await expect(
            orchestrationHandler
              .connect(operator)
              .createOfferAndTwinWithBundle(offer, offerDates, offerDurations, disputeResolverId, twin, agentId)
          ).to.revertedWith(RevertReasons.AMBIGUOUS_VOUCHER_EXPIRY);
        });

        it("Neither of voucher expiration date and voucher expiraton period are defined", async function () {
          // Set both voucherRedeemableUntil and voucherValid to "0"
          offerDates.voucherRedeemableUntil = "0";
          offerDurations.voucherValid = "0";

          // Attempt to create an offer, twin and bundle, expecting revert
          await expect(
            orchestrationHandler
              .connect(operator)
              .createOfferAndTwinWithBundle(offer, offerDates, offerDurations, disputeResolverId, twin, agentId)
          ).to.revertedWith(RevertReasons.AMBIGUOUS_VOUCHER_EXPIRY);
        });

        it("Voucher redeemable period is fixed, but it ends before it starts", async function () {
          // Set both voucherRedeemableUntil that is less than voucherRedeemableFrom
          offerDates.voucherRedeemableUntil = (Number(offerDates.voucherRedeemableFrom) - 10).toString();
          offerDurations.voucherValid = "0";

          // Attempt to create an offer, twin and bundle, expecting revert
          await expect(
            orchestrationHandler
              .connect(operator)
              .createOfferAndTwinWithBundle(offer, offerDates, offerDurations, disputeResolverId, twin, agentId)
          ).to.revertedWith(RevertReasons.REDEMPTION_PERIOD_INVALID);
        });

        it("Voucher redeemable period is fixed, but it ends before offer expires", async function () {
          // Set both voucherRedeemableUntil that is more than voucherRedeemableFrom but less than validUntil
          offerDates.voucherRedeemableFrom = "0";
          offerDates.voucherRedeemableUntil = (Number(offerDates.validUntil) - 10).toString();
          offerDurations.voucherValid = "0";

          // Attempt to create an offer, twin and bundle, expecting revert
          await expect(
            orchestrationHandler
              .connect(operator)
              .createOfferAndTwinWithBundle(offer, offerDates, offerDurations, disputeResolverId, twin, agentId)
          ).to.revertedWith(RevertReasons.REDEMPTION_PERIOD_INVALID);
        });

        it("Fulfillment period is set to zero", async function () {
          // Set fulfilment period to 0
          offerDurations.fulfillmentPeriod = "0";

          // Attempt to create an offer, twin and bundle, expecting revert
          await expect(
            orchestrationHandler
              .connect(operator)
              .createOfferAndTwinWithBundle(offer, offerDates, offerDurations, disputeResolverId, twin, agentId)
          ).to.revertedWith(RevertReasons.INVALID_FULFILLMENT_PERIOD);
        });

        it("Resolution period is set to zero", async function () {
          // Set dispute duration period to 0
          offerDurations.resolutionPeriod = "0";

          // Attempt to create an offer, twin and bundle, expecting revert
          await expect(
            orchestrationHandler
              .connect(operator)
              .createOfferAndTwinWithBundle(offer, offerDates, offerDurations, disputeResolverId, twin, agentId)
          ).to.revertedWith(RevertReasons.INVALID_DISPUTE_DURATION);
        });

        it("Available quantity is set to zero", async function () {
          // Set available quantity to 0
          offer.quantityAvailable = "0";

          // Attempt to create an offer, twin and bundle, expecting revert
          await expect(
            orchestrationHandler
              .connect(operator)
              .createOfferAndTwinWithBundle(offer, offerDates, offerDurations, disputeResolverId, twin, agentId)
          ).to.revertedWith(RevertReasons.INVALID_QUANTITY_AVAILABLE);
        });

        it("Dispute resolver wallet is not registered", async function () {
          // Set some address that is not registered as a dispute resolver
          disputeResolverId = "16";

          // Attempt to create an offer, twin and bundle, expecting revert
          await expect(
            orchestrationHandler
              .connect(operator)
              .createOfferAndTwinWithBundle(offer, offerDates, offerDurations, disputeResolverId, twin, agentId)
          ).to.revertedWith(RevertReasons.INVALID_DISPUTE_RESOLVER);
        });

        it("Dispute resolver is not active", async function () {
          // create another dispute resolver, but don't activate it
          disputeResolver = await mockDisputeResolver(
            rando.address,
            rando.address,
            rando.address,
            rando.address,
            false
          );
          await accountHandler
            .connect(rando)
            .createDisputeResolver(disputeResolver, disputeResolverFees, sellerAllowList);

          // Set some address that is not registered as a dispute resolver
          disputeResolverId = ++nextAccountId;

          // Attempt to create an offer, twin and bundle, expecting revert
          await expect(
            orchestrationHandler
              .connect(operator)
              .createOfferAndTwinWithBundle(offer, offerDates, offerDurations, disputeResolverId, twin, agentId)
          ).to.revertedWith(RevertReasons.INVALID_DISPUTE_RESOLVER);
        });

        it("For absolute zero offer, specified dispute resolver is not registered", async function () {
          // Prepare an absolute zero offer, but specify dispute resolver
          offer.price = offer.sellerDeposit = offer.buyerCancelPenalty = offerFees.protocolFee = "0";
          disputeResolverId = "16";

          // Attempt to create an offer, twin and bundle, expecting revert
          await expect(
            orchestrationHandler
              .connect(operator)
              .createOfferAndTwinWithBundle(offer, offerDates, offerDurations, disputeResolverId, twin, agentId)
          ).to.revertedWith(RevertReasons.INVALID_DISPUTE_RESOLVER);
        });

        it("For absolute zero offer, specified dispute resolver is not active", async function () {
          // create another dispute resolver, but don't activate it
          disputeResolver = await mockDisputeResolver(
            rando.address,
            rando.address,
            rando.address,
            rando.address,
            false
          );
          await accountHandler
            .connect(rando)
            .createDisputeResolver(disputeResolver, disputeResolverFees, sellerAllowList);

          // Prepare an absolute zero offer, but specify dispute resolver
          offer.price = offer.sellerDeposit = offer.buyerCancelPenalty = offerFees.protocolFee = "0";
          disputeResolverId = ++nextAccountId;

          // Attempt to create an offer, twin and bundle, expecting revert
          await expect(
            orchestrationHandler
              .connect(operator)
              .createOfferAndTwinWithBundle(offer, offerDates, offerDurations, disputeResolverId, twin, agentId)
          ).to.revertedWith(RevertReasons.INVALID_DISPUTE_RESOLVER);
        });

        it("Seller is not on dispute resolver's seller allow list", async function () {
          // Create new seller so sellerAllowList can have an entry
          const newSeller = new Seller(id, rando.address, rando.address, rando.address, rando.address, active);
          await accountHandler.connect(rando).createSeller(newSeller, contractURI);

          allowedSellersToAdd = ["3"]; // DR is "1", existing seller is "2", new seller is "3"
          await accountHandler.connect(adminDR).addSellersToAllowList(disputeResolverId, allowedSellersToAdd);

          // Attempt to create an offer, twin and bundle, expecting revert
          await expect(
            orchestrationHandler
              .connect(operator)
              .createOfferAndTwinWithBundle(offer, offerDates, offerDurations, disputeResolverId, twin, agentId)
          ).to.revertedWith(RevertReasons.SELLER_NOT_APPROVED);
        });

        it("Dispute resolver does not accept fees in the exchange token", async function () {
          // Set some address that is not part of dispute resolver fees
          offer.exchangeToken = rando.address;

          // Attempt to create an offer, twin and bundle, expecting revert
          await expect(
            orchestrationHandler
              .connect(operator)
              .createOfferAndTwinWithBundle(offer, offerDates, offerDurations, disputeResolverId, twin, agentId)
          ).to.revertedWith(RevertReasons.DR_UNSUPPORTED_FEE);
        });

        it("should revert if protocol is not approved to transfer the ERC20 token", async function () {
          // Approving the twinHandler contract to transfer seller's tokens
          await bosonToken.connect(operator).approve(twinHandler.address, 0); // approving the twin handler

          //ERC20 token address
          twin.tokenAddress = bosonToken.address;

          await expect(
            orchestrationHandler
              .connect(operator)
              .createOfferAndTwinWithBundle(offer, offerDates, offerDurations, disputeResolverId, twin, agentId)
          ).to.revertedWith(RevertReasons.NO_TRANSFER_APPROVED);
        });

        it("should revert if protocol is not approved to transfer the ERC721 token", async function () {
          //ERC721 token address
          twin.tokenAddress = foreign721.address;

          await expect(
            orchestrationHandler
              .connect(operator)
              .createOfferAndTwinWithBundle(offer, offerDates, offerDurations, disputeResolverId, twin, agentId)
          ).to.revertedWith(RevertReasons.NO_TRANSFER_APPROVED);
        });

        it("should revert if protocol is not approved to transfer the ERC1155 token", async function () {
          //ERC1155 token address
          twin.tokenAddress = foreign1155.address;

          await expect(
            orchestrationHandler
              .connect(operator)
              .createOfferAndTwinWithBundle(offer, offerDates, offerDurations, disputeResolverId, twin, agentId)
          ).to.revertedWith(RevertReasons.NO_TRANSFER_APPROVED);
        });

        context("Token address is unsupported", async function () {
          it("Token address is a zero address", async function () {
            twin.tokenAddress = ethers.constants.AddressZero;

            await expect(
              orchestrationHandler
                .connect(operator)
                .createOfferAndTwinWithBundle(offer, offerDates, offerDurations, disputeResolverId, twin, agentId)
            ).to.be.revertedWith(RevertReasons.UNSUPPORTED_TOKEN);
          });

          it("Token address is a contract address that does not support the isApprovedForAll", async function () {
            twin.tokenAddress = twinHandler.address;

            await expect(
              orchestrationHandler
                .connect(operator)
                .createOfferAndTwinWithBundle(offer, offerDates, offerDurations, disputeResolverId, twin, agentId)
            ).to.be.revertedWith(RevertReasons.UNSUPPORTED_TOKEN);
          });

          it("Token address is a contract that reverts from a fallback method", async function () {
            twin.tokenAddress = fallbackError.address;

            await expect(
              orchestrationHandler
                .connect(operator)
                .createOfferAndTwinWithBundle(offer, offerDates, offerDurations, disputeResolverId, twin, agentId)
            ).to.be.revertedWith(RevertReasons.UNSUPPORTED_TOKEN);
          });
        });
      });

      context("When offers have non zero agent ids", async function () {
        beforeEach(async function () {
          // Required constructor params
          agentId = "3"; // argument sent to contract for createAgent will be ignored
          agentFeePercentage = "500"; //5%
          active = true;

          // Create a valid agent, then set fields in tests directly
          agent = new Agent(agentId, agentFeePercentage, other1.address, active);
          expect(agent.isValid()).is.true;

          // Create an agent
          await accountHandler.connect(rando).createAgent(agent);

          agentFee = ethers.BigNumber.from(offer.price).mul(agentFeePercentage).div("10000").toString();
          offerFees.agentFee = agentFee;
          offerFeesStruct = offerFees.toStruct();
        });

        it("should emit an OfferCreated, a TwinCreated and a BundleCreated events", async function () {
          // Create an offer, a twin and a bundle, testing for the events
          const tx = await orchestrationHandler
            .connect(operator)
            .createOfferAndTwinWithBundle(offer, offerDates, offerDurations, disputeResolverId, twin, agentId);

          // OfferCreated event
          await expect(tx)
            .to.emit(orchestrationHandler, "OfferCreated")
            .withArgs(
              nextOfferId,
              sellerId,
              offerStruct,
              offerDatesStruct,
              offerDurationsStruct,
              disputeResolutionTermsStruct,
              offerFeesStruct,
              agentId,
              operator.address
            );

          // Events with structs that contain arrays must be tested differently
          const txReceipt = await tx.wait();

          // TwinCreated event
          const eventTwinCreated = getEvent(txReceipt, orchestrationHandler, "TwinCreated");
          const twinInstance = Twin.fromStruct(eventTwinCreated.twin);
          // Validate the instance
          expect(twinInstance.isValid()).to.be.true;

          assert.equal(eventTwinCreated.twinId.toString(), twin.id, "Twin Id is incorrect");
          assert.equal(eventTwinCreated.sellerId.toString(), twin.sellerId, "Seller Id is incorrect");
          assert.equal(twinInstance.toString(), twin.toString(), "Twin struct is incorrect");

          // BundleCreated event
          const eventBundleCreated = getEvent(txReceipt, orchestrationHandler, "BundleCreated");
          const bundleInstance = Bundle.fromStruct(eventBundleCreated.bundle);
          // Validate the instance
          expect(bundleInstance.isValid()).to.be.true;

          assert.equal(eventBundleCreated.bundleId.toString(), bundle.id, "Bundle Id is incorrect");
          assert.equal(eventBundleCreated.sellerId.toString(), bundle.sellerId, "Seller Id is incorrect");
          assert.equal(bundleInstance.toString(), bundle.toString(), "Bundle struct is incorrect");
        });

        context("💔 Revert Reasons", async function () {
          it("Agent does not exist", async function () {
            // Set an agent id that does not exist
            let agentId = "16";

            // Attempt to Create an offer, expecting revert
            await expect(
              orchestrationHandler
                .connect(operator)
                .createOfferAndTwinWithBundle(offer, offerDates, offerDurations, disputeResolverId, twin, agentId)
            ).to.revertedWith(RevertReasons.NO_SUCH_AGENT);
          });

          it("Sum of Agent fee amount and protocol fee amount should be <= than the offer fee limit", async function () {
            // Create new agent
            let id = "4"; // argument sent to contract for createAgent will be ignored
            agentFeePercentage = "9900"; //99%

            active = true;

            // Create a valid agent, then set fields in tests directly
            agent = new Agent(id, agentFeePercentage, operator.address, active);
            expect(agent.isValid()).is.true;

            // Create an agent
            await accountHandler.connect(rando).createAgent(agent);

            // Attempt to Create an offer, expecting revert
            await expect(
              orchestrationHandler
                .connect(operator)
                .createOfferAndTwinWithBundle(offer, offerDates, offerDurations, disputeResolverId, twin, agent.id)
            ).to.revertedWith(RevertReasons.AGENT_FEE_AMOUNT_TOO_HIGH);
          });
        });
      });
    });

    context("👉 createOfferWithConditionAndTwinAndBundle()", async function () {
      beforeEach(async function () {
        // prepare a group struct. We are not passing it as an argument, but just need to validate.
        // The first group id
        nextGroupId = "1";

        // Required constructor params for Condition
        method = EvaluationMethod.Threshold;
        tokenType = TokenType.MultiToken;
        tokenAddress = other3.address; // just need an address
        tokenId = "5150";
        threshold = "1";
        maxCommits = "1";

        // Required constructor params for Group
        id = nextGroupId;
        offerIds = ["1"];

        condition = new Condition(method, tokenType, tokenAddress, tokenId, threshold, maxCommits);
        expect(condition.isValid()).to.be.true;

        group = new Group(nextGroupId, sellerId, offerIds, condition);

        expect(group.isValid()).is.true;

        // How that group looks as a returned struct
        groupStruct = group.toStruct();

        // prepare a bundle struct. We are not passing it as an argument, but just need to validate.
        // The first bundle id
        bundleId = nextBundleId = "1";

        // Required constructor params for Bundle
        offerIds = ["1"];
        twinIds = ["1"];

        bundle = new Bundle(bundleId, sellerId, offerIds, twinIds);

        expect(bundle.isValid()).is.true;

        // How that bundle looks as a returned struct
        bundleStruct = bundle.toStruct();

        nextTwinId = "1";
        // Create a valid twin.
        twin = mockTwin(bosonToken.address);
        twin.sellerId = sellerId;

        // How that twin looks as a returned struct
        twinStruct = twin.toStruct();

        // create a seller
        await accountHandler.connect(admin).createSeller(seller, contractURI, emptyAuthToken);

        // Approving the twinHandler contract to transfer seller's tokens
        await bosonToken.connect(operator).approve(twinHandler.address, 1); // approving the twin handler
      });

      it("should emit an OfferCreated, a GroupCreated, a TwinCreated and a BundleCreated events", async function () {
        // Create an offer with condition, twin and bundle
        const tx = await orchestrationHandler
          .connect(operator)
          .createOfferWithConditionAndTwinAndBundle(
            offer,
            offerDates,
            offerDurations,
            disputeResolverId,
            condition,
            twin,
            agentId
          );

        // OfferCreated event
        await expect(tx)
          .to.emit(orchestrationHandler, "OfferCreated")
          .withArgs(
            nextOfferId,
            sellerId,
            offerStruct,
            offerDatesStruct,
            offerDurationsStruct,
            disputeResolutionTermsStruct,
            offerFeesStruct,
            agentId,
            operator.address
          );

        // Events with structs that contain arrays must be tested differently
        const txReceipt = await tx.wait();

        // GroupCreated event
        const eventGroupCreated = getEvent(txReceipt, orchestrationHandler, "GroupCreated");
        const groupInstance = Group.fromStruct(eventGroupCreated.group);
        // Validate the instance
        expect(groupInstance.isValid()).to.be.true;

        assert.equal(eventGroupCreated.groupId.toString(), group.id, "Group Id is incorrect");
        assert.equal(eventGroupCreated.sellerId.toString(), group.sellerId, "Seller Id is incorrect");
        assert.equal(groupInstance.toString(), group.toString(), "Group struct is incorrect");

        // TwinCreated event
        const eventTwinCreated = getEvent(txReceipt, orchestrationHandler, "TwinCreated");
        const twinInstance = Twin.fromStruct(eventTwinCreated.twin);
        // Validate the instance
        expect(twinInstance.isValid()).to.be.true;

        assert.equal(eventTwinCreated.twinId.toString(), twin.id, "Twin Id is incorrect");
        assert.equal(eventTwinCreated.sellerId.toString(), twin.sellerId, "Seller Id is incorrect");
        assert.equal(twinInstance.toString(), twin.toString(), "Twin struct is incorrect");

        // BundleCreated event
        const eventBundleCreated = getEvent(txReceipt, orchestrationHandler, "BundleCreated");
        const bundleInstance = Bundle.fromStruct(eventBundleCreated.bundle);
        // Validate the instance
        expect(bundleInstance.isValid()).to.be.true;

        assert.equal(eventBundleCreated.bundleId.toString(), bundle.id, "Bundle Id is incorrect");
        assert.equal(eventBundleCreated.sellerId.toString(), bundle.sellerId, "Seller Id is incorrect");
        assert.equal(bundleInstance.toString(), bundle.toString(), "Bundle struct is incorrect");
      });

      it("should update state", async function () {
        // Create an offer with condition, twin and bundle
        await orchestrationHandler
          .connect(operator)
          .createOfferWithConditionAndTwinAndBundle(
            offer,
            offerDates,
            offerDurations,
            disputeResolverId,
            condition,
            twin,
            agentId
          );

        // Get the offer as a struct
        [, offerStruct, offerDatesStruct, offerDurationsStruct, disputeResolutionTermsStruct] = await offerHandler
          .connect(rando)
          .getOffer(offer.id);

        // Parse into entities
        let returnedOffer = Offer.fromStruct(offerStruct);
        let returnedOfferDates = OfferDates.fromStruct(offerDatesStruct);
        let returnedOfferDurations = OfferDurations.fromStruct(offerDurationsStruct);
        let returnedDisputeResolutionTermsStruct = DisputeResolutionTerms.fromStruct(disputeResolutionTermsStruct);

        // Returned values should match the input in createSellerAndOffer
        for ([key, value] of Object.entries(offer)) {
          expect(JSON.stringify(returnedOffer[key]) === JSON.stringify(value)).is.true;
        }
        for ([key, value] of Object.entries(offerDates)) {
          expect(JSON.stringify(returnedOfferDates[key]) === JSON.stringify(value)).is.true;
        }
        for ([key, value] of Object.entries(offerDurations)) {
          expect(JSON.stringify(returnedOfferDurations[key]) === JSON.stringify(value)).is.true;
        }
        for ([key, value] of Object.entries(disputeResolutionTerms)) {
          expect(JSON.stringify(returnedDisputeResolutionTermsStruct[key]) === JSON.stringify(value)).is.true;
        }

        // Get the group as a struct
        [, groupStruct] = await groupHandler.connect(rando).getGroup(nextGroupId);

        // Parse into entity
        const returnedGroup = Group.fromStruct(groupStruct);

        // Returned values should match should match what is expected for the silently created group
        for ([key, value] of Object.entries(group)) {
          expect(JSON.stringify(returnedGroup[key]) === JSON.stringify(value)).is.true;
        }

        // Get the twin as a struct
        [, twinStruct] = await twinHandler.connect(rando).getTwin(nextTwinId);

        // Parse into entity
        const returnedTwin = Twin.fromStruct(twinStruct);

        // Returned values should match the input in createOfferWithConditionAndTwinAndBundle
        for ([key, value] of Object.entries(twin)) {
          expect(JSON.stringify(returnedTwin[key]) === JSON.stringify(value)).is.true;
        }

        // Get the bundle as a struct
        [, bundleStruct] = await bundleHandler.connect(rando).getBundle(bundleId);

        // Parse into entity
        let returnedBundle = Bundle.fromStruct(bundleStruct);

        // Returned values should match what is expected for the silently created bundle
        for ([key, value] of Object.entries(bundle)) {
          expect(JSON.stringify(returnedBundle[key]) === JSON.stringify(value)).is.true;
        }
      });

      it("should ignore any provided ids and assign the next available", async function () {
        offer.id = "555";
        twin.id = "777";

        // Create an offer with condition, twin and bundle
        const tx = await orchestrationHandler
          .connect(operator)
          .createOfferWithConditionAndTwinAndBundle(
            offer,
            offerDates,
            offerDurations,
            disputeResolverId,
            condition,
            twin,
            agentId
          );

        // OfferCreated event
        await expect(tx)
          .to.emit(orchestrationHandler, "OfferCreated")
          .withArgs(
            nextOfferId,
            sellerId,
            offerStruct,
            offerDatesStruct,
            offerDurationsStruct,
            disputeResolutionTermsStruct,
            offerFeesStruct,
            agentId,
            operator.address
          );

        // Events with structs that contain arrays must be tested differently
        const txReceipt = await tx.wait();

        // GroupCreated event
        const eventGroupCreated = getEvent(txReceipt, orchestrationHandler, "GroupCreated");
        const groupInstance = Group.fromStruct(eventGroupCreated.group);
        // Validate the instance
        expect(groupInstance.isValid()).to.be.true;

        assert.equal(eventGroupCreated.groupId.toString(), nextGroupId, "Group Id is incorrect");
        assert.equal(eventGroupCreated.sellerId.toString(), group.sellerId, "Seller Id is incorrect");
        assert.equal(groupInstance.toString(), group.toString(), "Group struct is incorrect");

        // TwinCreated event
        const eventTwinCreated = getEvent(txReceipt, orchestrationHandler, "TwinCreated");
        const twinInstance = Twin.fromStruct(eventTwinCreated.twin);
        // Validate the instance
        expect(twinInstance.isValid()).to.be.true;

        assert.equal(eventTwinCreated.twinId.toString(), nextTwinId, "Twin Id is incorrect");
        assert.equal(eventTwinCreated.sellerId.toString(), twin.sellerId, "Seller Id is incorrect");
        assert.equal(twinInstance.toString(), Twin.fromStruct(twinStruct).toString(), "Twin struct is incorrect");

        // BundleCreated event
        const eventBundleCreated = getEvent(txReceipt, orchestrationHandler, "BundleCreated");
        const bundleInstance = Bundle.fromStruct(eventBundleCreated.bundle);
        // Validate the instance
        expect(bundleInstance.isValid()).to.be.true;

        assert.equal(eventBundleCreated.bundleId.toString(), nextBundleId, "Bundle Id is incorrect");
        assert.equal(eventBundleCreated.sellerId.toString(), bundle.sellerId, "Seller Id is incorrect");
        assert.equal(
          bundleInstance.toString(),
          Bundle.fromStruct(bundleStruct).toString(),
          "Bundle struct is incorrect"
        );
      });

      it("should ignore any provided seller and assign seller id of msg.sender", async function () {
        // set some other sellerId
        offer.sellerId = "123";
        twin.sellerId = "456";

        // Create an offer with condition, twin and bundle
        const tx = await orchestrationHandler
          .connect(operator)
          .createOfferWithConditionAndTwinAndBundle(
            offer,
            offerDates,
            offerDurations,
            disputeResolverId,
            condition,
            twin,
            agentId
          );

        // OfferCreated event
        await expect(tx)
          .to.emit(orchestrationHandler, "OfferCreated")
          .withArgs(
            nextOfferId,
            sellerId,
            offerStruct,
            offerDatesStruct,
            offerDurationsStruct,
            disputeResolutionTermsStruct,
            offerFeesStruct,
            agentId,
            operator.address
          );

        // Events with structs that contain arrays must be tested differently
        const txReceipt = await tx.wait();

        // GroupCreated event
        const eventGroupCreated = getEvent(txReceipt, orchestrationHandler, "GroupCreated");
        const groupInstance = Group.fromStruct(eventGroupCreated.group);
        // Validate the instance
        expect(groupInstance.isValid()).to.be.true;

        assert.equal(eventGroupCreated.groupId.toString(), nextGroupId, "Group Id is incorrect");
        assert.equal(eventGroupCreated.sellerId.toString(), sellerId, "Seller Id is incorrect");
        assert.equal(groupInstance.toString(), group.toString(), "Group struct is incorrect");

        // TwinCreated event
        const eventTwinCreated = getEvent(txReceipt, orchestrationHandler, "TwinCreated");
        const twinInstance = Twin.fromStruct(eventTwinCreated.twin);
        // Validate the instance
        expect(twinInstance.isValid()).to.be.true;

        assert.equal(eventTwinCreated.twinId.toString(), nextTwinId, "Twin Id is incorrect");
        assert.equal(eventTwinCreated.sellerId.toString(), sellerId, "Seller Id is incorrect");
        assert.equal(twinInstance.toString(), Twin.fromStruct(twinStruct).toString(), "Twin struct is incorrect");

        // BundleCreated event
        const eventBundleCreated = getEvent(txReceipt, orchestrationHandler, "BundleCreated");
        const bundleInstance = Bundle.fromStruct(eventBundleCreated.bundle);
        // Validate the instance
        expect(bundleInstance.isValid()).to.be.true;

        assert.equal(eventBundleCreated.bundleId.toString(), nextBundleId, "Bundle Id is incorrect");
        assert.equal(eventBundleCreated.sellerId.toString(), sellerId, "Seller Id is incorrect");
        assert.equal(
          bundleInstance.toString(),
          Bundle.fromStruct(bundleStruct).toString(),
          "Bundle struct is incorrect"
        );
      });

      it("If exchange token is $BOSON, fee should be flat boson fee", async function () {
        // Prepare an offer with $BOSON as exchange token
        offer.exchangeToken = bosonToken.address;
        disputeResolutionTermsStruct = new DisputeResolutionTerms(
          disputeResolverId,
          disputeResolver.escalationResponsePeriod,
          DRFeeToken,
          applyPercentage(DRFeeToken, buyerEscalationDepositPercentage)
        ).toStruct();
        offerFees.protocolFee = protocolFeeFlatBoson;
        offerFeesStruct = offerFees.toStruct();

        // Create an offer with condition, twin and bundle testing for the events
        await expect(
          orchestrationHandler
            .connect(operator)
            .createOfferWithConditionAndTwinAndBundle(
              offer,
              offerDates,
              offerDurations,
              disputeResolverId,
              condition,
              twin,
              agentId
            )
        )
          .to.emit(orchestrationHandler, "OfferCreated")
          .withArgs(
            nextOfferId,
            sellerId,
            offer.toStruct(),
            offerDatesStruct,
            offerDurationsStruct,
            disputeResolutionTermsStruct,
            offerFeesStruct,
            agentId,
            operator.address
          );
      });

      it("For absolute zero offers, dispute resolver can be unspecified", async function () {
        // Prepare an absolute zero offer
        offer.price = offer.sellerDeposit = offer.buyerCancelPenalty = offerFees.protocolFee = "0";
        disputeResolverId = "0";
        disputeResolutionTermsStruct = new DisputeResolutionTerms("0", "0", "0", "0").toStruct();
        offerFeesStruct = offerFees.toStruct();

        // Create an offer with condition, twin and bundle testing for the events
        await expect(
          orchestrationHandler
            .connect(operator)
            .createOfferWithConditionAndTwinAndBundle(
              offer,
              offerDates,
              offerDurations,
              disputeResolverId,
              condition,
              twin,
              agentId
            )
        )
          .to.emit(orchestrationHandler, "OfferCreated")
          .withArgs(
            nextOfferId,
            sellerId,
            offer.toStruct(),
            offerDatesStruct,
            offerDurationsStruct,
            disputeResolutionTermsStruct,
            offerFeesStruct,
            agentId,
            operator.address
          );
      });

      it("Should allow creation of an offer with unlimited supply", async function () {
        // Prepare an offer with unlimited supply
        offer.quantityAvailable = ethers.constants.MaxUint256.toString();
        // Twin supply should be unlimited as well
        twin.supplyAvailable = ethers.constants.MaxUint256.toString();

        // Create an offer with condition, twin and bundle testing for the events
        await expect(
          orchestrationHandler
            .connect(operator)
            .createOfferWithConditionAndTwinAndBundle(
              offer,
              offerDates,
              offerDurations,
              disputeResolverId,
              condition,
              twin,
              agentId
            )
        )
          .to.emit(orchestrationHandler, "OfferCreated")
          .withArgs(
            nextOfferId,
            sellerId,
            offer.toStruct(),
            offerDatesStruct,
            offerDurationsStruct,
            disputeResolutionTermsStruct,
            offerFeesStruct,
            agentId,
            operator.address
          );
      });

      it("Should use the correct dispute resolver fee", async function () {
        // Create an offer in native currency
        await expect(
          orchestrationHandler
            .connect(operator)
            .createOfferWithConditionAndTwinAndBundle(
              offer,
              offerDates,
              offerDurations,
              disputeResolverId,
              condition,
              twin,
              agentId
            )
        )
          .to.emit(orchestrationHandler, "OfferCreated")
          .withArgs(
            offer.id,
            sellerId,
            offerStruct,
            offerDatesStruct,
            offerDurationsStruct,
            disputeResolutionTermsStruct,
            offerFeesStruct,
            agentId,
            operator.address
          );

        // create another offer, now with bosonToken as exchange token
        offer.exchangeToken = bosonToken.address;
        offer.id = "2";
        disputeResolutionTermsStruct = new DisputeResolutionTerms(
          disputeResolverId,
          disputeResolver.escalationResponsePeriod,
          DRFeeToken,
          applyPercentage(DRFeeToken, buyerEscalationDepositPercentage)
        ).toStruct();
        offerFees.protocolFee = protocolFeeFlatBoson;
        offerFeesStruct = offerFees.toStruct();

        // Create an offer in boson token
        await expect(
          orchestrationHandler
            .connect(operator)
            .createOfferWithConditionAndTwinAndBundle(
              offer,
              offerDates,
              offerDurations,
              disputeResolverId,
              condition,
              twin,
              agentId
            )
        )
          .to.emit(orchestrationHandler, "OfferCreated")
          .withArgs(
            offer.id,
            sellerId,
            offer.toStruct(),
            offerDatesStruct,
            offerDurationsStruct,
            disputeResolutionTermsStruct,
            offerFeesStruct,
            agentId,
            operator.address
          );
      });

      it("Should allow creation of an offer if DR has a sellerAllowList and seller is on it", async function () {
        // add seller to allow list
        allowedSellersToAdd = ["2"]; // DR is "1", existing seller is "2", new seller is "3"
        await accountHandler.connect(adminDR).addSellersToAllowList(disputeResolverId, allowedSellersToAdd);

        // Create an offer with condition, twin and bundle testing for the events
        await expect(
          orchestrationHandler
            .connect(operator)
            .createOfferWithConditionAndTwinAndBundle(
              offer,
              offerDates,
              offerDurations,
              disputeResolverId,
              condition,
              twin,
              agentId
            )
        ).to.emit(orchestrationHandler, "OfferCreated");
      });

      context("When offers have non zero agent ids", async function () {
        beforeEach(async function () {
          // Required constructor params
          agentId = "3"; // argument sent to contract for createAgent will be ignored
          agentFeePercentage = "500"; //5%
          active = true;

          // Create a valid agent, then set fields in tests directly
          agent = new Agent(agentId, agentFeePercentage, other1.address, active);
          expect(agent.isValid()).is.true;

          // Create an agent
          await accountHandler.connect(rando).createAgent(agent);

          agentFee = ethers.BigNumber.from(offer.price).mul(agentFeePercentage).div("10000").toString();
          offerFees.agentFee = agentFee;
          offerFeesStruct = offerFees.toStruct();
        });

        it("should emit an OfferCreated, a GroupCreated, a TwinCreated and a BundleCreated events", async function () {
          // Create an offer with condition, twin and bundle
          const tx = await orchestrationHandler
            .connect(operator)
            .createOfferWithConditionAndTwinAndBundle(
              offer,
              offerDates,
              offerDurations,
              disputeResolverId,
              condition,
              twin,
              agentId
            );

          // OfferCreated event
          await expect(tx)
            .to.emit(orchestrationHandler, "OfferCreated")
            .withArgs(
              nextOfferId,
              sellerId,
              offerStruct,
              offerDatesStruct,
              offerDurationsStruct,
              disputeResolutionTermsStruct,
              offerFeesStruct,
              agentId,
              operator.address
            );

          // Events with structs that contain arrays must be tested differently
          const txReceipt = await tx.wait();

          // GroupCreated event
          const eventGroupCreated = getEvent(txReceipt, orchestrationHandler, "GroupCreated");
          const groupInstance = Group.fromStruct(eventGroupCreated.group);
          // Validate the instance
          expect(groupInstance.isValid()).to.be.true;

          assert.equal(eventGroupCreated.groupId.toString(), group.id, "Group Id is incorrect");
          assert.equal(eventGroupCreated.sellerId.toString(), group.sellerId, "Seller Id is incorrect");
          assert.equal(groupInstance.toString(), group.toString(), "Group struct is incorrect");

          // TwinCreated event
          const eventTwinCreated = getEvent(txReceipt, orchestrationHandler, "TwinCreated");
          const twinInstance = Twin.fromStruct(eventTwinCreated.twin);
          // Validate the instance
          expect(twinInstance.isValid()).to.be.true;

          assert.equal(eventTwinCreated.twinId.toString(), twin.id, "Twin Id is incorrect");
          assert.equal(eventTwinCreated.sellerId.toString(), twin.sellerId, "Seller Id is incorrect");
          assert.equal(twinInstance.toString(), twin.toString(), "Twin struct is incorrect");

          // BundleCreated event
          const eventBundleCreated = getEvent(txReceipt, orchestrationHandler, "BundleCreated");
          const bundleInstance = Bundle.fromStruct(eventBundleCreated.bundle);
          // Validate the instance
          expect(bundleInstance.isValid()).to.be.true;

          assert.equal(eventBundleCreated.bundleId.toString(), bundle.id, "Bundle Id is incorrect");
          assert.equal(eventBundleCreated.sellerId.toString(), bundle.sellerId, "Seller Id is incorrect");
          assert.equal(bundleInstance.toString(), bundle.toString(), "Bundle struct is incorrect");
        });

        context("💔 Revert Reasons", async function () {
          it("Agent does not exist", async function () {
            // Set an agent id that does not exist
            let agentId = "16";

            // Attempt to Create an offer, expecting revert
            await expect(
              orchestrationHandler
                .connect(operator)
                .createOfferWithConditionAndTwinAndBundle(
                  offer,
                  offerDates,
                  offerDurations,
                  disputeResolverId,
                  condition,
                  twin,
                  agentId
                )
            ).to.revertedWith(RevertReasons.NO_SUCH_AGENT);
          });

          it("Sum of Agent fee amount and protocol fee amount should be <= than the offer fee limit", async function () {
            // Create new agent
            let id = "4"; // argument sent to contract for createAgent will be ignored
            agentFeePercentage = "9900"; //99%

            active = true;

            // Create a valid agent, then set fields in tests directly
            agent = new Agent(id, agentFeePercentage, operator.address, active);
            expect(agent.isValid()).is.true;

            // Create an agent
            await accountHandler.connect(rando).createAgent(agent);

            // Attempt to Create an offer, expecting revert
            await expect(
              orchestrationHandler
                .connect(operator)
                .createOfferWithConditionAndTwinAndBundle(
                  offer,
                  offerDates,
                  offerDurations,
                  disputeResolverId,
                  condition,
                  twin,
                  agent.id
                )
            ).to.revertedWith(RevertReasons.AGENT_FEE_AMOUNT_TOO_HIGH);
          });
        });
      });
    });

    context("👉 createSellerAndOfferWithCondition()", async function () {
      beforeEach(async function () {
        // prepare a group struct. We are not passing it as an argument, but just need to validate.

        // The first group id
        nextGroupId = "1";

        // Required constructor params for Condition
        method = EvaluationMethod.Threshold;
        tokenType = TokenType.MultiToken;
        tokenAddress = other3.address; // just need an address
        tokenId = "5150";
        threshold = "1";
        maxCommits = "1";

        // Required constructor params for Group
        id = nextGroupId;
        offerIds = ["1"];

        condition = new Condition(method, tokenType, tokenAddress, tokenId, threshold, maxCommits);
        expect(condition.isValid()).to.be.true;

        group = new Group(nextGroupId, sellerId, offerIds, condition);

        expect(group.isValid()).is.true;

        // How that group looks as a returned struct
        groupStruct = group.toStruct();
      });

      it("should emit a SellerCreated, an OfferCreated, and a GroupCreated event", async function () {
        // Create a seller and an offer with condition, testing for the events
        const tx = await orchestrationHandler
          .connect(operator)
          .createSellerAndOfferWithCondition(
            seller,
            contractURI,
            offer,
            offerDates,
            offerDurations,
            disputeResolverId,
            condition,
<<<<<<< HEAD
            emptyAuthToken
=======
            agentId
>>>>>>> 520445fa
          );

        expectedCloneAddress = calculateContractAddress(orchestrationHandler.address, "1");

        // SellerCreated and OfferCreated events
        await expect(tx)
          .to.emit(orchestrationHandler, "SellerCreated")
          .withArgs(seller.id, sellerStruct, expectedCloneAddress, emptyAuthTokenStruct, operator.address)
          .to.emit(orchestrationHandler, "OfferCreated")
          .withArgs(
            nextOfferId,
            sellerId,
            offerStruct,
            offerDatesStruct,
            offerDurationsStruct,
            disputeResolutionTermsStruct,
            offerFeesStruct,
            agentId,
            operator.address
          );

        // Events with structs that contain arrays must be tested differently
        const txReceipt = await tx.wait();

        // GroupCreated event
        const eventGroupCreated = getEvent(txReceipt, orchestrationHandler, "GroupCreated");
        const groupInstance = Group.fromStruct(eventGroupCreated.group);
        // Validate the instance
        expect(groupInstance.isValid()).to.be.true;

        assert.equal(eventGroupCreated.groupId.toString(), group.id, "Group Id is incorrect");
        assert.equal(eventGroupCreated.sellerId.toString(), group.sellerId, "Seller Id is incorrect");
        assert.equal(groupInstance.toString(), group.toString(), "Group struct is incorrect");

        // Voucher clone contract
        bosonVoucher = await ethers.getContractAt("IBosonVoucher", expectedCloneAddress);

        await expect(tx).to.emit(bosonVoucher, "ContractURIChanged").withArgs(contractURI);

        bosonVoucher = await ethers.getContractAt("OwnableUpgradeable", expectedCloneAddress);

        await expect(tx)
          .to.emit(bosonVoucher, "OwnershipTransferred")
          .withArgs(ethers.constants.AddressZero, operator.address);
      });

      it("should update state", async function () {
        // Create a seller and an offer with condition
        await orchestrationHandler
          .connect(operator)
          .createSellerAndOfferWithCondition(
            seller,
            contractURI,
            offer,
            offerDates,
            offerDurations,
            disputeResolverId,
            condition,
<<<<<<< HEAD
            emptyAuthToken
=======
            agentId
>>>>>>> 520445fa
          );

        // Get the seller as a struct
        [, sellerStruct, authTokenStruct] = await accountHandler.connect(rando).getSeller(seller.id);

        // Parse into entity
        let returnedSeller = Seller.fromStruct(sellerStruct);
        let returnedAuthToken = AuthToken.fromStruct(authTokenStruct);

        // Returned values should match the input in createSellerAndOfferWithCondition
        for ([key, value] of Object.entries(seller)) {
          expect(JSON.stringify(returnedSeller[key]) === JSON.stringify(value)).is.true;
        }

        // Returned auth token values should match the input in createSeller
        for ([key, value] of Object.entries(emptyAuthToken)) {
          expect(JSON.stringify(returnedAuthToken[key]) === JSON.stringify(value)).is.true;
        }

        // Get the offer as a struct
        [, offerStruct, offerDatesStruct, offerDurationsStruct, disputeResolutionTermsStruct] = await offerHandler
          .connect(rando)
          .getOffer(offer.id);

        // Parse into entities
        let returnedOffer = Offer.fromStruct(offerStruct);
        let returnedOfferDates = OfferDates.fromStruct(offerDatesStruct);
        let returnedOfferDurations = OfferDurations.fromStruct(offerDurationsStruct);
        let returnedDisputeResolutionTermsStruct = DisputeResolutionTerms.fromStruct(disputeResolutionTermsStruct);

        // Returned values should match the input in createSellerAndOffer
        for ([key, value] of Object.entries(offer)) {
          expect(JSON.stringify(returnedOffer[key]) === JSON.stringify(value)).is.true;
        }
        for ([key, value] of Object.entries(offerDates)) {
          expect(JSON.stringify(returnedOfferDates[key]) === JSON.stringify(value)).is.true;
        }
        for ([key, value] of Object.entries(offerDurations)) {
          expect(JSON.stringify(returnedOfferDurations[key]) === JSON.stringify(value)).is.true;
        }
        for ([key, value] of Object.entries(disputeResolutionTerms)) {
          expect(JSON.stringify(returnedDisputeResolutionTermsStruct[key]) === JSON.stringify(value)).is.true;
        }

        // Get the group as a struct
        [, groupStruct] = await groupHandler.connect(rando).getGroup(nextGroupId);

        // Parse into entity
        const returnedGroup = Group.fromStruct(groupStruct);

        // Returned values should match what is expected for the silently created group
        for ([key, value] of Object.entries(group)) {
          expect(JSON.stringify(returnedGroup[key]) === JSON.stringify(value)).is.true;
        }

        // Voucher clone contract
        expectedCloneAddress = calculateContractAddress(orchestrationHandler.address, "1");
        bosonVoucher = await ethers.getContractAt("OwnableUpgradeable", expectedCloneAddress);

        expect(await bosonVoucher.owner()).to.equal(operator.address, "Wrong voucher clone owner");

        bosonVoucher = await ethers.getContractAt("IBosonVoucher", expectedCloneAddress);
        expect(await bosonVoucher.contractURI()).to.equal(contractURI, "Wrong contract URI");
        expect(await bosonVoucher.name()).to.equal(VOUCHER_NAME + " " + seller.id, "Wrong voucher client name");
        expect(await bosonVoucher.symbol()).to.equal(VOUCHER_SYMBOL + "_" + seller.id, "Wrong voucher client symbol");
      });

      it("should ignore any provided ids and assign the next available", async function () {
        offer.id = "555";
        seller.id = "444";

        // Create a seller and an offer with condition, testing for the events
        const tx = await orchestrationHandler
          .connect(operator)
          .createSellerAndOfferWithCondition(
            seller,
            contractURI,
            offer,
            offerDates,
            offerDurations,
            disputeResolverId,
            condition,
<<<<<<< HEAD
            emptyAuthToken
=======
            agentId
>>>>>>> 520445fa
          );

        // SellerCreated and OfferCreated events
        await expect(tx)
          .to.emit(orchestrationHandler, "SellerCreated")
          .withArgs(
            seller.id,
            calculateContractAddress(orchestrationHandler.address, "1"),
            sellerStruct,
            emptyAuthTokenStruct,
            operator.address
          )
          .to.emit(orchestrationHandler, "OfferCreated")
          .withArgs(
            nextOfferId,
            sellerId,
            offerStruct,
            offerDatesStruct,
            offerDurationsStruct,
            disputeResolutionTermsStruct,
            offerFeesStruct,
            agentId,
            operator.address
          );

        // Events with structs that contain arrays must be tested differently
        const txReceipt = await tx.wait();

        // GroupCreated event
        const eventGroupCreated = getEvent(txReceipt, orchestrationHandler, "GroupCreated");
        const groupInstance = Group.fromStruct(eventGroupCreated.group);
        // Validate the instance
        expect(groupInstance.isValid()).to.be.true;

        assert.equal(eventGroupCreated.groupId.toString(), nextOfferId, "Group Id is incorrect");
        assert.equal(eventGroupCreated.sellerId.toString(), group.sellerId, "Seller Id is incorrect");
        assert.equal(groupInstance.toString(), group.toString(), "Group struct is incorrect");
      });

      context("When offers have non zero agent ids", async function () {
        beforeEach(async function () {
          nextAccountId = id = sellerId = "3"; // 1 is dispute resolver, 2 is agent.
          seller.id = sellerId;
          offer.sellerId = sellerId;
          group.sellerId = sellerId;
          sellerStruct = seller.toStruct();
          offerStruct = offer.toStruct();

          // Required constructor params
          agentId = "2"; // argument sent to contract for createAgent will be ignored
          agentFeePercentage = "500"; //5%
          active = true;

          // Create a valid agent, then set fields in tests directly
          agent = new Agent(agentId, agentFeePercentage, other1.address, active);
          expect(agent.isValid()).is.true;

          // Create an agent
          await accountHandler.connect(rando).createAgent(agent);

          agentFee = ethers.BigNumber.from(offer.price).mul(agentFeePercentage).div("10000").toString();
          offerFees.agentFee = agentFee;
          offerFeesStruct = offerFees.toStruct();
        });

        it("should emit a SellerCreated, an OfferCreated, and a GroupCreated event", async function () {
          // Create a seller and an offer with condition, testing for the events
          const tx = await orchestrationHandler
            .connect(operator)
            .createSellerAndOfferWithCondition(
              seller,
              contractURI,
              offer,
              offerDates,
              offerDurations,
              disputeResolverId,
              condition,
              agentId
            );

          // SellerCreated and OfferCreated events
          await expect(tx)
            .to.emit(orchestrationHandler, "SellerCreated")
            .withArgs(
              seller.id,
              sellerStruct,
              calculateContractAddress(orchestrationHandler.address, "1"),
              operator.address
            )
            .to.emit(orchestrationHandler, "OfferCreated")
            .withArgs(
              nextOfferId,
              sellerId,
              offerStruct,
              offerDatesStruct,
              offerDurationsStruct,
              disputeResolutionTermsStruct,
              offerFeesStruct,
              agentId,
              operator.address
            );

          // Events with structs that contain arrays must be tested differently
          const txReceipt = await tx.wait();

          // GroupCreated event
          const eventGroupCreated = getEvent(txReceipt, orchestrationHandler, "GroupCreated");
          const groupInstance = Group.fromStruct(eventGroupCreated.group);
          // Validate the instance
          expect(groupInstance.isValid()).to.be.true;

          assert.equal(eventGroupCreated.groupId.toString(), group.id, "Group Id is incorrect");
          assert.equal(eventGroupCreated.sellerId.toString(), group.sellerId, "Seller Id is incorrect");
          assert.equal(groupInstance.toString(), group.toString(), "Group struct is incorrect");
        });

        context("💔 Revert Reasons", async function () {
          it("Agent does not exist", async function () {
            // Set an agent id that does not exist
            let agentId = "16";

            // Attempt to Create an offer, expecting revert
            await expect(
              orchestrationHandler
                .connect(operator)
                .createSellerAndOfferWithCondition(
                  seller,
                  contractURI,
                  offer,
                  offerDates,
                  offerDurations,
                  disputeResolverId,
                  condition,
                  agentId
                )
            ).to.revertedWith(RevertReasons.NO_SUCH_AGENT);
          });

          it("Sum of Agent fee amount and protocol fee amount should be <= than the offer fee limit", async function () {
            // Create new agent
            let id = "3"; // argument sent to contract for createAgent will be ignored
            agentFeePercentage = "9900"; //99%

            active = true;

            // Create a valid agent, then set fields in tests directly
            agent = new Agent(id, agentFeePercentage, operator.address, active);
            expect(agent.isValid()).is.true;

            // Create an agent
            await accountHandler.connect(rando).createAgent(agent);

            // Attempt to Create an offer, expecting revert
            await expect(
              orchestrationHandler
                .connect(operator)
                .createSellerAndOfferWithCondition(
                  seller,
                  contractURI,
                  offer,
                  offerDates,
                  offerDurations,
                  disputeResolverId,
                  condition,
                  agent.id
                )
            ).to.revertedWith(RevertReasons.AGENT_FEE_AMOUNT_TOO_HIGH);
          });
        });
      });
    });

    context("👉 createSellerAndOfferAndTwinWithBundle()", async function () {
      beforeEach(async function () {
        // prepare a bundle struct. We are not passing it as an argument, but just need to validate.

        // The first bundle id
        bundleId = nextBundleId = "1";

        // Required constructor params for Bundle
        offerIds = ["1"];
        twinIds = ["1"];

        bundle = new Bundle(bundleId, sellerId, offerIds, twinIds);

        expect(bundle.isValid()).is.true;

        // How that bundle looks as a returned struct
        bundleStruct = bundle.toStruct();

        nextTwinId = "1";

        // Create a valid twin.
        twin = mockTwin(bosonToken.address);
        twin.sellerId = sellerId;

        // How that twin looks as a returned struct
        twinStruct = twin.toStruct();
      });

      it("should emit a SellerCreated, an OfferCreated, a TwinCreated and a BundleCreated event", async function () {
        // Approving the twinHandler contract to transfer seller's tokens
        await bosonToken.connect(operator).approve(twinHandler.address, 1); // approving the twin handler

        // Create a seller, an offer with condition and a twin with bundle, testing for the events
        const tx = await orchestrationHandler
          .connect(operator)
          .createSellerAndOfferAndTwinWithBundle(
            seller,
            contractURI,
            offer,
            offerDates,
            offerDurations,
            disputeResolverId,
            twin,
<<<<<<< HEAD
            emptyAuthToken
=======
            agentId
>>>>>>> 520445fa
          );

        expectedCloneAddress = calculateContractAddress(orchestrationHandler.address, "1");

        // SellerCreated and OfferCreated events
        await expect(tx)
          .to.emit(orchestrationHandler, "SellerCreated")
          .withArgs(seller.id, sellerStruct, expectedCloneAddress, emptyAuthTokenStruct, operator.address)
          .to.emit(orchestrationHandler, "OfferCreated")
          .withArgs(
            nextOfferId,
            sellerId,
            offerStruct,
            offerDatesStruct,
            offerDurationsStruct,
            disputeResolutionTermsStruct,
            offerFeesStruct,
            agentId,
            operator.address
          );

        // Events with structs that contain arrays must be tested differently
        const txReceipt = await tx.wait();

        // TwinCreated event
        const eventTwinCreated = getEvent(txReceipt, orchestrationHandler, "TwinCreated");
        const twinInstance = Twin.fromStruct(eventTwinCreated.twin);
        // Validate the instance
        expect(twinInstance.isValid()).to.be.true;

        assert.equal(eventTwinCreated.twinId.toString(), twin.id, "Twin Id is incorrect");
        assert.equal(eventTwinCreated.sellerId.toString(), twin.sellerId, "Seller Id is incorrect");
        assert.equal(eventTwinCreated.executedBy.toString(), operator.address, "Executed by is incorrect");
        assert.equal(twinInstance.toString(), twin.toString(), "Twin struct is incorrect");

        // BundleCreated event
        const eventBundleCreated = getEvent(txReceipt, orchestrationHandler, "BundleCreated");
        const bundleInstance = Bundle.fromStruct(eventBundleCreated.bundle);
        // Validate the instance
        expect(bundleInstance.isValid()).to.be.true;

        assert.equal(eventBundleCreated.bundleId.toString(), bundle.id, "Bundle Id is incorrect");
        assert.equal(eventBundleCreated.sellerId.toString(), bundle.sellerId, "Seller Id is incorrect");
        assert.equal(eventBundleCreated.executedBy.toString(), operator.address, "Executed by is incorrect");
        assert.equal(bundleInstance.toString(), bundle.toString(), "Bundle struct is incorrect");

        // Voucher clone contract
        bosonVoucher = await ethers.getContractAt("IBosonVoucher", expectedCloneAddress);

        await expect(tx).to.emit(bosonVoucher, "ContractURIChanged").withArgs(contractURI);

        bosonVoucher = await ethers.getContractAt("OwnableUpgradeable", expectedCloneAddress);

        await expect(tx)
          .to.emit(bosonVoucher, "OwnershipTransferred")
          .withArgs(ethers.constants.AddressZero, operator.address);
      });

      it("should update state", async function () {
        // Approving the twinHandler contract to transfer seller's tokens
        await bosonToken.connect(operator).approve(twinHandler.address, 1); // approving the twin handler

        // Create a seller, an offer with condition and a twin with bundle, testing for the events
        await orchestrationHandler
          .connect(operator)
          .createSellerAndOfferAndTwinWithBundle(
            seller,
            contractURI,
            offer,
            offerDates,
            offerDurations,
            disputeResolverId,
            twin,
<<<<<<< HEAD
            emptyAuthToken
=======
            agentId
>>>>>>> 520445fa
          );

        // Get the seller as a struct
        [, sellerStruct, authTokenStruct] = await accountHandler.connect(rando).getSeller(seller.id);

        // Parse into entity
        let returnedSeller = Seller.fromStruct(sellerStruct);
        let returnedAuthToken = AuthToken.fromStruct(authTokenStruct);

        // Returned values should match the input in createSellerAndOfferAndTwinWithBundle
        for ([key, value] of Object.entries(seller)) {
          expect(JSON.stringify(returnedSeller[key]) === JSON.stringify(value)).is.true;
        }

        // Returned auth token values should match the input in createSeller
        for ([key, value] of Object.entries(emptyAuthToken)) {
          expect(JSON.stringify(returnedAuthToken[key]) === JSON.stringify(value)).is.true;
        }

        // Get the offer as a struct
        [, offerStruct, offerDatesStruct, offerDurationsStruct, disputeResolutionTermsStruct] = await offerHandler
          .connect(rando)
          .getOffer(offer.id);

        // Parse into entities
        let returnedOffer = Offer.fromStruct(offerStruct);
        let returnedOfferDates = OfferDates.fromStruct(offerDatesStruct);
        let returnedOfferDurations = OfferDurations.fromStruct(offerDurationsStruct);
        let returnedDisputeResolutionTermsStruct = DisputeResolutionTerms.fromStruct(disputeResolutionTermsStruct);

        // Returned values should match the input in createSellerAndOffer
        for ([key, value] of Object.entries(offer)) {
          expect(JSON.stringify(returnedOffer[key]) === JSON.stringify(value)).is.true;
        }
        for ([key, value] of Object.entries(offerDates)) {
          expect(JSON.stringify(returnedOfferDates[key]) === JSON.stringify(value)).is.true;
        }
        for ([key, value] of Object.entries(offerDurations)) {
          expect(JSON.stringify(returnedOfferDurations[key]) === JSON.stringify(value)).is.true;
        }
        for ([key, value] of Object.entries(disputeResolutionTerms)) {
          expect(JSON.stringify(returnedDisputeResolutionTermsStruct[key]) === JSON.stringify(value)).is.true;
        }

        // Get the twin as a struct
        [, twinStruct] = await twinHandler.connect(rando).getTwin(nextTwinId);

        // Parse into entity
        const returnedTwin = Twin.fromStruct(twinStruct);

        // Returned values should match the input in createSellerAndOfferAndTwinWithBundle
        for ([key, value] of Object.entries(twin)) {
          expect(JSON.stringify(returnedTwin[key]) === JSON.stringify(value)).is.true;
        }

        // Get the bundle as a struct
        [, bundleStruct] = await bundleHandler.connect(rando).getBundle(bundleId);

        // Parse into entity
        let returnedBundle = Bundle.fromStruct(bundleStruct);

        // Returned values should match what is expected for the silently created bundle
        for ([key, value] of Object.entries(bundle)) {
          expect(JSON.stringify(returnedBundle[key]) === JSON.stringify(value)).is.true;
        }

        // Voucher clone contract
        expectedCloneAddress = calculateContractAddress(orchestrationHandler.address, "1");
        bosonVoucher = await ethers.getContractAt("OwnableUpgradeable", expectedCloneAddress);

        expect(await bosonVoucher.owner()).to.equal(operator.address, "Wrong voucher clone owner");

        bosonVoucher = await ethers.getContractAt("IBosonVoucher", expectedCloneAddress);
        expect(await bosonVoucher.contractURI()).to.equal(contractURI, "Wrong contract URI");
        expect(await bosonVoucher.name()).to.equal(VOUCHER_NAME + " " + seller.id, "Wrong voucher client name");
        expect(await bosonVoucher.symbol()).to.equal(VOUCHER_SYMBOL + "_" + seller.id, "Wrong voucher client symbol");
      });

      it("should ignore any provided ids and assign the next available", async function () {
        // Approving the twinHandler contract to transfer seller's tokens
        await bosonToken.connect(operator).approve(twinHandler.address, 1); // approving the twin handler

        seller.id = "333";
        offer.id = "555";
        twin.id = "777";

        // Create a seller, an offer with condition and a twin with bundle, testing for the events
        const tx = await orchestrationHandler
          .connect(operator)
          .createSellerAndOfferAndTwinWithBundle(
            seller,
            contractURI,
            offer,
            offerDates,
            offerDurations,
            disputeResolverId,
            twin,
<<<<<<< HEAD
            emptyAuthToken
=======
            agentId
>>>>>>> 520445fa
          );

        // SellerCreated and OfferCreated events
        await expect(tx)
          .to.emit(orchestrationHandler, "SellerCreated")
          .withArgs(
            seller.id,
            sellerStruct,
            calculateContractAddress(orchestrationHandler.address, "1"),
            emptyAuthTokenStruct,
            operator.address
          )
          .to.emit(orchestrationHandler, "OfferCreated")
          .withArgs(
            nextOfferId,
            sellerId,
            offerStruct,
            offerDatesStruct,
            offerDurationsStruct,
            disputeResolutionTermsStruct,
            offerFeesStruct,
            agentId,
            operator.address
          );

        // Events with structs that contain arrays must be tested differently
        const txReceipt = await tx.wait();

        // TwinCreated event
        const eventTwinCreated = getEvent(txReceipt, orchestrationHandler, "TwinCreated");
        const twinInstance = Twin.fromStruct(eventTwinCreated.twin);
        // Validate the instance
        expect(twinInstance.isValid()).to.be.true;

        assert.equal(eventTwinCreated.twinId.toString(), nextTwinId, "Twin Id is incorrect");
        assert.equal(eventTwinCreated.sellerId.toString(), twin.sellerId, "Seller Id is incorrect");
        assert.equal(twinInstance.toString(), Twin.fromStruct(twinStruct).toString(), "Twin struct is incorrect");

        // BundleCreated event
        const eventBundleCreated = getEvent(txReceipt, orchestrationHandler, "BundleCreated");
        const bundleInstance = Bundle.fromStruct(eventBundleCreated.bundle);
        // Validate the instance
        expect(bundleInstance.isValid()).to.be.true;

        assert.equal(eventBundleCreated.bundleId.toString(), nextBundleId, "Bundle Id is incorrect");
        assert.equal(eventBundleCreated.sellerId.toString(), bundle.sellerId, "Seller Id is incorrect");
        assert.equal(
          bundleInstance.toString(),
          Bundle.fromStruct(bundleStruct).toString(),
          "Bundle struct is incorrect"
        );
      });

      context("When offers have non zero agent ids", async function () {
        beforeEach(async function () {
          nextAccountId = id = sellerId = "3"; // 1 is dispute resolver, 2 is agent.
          seller.id = sellerId;
          offer.sellerId = sellerId;
          twin.sellerId = sellerId;
          bundle.sellerId = sellerId;
          sellerStruct = seller.toStruct();
          offerStruct = offer.toStruct();

          // Required constructor params
          agentId = "2"; // argument sent to contract for createAgent will be ignored
          agentFeePercentage = "500"; //5%
          active = true;

          // Create a valid agent, then set fields in tests directly
          agent = new Agent(agentId, agentFeePercentage, other1.address, active);
          expect(agent.isValid()).is.true;

          // Create an agent
          await accountHandler.connect(rando).createAgent(agent);

          agentFee = ethers.BigNumber.from(offer.price).mul(agentFeePercentage).div("10000").toString();
          offerFees.agentFee = agentFee;
          offerFeesStruct = offerFees.toStruct();
        });

        it("should emit a SellerCreated, an OfferCreated, a TwinCreated and a BundleCreated event", async function () {
          // Approving the twinHandler contract to transfer seller's tokens
          await bosonToken.connect(operator).approve(twinHandler.address, 1); // approving the twin handler

          // Create a seller, an offer with condition and a twin with bundle, testing for the events
          const tx = await orchestrationHandler
            .connect(operator)
            .createSellerAndOfferAndTwinWithBundle(
              seller,
              contractURI,
              offer,
              offerDates,
              offerDurations,
              disputeResolverId,
              twin,
              agentId
            );

          // SellerCreated and OfferCreated events
          await expect(tx)
            .to.emit(orchestrationHandler, "SellerCreated")
            .withArgs(
              seller.id,
              sellerStruct,
              calculateContractAddress(orchestrationHandler.address, "1"),
              operator.address
            )
            .to.emit(orchestrationHandler, "OfferCreated")
            .withArgs(
              nextOfferId,
              sellerId,
              offerStruct,
              offerDatesStruct,
              offerDurationsStruct,
              disputeResolutionTermsStruct,
              offerFeesStruct,
              agentId,
              operator.address
            );

          // Events with structs that contain arrays must be tested differently
          const txReceipt = await tx.wait();

          // TwinCreated event
          const eventTwinCreated = getEvent(txReceipt, orchestrationHandler, "TwinCreated");
          const twinInstance = Twin.fromStruct(eventTwinCreated.twin);
          // Validate the instance
          expect(twinInstance.isValid()).to.be.true;

          assert.equal(eventTwinCreated.twinId.toString(), twin.id, "Twin Id is incorrect");
          assert.equal(eventTwinCreated.sellerId.toString(), twin.sellerId, "Seller Id is incorrect");
          assert.equal(eventTwinCreated.executedBy.toString(), operator.address, "Executed by is incorrect");
          assert.equal(twinInstance.toString(), twin.toString(), "Twin struct is incorrect");

          // BundleCreated event
          const eventBundleCreated = getEvent(txReceipt, orchestrationHandler, "BundleCreated");
          const bundleInstance = Bundle.fromStruct(eventBundleCreated.bundle);
          // Validate the instance
          expect(bundleInstance.isValid()).to.be.true;

          assert.equal(eventBundleCreated.bundleId.toString(), bundle.id, "Bundle Id is incorrect");
          assert.equal(eventBundleCreated.sellerId.toString(), bundle.sellerId, "Seller Id is incorrect");
          assert.equal(eventBundleCreated.executedBy.toString(), operator.address, "Executed by is incorrect");
          assert.equal(bundleInstance.toString(), bundle.toString(), "Bundle struct is incorrect");
        });

        context("💔 Revert Reasons", async function () {
          it("Agent does not exist", async function () {
            // Set an agent id that does not exist
            let agentId = "16";

            // Attempt to Create an offer, expecting revert
            await expect(
              orchestrationHandler
                .connect(operator)
                .createSellerAndOfferAndTwinWithBundle(
                  seller,
                  contractURI,
                  offer,
                  offerDates,
                  offerDurations,
                  disputeResolverId,
                  twin,
                  agentId
                )
            ).to.revertedWith(RevertReasons.NO_SUCH_AGENT);
          });

          it("Sum of Agent fee amount and protocol fee amount should be <= than the offer fee limit", async function () {
            // Create new agent
            let id = "3"; // argument sent to contract for createAgent will be ignored
            agentFeePercentage = "9900"; //99%

            active = true;

            // Create a valid agent, then set fields in tests directly
            agent = new Agent(id, agentFeePercentage, operator.address, active);
            expect(agent.isValid()).is.true;

            // Create an agent
            await accountHandler.connect(rando).createAgent(agent);

            // Attempt to Create an offer, expecting revert
            await expect(
              orchestrationHandler
                .connect(operator)
                .createSellerAndOfferAndTwinWithBundle(
                  seller,
                  contractURI,
                  offer,
                  offerDates,
                  offerDurations,
                  disputeResolverId,
                  twin,
                  agent.id
                )
            ).to.revertedWith(RevertReasons.AGENT_FEE_AMOUNT_TOO_HIGH);
          });
        });
      });
    });

    context("👉 createSellerAndOfferWithConditionAndTwinAndBundle()", async function () {
      beforeEach(async function () {
        // prepare a group struct. We are not passing it as an argument, but just need to validate.
        // The first group id
        nextGroupId = "1";

        // Required constructor params for Condition
        method = EvaluationMethod.Threshold;
        tokenType = TokenType.MultiToken;
        tokenAddress = other3.address; // just need an address
        tokenId = "5150";
        threshold = "1";
        maxCommits = "1";

        // Required constructor params for Group
        id = nextGroupId;
        offerIds = ["1"];

        condition = new Condition(method, tokenType, tokenAddress, tokenId, threshold, maxCommits);
        expect(condition.isValid()).to.be.true;

        group = new Group(nextGroupId, sellerId, offerIds, condition);

        expect(group.isValid()).is.true;

        // How that group looks as a returned struct
        groupStruct = group.toStruct();

        // prepare a bundle struct. We are not passing it as an argument, but just need to validate.
        // The first bundle id
        bundleId = nextBundleId = "1";

        // Required constructor params for Bundle
        offerIds = ["1"];
        twinIds = ["1"];

        bundle = new Bundle(bundleId, sellerId, offerIds, twinIds);

        expect(bundle.isValid()).is.true;

        // How that bundle looks as a returned struct
        bundleStruct = bundle.toStruct();

        nextTwinId = "1";

        // Create a valid twin.
        twin = mockTwin(bosonToken.address);
        twin.sellerId = sellerId;

        // How that twin looks as a returned struct
        twinStruct = twin.toStruct();
      });

      it("should emit a SellerCreated, an OfferCreated, a GroupCreated, a TwinCreated and a BundleCreated event", async function () {
        // Approving the twinHandler contract to transfer seller's tokens
        await bosonToken.connect(operator).approve(twinHandler.address, 1); // approving the twin handler

        // Create a seller, an offer with condition, twin and bundle
        const tx = await orchestrationHandler
          .connect(operator)
          .createSellerAndOfferWithConditionAndTwinAndBundle(
            seller,
            contractURI,
            offer,
            offerDates,
            offerDurations,
            disputeResolverId,
            condition,
            twin,
<<<<<<< HEAD
            emptyAuthToken
=======
            agentId
>>>>>>> 520445fa
          );

        expectedCloneAddress = calculateContractAddress(orchestrationHandler.address, "1");

        // SellerCreated and OfferCreated events
        await expect(tx)
          .to.emit(orchestrationHandler, "SellerCreated")
          .withArgs(seller.id, sellerStruct, expectedCloneAddress, emptyAuthTokenStruct, operator.address)
          .to.emit(orchestrationHandler, "OfferCreated")
          .withArgs(
            nextOfferId,
            sellerId,
            offerStruct,
            offerDatesStruct,
            offerDurationsStruct,
            disputeResolutionTermsStruct,
            offerFeesStruct,
            agentId,
            operator.address
          );

        // Events with structs that contain arrays must be tested differently
        const txReceipt = await tx.wait();

        // GroupCreated event
        const eventGroupCreated = getEvent(txReceipt, orchestrationHandler, "GroupCreated");
        const groupInstance = Group.fromStruct(eventGroupCreated.group);
        // Validate the instance
        expect(groupInstance.isValid()).to.be.true;

        assert.equal(eventGroupCreated.groupId.toString(), group.id, "Group Id is incorrect");
        assert.equal(eventGroupCreated.sellerId.toString(), group.sellerId, "Seller Id is incorrect");
        assert.equal(groupInstance.toString(), group.toString(), "Group struct is incorrect");

        // TwinCreated event
        const eventTwinCreated = getEvent(txReceipt, orchestrationHandler, "TwinCreated");
        const twinInstance = Twin.fromStruct(eventTwinCreated.twin);
        // Validate the instance
        expect(twinInstance.isValid()).to.be.true;

        assert.equal(eventTwinCreated.twinId.toString(), twin.id, "Twin Id is incorrect");
        assert.equal(eventTwinCreated.sellerId.toString(), twin.sellerId, "Seller Id is incorrect");
        assert.equal(twinInstance.toString(), twin.toString(), "Twin struct is incorrect");

        // BundleCreated event
        const eventBundleCreated = getEvent(txReceipt, orchestrationHandler, "BundleCreated");
        const bundleInstance = Bundle.fromStruct(eventBundleCreated.bundle);
        // Validate the instance
        expect(bundleInstance.isValid()).to.be.true;

        assert.equal(eventBundleCreated.bundleId.toString(), bundle.id, "Bundle Id is incorrect");
        assert.equal(eventBundleCreated.sellerId.toString(), bundle.sellerId, "Seller Id is incorrect");
        assert.equal(bundleInstance.toString(), bundle.toString(), "Bundle struct is incorrect");

        // Voucher clone contract
        bosonVoucher = await ethers.getContractAt("IBosonVoucher", expectedCloneAddress);

        await expect(tx).to.emit(bosonVoucher, "ContractURIChanged").withArgs(contractURI);

        bosonVoucher = await ethers.getContractAt("OwnableUpgradeable", expectedCloneAddress);

        await expect(tx)
          .to.emit(bosonVoucher, "OwnershipTransferred")
          .withArgs(ethers.constants.AddressZero, operator.address);
      });

      it("should update state", async function () {
        // Approving the twinHandler contract to transfer seller's tokens
        await bosonToken.connect(operator).approve(twinHandler.address, 1); // approving the twin handler

        // Create a seller, an offer with condition, twin and bundle
        await orchestrationHandler
          .connect(operator)
          .createSellerAndOfferWithConditionAndTwinAndBundle(
            seller,
            contractURI,
            offer,
            offerDates,
            offerDurations,
            disputeResolverId,
            condition,
            twin,
<<<<<<< HEAD
            emptyAuthToken
=======
            agentId
>>>>>>> 520445fa
          );

        // Get the seller as a struct
        [, sellerStruct, authTokenStruct] = await accountHandler.connect(rando).getSeller(seller.id);

        // Parse into entity
        let returnedSeller = Seller.fromStruct(sellerStruct);
        let returnedAuthToken = AuthToken.fromStruct(authTokenStruct);

        // Returned values should match the input in createSellerAndOfferWithConditionAndTwinAndBundle
        for ([key, value] of Object.entries(seller)) {
          expect(JSON.stringify(returnedSeller[key]) === JSON.stringify(value)).is.true;
        }

        // Returned auth token values should match the input in createSeller
        for ([key, value] of Object.entries(emptyAuthToken)) {
          expect(JSON.stringify(returnedAuthToken[key]) === JSON.stringify(value)).is.true;
        }

        // Get the offer as a struct
        [, offerStruct, offerDatesStruct, offerDurationsStruct, disputeResolutionTermsStruct] = await offerHandler
          .connect(rando)
          .getOffer(offer.id);

        // Parse into entities
        let returnedOffer = Offer.fromStruct(offerStruct);
        let returnedOfferDates = OfferDates.fromStruct(offerDatesStruct);
        let returnedOfferDurations = OfferDurations.fromStruct(offerDurationsStruct);
        let returnedDisputeResolutionTermsStruct = DisputeResolutionTerms.fromStruct(disputeResolutionTermsStruct);

        // Returned values should match the input in createSellerAndOffer
        for ([key, value] of Object.entries(offer)) {
          expect(JSON.stringify(returnedOffer[key]) === JSON.stringify(value)).is.true;
        }
        for ([key, value] of Object.entries(offerDates)) {
          expect(JSON.stringify(returnedOfferDates[key]) === JSON.stringify(value)).is.true;
        }
        for ([key, value] of Object.entries(offerDurations)) {
          expect(JSON.stringify(returnedOfferDurations[key]) === JSON.stringify(value)).is.true;
        }
        for ([key, value] of Object.entries(disputeResolutionTerms)) {
          expect(JSON.stringify(returnedDisputeResolutionTermsStruct[key]) === JSON.stringify(value)).is.true;
        }

        // Get the group as a struct
        [, groupStruct] = await groupHandler.connect(rando).getGroup(nextGroupId);

        // Parse into entity
        const returnedGroup = Group.fromStruct(groupStruct);

        // Returned values should match should match what is expected for the silently created group
        for ([key, value] of Object.entries(group)) {
          expect(JSON.stringify(returnedGroup[key]) === JSON.stringify(value)).is.true;
        }

        // Get the twin as a struct
        [, twinStruct] = await twinHandler.connect(rando).getTwin(nextTwinId);

        // Parse into entity
        const returnedTwin = Twin.fromStruct(twinStruct);

        // Returned values should match the input in createSellerAndOfferWithConditionAndTwinAndBundle
        for ([key, value] of Object.entries(twin)) {
          expect(JSON.stringify(returnedTwin[key]) === JSON.stringify(value)).is.true;
        }

        // Get the bundle as a struct
        [, bundleStruct] = await bundleHandler.connect(rando).getBundle(bundleId);

        // Parse into entity
        let returnedBundle = Bundle.fromStruct(bundleStruct);

        // Returned values should match what is expected for the silently created bundle
        for ([key, value] of Object.entries(bundle)) {
          expect(JSON.stringify(returnedBundle[key]) === JSON.stringify(value)).is.true;
        }

        // Voucher clone contract
        expectedCloneAddress = calculateContractAddress(orchestrationHandler.address, "1");
        bosonVoucher = await ethers.getContractAt("OwnableUpgradeable", expectedCloneAddress);

        expect(await bosonVoucher.owner()).to.equal(operator.address, "Wrong voucher clone owner");

        bosonVoucher = await ethers.getContractAt("IBosonVoucher", expectedCloneAddress);
        expect(await bosonVoucher.contractURI()).to.equal(contractURI, "Wrong contract URI");
        expect(await bosonVoucher.name()).to.equal(VOUCHER_NAME + " " + seller.id, "Wrong voucher client name");
        expect(await bosonVoucher.symbol()).to.equal(VOUCHER_SYMBOL + "_" + seller.id, "Wrong voucher client symbol");
      });

      it("should ignore any provided ids and assign the next available", async function () {
        // Approving the twinHandler contract to transfer seller's tokens
        await bosonToken.connect(operator).approve(twinHandler.address, 1); // approving the twin handler

        seller.id = "333";
        offer.id = "555";
        twin.id = "777";

        // Create a seller, an offer with condition, twin and bundle
        const tx = await orchestrationHandler
          .connect(operator)
          .createSellerAndOfferWithConditionAndTwinAndBundle(
            seller,
            contractURI,
            offer,
            offerDates,
            offerDurations,
            disputeResolverId,
            condition,
            twin,
<<<<<<< HEAD
            emptyAuthToken
=======
            agentId
>>>>>>> 520445fa
          );

        // SellerCreated and OfferCreated events
        await expect(tx)
          .to.emit(orchestrationHandler, "SellerCreated")
          .withArgs(
            sellerId,
            sellerStruct,
            calculateContractAddress(orchestrationHandler.address, "1"),
            emptyAuthTokenStruct,
            operator.address
          )
          .to.emit(orchestrationHandler, "OfferCreated")
          .withArgs(
            nextOfferId,
            sellerId,
            offerStruct,
            offerDatesStruct,
            offerDurationsStruct,
            disputeResolutionTermsStruct,
            offerFeesStruct,
            agentId,
            operator.address
          );

        // Events with structs that contain arrays must be tested differently
        const txReceipt = await tx.wait();

        // GroupCreated event
        const eventGroupCreated = getEvent(txReceipt, orchestrationHandler, "GroupCreated");
        const groupInstance = Group.fromStruct(eventGroupCreated.group);
        // Validate the instance
        expect(groupInstance.isValid()).to.be.true;

        assert.equal(eventGroupCreated.groupId.toString(), nextGroupId, "Group Id is incorrect");
        assert.equal(eventGroupCreated.sellerId.toString(), group.sellerId, "Seller Id is incorrect");
        assert.equal(groupInstance.toString(), group.toString(), "Group struct is incorrect");

        // TwinCreated event
        const eventTwinCreated = getEvent(txReceipt, orchestrationHandler, "TwinCreated");
        const twinInstance = Twin.fromStruct(eventTwinCreated.twin);
        // Validate the instance
        expect(twinInstance.isValid()).to.be.true;

        assert.equal(eventTwinCreated.twinId.toString(), nextTwinId, "Twin Id is incorrect");
        assert.equal(eventTwinCreated.sellerId.toString(), twin.sellerId, "Seller Id is incorrect");
        assert.equal(twinInstance.toString(), Twin.fromStruct(twinStruct).toString(), "Twin struct is incorrect");

        // BundleCreated event
        const eventBundleCreated = getEvent(txReceipt, orchestrationHandler, "BundleCreated");
        const bundleInstance = Bundle.fromStruct(eventBundleCreated.bundle);
        // Validate the instance
        expect(bundleInstance.isValid()).to.be.true;

        assert.equal(eventBundleCreated.bundleId.toString(), nextBundleId, "Bundle Id is incorrect");
        assert.equal(eventBundleCreated.sellerId.toString(), bundle.sellerId, "Seller Id is incorrect");
        assert.equal(
          bundleInstance.toString(),
          Bundle.fromStruct(bundleStruct).toString(),
          "Bundle struct is incorrect"
        );
      });

      context("When offers have non zero agent ids", async function () {
        beforeEach(async function () {
          nextAccountId = id = sellerId = "3"; // 1 is dispute resolver, 2 is agent.
          seller.id = sellerId;
          offer.sellerId = sellerId;
          twin.sellerId = sellerId;
          group.sellerId = sellerId;
          bundle.sellerId = sellerId;
          sellerStruct = seller.toStruct();
          offerStruct = offer.toStruct();

          // Required constructor params
          agentId = "2"; // argument sent to contract for createAgent will be ignored
          agentFeePercentage = "500"; //5%
          active = true;

          // Create a valid agent, then set fields in tests directly
          agent = new Agent(agentId, agentFeePercentage, other1.address, active);
          expect(agent.isValid()).is.true;

          // Create an agent
          await accountHandler.connect(rando).createAgent(agent);

          agentFee = ethers.BigNumber.from(offer.price).mul(agentFeePercentage).div("10000").toString();
          offerFees.agentFee = agentFee;
          offerFeesStruct = offerFees.toStruct();
        });

        it("should emit a SellerCreated, an OfferCreated, a GroupCreated, a TwinCreated and a BundleCreated event", async function () {
          // Approving the twinHandler contract to transfer seller's tokens
          await bosonToken.connect(operator).approve(twinHandler.address, 1); // approving the twin handler

          // Create a seller, an offer with condition, twin and bundle
          const tx = await orchestrationHandler
            .connect(operator)
            .createSellerAndOfferWithConditionAndTwinAndBundle(
              seller,
              contractURI,
              offer,
              offerDates,
              offerDurations,
              disputeResolverId,
              condition,
              twin,
              agentId
            );

          // SellerCreated and OfferCreated events
          await expect(tx)
            .to.emit(orchestrationHandler, "SellerCreated")
            .withArgs(
              seller.id,
              sellerStruct,
              calculateContractAddress(orchestrationHandler.address, "1"),
              operator.address
            )
            .to.emit(orchestrationHandler, "OfferCreated")
            .withArgs(
              nextOfferId,
              sellerId,
              offerStruct,
              offerDatesStruct,
              offerDurationsStruct,
              disputeResolutionTermsStruct,
              offerFeesStruct,
              agentId,
              operator.address
            );

          // Events with structs that contain arrays must be tested differently
          const txReceipt = await tx.wait();

          // GroupCreated event
          const eventGroupCreated = getEvent(txReceipt, orchestrationHandler, "GroupCreated");
          const groupInstance = Group.fromStruct(eventGroupCreated.group);
          // Validate the instance
          expect(groupInstance.isValid()).to.be.true;

          assert.equal(eventGroupCreated.groupId.toString(), group.id, "Group Id is incorrect");
          assert.equal(eventGroupCreated.sellerId.toString(), group.sellerId, "Seller Id is incorrect");
          assert.equal(groupInstance.toString(), group.toString(), "Group struct is incorrect");

          // TwinCreated event
          const eventTwinCreated = getEvent(txReceipt, orchestrationHandler, "TwinCreated");
          const twinInstance = Twin.fromStruct(eventTwinCreated.twin);
          // Validate the instance
          expect(twinInstance.isValid()).to.be.true;

          assert.equal(eventTwinCreated.twinId.toString(), twin.id, "Twin Id is incorrect");
          assert.equal(eventTwinCreated.sellerId.toString(), twin.sellerId, "Seller Id is incorrect");
          assert.equal(twinInstance.toString(), twin.toString(), "Twin struct is incorrect");

          // BundleCreated event
          const eventBundleCreated = getEvent(txReceipt, orchestrationHandler, "BundleCreated");
          const bundleInstance = Bundle.fromStruct(eventBundleCreated.bundle);
          // Validate the instance
          expect(bundleInstance.isValid()).to.be.true;

          assert.equal(eventBundleCreated.bundleId.toString(), bundle.id, "Bundle Id is incorrect");
          assert.equal(eventBundleCreated.sellerId.toString(), bundle.sellerId, "Seller Id is incorrect");
          assert.equal(bundleInstance.toString(), bundle.toString(), "Bundle struct is incorrect");
        });

        context("💔 Revert Reasons", async function () {
          it("Agent does not exist", async function () {
            // Set an agent id that does not exist
            let agentId = "16";

            // Attempt to Create an offer, expecting revert
            await expect(
              orchestrationHandler
                .connect(operator)
                .createSellerAndOfferWithConditionAndTwinAndBundle(
                  seller,
                  contractURI,
                  offer,
                  offerDates,
                  offerDurations,
                  disputeResolverId,
                  condition,
                  twin,
                  agentId
                )
            ).to.revertedWith(RevertReasons.NO_SUCH_AGENT);
          });

          it("Sum of Agent fee amount and protocol fee amount should be <= than the offer fee limit", async function () {
            // Create new agent
            let id = "3"; // argument sent to contract for createAgent will be ignored
            agentFeePercentage = "9900"; //99%

            active = true;

            // Create a valid agent, then set fields in tests directly
            agent = new Agent(id, agentFeePercentage, operator.address, active);
            expect(agent.isValid()).is.true;

            // Create an agent
            await accountHandler.connect(rando).createAgent(agent);

            // Attempt to Create an offer, expecting revert
            await expect(
              orchestrationHandler
                .connect(operator)
                .createSellerAndOfferWithConditionAndTwinAndBundle(
                  seller,
                  contractURI,
                  offer,
                  offerDates,
                  offerDurations,
                  disputeResolverId,
                  condition,
                  twin,
                  agent.id
                )
            ).to.revertedWith(RevertReasons.AGENT_FEE_AMOUNT_TOO_HIGH);
          });
        });
      });
    });
  });
});<|MERGE_RESOLUTION|>--- conflicted
+++ resolved
@@ -82,12 +82,9 @@
   let contractURI;
   let expectedCloneAddress, bosonVoucher;
   let tx;
-<<<<<<< HEAD
   let authToken, authTokenStruct, emptyAuthToken, emptyAuthTokenStruct;
-=======
   let agent, agentId, agentFeePercentage;
   let sellerAllowList, allowedSellersToAdd;
->>>>>>> 520445fa
 
   before(async function () {
     // get interface Ids
@@ -301,19 +298,7 @@
         // Create a seller and an offer, testing for the event
         tx = await orchestrationHandler
           .connect(operator)
-<<<<<<< HEAD
-          .createSellerAndOffer(
-            seller,
-            contractURI,
-            offer,
-            offerDates,
-            offerDurations,
-            disputeResolverId,
-            emptyAuthToken
-          );
-=======
-          .createSellerAndOffer(seller, contractURI, offer, offerDates, offerDurations, disputeResolverId, agentId);
->>>>>>> 520445fa
+          .createSellerAndOffer(seller, contractURI, offer, offerDates, offerDurations, disputeResolverId,  emptyAuthToken, agentId);
 
         expectedCloneAddress = calculateContractAddress(orchestrationHandler.address, "1");
 
@@ -393,11 +378,7 @@
         // Create a seller and an offer
         await orchestrationHandler
           .connect(operator)
-<<<<<<< HEAD
-          .createSellerAndOffer(seller, contractURI, offer, offerDates, offerDurations, disputeResolverId, authToken);
-=======
-          .createSellerAndOffer(seller, contractURI, offer, offerDates, offerDurations, disputeResolverId, agentId);
->>>>>>> 520445fa
+          .createSellerAndOffer(seller, contractURI, offer, offerDates, offerDurations, disputeResolverId, authToken, agentId);
 
         // Get the seller as a struct
         [, sellerStruct, authTokenStruct] = await accountHandler.connect(rando).getSeller(id);
@@ -461,19 +442,7 @@
         await expect(
           orchestrationHandler
             .connect(operator)
-<<<<<<< HEAD
-            .createSellerAndOffer(
-              seller,
-              contractURI,
-              offer,
-              offerDates,
-              offerDurations,
-              disputeResolverId,
-              emptyAuthToken
-            )
-=======
-            .createSellerAndOffer(seller, contractURI, offer, offerDates, offerDurations, disputeResolverId, agentId)
->>>>>>> 520445fa
+            .createSellerAndOffer(seller, contractURI, offer, offerDates, offerDurations, disputeResolverId, emptyAuthToken, agentId)
         )
           .to.emit(orchestrationHandler, "SellerCreated")
           .withArgs(
@@ -521,19 +490,7 @@
         await expect(
           orchestrationHandler
             .connect(operator)
-<<<<<<< HEAD
-            .createSellerAndOffer(
-              seller,
-              contractURI,
-              offer,
-              offerDates,
-              offerDurations,
-              disputeResolverId,
-              emptyAuthToken
-            )
-=======
-            .createSellerAndOffer(seller, contractURI, offer, offerDates, offerDurations, disputeResolverId, agentId)
->>>>>>> 520445fa
+            .createSellerAndOffer(seller, contractURI, offer, offerDates, offerDurations, disputeResolverId, emptyAuthToken, agentId)
         )
           .to.emit(orchestrationHandler, "OfferCreated")
           .withArgs(
@@ -557,19 +514,7 @@
         await expect(
           orchestrationHandler
             .connect(operator)
-<<<<<<< HEAD
-            .createSellerAndOffer(
-              seller,
-              contractURI,
-              offer,
-              offerDates,
-              offerDurations,
-              disputeResolverId,
-              emptyAuthToken
-            )
-=======
-            .createSellerAndOffer(seller, contractURI, offer, offerDates, offerDurations, disputeResolverId, agentId)
->>>>>>> 520445fa
+            .createSellerAndOffer(seller, contractURI, offer, offerDates, offerDurations, disputeResolverId, emptyAuthToken, agentId)
         )
           .to.emit(orchestrationHandler, "OfferCreated")
           .withArgs(
@@ -601,19 +546,7 @@
         await expect(
           orchestrationHandler
             .connect(operator)
-<<<<<<< HEAD
-            .createSellerAndOffer(
-              seller,
-              contractURI,
-              offer,
-              offerDates,
-              offerDurations,
-              disputeResolverId,
-              emptyAuthToken
-            )
-=======
-            .createSellerAndOffer(seller, contractURI, offer, offerDates, offerDurations, disputeResolverId, agentId)
->>>>>>> 520445fa
+            .createSellerAndOffer(seller, contractURI, offer, offerDates, offerDurations, disputeResolverId, emptyAuthToken, agentId)
         )
           .to.emit(orchestrationHandler, "OfferCreated")
           .withArgs(
@@ -640,19 +573,7 @@
         await expect(
           orchestrationHandler
             .connect(operator)
-<<<<<<< HEAD
-            .createSellerAndOffer(
-              seller,
-              contractURI,
-              offer,
-              offerDates,
-              offerDurations,
-              disputeResolverId,
-              emptyAuthToken
-            )
-=======
-            .createSellerAndOffer(seller, contractURI, offer, offerDates, offerDurations, disputeResolverId, agentId)
->>>>>>> 520445fa
+            .createSellerAndOffer(seller, contractURI, offer, offerDates, offerDurations, disputeResolverId, emptyAuthToken, agentId)
         )
           .to.emit(orchestrationHandler, "OfferCreated")
           .withArgs(
@@ -676,19 +597,7 @@
         await expect(
           orchestrationHandler
             .connect(operator)
-<<<<<<< HEAD
-            .createSellerAndOffer(
-              seller,
-              contractURI,
-              offer,
-              offerDates,
-              offerDurations,
-              disputeResolverId,
-              emptyAuthToken
-            )
-=======
-            .createSellerAndOffer(seller, contractURI, offer, offerDates, offerDurations, disputeResolverId, agentId)
->>>>>>> 520445fa
+            .createSellerAndOffer(seller, contractURI, offer, offerDates, offerDurations, disputeResolverId, emptyAuthToken, agentId)
         )
           .to.emit(orchestrationHandler, "OfferCreated")
           .withArgs(
@@ -709,19 +618,7 @@
         await expect(
           orchestrationHandler
             .connect(operator)
-<<<<<<< HEAD
-            .createSellerAndOffer(
-              seller,
-              contractURI,
-              offer,
-              offerDates,
-              offerDurations,
-              disputeResolverId,
-              emptyAuthToken
-            )
-=======
-            .createSellerAndOffer(seller, contractURI, offer, offerDates, offerDurations, disputeResolverId, agentId)
->>>>>>> 520445fa
+            .createSellerAndOffer(seller, contractURI, offer, offerDates, offerDurations, disputeResolverId, emptyAuthToken, agentId)
         )
           .to.emit(orchestrationHandler, "OfferCreated")
           .withArgs(
@@ -755,19 +652,7 @@
         await expect(
           orchestrationHandler
             .connect(rando)
-<<<<<<< HEAD
-            .createSellerAndOffer(
-              seller,
-              contractURI,
-              offer,
-              offerDates,
-              offerDurations,
-              disputeResolverId,
-              emptyAuthToken
-            )
-=======
-            .createSellerAndOffer(seller, contractURI, offer, offerDates, offerDurations, disputeResolverId, agentId)
->>>>>>> 520445fa
+            .createSellerAndOffer(seller, contractURI, offer, offerDates, offerDurations, disputeResolverId, emptyAuthToken, agentId)
         )
           .to.emit(orchestrationHandler, "OfferCreated")
           .withArgs(
@@ -791,19 +676,7 @@
           await expect(
             orchestrationHandler
               .connect(operator)
-<<<<<<< HEAD
-              .createSellerAndOffer(
-                seller,
-                contractURI,
-                offer,
-                offerDates,
-                offerDurations,
-                disputeResolverId,
-                emptyAuthToken
-              )
-=======
-              .createSellerAndOffer(seller, contractURI, offer, offerDates, offerDurations, disputeResolverId, agentId)
->>>>>>> 520445fa
+              .createSellerAndOffer(seller, contractURI, offer, offerDates, offerDurations, disputeResolverId, emptyAuthToken, agentId)
           ).to.revertedWith(RevertReasons.MUST_BE_ACTIVE);
         });
 
@@ -814,19 +687,7 @@
           await expect(
             orchestrationHandler
               .connect(operator)
-<<<<<<< HEAD
-              .createSellerAndOffer(
-                seller,
-                contractURI,
-                offer,
-                offerDates,
-                offerDurations,
-                disputeResolverId,
-                emptyAuthToken
-              )
-=======
-              .createSellerAndOffer(seller, contractURI, offer, offerDates, offerDurations, disputeResolverId, agentId)
->>>>>>> 520445fa
+              .createSellerAndOffer(seller, contractURI, offer, offerDates, offerDurations, disputeResolverId, emptyAuthToken, agentId)
           ).to.revertedWith(RevertReasons.INVALID_ADDRESS);
 
           seller.clerk = clerk.address;
@@ -836,19 +697,7 @@
           await expect(
             orchestrationHandler
               .connect(operator)
-<<<<<<< HEAD
-              .createSellerAndOffer(
-                seller,
-                contractURI,
-                offer,
-                offerDates,
-                offerDurations,
-                disputeResolverId,
-                emptyAuthToken
-              )
-=======
-              .createSellerAndOffer(seller, contractURI, offer, offerDates, offerDurations, disputeResolverId, agentId)
->>>>>>> 520445fa
+              .createSellerAndOffer(seller, contractURI, offer, offerDates, offerDurations, disputeResolverId, emptyAuthToken, agentId)
           ).to.revertedWith(RevertReasons.INVALID_ADDRESS);
         });
 
@@ -863,19 +712,7 @@
           await expect(
             orchestrationHandler
               .connect(operator)
-<<<<<<< HEAD
-              .createSellerAndOffer(
-                seller,
-                contractURI,
-                offer,
-                offerDates,
-                offerDurations,
-                disputeResolverId,
-                emptyAuthToken
-              )
-=======
-              .createSellerAndOffer(seller, contractURI, offer, offerDates, offerDurations, disputeResolverId, agentId)
->>>>>>> 520445fa
+              .createSellerAndOffer(seller, contractURI, offer, offerDates, offerDurations, disputeResolverId, emptyAuthToken, agentId)
           ).to.revertedWith(RevertReasons.SELLER_ADDRESS_MUST_BE_UNIQUE);
 
           seller.admin = admin.address;
@@ -885,19 +722,7 @@
           await expect(
             orchestrationHandler
               .connect(other1)
-<<<<<<< HEAD
-              .createSellerAndOffer(
-                seller,
-                contractURI,
-                offer,
-                offerDates,
-                offerDurations,
-                disputeResolverId,
-                emptyAuthToken
-              )
-=======
-              .createSellerAndOffer(seller, contractURI, offer, offerDates, offerDurations, disputeResolverId, agentId)
->>>>>>> 520445fa
+              .createSellerAndOffer(seller, contractURI, offer, offerDates, offerDurations, disputeResolverId, emptyAuthToken, agentId)
           ).to.revertedWith(RevertReasons.SELLER_ADDRESS_MUST_BE_UNIQUE);
 
           seller.clerk = clerk.address;
@@ -907,19 +732,7 @@
           await expect(
             orchestrationHandler
               .connect(other1)
-<<<<<<< HEAD
-              .createSellerAndOffer(
-                seller,
-                contractURI,
-                offer,
-                offerDates,
-                offerDurations,
-                disputeResolverId,
-                emptyAuthToken
-              )
-=======
-              .createSellerAndOffer(seller, contractURI, offer, offerDates, offerDurations, disputeResolverId, agentId)
->>>>>>> 520445fa
+              .createSellerAndOffer(seller, contractURI, offer, offerDates, offerDurations, disputeResolverId, emptyAuthToken, agentId)
           ).to.revertedWith(RevertReasons.SELLER_ADDRESS_MUST_BE_UNIQUE);
         });
 
@@ -928,19 +741,7 @@
           await expect(
             orchestrationHandler
               .connect(rando)
-<<<<<<< HEAD
-              .createSellerAndOffer(
-                seller,
-                contractURI,
-                offer,
-                offerDates,
-                offerDurations,
-                disputeResolverId,
-                emptyAuthToken
-              )
-=======
-              .createSellerAndOffer(seller, contractURI, offer, offerDates, offerDurations, disputeResolverId, agentId)
->>>>>>> 520445fa
+              .createSellerAndOffer(seller, contractURI, offer, offerDates, offerDurations, disputeResolverId, emptyAuthToken, agentId)
           ).to.revertedWith(RevertReasons.NOT_OPERATOR);
         });
 
@@ -1016,19 +817,7 @@
           await expect(
             orchestrationHandler
               .connect(operator)
-<<<<<<< HEAD
-              .createSellerAndOffer(
-                seller,
-                contractURI,
-                offer,
-                offerDates,
-                offerDurations,
-                disputeResolverId,
-                emptyAuthToken
-              )
-=======
-              .createSellerAndOffer(seller, contractURI, offer, offerDates, offerDurations, disputeResolverId, agentId)
->>>>>>> 520445fa
+              .createSellerAndOffer(seller, contractURI, offer, offerDates, offerDurations, disputeResolverId, emptyAuthToken, agentId)
           ).to.revertedWith(RevertReasons.OFFER_PERIOD_INVALID);
         });
 
@@ -1039,19 +828,7 @@
           await expect(
             orchestrationHandler
               .connect(operator)
-<<<<<<< HEAD
-              .createSellerAndOffer(
-                seller,
-                contractURI,
-                offer,
-                offerDates,
-                offerDurations,
-                disputeResolverId,
-                emptyAuthToken
-              )
-=======
-              .createSellerAndOffer(seller, contractURI, offer, offerDates, offerDurations, disputeResolverId, agentId)
->>>>>>> 520445fa
+              .createSellerAndOffer(seller, contractURI, offer, offerDates, offerDurations, disputeResolverId, emptyAuthToken, agentId)
           ).to.revertedWith(RevertReasons.OFFER_PERIOD_INVALID);
         });
 
@@ -1063,19 +840,7 @@
           await expect(
             orchestrationHandler
               .connect(operator)
-<<<<<<< HEAD
-              .createSellerAndOffer(
-                seller,
-                contractURI,
-                offer,
-                offerDates,
-                offerDurations,
-                disputeResolverId,
-                emptyAuthToken
-              )
-=======
-              .createSellerAndOffer(seller, contractURI, offer, offerDates, offerDurations, disputeResolverId, agentId)
->>>>>>> 520445fa
+              .createSellerAndOffer(seller, contractURI, offer, offerDates, offerDurations, disputeResolverId, emptyAuthToken, agentId)
           ).to.revertedWith(RevertReasons.OFFER_PENALTY_INVALID);
         });
 
@@ -1087,19 +852,7 @@
           await expect(
             orchestrationHandler
               .connect(operator)
-<<<<<<< HEAD
-              .createSellerAndOffer(
-                seller,
-                contractURI,
-                offer,
-                offerDates,
-                offerDurations,
-                disputeResolverId,
-                emptyAuthToken
-              )
-=======
-              .createSellerAndOffer(seller, contractURI, offer, offerDates, offerDurations, disputeResolverId, agentId)
->>>>>>> 520445fa
+              .createSellerAndOffer(seller, contractURI, offer, offerDates, offerDurations, disputeResolverId, emptyAuthToken, agentId)
           ).to.revertedWith(RevertReasons.OFFER_MUST_BE_ACTIVE);
         });
 
@@ -1112,19 +865,7 @@
           await expect(
             orchestrationHandler
               .connect(operator)
-<<<<<<< HEAD
-              .createSellerAndOffer(
-                seller,
-                contractURI,
-                offer,
-                offerDates,
-                offerDurations,
-                disputeResolverId,
-                emptyAuthToken
-              )
-=======
-              .createSellerAndOffer(seller, contractURI, offer, offerDates, offerDurations, disputeResolverId, agentId)
->>>>>>> 520445fa
+              .createSellerAndOffer(seller, contractURI, offer, offerDates, offerDurations, disputeResolverId, emptyAuthToken, agentId)
           ).to.revertedWith(RevertReasons.AMBIGUOUS_VOUCHER_EXPIRY);
         });
 
@@ -1137,19 +878,7 @@
           await expect(
             orchestrationHandler
               .connect(operator)
-<<<<<<< HEAD
-              .createSellerAndOffer(
-                seller,
-                contractURI,
-                offer,
-                offerDates,
-                offerDurations,
-                disputeResolverId,
-                emptyAuthToken
-              )
-=======
-              .createSellerAndOffer(seller, contractURI, offer, offerDates, offerDurations, disputeResolverId, agentId)
->>>>>>> 520445fa
+              .createSellerAndOffer(seller, contractURI, offer, offerDates, offerDurations, disputeResolverId, emptyAuthToken, agentId)
           ).to.revertedWith(RevertReasons.AMBIGUOUS_VOUCHER_EXPIRY);
         });
 
@@ -1162,19 +891,7 @@
           await expect(
             orchestrationHandler
               .connect(operator)
-<<<<<<< HEAD
-              .createSellerAndOffer(
-                seller,
-                contractURI,
-                offer,
-                offerDates,
-                offerDurations,
-                disputeResolverId,
-                emptyAuthToken
-              )
-=======
-              .createSellerAndOffer(seller, contractURI, offer, offerDates, offerDurations, disputeResolverId, agentId)
->>>>>>> 520445fa
+              .createSellerAndOffer(seller, contractURI, offer, offerDates, offerDurations, disputeResolverId, emptyAuthToken, agentId)
           ).to.revertedWith(RevertReasons.REDEMPTION_PERIOD_INVALID);
         });
 
@@ -1188,19 +905,7 @@
           await expect(
             orchestrationHandler
               .connect(operator)
-<<<<<<< HEAD
-              .createSellerAndOffer(
-                seller,
-                contractURI,
-                offer,
-                offerDates,
-                offerDurations,
-                disputeResolverId,
-                emptyAuthToken
-              )
-=======
-              .createSellerAndOffer(seller, contractURI, offer, offerDates, offerDurations, disputeResolverId, agentId)
->>>>>>> 520445fa
+              .createSellerAndOffer(seller, contractURI, offer, offerDates, offerDurations, disputeResolverId, emptyAuthToken, agentId)
           ).to.revertedWith(RevertReasons.REDEMPTION_PERIOD_INVALID);
         });
 
@@ -1212,19 +917,7 @@
           await expect(
             orchestrationHandler
               .connect(operator)
-<<<<<<< HEAD
-              .createSellerAndOffer(
-                seller,
-                contractURI,
-                offer,
-                offerDates,
-                offerDurations,
-                disputeResolverId,
-                emptyAuthToken
-              )
-=======
-              .createSellerAndOffer(seller, contractURI, offer, offerDates, offerDurations, disputeResolverId, agentId)
->>>>>>> 520445fa
+              .createSellerAndOffer(seller, contractURI, offer, offerDates, offerDurations, disputeResolverId, emptyAuthToken, agentId)
           ).to.revertedWith(RevertReasons.INVALID_FULFILLMENT_PERIOD);
         });
 
@@ -1236,19 +929,7 @@
           await expect(
             orchestrationHandler
               .connect(operator)
-<<<<<<< HEAD
-              .createSellerAndOffer(
-                seller,
-                contractURI,
-                offer,
-                offerDates,
-                offerDurations,
-                disputeResolverId,
-                emptyAuthToken
-              )
-=======
-              .createSellerAndOffer(seller, contractURI, offer, offerDates, offerDurations, disputeResolverId, agentId)
->>>>>>> 520445fa
+              .createSellerAndOffer(seller, contractURI, offer, offerDates, offerDurations, disputeResolverId, emptyAuthToken, agentId)
           ).to.revertedWith(RevertReasons.INVALID_DISPUTE_DURATION);
         });
 
@@ -1260,19 +941,7 @@
           await expect(
             orchestrationHandler
               .connect(operator)
-<<<<<<< HEAD
-              .createSellerAndOffer(
-                seller,
-                contractURI,
-                offer,
-                offerDates,
-                offerDurations,
-                disputeResolverId,
-                emptyAuthToken
-              )
-=======
-              .createSellerAndOffer(seller, contractURI, offer, offerDates, offerDurations, disputeResolverId, agentId)
->>>>>>> 520445fa
+              .createSellerAndOffer(seller, contractURI, offer, offerDates, offerDurations, disputeResolverId, emptyAuthToken, agentId)
           ).to.revertedWith(RevertReasons.INVALID_QUANTITY_AVAILABLE);
         });
 
@@ -1284,19 +953,7 @@
           await expect(
             orchestrationHandler
               .connect(operator)
-<<<<<<< HEAD
-              .createSellerAndOffer(
-                seller,
-                contractURI,
-                offer,
-                offerDates,
-                offerDurations,
-                disputeResolverId,
-                emptyAuthToken
-              )
-=======
-              .createSellerAndOffer(seller, contractURI, offer, offerDates, offerDurations, disputeResolverId, agentId)
->>>>>>> 520445fa
+              .createSellerAndOffer(seller, contractURI, offer, offerDates, offerDurations, disputeResolverId, emptyAuthToken, agentId)
           ).to.revertedWith(RevertReasons.INVALID_DISPUTE_RESOLVER);
         });
 
@@ -1320,19 +977,7 @@
           await expect(
             orchestrationHandler
               .connect(operator)
-<<<<<<< HEAD
-              .createSellerAndOffer(
-                seller,
-                contractURI,
-                offer,
-                offerDates,
-                offerDurations,
-                disputeResolverId,
-                emptyAuthToken
-              )
-=======
-              .createSellerAndOffer(seller, contractURI, offer, offerDates, offerDurations, disputeResolverId, agentId)
->>>>>>> 520445fa
+              .createSellerAndOffer(seller, contractURI, offer, offerDates, offerDurations, disputeResolverId, emptyAuthToken, agentId)
           ).to.revertedWith(RevertReasons.INVALID_DISPUTE_RESOLVER);
         });
 
@@ -1345,19 +990,7 @@
           await expect(
             orchestrationHandler
               .connect(operator)
-<<<<<<< HEAD
-              .createSellerAndOffer(
-                seller,
-                contractURI,
-                offer,
-                offerDates,
-                offerDurations,
-                disputeResolverId,
-                emptyAuthToken
-              )
-=======
-              .createSellerAndOffer(seller, contractURI, offer, offerDates, offerDurations, disputeResolverId, agentId)
->>>>>>> 520445fa
+              .createSellerAndOffer(seller, contractURI, offer, offerDates, offerDurations, disputeResolverId, emptyAuthToken, agentId)
           ).to.revertedWith(RevertReasons.INVALID_DISPUTE_RESOLVER);
         });
 
@@ -1382,19 +1015,7 @@
           await expect(
             orchestrationHandler
               .connect(operator)
-<<<<<<< HEAD
-              .createSellerAndOffer(
-                seller,
-                contractURI,
-                offer,
-                offerDates,
-                offerDurations,
-                disputeResolverId,
-                emptyAuthToken
-              )
-=======
-              .createSellerAndOffer(seller, contractURI, offer, offerDates, offerDurations, disputeResolverId, agentId)
->>>>>>> 520445fa
+              .createSellerAndOffer(seller, contractURI, offer, offerDates, offerDurations, disputeResolverId, emptyAuthToken, agentId)
           ).to.revertedWith(RevertReasons.INVALID_DISPUTE_RESOLVER);
         });
 
@@ -1422,19 +1043,7 @@
           await expect(
             orchestrationHandler
               .connect(operator)
-<<<<<<< HEAD
-              .createSellerAndOffer(
-                seller,
-                contractURI,
-                offer,
-                offerDates,
-                offerDurations,
-                disputeResolverId,
-                emptyAuthToken
-              )
-=======
-              .createSellerAndOffer(seller, contractURI, offer, offerDates, offerDurations, disputeResolverId, agentId)
->>>>>>> 520445fa
+              .createSellerAndOffer(seller, contractURI, offer, offerDates, offerDurations, disputeResolverId, emptyAuthToken, agentId)
           ).to.revertedWith(RevertReasons.DR_UNSUPPORTED_FEE);
         });
       });
@@ -4540,11 +4149,8 @@
             offerDurations,
             disputeResolverId,
             condition,
-<<<<<<< HEAD
-            emptyAuthToken
-=======
+            emptyAuthToken,
             agentId
->>>>>>> 520445fa
           );
 
         expectedCloneAddress = calculateContractAddress(orchestrationHandler.address, "1");
@@ -4603,11 +4209,8 @@
             offerDurations,
             disputeResolverId,
             condition,
-<<<<<<< HEAD
-            emptyAuthToken
-=======
+            emptyAuthToken,
             agentId
->>>>>>> 520445fa
           );
 
         // Get the seller as a struct
@@ -4690,11 +4293,8 @@
             offerDurations,
             disputeResolverId,
             condition,
-<<<<<<< HEAD
-            emptyAuthToken
-=======
+            emptyAuthToken,
             agentId
->>>>>>> 520445fa
           );
 
         // SellerCreated and OfferCreated events
@@ -4910,11 +4510,8 @@
             offerDurations,
             disputeResolverId,
             twin,
-<<<<<<< HEAD
-            emptyAuthToken
-=======
+            emptyAuthToken,
             agentId
->>>>>>> 520445fa
           );
 
         expectedCloneAddress = calculateContractAddress(orchestrationHandler.address, "1");
@@ -4988,11 +4585,8 @@
             offerDurations,
             disputeResolverId,
             twin,
-<<<<<<< HEAD
-            emptyAuthToken
-=======
+            emptyAuthToken,
             agentId
->>>>>>> 520445fa
           );
 
         // Get the seller as a struct
@@ -5090,11 +4684,8 @@
             offerDurations,
             disputeResolverId,
             twin,
-<<<<<<< HEAD
-            emptyAuthToken
-=======
+            emptyAuthToken,
             agentId
->>>>>>> 520445fa
           );
 
         // SellerCreated and OfferCreated events
@@ -5366,11 +4957,8 @@
             disputeResolverId,
             condition,
             twin,
-<<<<<<< HEAD
-            emptyAuthToken
-=======
+            emptyAuthToken,
             agentId
->>>>>>> 520445fa
           );
 
         expectedCloneAddress = calculateContractAddress(orchestrationHandler.address, "1");
@@ -5453,11 +5041,8 @@
             disputeResolverId,
             condition,
             twin,
-<<<<<<< HEAD
-            emptyAuthToken
-=======
+            emptyAuthToken,
             agentId
->>>>>>> 520445fa
           );
 
         // Get the seller as a struct
@@ -5567,11 +5152,8 @@
             disputeResolverId,
             condition,
             twin,
-<<<<<<< HEAD
-            emptyAuthToken
-=======
+            emptyAuthToken,
             agentId
->>>>>>> 520445fa
           );
 
         // SellerCreated and OfferCreated events
