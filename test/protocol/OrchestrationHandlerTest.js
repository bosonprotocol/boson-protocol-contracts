--- conflicted
+++ resolved
@@ -2235,15 +2235,9 @@
         offerIds = ["1"];
 
         condition = mockCondition({
-<<<<<<< HEAD
-          tokenAddress: other2.address,
+          tokenAddress: await other2.getAddress(),
           tokenType: TokenType.MultiToken,
           method: EvaluationMethod.Threshold,
-=======
-          tokenAddress: await other2.getAddress(),
-          tokenType: TokenType.MultiToken,
-          tokenId: "5150",
->>>>>>> f14d9525
         });
         expect(condition.isValid()).to.be.true;
 
@@ -2944,13 +2938,8 @@
 
         condition = mockCondition({
           tokenType: TokenType.MultiToken,
-<<<<<<< HEAD
-          tokenAddress: other2.address,
+          tokenAddress: await other2.getAddress(),
           method: EvaluationMethod.Threshold,
-=======
-          tokenAddress: await other2.getAddress(),
-          tokenId: "5150",
->>>>>>> f14d9525
           maxCommits: "3",
         });
         expect(condition.isValid()).to.be.true;
@@ -4349,13 +4338,8 @@
 
         condition = mockCondition({
           tokenType: TokenType.MultiToken,
-<<<<<<< HEAD
-          tokenAddress: other2.address,
+          tokenAddress: await other2.getAddress(),
           method: EvaluationMethod.Threshold,
-=======
-          tokenAddress: await other2.getAddress(),
-          tokenId: "5150",
->>>>>>> f14d9525
         });
         expect(condition.isValid()).to.be.true;
 
@@ -5295,13 +5279,8 @@
 
         condition = mockCondition({
           tokenType: TokenType.MultiToken,
-<<<<<<< HEAD
-          tokenAddress: other2.address,
+          tokenAddress: await other2.getAddress(),
           method: EvaluationMethod.Threshold,
-=======
-          tokenAddress: await other2.getAddress(),
-          tokenId: "5150",
->>>>>>> f14d9525
         });
         expect(condition.isValid()).to.be.true;
 
@@ -6894,13 +6873,9 @@
 
         condition = mockCondition({
           tokenType: TokenType.MultiToken,
-<<<<<<< HEAD
+          tokenAddress: await other2.getAddress(),
           tokenAddress: other2.address,
           method: EvaluationMethod.Threshold,
-=======
-          tokenAddress: await other2.getAddress(),
-          tokenId: "5150",
->>>>>>> f14d9525
         });
         expect(condition.isValid()).to.be.true;
 
