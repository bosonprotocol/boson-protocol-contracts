--- conflicted
+++ resolved
@@ -100,11 +100,7 @@
     ]);
 
     // set protocolFeePrecentage
-<<<<<<< HEAD
-    protocolFeePrecentage = "200"; // 0.2 %
-=======
     protocolFeePrecentage = "200"; // 2 %
->>>>>>> 08a4c32d
 
     // Add config Handler, so offer id starts at 1
     const protocolConfig = [
@@ -186,11 +182,7 @@
       id = sellerId = "1"; // argument sent to contract for createOffer will be ignored
       price = ethers.utils.parseUnits("1.5", "ether").toString();
       sellerDeposit = ethers.utils.parseUnits("0.25", "ether").toString();
-<<<<<<< HEAD
-      protocolFee = ethers.BigNumber.from(price).add(sellerDeposit).mul(protocolFeePrecentage).div("10000").toString();
-=======
       protocolFee = calculateProtocolFee(sellerDeposit, price, protocolFeePrecentage);
->>>>>>> 08a4c32d
       buyerCancelPenalty = ethers.utils.parseUnits("0.05", "ether").toString();
       quantityAvailable = "1";
       validFromDate = ethers.BigNumber.from(Date.now()).toString(); // valid from now
@@ -652,15 +644,7 @@
           sellerId = "1";
           price = ethers.utils.parseUnits(`${1.5 + i * 1}`, "ether").toString();
           sellerDeposit = ethers.utils.parseUnits(`${0.25 + i * 0.1}`, "ether").toString();
-<<<<<<< HEAD
-          protocolFee = ethers.BigNumber.from(price)
-            .add(sellerDeposit)
-            .mul(protocolFeePrecentage)
-            .div("10000")
-            .toString();
-=======
           protocolFee = calculateProtocolFee(sellerDeposit, price, protocolFeePrecentage);
->>>>>>> 08a4c32d
           buyerCancelPenalty = ethers.utils.parseUnits(`${0.05 + i * 0.1}`, "ether").toString();
           quantityAvailable = `${i * 2}`;
           validFromDate = ethers.BigNumber.from(Date.now() + oneMonth * i).toString();
