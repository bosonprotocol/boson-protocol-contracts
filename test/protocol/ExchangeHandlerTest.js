const { ethers } = require("hardhat");
const {
  ZeroAddress,
  getSigners,
  getContractAt,
  provider,
  parseUnits,
  getContractFactory,
  MaxUint256,
  parseEther,
  getImpersonatedSigner,
  toBeHex,
} = ethers;
const { expect, assert } = require("chai");

const Role = require("../../scripts/domain/Role");
const Dispute = require("../../scripts/domain/Dispute");
const Receipt = require("../../scripts/domain/Receipt");
const TwinReceipt = require("../../scripts/domain/TwinReceipt");
const Exchange = require("../../scripts/domain/Exchange");
const Voucher = require("../../scripts/domain/Voucher");
const TokenType = require("../../scripts/domain/TokenType");
const Bundle = require("../../scripts/domain/Bundle");
const ExchangeState = require("../../scripts/domain/ExchangeState");
const DisputeState = require("../../scripts/domain/DisputeState");
const Group = require("../../scripts/domain/Group");
const EvaluationMethod = require("../../scripts/domain/EvaluationMethod");
const { DisputeResolverFee } = require("../../scripts/domain/DisputeResolverFee");
const PausableRegion = require("../../scripts/domain/PausableRegion.js");
const { getInterfaceIds } = require("../../scripts/config/supported-interfaces.js");
const { RevertReasons } = require("../../scripts/config/revert-reasons.js");
const { deployMockTokens } = require("../../scripts/util/deploy-mock-tokens");
const {
  mockOffer,
  mockTwin,
  mockDisputeResolver,
  mockAuthToken,
  mockVoucherInitValues,
  mockSeller,
  mockVoucher,
  mockExchange,
  mockCondition,
  mockAgent,
  mockBuyer,
  accountId,
} = require("../util/mock");
const {
  getEvent,
  setNextBlockTimestamp,
  calculateVoucherExpiry,
  prepareDataSignatureParameters,
  calculateContractAddress,
  applyPercentage,
  deriveTokenId,
  setupTestEnvironment,
  getSnapshot,
  revertToSnapshot,
} = require("../util/utils.js");
const { oneWeek, oneMonth } = require("../util/constants");
const { FundsList } = require("../../scripts/domain/Funds");
const { getSelectors, FacetCutAction } = require("../../scripts/util/diamond-utils.js");

/**
 *  Test the Boson Exchange Handler interface
 */
describe("IBosonExchangeHandler", function () {
  // Common vars
  let InterfaceIds;
  let deployer,
    pauser,
    assistant,
    admin,
    clerk,
    treasury,
    rando,
    buyer,
    newOwner,
    fauxClient,
    assistantDR,
    adminDR,
    clerkDR,
    treasuryDR;
  let erc165,
    accessController,
    accountHandler,
    exchangeHandler,
    offerHandler,
    fundsHandler,
    disputeHandler,
    twinHandler,
    bundleHandler,
    groupHandler,
    pauseHandler,
    configHandler,
    mockMetaTransactionsHandler;
  let bosonVoucher, voucherImplementation;
  let bosonVoucherClone, bosonVoucherCloneAddress;
  let buyerId, offerId, seller, nextExchangeId, nextAccountId, disputeResolverId;
  let block, blockNumber, tx, txReceipt, event;
  let support, newTime;
  let price, sellerPool;
  let voucherRedeemableFrom;
  let disputePeriod, voucherValid;
  let protocolFeePercentage;
  let voucher, validUntilDate;
  let exchange, response, exists;
  let disputeResolver, disputeResolverFees;
  let foreign20, foreign721, foreign1155;
  let twin20, twin721, twin1155, twinIds, bundle, balance, owner;
  let expectedCloneAddress;
  let groupId, offerIds, condition, group;
  let voucherInitValues, royaltyPercentage1, royaltyPercentage2, seller1Treasury, seller2Treasury;
  let emptyAuthToken;
  let agentId, agent;
  let exchangesToComplete, exchangeId;
  let offer, offerFees;
  let offerDates, offerDurations;
  let protocolDiamondAddress;
  let snapshotId;
  let tokenId;

  before(async function () {
    accountId.next(true);

    // get interface Ids
    InterfaceIds = await getInterfaceIds();

    // Specify contracts needed for this test
    const contracts = {
      erc165: "ERC165Facet",
      accountHandler: "IBosonAccountHandler",
      twinHandler: "IBosonTwinHandler",
      bundleHandler: "IBosonBundleHandler",
      offerHandler: "IBosonOfferHandler",
      exchangeHandler: "IBosonExchangeHandler",
      fundsHandler: "IBosonFundsHandler",
      disputeHandler: "IBosonDisputeHandler",
      groupHandler: "IBosonGroupHandler",
      pauseHandler: "IBosonPauseHandler",
      configHandler: "IBosonConfigHandler",
    };

    ({
      signers: [pauser, admin, treasury, buyer, rando, newOwner, fauxClient, adminDR, treasuryDR],
      contractInstances: {
        erc165,
        accountHandler,
        twinHandler,
        bundleHandler,
        offerHandler,
        exchangeHandler,
        fundsHandler,
        disputeHandler,
        groupHandler,
        pauseHandler,
        configHandler,
      },
      protocolConfig: [, , { percentage: protocolFeePercentage }],
      extraReturnValues: { bosonVoucher, voucherImplementation, accessController },
      diamondAddress: protocolDiamondAddress,
    } = await setupTestEnvironment(contracts));

    [deployer] = await getSigners();

    // make all account the same
    assistant = admin;
    assistantDR = adminDR;
    clerk = clerkDR = { address: ZeroAddress };

    // Deploy the mock tokens
    [foreign20, foreign721, foreign1155] = await deployMockTokens(["Foreign20", "Foreign721", "Foreign1155"]);

    // Get snapshot id
    snapshotId = await getSnapshot();
  });

  afterEach(async function () {
    await revertToSnapshot(snapshotId);
    snapshotId = await getSnapshot();
  });

  async function upgradeMetaTransactionsHandlerFacet() {
    // Upgrade the ExchangeHandlerFacet functions
    // DiamondCutFacet
    const cutFacetViaDiamond = await getContractAt("DiamondCutFacet", protocolDiamondAddress);

    // Deploy MockMetaTransactionsHandlerFacet
    const MockMetaTransactionsHandlerFacet = await getContractFactory("MockMetaTransactionsHandlerFacet");
    const mockMetaTransactionsHandlerFacet = await MockMetaTransactionsHandlerFacet.deploy();
    await mockMetaTransactionsHandlerFacet.waitForDeployment();

    // Define the facet cut
    const facetCuts = [
      {
        facetAddress: await mockMetaTransactionsHandlerFacet.getAddress(),
        action: FacetCutAction.Add,
        functionSelectors: getSelectors(mockMetaTransactionsHandlerFacet),
      },
    ];

    // Send the DiamondCut transaction
    const tx = await cutFacetViaDiamond.connect(deployer).diamondCut(facetCuts, ZeroAddress, "0x");

    // Wait for transaction to confirm
    const receipt = await tx.wait();

    // Be certain transaction was successful
    assert.equal(receipt.status, 1, `Diamond upgrade failed: ${tx.hash}`);

    // Cast Diamond to MockMetaTransactionsHandlerFacet
    mockMetaTransactionsHandler = await getContractAt("MockMetaTransactionsHandlerFacet", protocolDiamondAddress);
  }

  // Interface support (ERC-156 provided by ProtocolDiamond, others by deployed facets)
  context("📋 Interfaces", async function () {
    context("👉 supportsInterface()", async function () {
      it("should indicate support for IBosonExchangeHandler interface", async function () {
        // Current interfaceId for IBosonExchangeHandler
        support = await erc165.supportsInterface(InterfaceIds.IBosonExchangeHandler);

        // Test
        expect(support, "IBosonExchangeHandler interface not supported").is.true;
      });
    });
  });

  // All supported Exchange methods
  context("📋 Exchange Handler Methods", async function () {
    beforeEach(async function () {
      // Initial ids for all the things
      exchangeId = offerId = "1";
      agentId = "0"; // agent id is optional while creating an offer

      // Create a valid seller
      seller = mockSeller(
        await assistant.getAddress(),
        await admin.getAddress(),
        clerk.address,
        await treasury.getAddress()
      );
      expect(seller.isValid()).is.true;

      // AuthToken
      emptyAuthToken = mockAuthToken();
      expect(emptyAuthToken.isValid()).is.true;

      // VoucherInitValues
      seller1Treasury = seller.treasury;
      royaltyPercentage1 = "0"; // 0%
      voucherInitValues = mockVoucherInitValues();
      expect(voucherInitValues.isValid()).is.true;

      await accountHandler.connect(admin).createSeller(seller, emptyAuthToken, voucherInitValues);
      expectedCloneAddress = calculateContractAddress(await accountHandler.getAddress(), "1");

      // Create a valid dispute resolver
      disputeResolver = mockDisputeResolver(
        await assistantDR.getAddress(),
        await adminDR.getAddress(),
        clerkDR.address,
        await treasuryDR.getAddress(),
        true
      );
      expect(disputeResolver.isValid()).is.true;

      //Create DisputeResolverFee array so offer creation will succeed
      disputeResolverFees = [new DisputeResolverFee(ZeroAddress, "Native", "0")];

      // Make empty seller list, so every seller is allowed
      const sellerAllowList = [];

      // Register the dispute resolver
      await accountHandler
        .connect(adminDR)
        .createDisputeResolver(disputeResolver, disputeResolverFees, sellerAllowList);

      // Create the offer
      const mo = await mockOffer();
      ({ offerDates, offerDurations } = mo);
      offer = mo.offer;
      offerFees = mo.offerFees;
      offerFees.protocolFee = applyPercentage(offer.price, protocolFeePercentage);

      offer.quantityAvailable = "10";
      disputeResolverId = mo.disputeResolverId;

      // Check if domains are valid
      expect(offer.isValid()).is.true;
      expect(offerDates.isValid()).is.true;
      expect(offerDurations.isValid()).is.true;

      // Create the offer
      await offerHandler.connect(assistant).createOffer(offer, offerDates, offerDurations, disputeResolverId, agentId);

      // Set used variables
      price = offer.price;
      voucherRedeemableFrom = offerDates.voucherRedeemableFrom;
      voucherValid = offerDurations.voucherValid;
      disputePeriod = offerDurations.disputePeriod;
      sellerPool = parseUnits("15", "ether").toString();

      // Required voucher constructor params
      voucher = mockVoucher();
      voucher.redeemedDate = "0";

      // Mock exchange
      exchange = mockExchange();

      buyerId = accountId.next().value;
      exchange.buyerId = buyerId;
      exchange.finalizedDate = "0";

      // Deposit seller funds so the commit will succeed
      await fundsHandler.connect(assistant).depositFunds(seller.id, ZeroAddress, sellerPool, { value: sellerPool });
    });

    afterEach(async function () {
      // Reset the accountId iterator
      accountId.next(true);
    });

    context("👉 commitToOffer()", async function () {
      it("should emit a BuyerCommitted event", async function () {
        // Commit to offer, retrieving the event
        tx = await exchangeHandler.connect(buyer).commitToOffer(await buyer.getAddress(), offerId, { value: price });
        txReceipt = await tx.wait();
        event = getEvent(txReceipt, exchangeHandler, "BuyerCommitted");

        // Get the block timestamp of the confirmed tx
        blockNumber = tx.blockNumber;
        block = await provider.getBlock(blockNumber);

        // Update the committed date in the expected exchange struct with the block timestamp of the tx
        voucher.committedDate = block.timestamp.toString();

        // Update the validUntilDate date in the expected exchange struct
        voucher.validUntilDate = calculateVoucherExpiry(block, voucherRedeemableFrom, voucherValid);

        // Examine event
        assert.equal(event.exchangeId.toString(), exchangeId, "Exchange id is incorrect");
        assert.equal(event.offerId.toString(), offerId, "Offer id is incorrect");
        assert.equal(event.buyerId.toString(), buyerId, "Buyer id is incorrect");

        // Examine the exchange struct
        assert.equal(
          Exchange.fromStruct(event.exchange).toString(),
          exchange.toString(),
          "Exchange struct is incorrect"
        );

        // Examine the voucher struct
        assert.equal(Voucher.fromStruct(event.voucher).toString(), voucher.toString(), "Voucher struct is incorrect");
      });

      it("should increment the next exchange id counter", async function () {
        // Commit to offer, creating a new exchange
        await exchangeHandler.connect(buyer).commitToOffer(await buyer.getAddress(), offerId, { value: price });

        // Get the next exchange id and ensure it was incremented by the creation of the offer
        nextExchangeId = await exchangeHandler.connect(rando).getNextExchangeId();
        expect(nextExchangeId).to.equal(++exchangeId);
      });

      it("should issue the voucher on the correct clone", async function () {
        // Cast expectedCloneAddress to IBosonVoucher (existing clone)
        bosonVoucherClone = await getContractAt("IBosonVoucher", expectedCloneAddress);

        // Create a new seller to get new clone
        seller = mockSeller(await rando.getAddress(), await rando.getAddress(), ZeroAddress, await rando.getAddress());
        seller.id = "3"; // buyer is created after seller in this test
        expect(seller.isValid()).is.true;

        await accountHandler.connect(rando).createSeller(seller, emptyAuthToken, voucherInitValues);

        expectedCloneAddress = calculateContractAddress(await accountHandler.getAddress(), "2");
        const bosonVoucherClone2 = await getContractAt("IBosonVoucher", expectedCloneAddress);

        // Create an offer with new seller
        const { offer, offerDates, offerDurations, disputeResolverId } = await mockOffer();

        // Create the offer
        await offerHandler.connect(rando).createOffer(offer, offerDates, offerDurations, disputeResolverId, agentId);

        // Deposit seller funds so the commit will succeed
        await fundsHandler.connect(rando).depositFunds(seller.id, ZeroAddress, sellerPool, { value: sellerPool });

        const buyer2 = newOwner;

        // Commit to offer, creating a new exchange
        tx = await exchangeHandler.connect(buyer).commitToOffer(await buyer.getAddress(), offerId, { value: price });
        const tokenId1 = deriveTokenId(offerId, "1");
        const tx2 = await exchangeHandler
          .connect(deployer)
          .commitToOffer(await buyer2.getAddress(), ++offerId, { value: price });
        const tokenId2 = deriveTokenId(offerId, "2");

        await expect(tx)
          .to.emit(bosonVoucherClone, "Transfer")
          .withArgs(0n, await buyer.getAddress(), tokenId1);
        await expect(tx2)
          .to.emit(bosonVoucherClone2, "Transfer")
          .withArgs(0n, await buyer2.getAddress(), tokenId2);

        // buyer should own 1 voucher on the clone1 address and buyer2 should own 1 voucher on clone2
        expect(await bosonVoucherClone.balanceOf(await buyer.getAddress())).to.equal(
          "1",
          "Clone 1: buyer 1 balance should be 1"
        );
        expect(await bosonVoucherClone.balanceOf(await buyer2.getAddress())).to.equal(
          "0",
          "Clone 1: buyer 2 balance should be 0"
        );
        expect(await bosonVoucherClone2.balanceOf(await buyer.getAddress())).to.equal(
          "0",
          "Clone 2: buyer 1 balance should be 0"
        );
        expect(await bosonVoucherClone2.balanceOf(await buyer2.getAddress())).to.equal(
          "1",
          "Clone 2: buyer 2 balance should be 1"
        );

        // Make sure that vouchers belong to correct buyers and that exist on the correct clone
        expect(await bosonVoucherClone.ownerOf(tokenId1)).to.equal(
          await buyer.getAddress(),
          "Voucher 1: Wrong await buyer.getAddress()"
        );
        await expect(bosonVoucherClone.ownerOf(tokenId2)).to.revertedWith(RevertReasons.ERC721_INVALID_TOKEN_ID);
        expect(await bosonVoucherClone2.ownerOf(tokenId2)).to.equal(
          await buyer2.getAddress(),
          "Voucher 2: Wrong await buyer.getAddress()"
        );
        await expect(bosonVoucherClone2.ownerOf(tokenId1)).to.revertedWith(RevertReasons.ERC721_INVALID_TOKEN_ID);

        // reference boson voucher proxy should not have any vouchers
        expect(await bosonVoucher.balanceOf(await buyer.getAddress())).to.equal(
          "0",
          "Reference proxy: buyer 1 balance should be 0"
        );
        expect(await bosonVoucher.balanceOf(await buyer2.getAddress())).to.equal(
          "0",
          "Reference proxy: buyer 2 balance should be 0"
        );

        // reference boson voucher should not have vouchers with id 1 and 2
        await expect(bosonVoucher.ownerOf(tokenId1)).to.revertedWith(RevertReasons.ERC721_INVALID_TOKEN_ID);
        await expect(bosonVoucher.ownerOf(tokenId2)).to.revertedWith(RevertReasons.ERC721_INVALID_TOKEN_ID);

        // boson voucher implementation should not have any vouchers
        expect(await voucherImplementation.balanceOf(await buyer.getAddress())).to.equal(
          "0",
          "Voucher implementation: buyer 1 balance should be 0"
        );
        expect(await voucherImplementation.balanceOf(await buyer2.getAddress())).to.equal(
          "0",
          "Voucher implementation: buyer 2 balance should be 0"
        );

        // boson voucher implementation should not have vouchers with id 1 and 2
        await expect(voucherImplementation.ownerOf(tokenId1)).to.revertedWith(RevertReasons.ERC721_INVALID_TOKEN_ID);
        await expect(voucherImplementation.ownerOf(tokenId2)).to.revertedWith(RevertReasons.ERC721_INVALID_TOKEN_ID);
      });

      it("ERC2981: issued voucher should have royalty fees", async function () {
        // Cast expectedCloneAddress to IBosonVoucher (existing clone)
        bosonVoucherClone = await getContractAt("IBosonVoucher", expectedCloneAddress);

        // Create a new seller to get new clone
        seller = mockSeller(await rando.getAddress(), await rando.getAddress(), ZeroAddress, await rando.getAddress());
        seller.id = "3"; // buyer is created after seller in this test
        expect(seller.isValid()).is.true;

        // VoucherInitValues
        voucherInitValues.royaltyPercentage = "800"; // 8%
        expect(voucherInitValues.isValid()).is.true;

        await accountHandler.connect(rando).createSeller(seller, emptyAuthToken, voucherInitValues);
        expectedCloneAddress = calculateContractAddress(await accountHandler.getAddress(), "2");
        const bosonVoucherClone2 = await getContractAt("IBosonVoucher", expectedCloneAddress);

        // Create an offer with new seller
        const { offer, offerDates, offerDurations, disputeResolverId } = await mockOffer();

        // Create the offer
        await offerHandler.connect(rando).createOffer(offer, offerDates, offerDurations, disputeResolverId, agentId);

        // Deposit seller funds so the commit will succeed
        await fundsHandler.connect(rando).depositFunds(seller.id, ZeroAddress, sellerPool, { value: sellerPool });

        const buyer2 = newOwner;

        // Commit to offer, creating a new exchange
        tx = await exchangeHandler.connect(buyer).commitToOffer(await buyer.getAddress(), offerId, { value: price });
        const tokenId1 = deriveTokenId(offerId, "1");
        const tx2 = await exchangeHandler
          .connect(deployer)
          .commitToOffer(await buyer2.getAddress(), ++offerId, { value: price });
        const tokenId2 = deriveTokenId(offerId, "2");

        await expect(tx)
          .to.emit(bosonVoucherClone, "Transfer")
          .withArgs(0n, await buyer.getAddress(), tokenId1);
        await expect(tx2)
          .to.emit(bosonVoucherClone2, "Transfer")
          .withArgs(0n, await buyer2.getAddress(), tokenId2);

        // buyer should own 1 voucher on the clone1 address and buyer2 should own 1 voucher on clone2
        expect(await bosonVoucherClone.balanceOf(await buyer.getAddress())).to.equal(
          "1",
          "Clone 1: buyer 1 balance should be 1"
        );
        expect(await bosonVoucherClone.balanceOf(await buyer2.getAddress())).to.equal(
          "0",
          "Clone 1: buyer 2 balance should be 0"
        );
        expect(await bosonVoucherClone2.balanceOf(await buyer.getAddress())).to.equal(
          "0",
          "Clone 2: buyer 1 balance should be 0"
        );
        expect(await bosonVoucherClone2.balanceOf(await buyer2.getAddress())).to.equal(
          "1",
          "Clone 2: buyer 2 balance should be 1"
        );

        // Make sure that vouchers belong to correct buyers and that exist on the correct clone
        expect(await bosonVoucherClone.ownerOf(tokenId1)).to.equal(
          await buyer.getAddress(),
          "Voucher 1: Wrong await buyer.getAddress()"
        );
        await expect(bosonVoucherClone.ownerOf(tokenId2)).to.revertedWith(RevertReasons.ERC721_INVALID_TOKEN_ID);
        expect(await bosonVoucherClone2.ownerOf(tokenId2)).to.equal(
          await buyer2.getAddress(),
          "Voucher 2: Wrong await buyer.getAddress()"
        );
        await expect(bosonVoucherClone2.ownerOf(tokenId1)).to.revertedWith(RevertReasons.ERC721_INVALID_TOKEN_ID);

        // Make sure that vouchers have correct royalty fee for exchangeId 1
        exchangeId = "1";
        let receiver, royaltyAmount;
        [receiver, royaltyAmount] = await bosonVoucherClone.connect(assistant).royaltyInfo(tokenId1, offer.price);

        // Expectations
        let expectedRecipient = seller1Treasury; //Expect 1st seller's treasury address as exchange id exists
        let expectedRoyaltyAmount = applyPercentage(price, royaltyPercentage1); //0% of offer price because royaltyPercentage1 is 0%

        assert.equal(receiver, expectedRecipient, "Recipient address is incorrect");
        assert.equal(royaltyAmount.toString(), expectedRoyaltyAmount, "Royalty amount is incorrect");

        // Make sure that vouchers have correct royalty fee for exchangeId 2
        exchangeId = "2";
        royaltyPercentage2 = voucherInitValues.royaltyPercentage; // 8%
        seller2Treasury = seller.treasury;

        receiver, royaltyAmount;
        [receiver, royaltyAmount] = await bosonVoucherClone2.connect(assistant).royaltyInfo(tokenId2, offer.price);

        // Expectations
        expectedRecipient = seller2Treasury; //Expect 2nd seller's treasury address as exchange id exists
        expectedRoyaltyAmount = applyPercentage(price, royaltyPercentage2); //8% of offer price because royaltyPercentage2 is 30%

        assert.equal(receiver, expectedRecipient, "Recipient address is incorrect");
        assert.equal(royaltyAmount.toString(), expectedRoyaltyAmount, "Royalty amount is incorrect");
      });

      it("should allow redemption period to be defined by date rather than duration", async function () {
        // Create an offer specifying redemption period with end date rather than duration
        const { offer, offerDates, offerDurations, disputeResolverId } = await mockOffer();
        offerDurations.voucherValid = "0";
        offerDates.voucherRedeemableUntil = offerDates.validUntil; // all vouchers expire when offer expires

        // Check if domain entities are valid
        expect(offer.isValid()).is.true;
        expect(offerDates.isValid()).is.true;
        expect(offerDurations.isValid()).is.true;

        // Create the offer
        await offerHandler
          .connect(assistant)
          .createOffer(offer, offerDates, offerDurations, disputeResolverId, agentId);
        exchange.offerId = offerId = "2"; // tested against second offer

        // Commit to offer, retrieving the event
        tx = await exchangeHandler.connect(buyer).commitToOffer(await buyer.getAddress(), offerId, { value: price });
        txReceipt = await tx.wait();
        event = getEvent(txReceipt, exchangeHandler, "BuyerCommitted");

        // Get the block timestamp of the confirmed tx
        blockNumber = tx.blockNumber;
        block = await provider.getBlock(blockNumber);

        // Update the committed date in the expected exchange struct with the block timestamp of the tx
        voucher.committedDate = block.timestamp.toString();

        // Update the validUntilDate date in the expected exchange struct
        voucher.validUntilDate = offerDates.validUntil;

        // Examine the event
        assert.equal(event.exchangeId.toString(), exchangeId, "Exchange id is incorrect");
        assert.equal(event.offerId.toString(), offerId, "Offer id is incorrect");
        assert.equal(event.buyerId.toString(), buyerId, "Buyer id is incorrect");

        // Examine the exchange struct
        assert.equal(
          Exchange.fromStruct(event.exchange).toString(),
          exchange.toString(),
          "Exchange struct is incorrect"
        );

        // Examine the voucher struct
        assert.equal(Voucher.fromStruct(event.voucher).toString(), voucher.toString(), "Voucher struct is incorrect");
      });

      it("Should decrement quantityAvailable", async function () {
        // Commit to offer
        await exchangeHandler.connect(buyer).commitToOffer(await buyer.getAddress(), offerId, { value: price });

        // Offer qunantityAvailable should be decremented
        const [, offer] = await offerHandler.connect(rando).getOffer(offerId);
        expect(offer.quantityAvailable).to.equal(9, "Quantity available should be 9");
      });

      it("Should not decrement quantityAvailable if offer is unlimited", async function () {
        // Create an offer with unlimited quantity
        let { offer, ...details } = await mockOffer();
        offer.quantityAvailable = MaxUint256.toString();

        // Delete unnecessary field
        delete details.offerFees;

        // Check if domain entities are valid
        expect(offer.isValid()).is.true;

        // Create the offer
        await offerHandler.connect(assistant).createOffer(offer, ...Object.values(details), agentId);
        exchange.offerId = offerId = "2"; // first offer is created on beforeEach

        // Commit to offer
        await exchangeHandler.connect(buyer).commitToOffer(await buyer.getAddress(), offerId, { value: price });

        // Offer qunantityAvailable should not be decremented
        [, offer] = await offerHandler.connect(rando).getOffer(offerId);
        expect(offer.quantityAvailable).to.equal(MaxUint256, "Quantity available should be unlimited");
      });

      it("Should not decrement seller funds if offer price and sellerDeposit is 0", async function () {
        let availableFundsAddresses = [ZeroAddress];
        // Seller funds before
<<<<<<< HEAD
        const sellersFundsBefore = FundsList.fromStruct(await fundsHandler.getAllAvailableFunds(seller.id));
=======
        const sellersFundsBefore = FundsList.fromStruct(
          await fundsHandler.getAvailableFunds(seller.id, availableFundsAddresses)
        );
>>>>>>> 7cf35c4f

        // Set protocolFee to zero so we don't get the error AGENT_FEE_AMOUNT_TOO_HIGH
        let protocolFeePercentage = "0";
        await configHandler.connect(deployer).setProtocolFeePercentage(protocolFeePercentage);
        offerFees.protocolFee = "0";

        // Create an absolute zero offer
        const mo = await mockOffer();
        const { offerDates, offerDurations } = mo;
        offer = mo.offer;
        offer.price = offer.sellerDeposit = offer.buyerCancelPenalty = "0";
        // set a dummy token address otherwise protocol token (zero address) and offer token will be the same and we will get the error AGENT_FEE_AMOUNT_TOO_HIGH
        offer.exchangeToken = await foreign20.getAddress();
        disputeResolverId = agentId = "0";
        exchange.offerId = offerId = "2"; // first offer is created on beforeEach

        // Check if domain entities are valid
        expect(offer.isValid()).is.true;

        // Create the offer
        await offerHandler
          .connect(assistant)
          .createOffer(offer, offerDates, offerDurations, disputeResolverId, agentId);

        // Commit to offer
        await exchangeHandler.connect(buyer).commitToOffer(await buyer.getAddress(), offerId);

        // Seller funds after
<<<<<<< HEAD
        const sellerFundsAfter = FundsList.fromStruct(await fundsHandler.getAllAvailableFunds(seller.id));
=======
        const sellerFundsAfter = FundsList.fromStruct(
          await fundsHandler.getAvailableFunds(seller.id, availableFundsAddresses)
        );
>>>>>>> 7cf35c4f
        expect(sellerFundsAfter.toString()).to.equal(
          sellersFundsBefore.toString(),
          "Seller funds should not be decremented"
        );
      });

      it("If group has no condition, buyers can commit using this method", async function () {
        // Required constructor params for Group
        groupId = "1";
        offerIds = [offerId];

        // Create Condition
        condition = mockCondition({
          method: EvaluationMethod.None,
          tokenAddress: ZeroAddress,
          threshold: "0",
          maxCommits: "0",
        });
        expect(condition.isValid()).to.be.true;

        // Create Group
        group = new Group(groupId, seller.id, offerIds);
        expect(group.isValid()).is.true;
        await groupHandler.connect(assistant).createGroup(group, condition);

        await expect(
          exchangeHandler.connect(buyer).commitToOffer(await buyer.getAddress(), offerId, { value: price })
        ).to.not.reverted;
      });

      it("should work on an additional collection", async function () {
        // Create a new collection
        const externalId = `Brand1`;
        await accountHandler.connect(assistant).createNewCollection(externalId, voucherInitValues);

        offer.collectionIndex = 1;
        offer.id = await offerHandler.getNextOfferId();
        exchangeId = await exchangeHandler.getNextExchangeId();
        const tokenId = deriveTokenId(offer.id, exchangeId);

        // Create the offer
        await offerHandler
          .connect(assistant)
          .createOffer(offer, offerDates, offerDurations, disputeResolverId, agentId);

        // Commit to offer, creating a new exchange
        await exchangeHandler.connect(buyer).commitToOffer(buyer.address, offer.id, { value: price });

        // expected address of the first clone and first additional collection
        const defaultCloneAddress = calculateContractAddress(await accountHandler.getAddress(), "1");
        const defaultBosonVoucher = await getContractAt("BosonVoucher", defaultCloneAddress);
        const additionalCollectionAddress = calculateContractAddress(await accountHandler.getAddress(), "2");
        const additionalCollection = await getContractAt("BosonVoucher", additionalCollectionAddress);

        // buyer should own 1 voucher additional collection and 0 vouchers on the default clone
        expect(await defaultBosonVoucher.balanceOf(buyer.address)).to.equal(
          "0",
          "Default clone: buyer's balance should be 0"
        );
        expect(await additionalCollection.balanceOf(buyer.address)).to.equal(
          "1",
          "Additional collection: buyer's balance should be 1"
        );

        // Make sure that vouchers belong to correct buyers and that exist on the correct clone
        await expect(defaultBosonVoucher.ownerOf(tokenId)).to.revertedWith(RevertReasons.ERC721_INVALID_TOKEN_ID);
        expect(await additionalCollection.ownerOf(tokenId)).to.equal(buyer.address, "Wrong buyer address");
      });

      context("💔 Revert Reasons", async function () {
        it("The exchanges region of protocol is paused", async function () {
          // Pause the exchanges region of the protocol
          await pauseHandler.connect(pauser).pause([PausableRegion.Exchanges]);

          // Attempt to create an exchange, expecting revert
          await expect(
            exchangeHandler.connect(buyer).commitToOffer(await buyer.getAddress(), offerId, { value: price })
          ).to.revertedWith(RevertReasons.REGION_PAUSED);
        });

        it("The buyers region of protocol is paused", async function () {
          // Pause the buyers region of the protocol
          await pauseHandler.connect(pauser).pause([PausableRegion.Buyers]);

          // Attempt to create a buyer, expecting revert
          await expect(
            exchangeHandler.connect(buyer).commitToOffer(await buyer.getAddress(), offerId, { value: price })
          ).to.revertedWith(RevertReasons.REGION_PAUSED);
        });

        it("buyer.address is the zero address", async function () {
          // Attempt to commit, expecting revert
          await expect(
            exchangeHandler.connect(buyer).commitToOffer(ZeroAddress, offerId, { value: price })
          ).to.revertedWith(RevertReasons.INVALID_ADDRESS);
        });

        it("offer id is invalid", async function () {
          // An invalid offer id
          offerId = "666";

          // Attempt to commit, expecting revert
          await expect(
            exchangeHandler.connect(buyer).commitToOffer(await buyer.getAddress(), offerId, { value: price })
          ).to.revertedWith(RevertReasons.NO_SUCH_OFFER);
        });

        it("offer is voided", async function () {
          // Void the offer first
          await offerHandler.connect(assistant).voidOffer(offerId);

          // Attempt to commit to the voided offer, expecting revert
          await expect(
            exchangeHandler.connect(buyer).commitToOffer(await buyer.getAddress(), offerId, { value: price })
          ).to.revertedWith(RevertReasons.OFFER_HAS_BEEN_VOIDED);
        });

        it("offer is not yet available for commits", async function () {
          // Create an offer with staring date in the future
          // get current block timestamp
          const block = await provider.getBlock("latest");

          // set validFrom date in the past
          offerDates.validFrom = (BigInt(block.timestamp) + oneMonth * 6n).toString(); // 6 months in the future
          offerDates.validUntil = BigInt(offerDates.validFrom + 10).toString(); // just after the valid from so it succeeds.

          await offerHandler
            .connect(assistant)
            .createOffer(offer, offerDates, offerDurations, disputeResolverId, agentId);

          // Attempt to commit to the not availabe offer, expecting revert
          await expect(
            exchangeHandler.connect(buyer).commitToOffer(await buyer.getAddress(), ++offerId, { value: price })
          ).to.revertedWith(RevertReasons.OFFER_NOT_AVAILABLE);
        });

        it("offer has expired", async function () {
          // Go past offer expiration date
          await setNextBlockTimestamp(Number(offerDates.validUntil));

          // Attempt to commit to the expired offer, expecting revert
          await expect(
            exchangeHandler.connect(buyer).commitToOffer(await buyer.getAddress(), offerId, { value: price })
          ).to.revertedWith(RevertReasons.OFFER_HAS_EXPIRED);
        });

        it("offer sold", async function () {
          // Create an offer with only 1 item
          offer.quantityAvailable = "1";
          await offerHandler
            .connect(assistant)
            .createOffer(offer, offerDates, offerDurations, disputeResolverId, agentId);
          // Commit to offer, so it's not availble anymore
          await exchangeHandler.connect(buyer).commitToOffer(await buyer.getAddress(), ++offerId, { value: price });

          // Attempt to commit to the sold out offer, expecting revert
          await expect(
            exchangeHandler.connect(buyer).commitToOffer(await buyer.getAddress(), offerId, { value: price })
          ).to.revertedWith(RevertReasons.OFFER_SOLD_OUT);
        });

        it("Offer belongs to a group with condition", async function () {
          // Required constructor params for Group
          groupId = "1";
          offerIds = [offerId];

          // Create Condition
          condition = mockCondition({ tokenAddress: await foreign20.getAddress(), threshold: "50", maxCommits: "3" });
          expect(condition.isValid()).to.be.true;

          // Create Group
          group = new Group(groupId, seller.id, offerIds);
          expect(group.isValid()).is.true;
          await groupHandler.connect(assistant).createGroup(group, condition);

          await expect(
            exchangeHandler.connect(buyer).commitToOffer(await buyer.getAddress(), offerId, { value: price })
          ).to.revertedWith(RevertReasons.GROUP_HAS_CONDITION);
        });
      });
    });

    context("👉 commitToPremintedOffer()", async function () {
      let tokenId;
      beforeEach(async function () {
        // Reserve range
        await offerHandler
          .connect(assistant)
          .reserveRange(offer.id, offer.quantityAvailable, await assistant.getAddress());

        // expected address of the first clone
        const voucherCloneAddress = calculateContractAddress(await accountHandler.getAddress(), "1");
        bosonVoucher = await getContractAt("BosonVoucher", voucherCloneAddress);
        await bosonVoucher.connect(assistant).preMint(offer.id, offer.quantityAvailable);

        tokenId = deriveTokenId(offer.id, exchangeId);
      });

      it("should emit a BuyerCommitted event", async function () {
        // Commit to preminted offer, retrieving the event
        tx = await bosonVoucher
          .connect(assistant)
          .transferFrom(await assistant.getAddress(), await buyer.getAddress(), tokenId);
        txReceipt = await tx.wait();
        event = getEvent(txReceipt, exchangeHandler, "BuyerCommitted");

        // Get the block timestamp of the confirmed tx
        blockNumber = tx.blockNumber;
        block = await provider.getBlock(blockNumber);

        // Update the committed date in the expected exchange struct with the block timestamp of the tx
        voucher.committedDate = block.timestamp.toString();

        // Update the validUntilDate date in the expected exchange struct
        voucher.validUntilDate = calculateVoucherExpiry(block, voucherRedeemableFrom, voucherValid);

        // Examine event
        assert.equal(event.exchangeId.toString(), exchangeId, "Exchange id is incorrect");
        assert.equal(event.offerId.toString(), offerId, "Offer id is incorrect");
        assert.equal(event.buyerId.toString(), buyerId, "Buyer id is incorrect");

        // Examine the exchange struct
        assert.equal(
          Exchange.fromStruct(event.exchange).toString(),
          exchange.toString(),
          "Exchange struct is incorrect"
        );

        // Examine the voucher struct
        assert.equal(Voucher.fromStruct(event.voucher).toString(), voucher.toString(), "Voucher struct is incorrect");
      });

      it("should not increment the next exchange id counter", async function () {
        // Get the next exchange id
        let nextExchangeIdBefore = await exchangeHandler.connect(rando).getNextExchangeId();

        // Commit to preminted offer, creating a new exchange
        await bosonVoucher
          .connect(assistant)
          .transferFrom(await assistant.getAddress(), await buyer.getAddress(), tokenId);

        // Get the next exchange id and ensure it was incremented by the creation of the offer
        nextExchangeId = await exchangeHandler.connect(rando).getNextExchangeId();
        expect(nextExchangeId).to.equal(nextExchangeIdBefore);
      });

      it("should not issue a new voucher on the clone", async function () {
        // Get next exchange id
        nextExchangeId = await exchangeHandler.connect(rando).getNextExchangeId();

        // Voucher with nextExchangeId should not exist
        await expect(bosonVoucher.ownerOf(nextExchangeId)).to.be.revertedWith(RevertReasons.ERC721_INVALID_TOKEN_ID);

        // Commit to preminted offer, creating a new exchange
        await bosonVoucher
          .connect(assistant)
          .transferFrom(await assistant.getAddress(), await buyer.getAddress(), tokenId);

        // Voucher with nextExchangeId still should not exist
        await expect(bosonVoucher.ownerOf(nextExchangeId)).to.be.revertedWith(RevertReasons.ERC721_INVALID_TOKEN_ID);
      });

      it("ERC2981: issued voucher should have royalty fees", async function () {
        // set non zero royalty percentage
        const royaltyPercentage = "10";
        await bosonVoucher.connect(assistant).setRoyaltyPercentage(royaltyPercentage);

        // Before voucher is transferred, it should have zero royalty fee
        let [receiver, royaltyAmount] = await bosonVoucher.connect(assistant).royaltyInfo(tokenId, offer.price);
        assert.equal(receiver, ZeroAddress, "Recipient address is incorrect");
        assert.equal(royaltyAmount.toString(), "0", "Royalty amount is incorrect");

        // Commit to preminted offer, creating a new exchange
        await bosonVoucher
          .connect(assistant)
          .transferFrom(await assistant.getAddress(), await buyer.getAddress(), tokenId);

        // After voucher is transferred, it should have royalty fee
        [receiver, royaltyAmount] = await bosonVoucher.connect(assistant).royaltyInfo(tokenId, offer.price);
        assert.equal(receiver, await treasury.getAddress(), "Recipient address is incorrect");
        assert.equal(
          royaltyAmount.toString(),
          applyPercentage(offer.price, royaltyPercentage),
          "Royalty amount is incorrect"
        );
      });

      it("Should not decrement quantityAvailable", async function () {
        // Offer quantityAvailable should be decremented
        let [, offer] = await offerHandler.connect(rando).getOffer(offerId);
        const quantityAvailableBefore = offer.quantityAvailable;

        // Commit to preminted offer
        await bosonVoucher
          .connect(assistant)
          .transferFrom(await assistant.getAddress(), await buyer.getAddress(), tokenId);

        // Offer quantityAvailable should be decremented
        [, offer] = await offerHandler.connect(rando).getOffer(offerId);
        assert.equal(
          offer.quantityAvailable.toString(),
          quantityAvailableBefore.toString(),
          "Quantity available should not change"
        );
      });

      it("should still be possible to commit if offer is not fully preminted", async function () {
        // Create a new offer
        offerId = await offerHandler.getNextOfferId();
        const { offer, offerDates, offerDurations, disputeResolverId } = await mockOffer();

        // Create the offer
        offer.quantityAvailable = "10";
        const rangeLength = "5";
        await offerHandler
          .connect(assistant)
          .createOffer(offer, offerDates, offerDurations, disputeResolverId, agentId);

        // Deposit seller funds so the commit will succeed
        await fundsHandler
          .connect(rando)
          .depositFunds(seller.id, ZeroAddress, offer.sellerDeposit, { value: offer.sellerDeposit });

        // reserve half of the offer, so it's still possible to commit directly
        await offerHandler.connect(assistant).reserveRange(offerId, rangeLength, await assistant.getAddress());

        // Commit to offer directly
        await expect(
          exchangeHandler.connect(buyer).commitToOffer(await buyer.getAddress(), offerId, { value: offer.price })
        ).to.emit(exchangeHandler, "BuyerCommitted");
      });

      context("Offer is part of a group", async function () {
        let groupId;
        let offerIds;

        beforeEach(async function () {
          // Required constructor params for Group
          groupId = "1";
          offerIds = [offerId];
        });

        it("Offer is part of a group that enforces per-address conditions and utilizes ERC20 tokens", async function () {
          // Create Condition
          condition = mockCondition({ tokenAddress: await foreign20.getAddress(), threshold: "50", maxCommits: "3" });
          expect(condition.isValid()).to.be.true;

          // Create Group
          group = new Group(groupId, seller.id, offerIds);
          expect(group.isValid()).is.true;

          await groupHandler.connect(assistant).createGroup(group, condition);

          // mint enough tokens for the buyer
          await foreign20.connect(buyer).mint(await buyer.getAddress(), condition.threshold);

          await expect(
            bosonVoucher
              .connect(assistant)
              .transferFrom(await assistant.getAddress(), await buyer.getAddress(), tokenId)
          ).to.emit(exchangeHandler, "BuyerCommitted");
        });

        it("Offer is part of a group that enforces per-address conditions and utilizes ERC721 tokens", async function () {
          condition = mockCondition({
            tokenAddress: await foreign721.getAddress(),
            threshold: "1",
            maxCommits: "3",
            tokenType: TokenType.NonFungibleToken,
            method: EvaluationMethod.Threshold,
          });

          expect(condition.isValid()).to.be.true;

          // Create Group
          group = new Group(groupId, seller.id, offerIds);
          expect(group.isValid()).is.true;

          await groupHandler.connect(assistant).createGroup(group, condition);

          await foreign721.connect(buyer).mint("123", 1);

          await expect(
            bosonVoucher
              .connect(assistant)
              .transferFrom(await assistant.getAddress(), await buyer.getAddress(), tokenId)
          ).to.emit(exchangeHandler, "BuyerCommitted");
        });

        it("Offer is part of a group that enforces per-address conditions and utilizes ERC1155 tokens with range length == 1", async function () {
          condition = mockCondition({
            tokenAddress: await foreign1155.getAddress(),
            threshold: "2",
            maxCommits: "3",
            tokenType: TokenType.MultiToken,
            method: EvaluationMethod.Threshold,
            length: "1",
            tokenId: "123",
          });

          expect(condition.isValid()).to.be.true;

          // Create Group
          group = new Group(groupId, seller.id, offerIds);
          expect(group.isValid()).is.true;

          await groupHandler.connect(assistant).createGroup(group, condition);

          await foreign1155.connect(buyer).mint(condition.tokenId, condition.threshold);

          await expect(
            bosonVoucher
              .connect(assistant)
              .transferFrom(await assistant.getAddress(), await buyer.getAddress(), tokenId)
          ).to.emit(exchangeHandler, "BuyerCommitted");
        });

        it("Offer is part of a group that has no condition", async function () {
          condition = mockCondition({
            tokenAddress: ZeroAddress,
            threshold: "0",
            maxCommits: "0",
            tokenType: TokenType.FungibleToken,
            method: EvaluationMethod.None,
          });

          expect(condition.isValid()).to.be.true;

          group = new Group(groupId, seller.id, offerIds);
          expect(group.isValid()).is.true;

          await groupHandler.connect(assistant).createGroup(group, condition);

          await foreign721.connect(buyer).mint("123", 1);

          await expect(
            bosonVoucher
              .connect(assistant)
              .transferFrom(await assistant.getAddress(), await buyer.getAddress(), tokenId)
          ).to.emit(exchangeHandler, "BuyerCommitted");
        });

        it("Offer is part of a group that enforces per-wallet conditions and range length == 1", async function () {
          // Required constructor params for Group
          groupId = "1";
          offerIds = [offerId];

          condition = mockCondition({
            tokenAddress: await foreign721.getAddress(),
            threshold: "0",
            maxCommits: "3",
            tokenType: TokenType.NonFungibleToken,
            method: EvaluationMethod.SpecificToken,
            length: "1",
          });

          expect(condition.isValid()).to.be.true;

          // Create Group
          group = new Group(groupId, seller.id, offerIds);
          expect(group.isValid()).is.true;

          await groupHandler.connect(assistant).createGroup(group, condition);

          // mint enough tokens for the buyer
          await foreign721.connect(buyer).mint(condition.tokenId, 1);

          await expect(
            bosonVoucher
              .connect(assistant)
              .transferFrom(await assistant.getAddress(), await buyer.getAddress(), tokenId)
          ).to.emit(exchangeHandler, "BuyerCommitted");
        });
      });

      it("should work on an additional collection", async function () {
        // Create a new collection
        const externalId = `Brand1`;
        await accountHandler.connect(assistant).createNewCollection(externalId, voucherInitValues);

        offer.collectionIndex = 1;
        offer.id = await offerHandler.getNextOfferId();
        exchangeId = await exchangeHandler.getNextExchangeId();
        exchange.offerId = offer.id.toString();
        exchange.id = exchangeId.toString();
        const tokenId = deriveTokenId(offer.id, exchangeId);

        // Create the offer
        await offerHandler
          .connect(assistant)
          .createOffer(offer, offerDates, offerDurations, disputeResolverId, agentId);

        // Reserve range
        await offerHandler.connect(assistant).reserveRange(offer.id, offer.quantityAvailable, assistant.address);

        // expected address of the additional collection
        const voucherCloneAddress = calculateContractAddress(await accountHandler.getAddress(), "2");
        bosonVoucher = await getContractAt("BosonVoucher", voucherCloneAddress);
        await bosonVoucher.connect(assistant).preMint(offer.id, offer.quantityAvailable);

        // Commit to preminted offer, retrieving the event
        tx = await bosonVoucher.connect(assistant).transferFrom(assistant.address, buyer.address, tokenId);
        txReceipt = await tx.wait();
        event = getEvent(txReceipt, exchangeHandler, "BuyerCommitted");

        // Get the block timestamp of the confirmed tx
        blockNumber = tx.blockNumber;
        block = await provider.getBlock(blockNumber);

        // Update the committed date in the expected exchange struct with the block timestamp of the tx
        voucher.committedDate = block.timestamp.toString();

        // Update the validUntilDate date in the expected exchange struct
        voucher.validUntilDate = calculateVoucherExpiry(block, voucherRedeemableFrom, voucherValid);

        // Examine event
        assert.equal(event.exchangeId.toString(), exchangeId, "Exchange id is incorrect");
        assert.equal(event.offerId.toString(), offer.id, "Offer id is incorrect");
        assert.equal(event.buyerId.toString(), buyerId, "Buyer id is incorrect");

        // Examine the exchange struct
        assert.equal(
          Exchange.fromStruct(event.exchange).toString(),
          exchange.toString(),
          "Exchange struct is incorrect"
        );

        // Examine the voucher struct
        assert.equal(Voucher.fromStruct(event.voucher).toString(), voucher.toString(), "Voucher struct is incorrect");
      });

      context("💔 Revert Reasons", async function () {
        it("The exchanges region of protocol is paused", async function () {
          // Pause the exchanges region of the protocol
          await pauseHandler.connect(pauser).pause([PausableRegion.Exchanges]);

          // Attempt to create an exchange, expecting revert
          await expect(
            bosonVoucher
              .connect(assistant)
              .transferFrom(await assistant.getAddress(), await buyer.getAddress(), tokenId)
          ).to.revertedWith(RevertReasons.REGION_PAUSED);
        });

        it("The buyers region of protocol is paused", async function () {
          // Pause the buyers region of the protocol
          await pauseHandler.connect(pauser).pause([PausableRegion.Buyers]);

          // Attempt to create a buyer, expecting revert
          await expect(
            bosonVoucher
              .connect(assistant)
              .transferFrom(await assistant.getAddress(), await buyer.getAddress(), tokenId)
          ).to.revertedWith(RevertReasons.REGION_PAUSED);
        });

        it("Caller is not the voucher contract, owned by the seller", async function () {
          // Attempt to commit to preminted offer, expecting revert
          await expect(
            exchangeHandler.connect(rando).commitToPreMintedOffer(await buyer.getAddress(), offerId, tokenId)
          ).to.revertedWith(RevertReasons.ACCESS_DENIED);
        });

        it("Exchange exists already", async function () {
          // Commit to preminted offer, creating a new exchange
          await bosonVoucher
            .connect(assistant)
            .transferFrom(await assistant.getAddress(), await buyer.getAddress(), tokenId);

          // impersonate voucher contract and give it some funds
          const impersonatedBosonVoucher = await getImpersonatedSigner(await bosonVoucher.getAddress());
          await provider.send("hardhat_setBalance", [
            await impersonatedBosonVoucher.getAddress(),
            toBeHex(parseEther("10")),
          ]);

          // Simulate a second commit with the same token id
          await expect(
            exchangeHandler
              .connect(impersonatedBosonVoucher)
              .commitToPreMintedOffer(await buyer.getAddress(), offerId, exchangeId)
          ).to.revertedWith(RevertReasons.EXCHANGE_ALREADY_EXISTS);
        });

        it("offer is voided", async function () {
          // Void the offer first
          await offerHandler.connect(assistant).voidOffer(offerId);

          // Attempt to commit to the voided offer, expecting revert
          await expect(
            bosonVoucher
              .connect(assistant)
              .transferFrom(await assistant.getAddress(), await buyer.getAddress(), tokenId)
          ).to.revertedWith(RevertReasons.OFFER_HAS_BEEN_VOIDED);
        });

        it("offer is not yet available for commits", async function () {
          // Create an offer with staring date in the future
          // get current block timestamp
          const block = await provider.getBlock("latest");
          const now = block.timestamp.toString();

          // Get next offer id
          offerId = await offerHandler.getNextOfferId();
          // set validFrom date in the past
          offerDates.validFrom = BigInt(now + oneMonth * 6n).toString(); // 6 months in the future
          offerDates.validUntil = BigInt(offerDates.validFrom + 10n).toString(); // just after the valid from so it succeeds.

          await offerHandler
            .connect(assistant)
            .createOffer(offer, offerDates, offerDurations, disputeResolverId, agentId);

          // Reserve a range and premint vouchers
          exchangeId = await exchangeHandler.getNextExchangeId();
          await offerHandler.connect(assistant).reserveRange(offerId, "1", await assistant.getAddress());
          await bosonVoucher.connect(assistant).preMint(offerId, "1");

          tokenId = deriveTokenId(offerId, exchangeId);

          // Attempt to commit to the not available offer, expecting revert
          await expect(
            bosonVoucher
              .connect(assistant)
              .transferFrom(await assistant.getAddress(), await buyer.getAddress(), tokenId)
          ).to.revertedWith(RevertReasons.OFFER_NOT_AVAILABLE);
        });

        it("offer has expired", async function () {
          // Go past offer expiration date
          await setNextBlockTimestamp(Number(offerDates.validUntil));

          // Attempt to commit to the expired offer, expecting revert
          await expect(
            bosonVoucher
              .connect(assistant)
              .transferFrom(await assistant.getAddress(), await buyer.getAddress(), tokenId)
          ).to.revertedWith(RevertReasons.OFFER_HAS_EXPIRED);
        });

        it("should not be able to commit directly if whole offer preminted", async function () {
          // Create an offer with only 1 item
          offer.quantityAvailable = "1";
          await offerHandler
            .connect(assistant)
            .createOffer(offer, offerDates, offerDurations, disputeResolverId, agentId);
          // Commit to offer, so it's not availble anymore
          await exchangeHandler.connect(buyer).commitToOffer(await buyer.getAddress(), ++offerId, { value: price });

          // Attempt to commit to the sold out offer, expecting revert
          await expect(
            exchangeHandler.connect(buyer).commitToOffer(await buyer.getAddress(), offerId, { value: price })
          ).to.revertedWith(RevertReasons.OFFER_SOLD_OUT);
        });

        it("Offer is part of a group that has a per-address condition and token is ERC1155 but accets any token", async function () {
          // Required constructor params for Group
          groupId = "1";
          offerIds = [offerId];

          condition = mockCondition({
            tokenAddress: await foreign1155.getAddress(),
            threshold: "1",
            maxCommits: "3",
            tokenType: TokenType.MultiToken,
            method: EvaluationMethod.Threshold,
          });

          expect(condition.isValid()).to.be.true;

          // Create Group
          group = new Group(groupId, seller.id, offerIds);
          expect(group.isValid()).is.true;

          await groupHandler.connect(assistant).createGroup(group, condition);

          await expect(
            bosonVoucher
              .connect(assistant)
              .transferFrom(await assistant.getAddress(), await buyer.getAddress(), tokenId)
          ).to.revertedWith(RevertReasons.CANNOT_COMMIT);
        });

        it("buyer does not meet condition for commit", async function () {
          // Required constructor params for Group
          groupId = "1";
          offerIds = [offerId];

          condition = mockCondition({
            tokenAddress: await foreign721.getAddress(),
            threshold: "1",
            maxCommits: "3",
            tokenType: TokenType.NonFungibleToken,
            tokenId: "0",
            method: EvaluationMethod.Threshold,
          });

          expect(condition.isValid()).to.be.true;

          // Create Group
          group = new Group(groupId, seller.id, offerIds);
          expect(group.isValid()).is.true;

          await groupHandler.connect(assistant).createGroup(group, condition);

          await expect(
            bosonVoucher
              .connect(assistant)
              .transferFrom(await assistant.getAddress(), await buyer.getAddress(), tokenId)
          ).to.revertedWith(RevertReasons.CANNOT_COMMIT);
        });

        it("Offer is part of a group that has a per-wallet ERC1155 condition with length > 1", async function () {
          // Required constructor params for Group
          groupId = "1";
          offerIds = [offerId];

          condition = mockCondition({
            tokenAddress: await foreign1155.getAddress(),
            threshold: "2",
            maxCommits: "3",
            tokenType: TokenType.MultiToken, // ERC1155
            tokenId: "1",
            method: EvaluationMethod.Threshold, // per-wallet
            length: "2",
          });

          expect(condition.isValid()).to.be.true;

          // Create Group
          group = new Group(groupId, seller.id, offerIds);
          expect(group.isValid()).is.true;

          await groupHandler.connect(assistant).createGroup(group, condition);

          await expect(
            bosonVoucher
              .connect(assistant)
              .transferFrom(await assistant.getAddress(), await buyer.getAddress(), tokenId)
          ).to.revertedWith(RevertReasons.CANNOT_COMMIT);
        });

        it("Offer is part of a group with a per-token condition with length > 1", async function () {
          // Required constructor params for Group
          groupId = "1";
          offerIds = [offerId];

          condition = mockCondition({
            tokenAddress: await foreign721.getAddress(),
            threshold: "0",
            maxCommits: "3",
            tokenType: TokenType.NonFungibleToken, // ERC721
            tokenId: "0",
            method: EvaluationMethod.SpecificToken, // per-token
            length: "0",
          });

          expect(condition.isValid()).to.be.true;

          // Create Group
          group = new Group(groupId, seller.id, offerIds);
          expect(group.isValid()).is.true;

          await groupHandler.connect(assistant).createGroup(group, condition);

          await expect(
            bosonVoucher
              .connect(assistant)
              .transferFrom(await assistant.getAddress(), await buyer.getAddress(), tokenId)
          ).to.revertedWith(RevertReasons.CANNOT_COMMIT);
        });
      });
    });

    context("👉 commitToConditionalOffer()", async function () {
      context("✋ Threshold ERC20", async function () {
        beforeEach(async function () {
          // Required constructor params for Group
          groupId = "1";
          offerIds = [offerId];

          // Create Condition
          condition = mockCondition({ tokenAddress: await foreign20.getAddress(), threshold: "50", maxCommits: "3" });
          expect(condition.isValid()).to.be.true;

          // Create Group
          group = new Group(groupId, seller.id, offerIds);
          expect(group.isValid()).is.true;
          await groupHandler.connect(assistant).createGroup(group, condition);
        });

        it("should emit a BuyerCommitted event if user meets condition", async function () {
          // mint enough tokens for the buyer
          await foreign20.connect(buyer).mint(await buyer.getAddress(), condition.threshold);

          // Commit to offer.
          // We're only concerned that the event is emitted, indicating the condition was met
          await expect(
            exchangeHandler
              .connect(buyer)
              .commitToConditionalOffer(await buyer.getAddress(), offerId, 0, { value: price })
          ).to.emit(exchangeHandler, "BuyerCommitted");
        });

        it("should allow buyer to commit up to the max times for the group", async function () {
          // mint enough tokens for the buyer
          await foreign20.connect(buyer).mint(await buyer.getAddress(), condition.threshold);

          // Commit to offer the maximum number of times
          for (let i = 0; i < Number(condition.maxCommits); i++) {
            // We're only concerned that the event is emitted, indicating the commit was allowed
            await expect(
              exchangeHandler
                .connect(buyer)
                .commitToConditionalOffer(await buyer.getAddress(), offerId, 0, { value: price })
            ).to.emit(exchangeHandler, "BuyerCommitted");
          }
        });

        context("💔 Revert Reasons", async function () {
          it("buyer does not meet condition for commit", async function () {
            // Attempt to commit, expecting revert
            await expect(
              exchangeHandler
                .connect(buyer)
                .commitToConditionalOffer(await buyer.getAddress(), offerId, 0, { value: price })
            ).to.revertedWith(RevertReasons.CANNOT_COMMIT);
          });

          it("buyer has exhausted allowable commits", async function () {
            // mint a token for the buyer
            await foreign20.connect(buyer).mint(await buyer.getAddress(), condition.threshold);

            // Commit to offer the maximum number of times
            for (let i = 0; i < Number(condition.maxCommits); i++) {
              await exchangeHandler
                .connect(buyer)
                .commitToConditionalOffer(await buyer.getAddress(), offerId, 0, { value: price });
            }

            // Attempt to commit again after maximum commits has been reached
            await expect(
              exchangeHandler
                .connect(buyer)
                .commitToConditionalOffer(await buyer.getAddress(), offerId, 0, { value: price })
            ).to.revertedWith(RevertReasons.MAX_COMMITS_ADDRESS_REACHED);
          });

          it("Group doesn't exist", async function () {
            // Create a new offer
            await offerHandler
              .connect(assistant)
              .createOffer(offer, offerDates, offerDurations, disputeResolverId, agentId);

            await expect(
              exchangeHandler
                .connect(buyer)
                .commitToConditionalOffer(await buyer.getAddress(), ++offerId, 0, { value: price })
            ).to.revertedWith(RevertReasons.NO_SUCH_GROUP);
          });

          it("Caller sends non-zero tokenId", async function () {});
          await expect(
            exchangeHandler
              .connect(buyer)
              .commitToConditionalOffer(await buyer.getAddress(), offerId, 1, { value: price })
          ).to.revertedWith(RevertReasons.INVALID_TOKEN_ID);
        });
      });

      context("✋ Threshold ERC721", async function () {
        beforeEach(async function () {
          // Required constructor params for Group
          groupId = "1";
          offerIds = [offerId];

          // Create Condition
          condition = mockCondition({
            tokenAddress: await foreign721.getAddress(),
            threshold: "5",
            maxCommits: "3",
            tokenType: TokenType.NonFungibleToken,
          });
          expect(condition.isValid()).to.be.true;

          // Create Group
          group = new Group(groupId, seller.id, offerIds);
          expect(group.isValid()).is.true;
          await groupHandler.connect(assistant).createGroup(group, condition);
        });

        it("should emit a BuyerCommitted event if user meets condition", async function () {
          // mint enough tokens for the buyer
          await foreign721.connect(buyer).mint(condition.tokenId, condition.threshold);

          // Commit to offer.
          // We're only concerned that the event is emitted, indicating the condition was met
          await expect(
            exchangeHandler
              .connect(buyer)
              .commitToConditionalOffer(await buyer.getAddress(), offerId, 0, { value: price })
          ).to.emit(exchangeHandler, "BuyerCommitted");
        });

        it("should allow buyer to commit up to the max times for the group", async function () {
          // mint enough tokens for the buyer
          await foreign721.connect(buyer).mint(condition.tokenId, condition.threshold);

          // Commit to offer the maximum number of times
          for (let i = 0; i < Number(condition.maxCommits); i++) {
            // We're only concerned that the event is emitted, indicating the commit was allowed
            await expect(
              exchangeHandler
                .connect(buyer)
                .commitToConditionalOffer(await buyer.getAddress(), offerId, 0, { value: price })
            ).to.emit(exchangeHandler, "BuyerCommitted");
          }
        });

        context("💔 Revert Reasons", async function () {
          it("buyer does not meet condition for commit", async function () {
            // Attempt to commit, expecting revert
            await expect(
              exchangeHandler
                .connect(buyer)
                .commitToConditionalOffer(await buyer.getAddress(), offerId, 0, { value: price })
            ).to.revertedWith(RevertReasons.CANNOT_COMMIT);
          });

          it("buyer has exhausted allowable commits", async function () {
            // mint enough tokens for the buyer
            await foreign721.connect(buyer).mint(condition.tokenId, condition.threshold);

            // Commit to offer the maximum number of times
            for (let i = 0; i < Number(condition.maxCommits); i++) {
              await exchangeHandler
                .connect(buyer)
                .commitToConditionalOffer(await buyer.getAddress(), offerId, 0, { value: price });
            }

            // Attempt to commit again after maximum commits has been reached
            await expect(
              exchangeHandler
                .connect(buyer)
                .commitToConditionalOffer(await buyer.getAddress(), offerId, 0, { value: price })
            ).to.revertedWith(RevertReasons.MAX_COMMITS_ADDRESS_REACHED);
          });

          it("Caller sends non-zero tokenId", async function () {
            await expect(
              exchangeHandler
                .connect(buyer)
                .commitToConditionalOffer(await buyer.getAddress(), offerId, 1, { value: price })
            ).to.revertedWith(RevertReasons.INVALID_TOKEN_ID);
          });
        });
      });

      context("✋ Threshold ERC1155", async function () {
        let tokenId;
        beforeEach(async function () {
          // Required constructor params for Group
          groupId = "1";
          offerIds = [offerId];

          // Create Condition
          condition = mockCondition({
            tokenAddress: await foreign1155.getAddress(),
            threshold: "20",
            maxCommits: "3",
            tokenType: TokenType.MultiToken,
            tokenId: "0",
          });

          expect(condition.isValid()).to.be.true;

          // Create Group
          group = new Group(groupId, seller.id, offerIds);
          expect(group.isValid()).is.true;
          await groupHandler.connect(assistant).createGroup(group, condition);

          // Set random token id
          tokenId = 123;
        });

        it("should emit a BuyerCommitted event if user meets condition", async function () {
          // mint enough tokens for the buyer
          await foreign1155.connect(buyer).mint(tokenId, condition.threshold);

          // Commit to offer.
          // We're only concerned that the event is emitted, indicating the condition was met
          await expect(
            exchangeHandler
              .connect(buyer)
              .commitToConditionalOffer(await buyer.getAddress(), offerId, tokenId, { value: price })
          ).to.emit(exchangeHandler, "BuyerCommitted");
        });

        it("should allow buyer to commit up to the max times for the group", async function () {
          // mint enough tokens for the buyer
          await foreign1155.connect(buyer).mint(tokenId, condition.threshold);

          // Commit to offer the maximum number of times
          for (let i = 0; i < Number(condition.maxCommits); i++) {
            // We're only concerned that the event is emitted, indicating the commit was allowed
            await expect(
              exchangeHandler
                .connect(buyer)
                .commitToConditionalOffer(await buyer.getAddress(), offerId, tokenId, { value: price })
            ).to.emit(exchangeHandler, "BuyerCommitted");
          }
        });

        context("💔 Revert Reasons", async function () {
          it("buyer does not meet condition for commit", async function () {
            // Attempt to commit, expecting revert
            await expect(
              exchangeHandler
                .connect(buyer)
                .commitToConditionalOffer(await buyer.getAddress(), offerId, tokenId, { value: price })
            ).to.revertedWith(RevertReasons.CANNOT_COMMIT);
          });

          it("buyer has exhausted allowable commits", async function () {
            // mint enough tokens for the buyer
            await foreign1155.connect(buyer).mint(tokenId, condition.threshold);

            // Commit to offer the maximum number of times
            for (let i = 0; i < Number(condition.maxCommits); i++) {
              await exchangeHandler
                .connect(buyer)
                .commitToConditionalOffer(await buyer.getAddress(), offerId, tokenId, { value: price });
            }

            // Attempt to commit again after maximum commits has been reached
            await expect(
              exchangeHandler
                .connect(buyer)
                .commitToConditionalOffer(await buyer.getAddress(), offerId, tokenId, { value: price })
            ).to.revertedWith(RevertReasons.MAX_COMMITS_ADDRESS_REACHED);
          });
        });
      });

      context("✋ SpecificToken ERC721", async function () {
        let tokenId;
        beforeEach(async function () {
          // Required constructor params for Group
          groupId = "1";
          offerIds = [offerId];
          tokenId = "12";

          // Create Condition
          condition = mockCondition({
            tokenAddress: await foreign721.getAddress(),
            threshold: "0",
            maxCommits: "3",
            tokenType: TokenType.NonFungibleToken,
            tokenId,
            method: EvaluationMethod.SpecificToken,
            length: "10",
          });
          expect(condition.isValid()).to.be.true;

          // Create Group
          group = new Group(groupId, seller.id, offerIds);
          expect(group.isValid()).is.true;
          await groupHandler.connect(assistant).createGroup(group, condition);

          // mint correct token for the buyer
          await foreign721.connect(buyer).mint(tokenId, "1");
        });

        it("should emit a BuyerCommitted event if user meets condition", async function () {
          // Commit to offer.
          // We're only concerned that the event is emitted, indicating the condition was met
          await expect(
            exchangeHandler
              .connect(buyer)
              .commitToConditionalOffer(await buyer.getAddress(), offerId, tokenId, { value: price })
          ).to.emit(exchangeHandler, "BuyerCommitted");
        });

        it("should allow buyer to commit up to the max times for the group", async function () {
          // Commit to offer the maximum number of times
          for (let i = 0; i < Number(condition.maxCommits); i++) {
            // We're only concerned that the event is emitted, indicating the commit was allowed
            await expect(
              exchangeHandler
                .connect(buyer)
                .commitToConditionalOffer(await buyer.getAddress(), offerId, tokenId, { value: price })
            ).to.emit(exchangeHandler, "BuyerCommitted");
          }
        });

        it("If tokenId is not specified, should allow any token from collection", async function () {
          condition.tokenId = "0";
          condition.length = "0";

          await groupHandler.connect(assistant).setGroupCondition(group.id, condition);

          // mint any token for buyer
          tokenId = "123";
          await foreign721.connect(buyer).mint(tokenId, "1");

          // buyer can commit
          await expect(
            exchangeHandler
              .connect(buyer)
              .commitToConditionalOffer(await buyer.getAddress(), offerId, tokenId, { value: price })
          ).to.not.reverted;
        });

        context("💔 Revert Reasons", async function () {
          it("token id does not exist", async function () {
            tokenId = "13";
            // Attempt to commit, expecting revert
            await expect(
              exchangeHandler
                .connect(buyer)
                .commitToConditionalOffer(await buyer.getAddress(), offerId, tokenId, { value: price })
            ).to.revertedWith(RevertReasons.ERC721_INVALID_TOKEN_ID);
          });

          it("buyer does not meet condition for commit", async function () {
            // Send token to another user
            await foreign721.connect(buyer).transferFrom(await buyer.getAddress(), rando.address, tokenId);

            // Attempt to commit, expecting revert
            await expect(
              exchangeHandler
                .connect(buyer)
                .commitToConditionalOffer(await buyer.getAddress(), offerId, tokenId, { value: price })
            ).to.revertedWith(RevertReasons.CANNOT_COMMIT);
          });

          it("max commits per token id reached", async function () {
            // Commit to offer the maximum number of times
            for (let i = 0; i < Number(condition.maxCommits); i++) {
              await exchangeHandler
                .connect(buyer)
                .commitToConditionalOffer(await buyer.getAddress(), offerId, tokenId, { value: price });
            }

            // Attempt to commit again after maximum commits has been reached
            await expect(
              exchangeHandler
                .connect(buyer)
                .commitToConditionalOffer(await buyer.getAddress(), offerId, tokenId, { value: price })
            ).to.revertedWith(RevertReasons.MAX_COMMITS_TOKEN_REACHED);
          });

          it("token id not in condition range", async function () {
            tokenId = "666";
            // Attempt to commit, expecting revert
            await expect(
              exchangeHandler
                .connect(buyer)
                .commitToConditionalOffer(await buyer.getAddress(), offerId, tokenId, { value: price })
            ).to.revertedWith(RevertReasons.TOKEN_ID_NOT_IN_CONDITION_RANGE);
          });
        });
      });

      context("✋ SpecificToken ERC1155", async function () {
        let tokenId;
        beforeEach(async function () {
          // Required constructor params for Group
          groupId = "1";
          offerIds = [offerId];
          tokenId = "12";

          // Create Condition
          condition = mockCondition({
            tokenAddress: await foreign1155.getAddress(),
            threshold: "1",
            maxCommits: "3",
            tokenType: TokenType.MultiToken,
            tokenId,
            method: EvaluationMethod.SpecificToken,
            length: "10",
          });

          expect(condition.isValid()).to.be.true;

          // Create Group
          group = new Group(groupId, seller.id, offerIds);
          expect(group.isValid()).is.true;
          await groupHandler.connect(assistant).createGroup(group, condition);

          // mint correct token for the buyer
          await foreign1155.connect(buyer).mint(tokenId, "1");
        });

        it("should emit a BuyerCommitted event if user meets condition", async function () {
          // Commit to offer.
          // We're only concerned that the event is emitted, indicating the condition was met
          await expect(
            exchangeHandler
              .connect(buyer)
              .commitToConditionalOffer(await buyer.getAddress(), offerId, tokenId, { value: price })
          ).to.emit(exchangeHandler, "BuyerCommitted");
        });

        it("should allow buyer to commit up to the max times for the group", async function () {
          // Commit to offer the maximum number of times
          for (let i = 0; i < Number(condition.maxCommits); i++) {
            // We're only concerned that the event is emitted, indicating the commit was allowed
            await expect(
              exchangeHandler
                .connect(buyer)
                .commitToConditionalOffer(await buyer.getAddress(), offerId, tokenId, { value: price })
            ).to.emit(exchangeHandler, "BuyerCommitted");
          }
        });

        it("If tokenId is not specified, should allow any token from collection", async function () {
          condition.tokenId = "0";
          condition.length = "0";

          await groupHandler.connect(assistant).setGroupCondition(group.id, condition);

          // mint any token for buyer
          tokenId = "123";
          await foreign1155.connect(buyer).mint(tokenId, "1");

          // buyer can commit
          await expect(
            exchangeHandler
              .connect(buyer)
              .commitToConditionalOffer(await buyer.getAddress(), offerId, tokenId, { value: price })
          ).to.not.reverted;
        });

        context("💔 Revert Reasons", async function () {
          it("token id does not exist", async function () {
            tokenId = "13";

            // Attempt to commit, expecting revert
            await expect(
              exchangeHandler
                .connect(buyer)
                .commitToConditionalOffer(await buyer.getAddress(), offerId, tokenId, { value: price })
            ).to.revertedWith(RevertReasons.CANNOT_COMMIT);
          });

          it("buyer does not meet condition for commit", async function () {
            // Attempt to commit, expecting revert
            await expect(
              exchangeHandler.connect(rando).commitToConditionalOffer(rando.address, offerId, tokenId, { value: price })
            ).to.revertedWith(RevertReasons.CANNOT_COMMIT);
          });

          it("max commits per token id reached", async function () {
            // Commit to offer the maximum number of times
            for (let i = 0; i < Number(condition.maxCommits); i++) {
              await exchangeHandler
                .connect(buyer)
                .commitToConditionalOffer(await buyer.getAddress(), offerId, tokenId, { value: price });
            }

            // Attempt to commit again after maximum commits has been reached
            await expect(
              exchangeHandler
                .connect(buyer)
                .commitToConditionalOffer(await buyer.getAddress(), offerId, tokenId, { value: price })
            ).to.revertedWith(RevertReasons.MAX_COMMITS_TOKEN_REACHED);
          });

          it("token id not in condition range", async function () {
            tokenId = "666";
            // Attempt to commit, expecting revert
            await expect(
              exchangeHandler
                .connect(buyer)
                .commitToConditionalOffer(await buyer.getAddress(), offerId, tokenId, { value: price })
            ).to.revertedWith(RevertReasons.TOKEN_ID_NOT_IN_CONDITION_RANGE);
          });
        });
      });

      context("💔 Revert Reasons", async function () {
        let tokenId;

        beforeEach(async function () {
          // Required constructor params for Group
          groupId = "1";
          offerIds = [offerId];
          tokenId = "12";

          // Create Condition
          condition = mockCondition({
            tokenAddress: await foreign721.getAddress(),
            threshold: "0",
            maxCommits: "3",
            tokenType: TokenType.NonFungibleToken,
            tokenId,
            method: EvaluationMethod.SpecificToken,
            length: "10",
          });
          expect(condition.isValid()).to.be.true;

          // Create Group
          group = new Group(groupId, seller.id, offerIds);
          expect(group.isValid()).is.true;
          await groupHandler.connect(assistant).createGroup(group, condition);

          // mint correct token for the buyer
          await foreign721.connect(buyer).mint(tokenId, "1");
        });

        it("The exchanges region of protocol is paused", async function () {
          // Pause the exchanges region of the protocol
          await pauseHandler.connect(pauser).pause([PausableRegion.Exchanges]);

          // Attempt to create an exchange, expecting revert
          await expect(
            exchangeHandler
              .connect(buyer)
              .commitToConditionalOffer(await buyer.getAddress(), offerId, tokenId, { value: price })
          ).to.revertedWith(RevertReasons.REGION_PAUSED);
        });

        it("The buyers region of protocol is paused", async function () {
          // Pause the buyers region of the protocol
          await pauseHandler.connect(pauser).pause([PausableRegion.Buyers]);

          // Attempt to create a buyer, expecting revert
          await expect(
            exchangeHandler
              .connect(buyer)
              .commitToConditionalOffer(await buyer.getAddress(), offerId, tokenId, { value: price })
          ).to.revertedWith(RevertReasons.REGION_PAUSED);
        });

        it("await buyer.getAddress() is the zero address", async function () {
          // Attempt to commit, expecting revert
          await expect(
            exchangeHandler.connect(buyer).commitToConditionalOffer(ZeroAddress, offerId, tokenId, { value: price })
          ).to.revertedWith(RevertReasons.INVALID_ADDRESS);
        });

        it("offer id is invalid", async function () {
          // An invalid offer id
          offerId = "666";

          // Attempt to commit, expecting revert
          await expect(
            exchangeHandler
              .connect(buyer)
              .commitToConditionalOffer(await buyer.getAddress(), offerId, tokenId, { value: price })
          ).to.revertedWith(RevertReasons.NO_SUCH_OFFER);
        });

        it("offer is voided", async function () {
          // Void the offer first
          await offerHandler.connect(assistant).voidOffer(offerId);

          // Attempt to commit to the voided offer, expecting revert
          await expect(
            exchangeHandler
              .connect(buyer)
              .commitToConditionalOffer(await buyer.getAddress(), offerId, tokenId, { value: price })
          ).to.revertedWith(RevertReasons.OFFER_HAS_BEEN_VOIDED);
        });

        it("offer is not yet available for commits", async function () {
          // Create an offer with staring date in the future
          // get current block timestamp
          const block = await ethers.provider.getBlock("latest");
          const now = block.timestamp.toString();

          // set validFrom date in the past
          offerDates.validFrom = (BigInt(now) + BigInt(oneMonth) * 6n).toString(); // 6 months in the future
          offerDates.validUntil = (BigInt(offerDates.validFrom) + 10n).toString(); // just after the valid from so it succeeds.

          await offerHandler
            .connect(assistant)
            .createOffer(offer, offerDates, offerDurations, disputeResolverId, agentId);

          // add offer to group
          await groupHandler.connect(assistant).addOffersToGroup(groupId, [++offerId]);

          // Attempt to commit to the not availabe offer, expecting revert
          await expect(
            exchangeHandler
              .connect(buyer)
              .commitToConditionalOffer(await buyer.getAddress(), offerId, tokenId, { value: price })
          ).to.revertedWith(RevertReasons.OFFER_NOT_AVAILABLE);
        });

        it("offer has expired", async function () {
          // Go past offer expiration date
          await setNextBlockTimestamp(Number(offerDates.validUntil));

          // Attempt to commit to the expired offer, expecting revert
          await expect(
            exchangeHandler
              .connect(buyer)
              .commitToConditionalOffer(await buyer.getAddress(), offerId, tokenId, { value: price })
          ).to.revertedWith(RevertReasons.OFFER_HAS_EXPIRED);
        });

        it("offer sold", async function () {
          // Create an offer with only 1 item
          offer.quantityAvailable = "1";
          await offerHandler
            .connect(assistant)
            .createOffer(offer, offerDates, offerDurations, disputeResolverId, agentId);

          // add offer to group
          await groupHandler.connect(assistant).addOffersToGroup(groupId, [++offerId]);

          // Commit to offer, so it's not availble anymore
          await exchangeHandler
            .connect(buyer)
            .commitToConditionalOffer(await buyer.getAddress(), offerId, tokenId, { value: price });

          // Attempt to commit to the sold out offer, expecting revert
          await expect(
            exchangeHandler
              .connect(buyer)
              .commitToConditionalOffer(await buyer.getAddress(), offerId, tokenId, { value: price })
          ).to.revertedWith(RevertReasons.OFFER_SOLD_OUT);
        });

        it("Group without condition ", async function () {
          let tokenId = "0";

          // Create a new offer
          await offerHandler
            .connect(assistant)
            .createOffer(offer, offerDates, offerDurations, disputeResolverId, agentId);

          // Required constructor params for Group
          groupId = "1";
          offerIds = [(++offerId).toString()];

          // Create Condition
          condition = mockCondition({ method: EvaluationMethod.None, threshold: "0", maxCommits: "0" });
          expect(condition.isValid()).to.be.true;

          // Create Group
          group = new Group(groupId, seller.id, offerIds);
          expect(group.isValid()).is.true;
          await groupHandler.connect(assistant).createGroup(group, condition);

          // Commit to offer.
          await expect(
            exchangeHandler
              .connect(buyer)
              .commitToConditionalOffer(await buyer.getAddress(), offerId, tokenId, { value: price })
          ).to.revertedWith(RevertReasons.GROUP_HAS_NO_CONDITION);
        });
      });
    });

    context("👉 completeExchange()", async function () {
      beforeEach(async function () {
        // Commit to offer
        await exchangeHandler.connect(buyer).commitToOffer(await buyer.getAddress(), offerId, { value: price });
      });

      it("should emit an ExchangeCompleted event when buyer calls", async function () {
        // Set time forward to the offer's voucherRedeemableFrom
        await setNextBlockTimestamp(Number(voucherRedeemableFrom));

        // Redeem the voucher
        await exchangeHandler.connect(buyer).redeemVoucher(exchange.id);

        // Complete the exchange, expecting event
        await expect(exchangeHandler.connect(buyer).completeExchange(exchange.id))
          .to.emit(exchangeHandler, "ExchangeCompleted")
          .withArgs(offerId, buyerId, exchange.id, await buyer.getAddress());
      });

      it("should update state", async function () {
        // Set time forward to the offer's voucherRedeemableFrom
        await setNextBlockTimestamp(Number(voucherRedeemableFrom));

        // Redeem the voucher
        await exchangeHandler.connect(buyer).redeemVoucher(exchange.id);

        // Complete the exchange
        await exchangeHandler.connect(buyer).completeExchange(exchange.id);

        // Get the exchange state
        [, response] = await exchangeHandler.connect(rando).getExchangeState(exchange.id);

        // It should match ExchangeState.Completed
        assert.equal(response, ExchangeState.Completed, "Exchange state is incorrect");
      });

      it("should emit an ExchangeCompleted event if assistant calls after dispute period", async function () {
        // Set time forward to the offer's voucherRedeemableFrom
        await setNextBlockTimestamp(Number(voucherRedeemableFrom));

        // Redeem the voucher
        await exchangeHandler.connect(buyer).redeemVoucher(exchange.id);

        // Get the current block info
        blockNumber = await provider.getBlockNumber();
        block = await provider.getBlock(blockNumber);

        // Set time forward to run out the dispute period
        newTime = Number(BigInt(block.timestamp) + BigInt(disputePeriod) + 1n);
        await setNextBlockTimestamp(newTime);

        // Complete exchange
        await expect(exchangeHandler.connect(assistant).completeExchange(exchange.id))
          .to.emit(exchangeHandler, "ExchangeCompleted")
          .withArgs(offerId, buyerId, exchange.id, await assistant.getAddress());
      });

      it("should emit an ExchangeCompleted event if anyone calls after dispute period", async function () {
        // Set time forward to the offer's voucherRedeemableFrom
        await setNextBlockTimestamp(Number(voucherRedeemableFrom));

        // Redeem the voucher
        await exchangeHandler.connect(buyer).redeemVoucher(exchange.id);

        // Get the current block info
        blockNumber = await provider.getBlockNumber();
        block = await provider.getBlock(blockNumber);

        // Set time forward to run out the dispute period
        newTime = Number(BigInt(block.timestamp) + BigInt(disputePeriod) + 1n);
        await setNextBlockTimestamp(newTime);

        // Complete exchange
        await expect(exchangeHandler.connect(rando).completeExchange(exchange.id))
          .to.emit(exchangeHandler, "ExchangeCompleted")
          .withArgs(offerId, buyerId, exchange.id, await rando.getAddress());
      });

      it("should emit an ExchangeCompleted event if another buyer calls after dispute period", async function () {
        // Set time forward to the offer's voucherRedeemableFrom
        await setNextBlockTimestamp(Number(voucherRedeemableFrom));

        // Redeem the voucher
        await exchangeHandler.connect(buyer).redeemVoucher(exchange.id);

        // Get the current block info
        blockNumber = await provider.getBlockNumber();
        block = await provider.getBlock(blockNumber);

        // Set time forward to run out the dispute period
        newTime = Number(BigInt(block.timestamp) + BigInt(disputePeriod) + 1n);
        await setNextBlockTimestamp(newTime);

        // Create a rando buyer account
        await accountHandler.connect(rando).createBuyer(mockBuyer(await rando.getAddress()));

        // Complete exchange
        await expect(exchangeHandler.connect(rando).completeExchange(exchange.id))
          .to.emit(exchangeHandler, "ExchangeCompleted")
          .withArgs(offerId, buyerId, exchange.id, await rando.getAddress());
      });

      context("💔 Revert Reasons", async function () {
        it("The exchanges region of protocol is paused", async function () {
          // Pause the exchanges region of the protocol
          await pauseHandler.connect(pauser).pause([PausableRegion.Exchanges]);

          // Attempt to complete an exchange, expecting revert
          await expect(exchangeHandler.connect(assistant).completeExchange(exchangeId)).to.revertedWith(
            RevertReasons.REGION_PAUSED
          );
        });

        it("exchange id is invalid", async function () {
          // An invalid exchange id
          exchangeId = "666";

          // Attempt to complete the exchange, expecting revert
          await expect(exchangeHandler.connect(assistant).completeExchange(exchangeId)).to.revertedWith(
            RevertReasons.NO_SUCH_EXCHANGE
          );
        });

        it("cannot complete an exchange when it is in the committed state", async function () {
          // Get the exchange state
          [, response] = await exchangeHandler.connect(rando).getExchangeState(exchange.id);

          // It should match ExchangeState.Committed
          assert.equal(response, ExchangeState.Committed, "Exchange state is incorrect");

          // Attempt to complete the exchange, expecting revert
          await expect(exchangeHandler.connect(assistant).completeExchange(exchange.id)).to.revertedWith(
            RevertReasons.INVALID_STATE
          );
        });

        it("exchange is not in redeemed state", async function () {
          // Cancel the voucher
          await exchangeHandler.connect(buyer).cancelVoucher(exchange.id);

          // Attempt to complete the exchange, expecting revert
          await expect(exchangeHandler.connect(assistant).completeExchange(exchange.id)).to.revertedWith(
            RevertReasons.INVALID_STATE
          );
        });

        it("caller is not buyer and offer dispute period has not elapsed", async function () {
          // Set time forward to the offer's voucherRedeemableFrom
          await setNextBlockTimestamp(Number(voucherRedeemableFrom));

          // Redeem the voucher
          await exchangeHandler.connect(buyer).redeemVoucher(exchange.id);

          // Attempt to complete the exchange, expecting revert
          await expect(exchangeHandler.connect(rando).completeExchange(exchange.id)).to.revertedWith(
            RevertReasons.DISPUTE_PERIOD_NOT_ELAPSED
          );
        });

        it("caller is a buyer, but not the buyer of the exchange and offer dispute period has not elapsed", async function () {
          // Set time forward to the offer's voucherRedeemableFrom
          await setNextBlockTimestamp(Number(voucherRedeemableFrom));

          // Redeem the voucher
          await exchangeHandler.connect(buyer).redeemVoucher(exchange.id);

          // Create a rando buyer account
          await accountHandler.connect(rando).createBuyer(mockBuyer(await rando.getAddress()));

          // Attempt to complete the exchange, expecting revert
          await expect(exchangeHandler.connect(rando).completeExchange(exchange.id)).to.revertedWith(
            RevertReasons.DISPUTE_PERIOD_NOT_ELAPSED
          );
        });

        it("caller is seller's assistant and offer dispute period has not elapsed", async function () {
          // Set time forward to the offer's voucherRedeemableFrom
          await setNextBlockTimestamp(Number(voucherRedeemableFrom));

          // Redeem the voucher
          await exchangeHandler.connect(buyer).redeemVoucher(exchange.id);

          // Attempt to complete the exchange, expecting revert
          await expect(exchangeHandler.connect(assistant).completeExchange(exchange.id)).to.revertedWith(
            RevertReasons.DISPUTE_PERIOD_NOT_ELAPSED
          );
        });
      });
    });

    context("👉 completeExchangeBatch()", async function () {
      beforeEach(async function () {
        // Set time forward to the offer's voucherRedeemableFrom
        await setNextBlockTimestamp(Number(voucherRedeemableFrom));

        for (exchangeId = 1; exchangeId <= 5; exchangeId++) {
          // Commit to offer, creating a new exchange
          await exchangeHandler.connect(buyer).commitToOffer(await buyer.getAddress(), offerId, { value: price });

          // Redeem voucher
          await exchangeHandler.connect(buyer).redeemVoucher(exchangeId);
        }

        exchangesToComplete = ["1", "2", "3", "4", "5"];
      });

      it("should emit a ExchangeCompleted event for all events", async function () {
        // Complete the exchange, expecting event
        const tx = await exchangeHandler.connect(buyer).completeExchangeBatch(exchangesToComplete);
        await expect(tx)
          .to.emit(exchangeHandler, "ExchangeCompleted")
          .withArgs(offerId, buyerId, exchangesToComplete[0], await buyer.getAddress());

        await expect(tx)
          .to.emit(exchangeHandler, "ExchangeCompleted")
          .withArgs(offerId, buyerId, exchangesToComplete[1], await buyer.getAddress());

        await expect(tx)
          .to.emit(exchangeHandler, "ExchangeCompleted")
          .withArgs(offerId, buyerId, exchangesToComplete[2], await buyer.getAddress());

        await expect(tx)
          .to.emit(exchangeHandler, "ExchangeCompleted")
          .withArgs(offerId, buyerId, exchangesToComplete[3], await buyer.getAddress());

        await expect(tx)
          .to.emit(exchangeHandler, "ExchangeCompleted")
          .withArgs(offerId, buyerId, exchangesToComplete[4], await buyer.getAddress());
      });

      it("should update state", async function () {
        // Complete the exchange
        await exchangeHandler.connect(buyer).completeExchangeBatch(exchangesToComplete);

        for (exchangeId = 1; exchangeId <= 5; exchangeId++) {
          // Get the exchange state
          [, response] = await exchangeHandler.connect(rando).getExchangeState(exchangeId);

          // It should match ExchangeState.Completed
          assert.equal(response, ExchangeState.Completed, "Exchange state is incorrect");
        }
      });

      it("should emit an ExchangeCompleted event if assistant calls after dispute period", async function () {
        // Get the current block info
        blockNumber = await provider.getBlockNumber();
        block = await provider.getBlock(blockNumber);

        // Set time forward to run out the dispute period
        newTime = Number(BigInt(block.timestamp) + BigInt(disputePeriod) + 1n);
        await setNextBlockTimestamp(newTime);

        // Complete exchange
        const tx = await exchangeHandler.connect(assistant).completeExchangeBatch(exchangesToComplete);
        await expect(tx)
          .to.emit(exchangeHandler, "ExchangeCompleted")
          .withArgs(offerId, buyerId, exchangesToComplete[0], await assistant.getAddress());

        await expect(tx)
          .to.emit(exchangeHandler, "ExchangeCompleted")
          .withArgs(offerId, buyerId, exchangesToComplete[1], await assistant.getAddress());

        await expect(tx)
          .to.emit(exchangeHandler, "ExchangeCompleted")
          .withArgs(offerId, buyerId, exchangesToComplete[2], await assistant.getAddress());

        await expect(tx)
          .to.emit(exchangeHandler, "ExchangeCompleted")
          .withArgs(offerId, buyerId, exchangesToComplete[3], await assistant.getAddress());

        await expect(tx)
          .to.emit(exchangeHandler, "ExchangeCompleted")
          .withArgs(offerId, buyerId, exchangesToComplete[4], await assistant.getAddress());
      });

      it("should emit an ExchangeCompleted event if anyone calls after dispute period", async function () {
        // Get the current block info
        blockNumber = await provider.getBlockNumber();
        block = await provider.getBlock(blockNumber);

        // Set time forward to run out the dispute period
        newTime = Number(BigInt(block.timestamp) + BigInt(disputePeriod) + 1n);
        await setNextBlockTimestamp(newTime);

        // Complete exchange
        const tx = await exchangeHandler.connect(rando).completeExchangeBatch(exchangesToComplete);
        await expect(tx)
          .to.emit(exchangeHandler, "ExchangeCompleted")
          .withArgs(offerId, buyerId, exchangesToComplete[0], await rando.getAddress());

        await expect(tx)
          .to.emit(exchangeHandler, "ExchangeCompleted")
          .withArgs(offerId, buyerId, exchangesToComplete[1], await rando.getAddress());

        await expect(tx)
          .to.emit(exchangeHandler, "ExchangeCompleted")
          .withArgs(offerId, buyerId, exchangesToComplete[2], await rando.getAddress());

        await expect(tx)
          .to.emit(exchangeHandler, "ExchangeCompleted")
          .withArgs(offerId, buyerId, exchangesToComplete[3], await rando.getAddress());

        await expect(tx)
          .to.emit(exchangeHandler, "ExchangeCompleted")
          .withArgs(offerId, buyerId, exchangesToComplete[4], await rando.getAddress());
      });

      context("💔 Revert Reasons", async function () {
        it("The exchanges region of protocol is paused", async function () {
          // Pause the exchanges region of the protocol
          await pauseHandler.connect(pauser).pause([PausableRegion.Exchanges]);

          // Attempt to complete an exchange, expecting revert
          await expect(exchangeHandler.connect(buyer).completeExchangeBatch(exchangesToComplete)).to.revertedWith(
            RevertReasons.REGION_PAUSED
          );
        });

        it("exchange id is invalid", async function () {
          // An invalid exchange id
          exchangeId = "666";

          // Add new exchange id to the array
          exchangesToComplete = [exchangeId, ...exchangesToComplete];

          // Attempt to complete the exchange, expecting revert
          await expect(exchangeHandler.connect(assistant).completeExchangeBatch(exchangesToComplete)).to.revertedWith(
            RevertReasons.NO_SUCH_EXCHANGE
          );
        });

        it("exchange is not in redeemed state", async function () {
          // Create exchange with id 6
          await exchangeHandler.connect(buyer).commitToOffer(await buyer.getAddress(), offerId, { value: price });

          exchangeId = "6";
          // Cancel the voucher for any 1 exchange
          await exchangeHandler.connect(buyer).cancelVoucher(exchangeId);

          // Add new exchange id to the array
          exchangesToComplete = [exchangeId, ...exchangesToComplete];

          // Attempt to complete the exchange, expecting revert
          await expect(exchangeHandler.connect(assistant).completeExchangeBatch(exchangesToComplete)).to.revertedWith(
            RevertReasons.INVALID_STATE
          );
        });

        it("caller is not buyer and offer dispute period has not elapsed", async function () {
          // Create exchange with id 6
          await exchangeHandler.connect(buyer).commitToOffer(await buyer.getAddress(), offerId, { value: price });

          exchangeId = "6";

          // Redeem the voucher
          await exchangeHandler.connect(buyer).redeemVoucher(exchangeId);

          // Add new exchange id to the array
          exchangesToComplete = [exchangeId, ...exchangesToComplete];

          // Attempt to complete the exchange, expecting revert
          await expect(exchangeHandler.connect(rando).completeExchangeBatch(exchangesToComplete)).to.revertedWith(
            RevertReasons.DISPUTE_PERIOD_NOT_ELAPSED
          );
        });

        it("caller is seller's assistant and offer dispute period has not elapsed", async function () {
          // Create exchange with id 6
          await exchangeHandler.connect(buyer).commitToOffer(await buyer.getAddress(), offerId, { value: price });

          exchangeId = "6";

          // Redeem the voucher
          await exchangeHandler.connect(buyer).redeemVoucher(exchangeId);

          // Attempt to complete the exchange, expecting revert
          await expect(exchangeHandler.connect(assistant).completeExchangeBatch(exchangesToComplete)).to.revertedWith(
            RevertReasons.DISPUTE_PERIOD_NOT_ELAPSED
          );
        });
      });
    });

    context("👉 revokeVoucher()", async function () {
      beforeEach(async function () {
        // Commit to offer
        await exchangeHandler.connect(buyer).commitToOffer(await buyer.getAddress(), offerId, { value: price });
      });

      it("should emit an VoucherRevoked event when seller's assistant calls", async function () {
        // Revoke the voucher, expecting event
        await expect(exchangeHandler.connect(assistant).revokeVoucher(exchange.id))
          .to.emit(exchangeHandler, "VoucherRevoked")
          .withArgs(offerId, exchange.id, await assistant.getAddress());
      });

      it("should update state", async function () {
        // Revoke the voucher
        await exchangeHandler.connect(assistant).revokeVoucher(exchange.id);

        // Get the exchange state
        [, response] = await exchangeHandler.connect(rando).getExchangeState(exchange.id);

        // It should match ExchangeState.Revoked
        assert.equal(response, ExchangeState.Revoked, "Exchange state is incorrect");
      });

      it("should work on an additional collection", async function () {
        // Create a new collection
        const externalId = `Brand1`;
        await accountHandler.connect(assistant).createNewCollection(externalId, voucherInitValues);

        offer.collectionIndex = 1;
        offer.id = await offerHandler.getNextOfferId();
        exchange.id = await exchangeHandler.getNextExchangeId();
        const tokenId = deriveTokenId(offer.id, exchange.id);

        // Create the offer
        await offerHandler
          .connect(assistant)
          .createOffer(offer, offerDates, offerDurations, disputeResolverId, agentId);

        // Commit to offer, creating a new exchange
        await exchangeHandler.connect(buyer).commitToOffer(buyer.address, offer.id, { value: price });

        // expected address of the first additional collection
        const additionalCollectionAddress = calculateContractAddress(await accountHandler.getAddress(), "2");
        const additionalCollection = await getContractAt("BosonVoucher", additionalCollectionAddress);

        // Revoke the voucher, expecting event
        await expect(exchangeHandler.connect(assistant).revokeVoucher(exchange.id))
          .to.emit(additionalCollection, "Transfer")
          .withArgs(buyer.address, ZeroAddress, tokenId);
      });

      context("💔 Revert Reasons", async function () {
        it("The exchanges region of protocol is paused", async function () {
          // Pause the exchanges region of the protocol
          await pauseHandler.connect(pauser).pause([PausableRegion.Exchanges]);

          // Attempt to complete an exchange, expecting revert
          await expect(exchangeHandler.connect(assistant).revokeVoucher(exchange.id)).to.revertedWith(
            RevertReasons.REGION_PAUSED
          );
        });

        it("exchange id is invalid", async function () {
          // An invalid exchange id
          exchangeId = "666";

          // Attempt to revoke the voucher, expecting revert
          await expect(exchangeHandler.connect(assistant).revokeVoucher(exchangeId)).to.revertedWith(
            RevertReasons.NO_SUCH_EXCHANGE
          );
        });

        it("exchange is not in committed state", async function () {
          // Cancel the voucher
          await exchangeHandler.connect(buyer).cancelVoucher(exchange.id);

          // Attempt to revoke the voucher, expecting revert
          await expect(exchangeHandler.connect(assistant).revokeVoucher(exchange.id)).to.revertedWith(
            RevertReasons.INVALID_STATE
          );
        });

        it("caller is not seller's assistant", async function () {
          // Attempt to complete the exchange, expecting revert
          await expect(exchangeHandler.connect(rando).revokeVoucher(exchange.id)).to.revertedWith(
            RevertReasons.NOT_ASSISTANT
          );
        });
      });
    });

    context("👉 cancelVoucher()", async function () {
      beforeEach(async function () {
        // Commit to offer, retrieving the event
        await exchangeHandler.connect(buyer).commitToOffer(await buyer.getAddress(), offerId, { value: price });
      });

      it("should emit an VoucherCanceled event when original buyer calls", async function () {
        // Cancel the voucher, expecting event
        await expect(exchangeHandler.connect(buyer).cancelVoucher(exchange.id))
          .to.emit(exchangeHandler, "VoucherCanceled")
          .withArgs(offerId, exchange.id, await buyer.getAddress());
      });

      it("should emit an VoucherCanceled event when new owner (not a buyer) calls", async function () {
        // Transfer voucher to new owner
        tokenId = deriveTokenId(offerId, exchange.id);
        bosonVoucherCloneAddress = calculateContractAddress(await exchangeHandler.getAddress(), "1");
        bosonVoucherClone = await getContractAt("IBosonVoucher", bosonVoucherCloneAddress);
        await bosonVoucherClone
          .connect(buyer)
          .transferFrom(await buyer.getAddress(), await newOwner.getAddress(), tokenId);

        // Cancel the voucher, expecting event
        await expect(exchangeHandler.connect(newOwner).cancelVoucher(exchange.id))
          .to.emit(exchangeHandler, "VoucherCanceled")
          .withArgs(offerId, exchange.id, await newOwner.getAddress());
      });

      it("should update state when buyer calls", async function () {
        // Cancel the voucher
        await exchangeHandler.connect(buyer).cancelVoucher(exchange.id);

        // Get the exchange state
        [, response] = await exchangeHandler.connect(rando).getExchangeState(exchange.id);

        // It should match ExchangeState.Canceled
        assert.equal(response, ExchangeState.Canceled, "Exchange state is incorrect");
      });

      it("should work on an additional collection", async function () {
        // Create a new collection
        const externalId = `Brand1`;
        await accountHandler.connect(assistant).createNewCollection(externalId, voucherInitValues);

        offer.collectionIndex = 1;
        offer.id = await offerHandler.getNextOfferId();
        exchange.id = await exchangeHandler.getNextExchangeId();
        const tokenId = deriveTokenId(offer.id, exchange.id);

        // Create the offer
        await offerHandler
          .connect(assistant)
          .createOffer(offer, offerDates, offerDurations, disputeResolverId, agentId);

        // Commit to offer, creating a new exchange
        await exchangeHandler.connect(buyer).commitToOffer(buyer.address, offer.id, { value: price });

        // expected address of the first additional collection
        const additionalCollectionAddress = calculateContractAddress(await accountHandler.getAddress(), "2");
        const additionalCollection = await getContractAt("BosonVoucher", additionalCollectionAddress);

        // Cancel the voucher, expecting event
        await expect(exchangeHandler.connect(buyer).cancelVoucher(exchange.id))
          .to.emit(additionalCollection, "Transfer")
          .withArgs(buyer.address, ZeroAddress, tokenId);
      });

      context("💔 Revert Reasons", async function () {
        it("The exchanges region of protocol is paused", async function () {
          // Pause the exchanges region of the protocol
          await pauseHandler.connect(pauser).pause([PausableRegion.Exchanges]);

          // Attempt to complete an exchange, expecting revert
          await expect(exchangeHandler.connect(buyer).cancelVoucher(exchange.id)).to.revertedWith(
            RevertReasons.REGION_PAUSED
          );
        });

        it("exchange id is invalid", async function () {
          // An invalid exchange id
          exchangeId = "666";

          // Attempt to cancel the voucher, expecting revert
          await expect(exchangeHandler.connect(buyer).cancelVoucher(exchangeId)).to.revertedWith(
            RevertReasons.NO_SUCH_EXCHANGE
          );
        });

        it("cannot cancel when exchange is in Redeemed state", async function () {
          // Set time forward to the offer's voucherRedeemableFrom
          await setNextBlockTimestamp(Number(voucherRedeemableFrom));

          // Redeem voucher
          await exchangeHandler.connect(buyer).redeemVoucher(exchange.id);

          // Get the exchange state
          [, response] = await exchangeHandler.connect(rando).getExchangeState(exchange.id);

          // It should match ExchangeState.Redeemed
          assert.equal(response, ExchangeState.Redeemed, "Exchange state is incorrect");

          // Attempt to cancel the voucher, expecting revert
          await expect(exchangeHandler.connect(buyer).cancelVoucher(exchange.id)).to.revertedWith(
            RevertReasons.INVALID_STATE
          );
        });

        it("exchange is not in committed state", async function () {
          // Revoke the voucher
          await exchangeHandler.connect(assistant).revokeVoucher(exchange.id);

          // Attempt to cancel the voucher, expecting revert
          await expect(exchangeHandler.connect(buyer).cancelVoucher(exchange.id)).to.revertedWith(
            RevertReasons.INVALID_STATE
          );
        });

        it("caller does not own voucher", async function () {
          // Attempt to cancel the voucher, expecting revert
          await expect(exchangeHandler.connect(rando).cancelVoucher(exchange.id)).to.revertedWith(
            RevertReasons.NOT_VOUCHER_HOLDER
          );
        });

        it("getCurrentSenderAddress() returns zero address and has isMetaTransaction set to true on chain", async function () {
          await upgradeMetaTransactionsHandlerFacet();

          await mockMetaTransactionsHandler.setAsMetaTransactionAndCurrentSenderAs(ZeroAddress);

          // Attempt to cancel the voucher, expecting revert
          await expect(exchangeHandler.connect(rando).cancelVoucher(exchange.id)).to.revertedWith(
            RevertReasons.INVALID_ADDRESS
          );
        });
      });
    });

    context("👉 expireVoucher()", async function () {
      beforeEach(async function () {
        // Commit to offer, retrieving the event
        await exchangeHandler.connect(buyer).commitToOffer(await buyer.getAddress(), offerId, { value: price });
      });

      it("should emit an VoucherExpired event when anyone calls and voucher has expired", async function () {
        // Set time forward past the voucher's validUntilDate
        await setNextBlockTimestamp(Number(voucherRedeemableFrom) + Number(voucherValid) + Number(oneWeek));

        // Expire the voucher, expecting event
        await expect(exchangeHandler.connect(rando).expireVoucher(exchange.id))
          .to.emit(exchangeHandler, "VoucherExpired")
          .withArgs(offerId, exchange.id, await rando.getAddress());
      });

      it("should update state when anyone calls and voucher has expired", async function () {
        // Set time forward past the voucher's validUntilDate
        await setNextBlockTimestamp(Number(voucherRedeemableFrom) + Number(voucherValid) + Number(oneWeek));

        // Expire the voucher
        await exchangeHandler.connect(rando).expireVoucher(exchange.id);

        // Get the exchange state
        [, response] = await exchangeHandler.connect(rando).getExchangeState(exchange.id);

        // It should match ExchangeState.Canceled
        assert.equal(response, ExchangeState.Canceled, "Exchange state is incorrect");
      });

      it("should update voucher expired flag when anyone calls and voucher has expired", async function () {
        // Set time forward past the voucher's validUntilDate
        await setNextBlockTimestamp(Number(voucherRedeemableFrom) + Number(voucherValid) + Number(oneWeek));

        // Expire the voucher
        await exchangeHandler.connect(rando).expireVoucher(exchange.id);

        // Get the voucher
        [, , response] = await exchangeHandler.connect(rando).getExchange(exchange.id);

        // Marshal response to entity
        voucher = Voucher.fromStruct(response);
        expect(voucher.isValid());

        // Exchange's voucher expired flag should be true
        assert.isTrue(voucher.expired, "Voucher expired flag not set");
      });

      context("💔 Revert Reasons", async function () {
        it("The exchanges region of protocol is paused", async function () {
          // Pause the exchanges region of the protocol
          await pauseHandler.connect(pauser).pause([PausableRegion.Exchanges]);

          // Attempt to complete an exchange, expecting revert
          await expect(exchangeHandler.connect(buyer).expireVoucher(exchangeId)).to.revertedWith(
            RevertReasons.REGION_PAUSED
          );
        });

        it("exchange id is invalid", async function () {
          // Set time forward past the voucher's validUntilDate
          await setNextBlockTimestamp(Number(voucherRedeemableFrom) + Number(voucherValid) + Number(oneWeek));

          // An invalid exchange id
          exchangeId = "666";

          // Attempt to cancel the voucher, expecting revert
          await expect(exchangeHandler.connect(buyer).expireVoucher(exchangeId)).to.revertedWith(
            RevertReasons.NO_SUCH_EXCHANGE
          );
        });

        it("cannot expire voucher when exchange is in Redeemed state", async function () {
          // Set time forward to the offer's voucherRedeemableFrom
          await setNextBlockTimestamp(Number(voucherRedeemableFrom));

          // Redeem the voucher
          await exchangeHandler.connect(buyer).redeemVoucher(exchange.id);

          // Get the exchange state
          [, response] = await exchangeHandler.connect(rando).getExchangeState(exchange.id);

          // It should match ExchangeState.Redeemed
          assert.equal(response, ExchangeState.Redeemed, "Exchange state is incorrect");

          // Attempt to expire the voucher, expecting revert
          await expect(exchangeHandler.connect(buyer).expireVoucher(exchange.id)).to.revertedWith(
            RevertReasons.INVALID_STATE
          );
        });

        it("exchange is not in committed state", async function () {
          // Set time forward past the voucher's validUntilDate
          await setNextBlockTimestamp(Number(voucherRedeemableFrom) + Number(voucherValid) + Number(oneWeek));

          // Revoke the voucher
          await exchangeHandler.connect(assistant).revokeVoucher(exchange.id);

          // Attempt to expire the voucher, expecting revert
          await expect(exchangeHandler.connect(buyer).expireVoucher(exchange.id)).to.revertedWith(
            RevertReasons.INVALID_STATE
          );
        });

        it("Redemption period has not yet elapsed", async function () {
          // Attempt to cancel the voucher, expecting revert
          await expect(exchangeHandler.connect(rando).expireVoucher(exchange.id)).to.revertedWith(
            RevertReasons.VOUCHER_STILL_VALID
          );

          // Set time forward past the last valid timestamp
          await setNextBlockTimestamp(Number(voucherRedeemableFrom) + Number(voucherValid));

          // Attempt to cancel the voucher, expecting revert
          await expect(exchangeHandler.connect(rando).expireVoucher(exchange.id)).to.revertedWith(
            RevertReasons.VOUCHER_STILL_VALID
          );
        });
      });
    });

    context("👉 redeemVoucher()", async function () {
      beforeEach(async function () {
        // Commit to offer
        await exchangeHandler.connect(buyer).commitToOffer(await buyer.getAddress(), offerId, { value: price });
      });

      it("should emit a VoucherRedeemed event when buyer calls", async function () {
        // Set time forward to the offer's voucherRedeemableFrom
        await setNextBlockTimestamp(Number(voucherRedeemableFrom));

        // Redeem the voucher, expecting event
        await expect(exchangeHandler.connect(buyer).redeemVoucher(exchange.id))
          .to.emit(exchangeHandler, "VoucherRedeemed")
          .withArgs(offerId, exchange.id, await buyer.getAddress());
      });

      it("should update state", async function () {
        // Set time forward to the offer's voucherRedeemableFrom
        await setNextBlockTimestamp(Number(voucherRedeemableFrom));

        // Redeem the voucher
        await exchangeHandler.connect(buyer).redeemVoucher(exchange.id);

        // Get the exchange state
        [, response] = await exchangeHandler.connect(rando).getExchangeState(exchange.id);

        // It should match ExchangeState.Redeemed
        assert.equal(response, ExchangeState.Redeemed, "Exchange state is incorrect");
      });

      it("It's possible to redeem at the the end of voucher validity period", async function () {
        // Set time forward to the offer's validUntilDate
        await setNextBlockTimestamp(Number(voucherRedeemableFrom) + Number(voucherValid));

        // Redeem the voucher, expecting event
        await expect(exchangeHandler.connect(buyer).redeemVoucher(exchange.id)).to.emit(
          exchangeHandler,
          "VoucherRedeemed"
        );
      });

      it("should work on an additional collection", async function () {
        // Create a new collection
        const externalId = `Brand1`;
        await accountHandler.connect(assistant).createNewCollection(externalId, voucherInitValues);

        offer.collectionIndex = 1;
        offer.id = await offerHandler.getNextOfferId();
        exchange.id = await exchangeHandler.getNextExchangeId();
        const tokenId = deriveTokenId(offer.id, exchange.id);

        // Create the offer
        await offerHandler
          .connect(assistant)
          .createOffer(offer, offerDates, offerDurations, disputeResolverId, agentId);

        // Commit to offer, creating a new exchange
        await exchangeHandler.connect(buyer).commitToOffer(buyer.address, offer.id, { value: price });

        // expected address of the first additional collection
        const additionalCollectionAddress = calculateContractAddress(await accountHandler.getAddress(), "2");
        const additionalCollection = await getContractAt("BosonVoucher", additionalCollectionAddress);

        // Set time forward to the offer's voucherRedeemableFrom
        await setNextBlockTimestamp(Number(voucherRedeemableFrom));

        // Redeem the voucher, expecting event
        await expect(exchangeHandler.connect(buyer).redeemVoucher(exchange.id))
          .to.emit(additionalCollection, "Transfer")
          .withArgs(buyer.address, ZeroAddress, tokenId);
      });

      context("💔 Revert Reasons", async function () {
        it("The exchanges region of protocol is paused", async function () {
          // Pause the exchanges region of the protocol
          await pauseHandler.connect(pauser).pause([PausableRegion.Exchanges]);

          // Attempt to complete an exchange, expecting revert
          await expect(exchangeHandler.connect(buyer).redeemVoucher(exchangeId)).to.revertedWith(
            RevertReasons.REGION_PAUSED
          );
        });

        it("exchange id is invalid", async function () {
          // An invalid exchange id
          exchangeId = "666";

          // Attempt to redeem the voucher, expecting revert
          await expect(exchangeHandler.connect(buyer).redeemVoucher(exchangeId)).to.revertedWith(
            RevertReasons.NO_SUCH_EXCHANGE
          );
        });

        it("exchange is not in committed state", async function () {
          // Revoke the voucher
          await exchangeHandler.connect(assistant).revokeVoucher(exchange.id);

          // Attempt to redeem the voucher, expecting revert
          await expect(exchangeHandler.connect(buyer).redeemVoucher(exchange.id)).to.revertedWith(
            RevertReasons.INVALID_STATE
          );
        });

        it("caller does not own voucher", async function () {
          // Attempt to redeem the voucher, expecting revert
          await expect(exchangeHandler.connect(rando).redeemVoucher(exchange.id)).to.revertedWith(
            RevertReasons.NOT_VOUCHER_HOLDER
          );
        });

        it("current time is prior to offer's voucherRedeemableFrom", async function () {
          // Attempt to redeem the voucher, expecting revert
          await expect(exchangeHandler.connect(buyer).redeemVoucher(exchange.id)).to.revertedWith(
            RevertReasons.VOUCHER_NOT_REDEEMABLE
          );
        });

        it("current time is after to voucher's validUntilDate", async function () {
          // Set time forward past the voucher's validUntilDate
          await setNextBlockTimestamp(Number(voucherRedeemableFrom) + Number(voucherValid) + 1);

          // Attempt to redeem the voucher, expecting revert
          await expect(exchangeHandler.connect(buyer).redeemVoucher(exchange.id)).to.revertedWith(
            RevertReasons.VOUCHER_NOT_REDEEMABLE
          );
        });
      });
    });

    context("👉 redeemVoucher() with bundle", async function () {
      beforeEach(async function () {
        // Mint some tokens to be bundled
        await foreign20.connect(assistant).mint(await assistant.getAddress(), "500");
        // Mint first two and last two tokens of range
        await foreign721.connect(assistant).mint("0", "2");
        await foreign721.connect(assistant).mint("8", "2");
        await foreign1155.connect(assistant).mint("1", "500");

        // Approve the protocol diamond to transfer seller's tokens
        await foreign20.connect(assistant).approve(protocolDiamondAddress, "30");
        await foreign721.connect(assistant).setApprovalForAll(protocolDiamondAddress, true);
        await foreign1155.connect(assistant).setApprovalForAll(protocolDiamondAddress, true);

        // Create an ERC20 twin
        twin20 = mockTwin(await foreign20.getAddress());
        twin20.amount = "3";
        twin20.supplyAvailable = "30";
        expect(twin20.isValid()).is.true;

        // Create an ERC721 twin
        twin721 = mockTwin(await foreign721.getAddress(), TokenType.NonFungibleToken);
        twin721.id = "2";
        twin721.amount = "0";
        twin721.supplyAvailable = "10";
        expect(twin721.isValid()).is.true;

        // Create an ERC1155 twin
        twin1155 = mockTwin(await foreign1155.getAddress(), TokenType.MultiToken);
        twin1155.id = "3";
        twin1155.tokenId = "1";
        twin1155.amount = "1";
        twin1155.supplyAvailable = "10";

        expect(twin1155.isValid()).is.true;

        // All the twin ids (for mixed bundle)
        twinIds = [twin20.id, twin721.id, twin1155.id];

        // Create twins
        await twinHandler.connect(assistant).createTwin(twin20.toStruct());
        await twinHandler.connect(assistant).createTwin(twin721.toStruct());
        await twinHandler.connect(assistant).createTwin(twin1155.toStruct());
      });

      context("📦 Offer bundled with ERC20 twin", async function () {
        beforeEach(async function () {
          // Create a new bundle
          bundle = new Bundle("1", seller.id, [offerId], [twin20.id]);
          expect(bundle.isValid()).is.true;
          await bundleHandler.connect(assistant).createBundle(bundle.toStruct());

          // Commit to offer
          await exchangeHandler.connect(buyer).commitToOffer(await buyer.getAddress(), offerId, { value: price });

          // Set time forward to the offer's voucherRedeemableFrom
          await setNextBlockTimestamp(Number(voucherRedeemableFrom));
        });

        it("should transfer the twin", async function () {
          // Check the buyer's balance of the ERC20
          balance = await foreign20.balanceOf(await buyer.getAddress());
          expect(balance).to.equal(0);

          // Redeem the voucher
          await expect(exchangeHandler.connect(buyer).redeemVoucher(exchange.id, { gasLimit: 600000 }))
            .to.emit(exchangeHandler, "TwinTransferred")
            .withArgs(
              twin20.id,
              twin20.tokenAddress,
              exchange.id,
              twin20.tokenId,
              twin20.amount,
              await buyer.getAddress()
            );

          // Check the buyer's balance of the ERC20
          balance = await foreign20.balanceOf(await buyer.getAddress());
          expect(balance).to.equal(3);
        });

        it("Amount should be reduced from twin supplyAvailable", async function () {
          // Redeem the voucher
          await exchangeHandler.connect(buyer).redeemVoucher(exchange.id);

          // Check twin supplyAvailable
          const [, twin] = await twinHandler.connect(assistant).getTwin(twin20.id);

          expect(twin.supplyAvailable).to.equal(twin20.supplyAvailable - twin20.amount);
        });

        it("Should not decrease twin supplyAvailable if supply is unlimited", async function () {
          // Change twin supply to unlimited
          twin20.supplyAvailable = MaxUint256.toString();
          twin20.id = "4";

          // Create a new twin
          await twinHandler.connect(assistant).createTwin(twin20.toStruct());

          const { offer, offerDates, offerDurations, disputeResolverId } = await mockOffer();
          offer.quantityAvailable = "2";

          // Create a new offer
          await offerHandler
            .connect(assistant)
            .createOffer(offer, offerDates, offerDurations, disputeResolverId, agentId);

          // Create a new bundle
          bundle = new Bundle("1", seller.id, [++offerId], [twin20.id]);
          await bundleHandler.connect(assistant).createBundle(bundle.toStruct());

          // Commit to offer
          await exchangeHandler.connect(buyer).commitToOffer(await buyer.getAddress(), offerId, { value: price });

          // Set time forward to the offer's voucherRedeemableFrom
          voucherRedeemableFrom = offerDates.voucherRedeemableFrom;
          await setNextBlockTimestamp(Number(voucherRedeemableFrom));

          // Redeem the voucher
          await exchangeHandler.connect(buyer).redeemVoucher(exchange.id);

          // Check the supplyAvailable of the twin
          const [exists, twin] = await twinHandler.connect(assistant).getTwin(twin20.id);
          expect(exists).to.be.true;
          expect(twin.supplyAvailable).to.equal(twin20.supplyAvailable);
        });

        it("Should transfer the twin even if supplyAvailable is equal to amount", async function () {
          const { offer, offerDates, offerDurations, disputeResolverId } = await mockOffer();
          offer.quantityAvailable = "1";

          // Create a new offer
          await offerHandler
            .connect(assistant)
            .createOffer(offer, offerDates, offerDurations, disputeResolverId, agentId);

          twin20.supplyAvailable = "3";
          twin20.id = "4";

          await twinHandler.connect(assistant).createTwin(twin20.toStruct());

          // Create a new bundle
          bundle = new Bundle("1", seller.id, [++offerId], [twin20.id]);
          await bundleHandler.connect(assistant).createBundle(bundle.toStruct());

          // Commit to offer
          await exchangeHandler.connect(buyer).commitToOffer(await buyer.getAddress(), offerId, { value: price });

          // Set time forward to the offer's voucherRedeemableFrom
          voucherRedeemableFrom = offerDates.voucherRedeemableFrom;
          await setNextBlockTimestamp(Number(voucherRedeemableFrom));

          // Redeem the second voucher
          await expect(exchangeHandler.connect(buyer).redeemVoucher(++exchange.id))
            .to.emit(exchangeHandler, "TwinTransferred")
            .withArgs(twin20.id, twin20.tokenAddress, exchange.id, "0", twin20.amount, await buyer.getAddress());

          // Check the buyer's balance
          balance = await foreign20.balanceOf(await buyer.getAddress());
          expect(balance).to.equal(3);

          const [, twin] = await twinHandler.getTwin(twin20.id);
          expect(twin.supplyAvailable).to.equal(0);
        });

        context("Twin transfer fail", async function () {
          it("should raise a dispute when buyer is an EOA", async function () {
            // Remove the approval for the protocol to transfer the seller's tokens
            await foreign20.connect(assistant).approve(protocolDiamondAddress, "0");

            const tx = await exchangeHandler.connect(buyer).redeemVoucher(exchange.id);

            await expect(tx)
              .to.emit(disputeHandler, "DisputeRaised")
              .withArgs(exchangeId, exchange.buyerId, seller.id, await buyer.getAddress());

            await expect(tx)
              .to.emit(exchangeHandler, "TwinTransferFailed")
              .withArgs(
                twin20.id,
                twin20.tokenAddress,
                exchange.id,
                twin20.tokenId,
                twin20.amount,
                await buyer.getAddress()
              );

            // Get the exchange state
            [, response] = await exchangeHandler.connect(rando).getExchangeState(exchange.id);

            // It should match ExchangeState.Disputed
            assert.equal(response, ExchangeState.Disputed, "Exchange state is incorrect");
          });

          it("should raise a dispute exchange when ERC20 contract transferFrom returns false", async function () {
            const [foreign20ReturnFalse] = await deployMockTokens(["Foreign20TransferFromReturnFalse"]);

            await foreign20ReturnFalse.connect(assistant).mint(await assistant.getAddress(), "500");
            await foreign20ReturnFalse.connect(assistant).approve(protocolDiamondAddress, "100");

            // Create a new ERC20 twin
            twin20 = mockTwin(await foreign20ReturnFalse.getAddress(), TokenType.FungibleToken);
            twin20.id = "4";

            // Create a new twin
            await twinHandler.connect(assistant).createTwin(twin20.toStruct());

            // Create a new offer
            const { offer, offerDates, offerDurations, disputeResolverId } = await mockOffer();

            await offerHandler
              .connect(assistant)
              .createOffer(offer, offerDates, offerDurations, disputeResolverId, agentId);

            // Set time forward to the offer's voucherRedeemableFrom
            voucherRedeemableFrom = offerDates.voucherRedeemableFrom;
            await setNextBlockTimestamp(Number(voucherRedeemableFrom));

            // Create a new bundle
            await bundleHandler.connect(assistant).createBundle(new Bundle("1", seller.id, [++offerId], [twin20.id]));

            // Commit to offer
            await exchangeHandler.connect(buyer).commitToOffer(await buyer.getAddress(), offerId, { value: price });

            await expect(exchangeHandler.connect(buyer).redeemVoucher(++exchange.id))
              .to.emit(exchangeHandler, "TwinTransferFailed")
              .withArgs(twin20.id, twin20.tokenAddress, exchange.id, "0", twin20.amount, await buyer.getAddress());

            // Get the exchange state
            [, response] = await exchangeHandler.connect(rando).getExchangeState(exchange.id);

            // It should match ExchangeState.Disputed
            assert.equal(response, ExchangeState.Disputed, "Exchange state is incorrect");
          });

          it("should raise a dispute when buyer account is a contract", async function () {
            // Remove the approval for the protocol to transfer the seller's tokens
            await foreign20.connect(assistant).approve(protocolDiamondAddress, "0");

            // Deploy contract to test redeem called by another contract
            let TestProtocolFunctionsFactory = await getContractFactory("TestProtocolFunctions");
            const testProtocolFunctions = await TestProtocolFunctionsFactory.deploy(protocolDiamondAddress);
            await testProtocolFunctions.waitForDeployment();

            await testProtocolFunctions.commit(offerId, { value: price });

            let exchangeId = ++exchange.id;
            // Protocol should raised dispute automatically if transfer twin failed
            const tx = await testProtocolFunctions.redeem(exchangeId);

            await expect(tx)
              .to.emit(disputeHandler, "DisputeRaised")
              .withArgs(exchangeId, ++exchange.buyerId, seller.id, await testProtocolFunctions.getAddress());

            await expect(tx)
              .to.emit(exchangeHandler, "TwinTransferFailed")
              .withArgs(
                twin20.id,
                twin20.tokenAddress,
                exchangeId,
                twin20.tokenId,
                twin20.amount,
                await testProtocolFunctions.getAddress()
              );

            // Get the exchange state
            [, response] = await exchangeHandler.connect(rando).getExchangeState(exchange.id);

            // It should match ExchangeState.Revoked
            assert.equal(response, ExchangeState.Disputed, "Exchange state is incorrect");
          });

          it("if twin transfers consume all available gas, redeem still succeeds, but exchange is revoked", async function () {
            const [foreign20gt, foreign20gt_2] = await deployMockTokens(["Foreign20GasTheft", "Foreign20GasTheft"]);

            // Approve the protocol diamond to transfer seller's tokens
            await foreign20gt.connect(assistant).approve(protocolDiamondAddress, "100");
            await foreign20gt_2.connect(assistant).approve(protocolDiamondAddress, "100");

            // Create two ERC20 twins that will consume all available gas
            twin20 = mockTwin(await foreign20gt.getAddress());
            twin20.amount = "1";
            twin20.supplyAvailable = "100";
            twin20.id = "4";

            await twinHandler.connect(assistant).createTwin(twin20.toStruct());

            const twin20_2 = twin20.clone();
            twin20_2.id = "5";
            twin20_2.tokenAddress = await foreign20gt_2.getAddress();
            await twinHandler.connect(assistant).createTwin(twin20_2.toStruct());

            // Create a new offer and bundle
            await offerHandler
              .connect(assistant)
              .createOffer(offer, offerDates, offerDurations, disputeResolverId, agentId);
            bundle = new Bundle("2", seller.id, [`${++offerId}`], [twin20.id, twin20_2.id]);
            await bundleHandler.connect(assistant).createBundle(bundle.toStruct());

            // Commit to offer
            const buyerAddress = await buyer.getAddress();
            await exchangeHandler.connect(buyer).commitToOffer(buyerAddress, offerId, { value: price });

            exchange.id = Number(exchange.id) + 1;

            // Redeem the voucher
            tx = await exchangeHandler.connect(buyer).redeemVoucher(exchange.id, { gasLimit: 1000000 }); // limit gas to speed up test

            // Voucher should be revoked and both transfers should fail
            await expect(tx)
              .to.emit(disputeHandler, "DisputeRaised")
              .withArgs(exchange.id, exchange.buyerId, seller.id, buyerAddress);

            await expect(tx)
              .to.emit(exchangeHandler, "TwinTransferFailed")
              .withArgs(twin20.id, twin20.tokenAddress, exchange.id, twin20.tokenId, twin20.amount, buyerAddress);

            await expect(tx)
              .to.emit(exchangeHandler, "TwinTransferFailed")
              .withArgs(
                twin20_2.id,
                twin20_2.tokenAddress,
                exchange.id,
                twin20_2.tokenId,
                twin20_2.amount,
                await buyer.getAddress()
              );
            // Get the exchange state
            [, response] = await exchangeHandler.connect(rando).getExchangeState(exchange.id);

            // It should match ExchangeState.Disputed
            assert.equal(response, ExchangeState.Disputed, "Exchange state is incorrect");
          });

          it("should raise a dispute if ERC20 does not exist anymore", async function () {
            // Destruct the ERC20
            await foreign20.destruct();

            const tx = await exchangeHandler.connect(buyer).redeemVoucher(exchange.id);

            await expect(tx)
              .to.emit(disputeHandler, "DisputeRaised")
              .withArgs(exchangeId, exchange.buyerId, seller.id, await buyer.getAddress());

            await expect(tx)
              .to.emit(exchangeHandler, "TwinTransferFailed")
              .withArgs(
                twin20.id,
                twin20.tokenAddress,
                exchange.id,
                twin20.tokenId,
                twin20.amount,
                await buyer.getAddress()
              );

            // Get the exchange state
            [, response] = await exchangeHandler.connect(rando).getExchangeState(exchange.id);

            // It should match ExchangeState.Disputed
            assert.equal(response, ExchangeState.Disputed, "Exchange state is incorrect");
          });
        });
      });

      context("📦 Offer bundled with ERC721 twin", async function () {
        beforeEach(async function () {
          // Create a new bundle
          bundle = new Bundle("1", seller.id, [offerId], [twin721.id]);
          expect(bundle.isValid()).is.true;
          await bundleHandler.connect(assistant).createBundle(bundle.toStruct());

          // Commit to offer
          await exchangeHandler.connect(buyer).commitToOffer(await buyer.getAddress(), offerId, { value: price });

          // Set time forward to the offer's voucherRedeemableFrom
          await setNextBlockTimestamp(Number(voucherRedeemableFrom));
        });

        it("Should transfer the twin", async function () {
          let tokenId = "9";

          // Check the assistant owns the last ERC721 of twin range
          owner = await foreign721.ownerOf(tokenId);
          expect(owner).to.equal(await assistant.getAddress());
          [exists, response] = await exchangeHandler.connect(rando).getExchangeState(exchange.id);

          // Redeem the voucher
          await expect(exchangeHandler.connect(buyer).redeemVoucher(exchange.id))
            .to.emit(exchangeHandler, "TwinTransferred")
            .withArgs(twin721.id, twin721.tokenAddress, exchange.id, tokenId, "0", await buyer.getAddress());

          // Check the buyer owns the last ERC721 of twin range
          owner = await foreign721.ownerOf(tokenId);
          expect(owner).to.equal(await buyer.getAddress());

          tokenId = "8";
          // Check the assistant owns the last ERC721 of twin range
          owner = await foreign721.ownerOf(tokenId);
          expect(owner).to.equal(await assistant.getAddress());

          // Commit to offer for the second time
          await exchangeHandler.connect(buyer).commitToOffer(await buyer.getAddress(), offerId, { value: price });

          // Redeem the second voucher for the second time / id = 2
          await expect(exchangeHandler.connect(buyer).redeemVoucher(++exchange.id))
            .to.emit(exchangeHandler, "TwinTransferred")
            .withArgs(twin721.id, twin721.tokenAddress, exchange.id, tokenId, "0", await buyer.getAddress());

          // Check the buyer owns the last ERC721 of twin range
          owner = await foreign721.ownerOf(tokenId);
          expect(owner).to.equal(await buyer.getAddress());
        });

        it("1 should be reduced from twin supplyAvailable", async function () {
          // Redeem the voucher
          await exchangeHandler.connect(buyer).redeemVoucher(exchange.id);

          // Check twin supplyAvailable
          const [, twin] = await twinHandler.connect(assistant).getTwin(twin721.id);

          expect(twin.supplyAvailable).to.equal(twin721.supplyAvailable - 1);
        });

        it("Should transfer the twin even if supplyAvailable is equal to 1", async function () {
          await foreign721.connect(assistant).mint("10", "2");

          const { offer, offerDates, offerDurations, disputeResolverId } = await mockOffer();
          offer.quantityAvailable = "1";

          // Create a new offer
          await offerHandler
            .connect(assistant)
            .createOffer(offer, offerDates, offerDurations, disputeResolverId, agentId);

          twin721.supplyAvailable = "1";
          twin721.tokenId = "10";
          twin721.id = "4";

          // Create a new twin
          await twinHandler.connect(assistant).createTwin(twin721.toStruct());

          // Create a new bundle
          bundle = new Bundle("1", seller.id, [++offerId], [twin721.id]);
          await bundleHandler.connect(assistant).createBundle(bundle.toStruct());

          // Commit to offer
          await exchangeHandler.connect(buyer).commitToOffer(await buyer.getAddress(), offerId, { value: price });

          // Set time forward to the offer's voucherRedeemableFrom
          voucherRedeemableFrom = offerDates.voucherRedeemableFrom;
          await setNextBlockTimestamp(Number(voucherRedeemableFrom));

          let tokenId = "10";
          // Redeem the second voucher
          await expect(exchangeHandler.connect(buyer).redeemVoucher(++exchange.id))
            .to.emit(exchangeHandler, "TwinTransferred")
            .withArgs(twin721.id, twin721.tokenAddress, exchange.id, tokenId, twin721.amount, await buyer.getAddress());

          // Check the buyer owns the first ERC721 in twin range
          owner = await foreign721.ownerOf(tokenId);
          expect(owner).to.equal(await buyer.getAddress());

          const [, twin] = await twinHandler.getTwin(twin721.id);
          expect(twin.supplyAvailable).to.equal(0);
        });

        context("Unlimited supply", async function () {
          let other721;
          beforeEach(async function () {
            // Deploy a new ERC721 token
            let TokenContractFactory = await getContractFactory("Foreign721");
            other721 = await TokenContractFactory.connect(rando).deploy();

            // Mint enough tokens to cover the offer
            await other721.connect(assistant).mint("0", "2");

            // Approve the protocol diamond to transfer seller's tokens
            await other721.connect(assistant).setApprovalForAll(protocolDiamondAddress, true);

            const { offer, offerDates, offerDurations, disputeResolverId } = await mockOffer();
            offer.quantityAvailable = "2";

            // Create a new offer
            await offerHandler
              .connect(assistant)
              .createOffer(offer, offerDates, offerDurations, disputeResolverId, agentId);

            // Change twin supply to unlimited and token address to the new token
            twin721.supplyAvailable = MaxUint256.toString();
            twin721.tokenAddress = await other721.getAddress();
            twin721.id = "4";

            // Create a new twin with the new token address
            await twinHandler.connect(assistant).createTwin(twin721.toStruct());

            // Create a new bundle
            bundle = new Bundle("1", seller.id, [++offerId], [twin721.id]);
            await bundleHandler.connect(assistant).createBundle(bundle.toStruct());

            // Commit to offer
            await exchangeHandler.connect(buyer).commitToOffer(await buyer.getAddress(), offerId, { value: price });

            // Set time forward to the offer's voucherRedeemableFrom
            voucherRedeemableFrom = offerDates.voucherRedeemableFrom;
            await setNextBlockTimestamp(Number(voucherRedeemableFrom));
          });

          it("Should not decrease twin supplyAvailable if supply is unlimited", async function () {
            // Redeem the voucher
            await exchangeHandler.connect(buyer).redeemVoucher(exchange.id);

            // Check the supplyAvailable of the twin
            const [exists, twin] = await twinHandler.connect(assistant).getTwin(twin721.id);
            expect(exists).to.be.true;
            expect(twin.supplyAvailable).to.equal(twin721.supplyAvailable);
          });

          it("Transfer token order must be ascending if twin supply is unlimited", async function () {
            let exchangeId = ++exchange.id;

            // tokenId transferred to the buyer is 0
            let expectedTokenId = "0";

            // Check the assistant owns the first ERC721 of twin range
            owner = await other721.ownerOf(expectedTokenId);
            expect(owner).to.equal(await assistant.getAddress());

            // Redeem the voucher
            await expect(exchangeHandler.connect(buyer).redeemVoucher(exchangeId))
              .to.emit(exchangeHandler, "TwinTransferred")
              .withArgs(twin721.id, twin721.tokenAddress, exchangeId, expectedTokenId, "0", await buyer.getAddress());

            // Check the buyer owns the first ERC721 of twin range
            owner = await other721.ownerOf(expectedTokenId);
            expect(owner).to.equal(await buyer.getAddress());

            ++expectedTokenId;

            // Check the assistant owns the second ERC721 of twin range
            owner = await other721.ownerOf(expectedTokenId);
            expect(owner).to.equal(await assistant.getAddress());

            // Commit to offer for the second time
            await exchangeHandler.connect(buyer).commitToOffer(await buyer.getAddress(), offerId, { value: price });

            // Redeem the voucher
            // tokenId transferred to the buyer is 1
            await expect(exchangeHandler.connect(buyer).redeemVoucher(++exchangeId))
              .to.emit(exchangeHandler, "TwinTransferred")
              .withArgs(twin721.id, twin721.tokenAddress, exchangeId, expectedTokenId, "0", await buyer.getAddress());

            // Check the buyer owns the second ERC721 of twin range
            owner = await other721.ownerOf(expectedTokenId);
            expect(owner).to.equal(await buyer.getAddress());
          });
        });

        context("Twin transfer fail", async function () {
          it("should raise a dispute when buyer is an EOA", async function () {
            // Remove the approval for the protocol to transfer the seller's tokens
            await foreign721.connect(assistant).setApprovalForAll(protocolDiamondAddress, false);

            const tx = await exchangeHandler.connect(buyer).redeemVoucher(exchange.id);

            await expect(tx)
              .to.emit(disputeHandler, "DisputeRaised")
              .withArgs(exchange.id, exchange.buyerId, seller.id, await buyer.getAddress());

            await expect(tx)
              .to.emit(exchangeHandler, "TwinTransferFailed")
              .withArgs(twin721.id, twin721.tokenAddress, exchange.id, "9", "0", await buyer.getAddress());

            // Get the exchange state
            [, response] = await exchangeHandler.connect(rando).getExchangeState(exchange.id);

            // It should match ExchangeState.Disputed
            assert.equal(response, ExchangeState.Disputed, "Exchange state is incorrect");
          });

          it("should raise a dispute when buyer account is a contract", async function () {
            // Deploy contract to test redeem called by another contract
            let TestProtocolFunctionsFactory = await getContractFactory("TestProtocolFunctions");
            const testProtocolFunctions = await TestProtocolFunctionsFactory.deploy(protocolDiamondAddress);
            await testProtocolFunctions.waitForDeployment();

            await testProtocolFunctions.commit(offerId, { value: price });

            // Protocol should raised dispute automatically if transfer twin failed
            const tx = await testProtocolFunctions.connect(buyer).redeem(++exchange.id);

            await expect(tx)
              .to.emit(disputeHandler, "DisputeRaised")
              .withArgs(exchange.id, ++exchange.buyerId, seller.id, await testProtocolFunctions.getAddress());

            await expect(tx)
              .to.emit(exchangeHandler, "TwinTransferFailed")
              .withArgs(
                twin721.id,
                twin721.tokenAddress,
                exchange.id,
                "9",
                "0",
                await testProtocolFunctions.getAddress()
              );

            // Get the exchange state
            [, response] = await exchangeHandler.connect(rando).getExchangeState(exchange.id);

            // It should match ExchangeState.Revoked
            assert.equal(response, ExchangeState.Disputed, "Exchange state is incorrect");
          });

          it("if twin transfers consume all available gas, redeem still succeeds, but exchange is revoked", async function () {
            const [foreign721gt, foreign721gt_2] = await deployMockTokens(["Foreign721GasTheft", "Foreign721GasTheft"]);

            // Approve the protocol diamond to transfer seller's tokens
            await foreign721gt.connect(assistant).setApprovalForAll(protocolDiamondAddress, true);
            await foreign721gt_2.connect(assistant).setApprovalForAll(protocolDiamondAddress, true);

            // Create two ERC721 twins that will consume all available gas
            twin721 = mockTwin(await foreign721gt.getAddress(), TokenType.NonFungibleToken);
            twin721.amount = "0";
            twin721.supplyAvailable = "10";
            twin721.id = "4";

            await twinHandler.connect(assistant).createTwin(twin721.toStruct());

            const twin721_2 = twin721.clone();
            twin721_2.id = "5";
            twin721_2.tokenAddress = await foreign721gt_2.getAddress();
            await twinHandler.connect(assistant).createTwin(twin721_2.toStruct());

            // Create a new offer and bundle
            await offerHandler
              .connect(assistant)
              .createOffer(offer, offerDates, offerDurations, disputeResolverId, agentId);
            bundle = new Bundle("2", seller.id, [`${++offerId}`], [twin721.id, twin721_2.id]);
            await bundleHandler.connect(assistant).createBundle(bundle.toStruct());

            // Commit to offer
            const buyerAddress = await buyer.getAddress();
            await exchangeHandler.connect(buyer).commitToOffer(buyerAddress, offerId, { value: price });

            exchange.id = Number(exchange.id) + 1;

            // Redeem the voucher
            tx = await exchangeHandler.connect(buyer).redeemVoucher(exchange.id, { gasLimit: 1000000 }); // limit gas to speed up test

            // Voucher should be revoked and both transfers should fail
            await expect(tx)
              .to.emit(disputeHandler, "DisputeRaised")
              .withArgs(exchange.id, exchange.buyerId, seller.id, buyerAddress);

            let tokenId = "9";
            await expect(tx)
              .to.emit(exchangeHandler, "TwinTransferFailed")
              .withArgs(twin721.id, twin721.tokenAddress, exchange.id, tokenId, twin721.amount, buyerAddress);

            await expect(tx)
              .to.emit(exchangeHandler, "TwinTransferFailed")
              .withArgs(twin721_2.id, twin721_2.tokenAddress, exchange.id, tokenId, twin721_2.amount, buyerAddress);

            // Get the exchange state
            [, response] = await exchangeHandler.connect(rando).getExchangeState(exchange.id);

            // It should match ExchangeState.Disputed
            assert.equal(response, ExchangeState.Disputed, "Exchange state is incorrect");
          });

          it("should raise a dispute if erc721 contract does not exist anymore", async function () {
            // Destruct the ERC721
            await foreign721.destruct();

            const tx = await exchangeHandler.connect(buyer).redeemVoucher(exchange.id);

            await expect(tx)
              .to.emit(disputeHandler, "DisputeRaised")
              .withArgs(exchange.id, exchange.buyerId, seller.id, await buyer.getAddress());

            await expect(tx)
              .to.emit(exchangeHandler, "TwinTransferFailed")
              .withArgs(twin721.id, twin721.tokenAddress, exchange.id, "9", "0", await buyer.getAddress());

            // Get the exchange state
            [, response] = await exchangeHandler.connect(rando).getExchangeState(exchange.id);

            // It should match ExchangeState.Disputed
            assert.equal(response, ExchangeState.Disputed, "Exchange state is incorrect");
          });
        });
      });

      context("📦 Offer bundled with ERC1155 twin", async function () {
        beforeEach(async function () {
          // Create a new bundle
          bundle = new Bundle("1", seller.id, [offerId], [twin1155.id]);
          expect(bundle.isValid()).is.true;
          await bundleHandler.connect(assistant).createBundle(bundle.toStruct());

          // Commit to offer
          await exchangeHandler.connect(buyer).commitToOffer(await buyer.getAddress(), offerId, { value: price });

          // Set time forward to the offer's voucherRedeemableFrom
          await setNextBlockTimestamp(Number(voucherRedeemableFrom));
        });

        it("should transfer the twin", async function () {
          let tokenId = "1";

          // Check the buyer's balance of the ERC1155
          balance = await foreign1155.balanceOf(await buyer.getAddress(), tokenId);
          expect(balance).to.equal(0);

          // Redeem the voucher
          await expect(exchangeHandler.connect(buyer).redeemVoucher(exchange.id))
            .to.emit(exchangeHandler, "TwinTransferred")
            .withArgs(
              twin1155.id,
              twin1155.tokenAddress,
              exchange.id,
              tokenId,
              twin1155.amount,
              await buyer.getAddress()
            );

          // Check the buyer's balance of the ERC1155
          balance = await foreign1155.balanceOf(await buyer.getAddress(), tokenId);
          expect(balance).to.equal(1);
        });

        it("Amount should be reduced from twin supplyAvailable", async function () {
          // Redeem the voucher
          await exchangeHandler.connect(buyer).redeemVoucher(exchange.id);

          // Check twin supplyAvailable
          const [, twin] = await twinHandler.connect(assistant).getTwin(twin1155.id);

          expect(twin.supplyAvailable).to.equal(twin1155.supplyAvailable - twin1155.amount);
        });

        it("Should not decrease twin supplyAvailable if supply is unlimited", async function () {
          // Change twin supply to unlimited
          twin1155.supplyAvailable = MaxUint256.toString();
          twin1155.id = "4";

          // Create a new twin
          await twinHandler.connect(assistant).createTwin(twin1155.toStruct());

          const { offer, offerDates, offerDurations, disputeResolverId } = await mockOffer();
          offer.quantityAvailable = "2";

          // Create a new offer
          await offerHandler
            .connect(assistant)
            .createOffer(offer, offerDates, offerDurations, disputeResolverId, agentId);

          // Create a new bundle
          bundle = new Bundle("1", seller.id, [++offerId], [twin1155.id]);
          await bundleHandler.connect(assistant).createBundle(bundle.toStruct());

          // Commit to offer
          await exchangeHandler.connect(buyer).commitToOffer(await buyer.getAddress(), offerId, { value: price });

          // Set time forward to the offer's voucherRedeemableFrom
          voucherRedeemableFrom = offerDates.voucherRedeemableFrom;
          await setNextBlockTimestamp(Number(voucherRedeemableFrom));

          // Redeem the voucher
          await exchangeHandler.connect(buyer).redeemVoucher(exchange.id);

          // Check the supplyAvailable of the twin
          const [exists, twin] = await twinHandler.connect(assistant).getTwin(twin1155.id);
          expect(exists).to.be.true;
          expect(twin.supplyAvailable).to.equal(twin1155.supplyAvailable);
        });

        it("Should transfer the twin even if supplyAvailable is equal to amount", async function () {
          const { offer, offerDates, offerDurations, disputeResolverId } = await mockOffer();
          offer.quantityAvailable = "1";

          // Create a new offer
          await offerHandler
            .connect(assistant)
            .createOffer(offer, offerDates, offerDurations, disputeResolverId, agentId);

          twin1155.supplyAvailable = "1";
          twin1155.id = "4";

          // Create a new twin
          await twinHandler.connect(assistant).createTwin(twin1155.toStruct());

          // Create a new bundle
          bundle = new Bundle("1", seller.id, [++offerId], [twin1155.id]);
          await bundleHandler.connect(assistant).createBundle(bundle.toStruct());

          // Commit to offer
          await exchangeHandler.connect(buyer).commitToOffer(await buyer.getAddress(), offerId, { value: price });

          // Set time forward to the offer's voucherRedeemableFrom
          voucherRedeemableFrom = offerDates.voucherRedeemableFrom;
          await setNextBlockTimestamp(Number(voucherRedeemableFrom));

          // Redeem the second voucher
          await expect(exchangeHandler.connect(buyer).redeemVoucher(++exchange.id))
            .to.emit(exchangeHandler, "TwinTransferred")
            .withArgs(
              twin1155.id,
              twin1155.tokenAddress,
              exchange.id,
              twin1155.tokenId,
              twin1155.amount,
              await buyer.getAddress()
            );

          // Check the buyer's balance
          balance = await foreign1155.balanceOf(await buyer.getAddress(), twin1155.tokenId);
          expect(balance).to.equal(1);

          const [, twin] = await twinHandler.getTwin(twin1155.id);
          expect(twin.supplyAvailable).to.equal(0);
        });

        context("Twin transfer fail", async function () {
          it("should raise a dispute when buyer is an EOA", async function () {
            // Remove the approval for the protocol to transfer the seller's tokens
            await foreign1155.connect(assistant).setApprovalForAll(protocolDiamondAddress, false);

            const tx = await exchangeHandler.connect(buyer).redeemVoucher(exchange.id);
            await expect(tx)
              .to.emit(disputeHandler, "DisputeRaised")
              .withArgs(exchange.id, exchange.buyerId, seller.id, await buyer.getAddress());

            await expect(tx)
              .to.emit(exchangeHandler, "TwinTransferFailed")
              .withArgs(
                twin1155.id,
                twin1155.tokenAddress,
                exchange.id,
                twin1155.tokenId,
                twin1155.amount,
                await buyer.getAddress()
              );

            // Get the exchange state
            [, response] = await exchangeHandler.connect(rando).getExchangeState(exchange.id);

            // It should match ExchangeState.Disputed
            assert.equal(response, ExchangeState.Disputed, "Exchange state is incorrect");
          });

          it("should raise a dispute when buyer account is a contract", async function () {
            // Deploy contract to test redeem called by another contract
            let TestProtocolFunctionsFactory = await getContractFactory("TestProtocolFunctions");
            const testProtocolFunctions = await TestProtocolFunctionsFactory.deploy(protocolDiamondAddress);
            await testProtocolFunctions.waitForDeployment();

            await testProtocolFunctions.commit(offerId, { value: price });

            // Protocol should raised dispute automatically if transfer twin failed
            const tx = await testProtocolFunctions.redeem(++exchange.id);
            await expect(tx)
              .to.emit(disputeHandler, "DisputeRaised")
              .withArgs(exchange.id, ++exchange.buyerId, seller.id, await testProtocolFunctions.getAddress());

            await expect(tx)
              .to.emit(exchangeHandler, "TwinTransferFailed")
              .withArgs(
                twin1155.id,
                twin1155.tokenAddress,
                exchange.id,
                twin1155.tokenId,
                twin1155.amount,
                await testProtocolFunctions.getAddress()
              );

            // Get the exchange state
            [, response] = await exchangeHandler.connect(rando).getExchangeState(exchange.id);

            // It should match ExchangeState.Revoked
            assert.equal(response, ExchangeState.Disputed, "Exchange state is incorrect");
          });

          it("if twin transfers consume all available gas, redeem still succeeds, but exchange is revoked", async function () {
            const [foreign1155gt, foreign1155gt_2] = await deployMockTokens([
              "Foreign1155GasTheft",
              "Foreign1155GasTheft",
            ]);

            // Approve the protocol diamond to transfer seller's tokens
            await foreign1155gt.connect(assistant).setApprovalForAll(protocolDiamondAddress, true);
            await foreign1155gt_2.connect(assistant).setApprovalForAll(protocolDiamondAddress, true);

            // Create two ERC1155 twins that will consume all available gas
            twin1155 = mockTwin(await foreign1155gt.getAddress(), TokenType.MultiToken);
            twin1155.amount = "1";
            twin1155.tokenId = "1";
            twin1155.supplyAvailable = "10";
            twin1155.id = "4";

            await twinHandler.connect(assistant).createTwin(twin1155.toStruct());

            const twin1155_2 = twin1155.clone();
            twin1155_2.id = "5";
            twin1155_2.tokenAddress = await foreign1155gt_2.getAddress();
            await twinHandler.connect(assistant).createTwin(twin1155_2.toStruct());

            // Create a new offer and bundle
            await offerHandler
              .connect(assistant)
              .createOffer(offer, offerDates, offerDurations, disputeResolverId, agentId);
            bundle = new Bundle("2", seller.id, [`${++offerId}`], [twin1155.id, twin1155_2.id]);
            await bundleHandler.connect(assistant).createBundle(bundle.toStruct());

            // Commit to offer
            const buyerAddress = await buyer.getAddress();
            await exchangeHandler.connect(buyer).commitToOffer(buyerAddress, offerId, { value: price });

            exchange.id = Number(exchange.id) + 1;

            // Redeem the voucher
            tx = await exchangeHandler.connect(buyer).redeemVoucher(exchange.id, { gasLimit: 1000000 }); // limit gas to speed up test

            await expect(tx)
              .to.emit(exchangeHandler, "TwinTransferFailed")
              .withArgs(
                twin1155.id,
                twin1155.tokenAddress,
                exchange.id,
                twin1155.tokenId,
                twin1155.amount,
                buyerAddress
              );

            await expect(tx)
              .to.emit(exchangeHandler, "TwinTransferFailed")
              .withArgs(
                twin1155_2.id,
                twin1155_2.tokenAddress,
                exchange.id,
                twin1155_2.tokenId,
                twin1155_2.amount,
                buyerAddress
              );

            // Get the exchange state
            [, response] = await exchangeHandler.connect(rando).getExchangeState(exchange.id);

            // It should match ExchangeState.Disputed
            assert.equal(response, ExchangeState.Disputed, "Exchange state is incorrect");
          });

          it("should raise a dispute if erc1155 contract does not exist anymore", async function () {
            // Destruct the ERC1155 contract
            await foreign1155.destruct();

            const tx = await exchangeHandler.connect(buyer).redeemVoucher(exchange.id);
            await expect(tx)
              .to.emit(disputeHandler, "DisputeRaised")
              .withArgs(exchange.id, exchange.buyerId, seller.id, await buyer.getAddress());

            await expect(tx)
              .to.emit(exchangeHandler, "TwinTransferFailed")
              .withArgs(
                twin1155.id,
                twin1155.tokenAddress,
                exchange.id,
                twin1155.tokenId,
                twin1155.amount,
                await buyer.getAddress()
              );

            // Get the exchange state
            [, response] = await exchangeHandler.connect(rando).getExchangeState(exchange.id);

            // It should match ExchangeState.Disputed
            assert.equal(response, ExchangeState.Disputed, "Exchange state is incorrect");
          });
        });
      });

      context("📦 Offer bundled with mixed twins", async function () {
        beforeEach(async function () {
          // Create a new bundle
          bundle = new Bundle("1", seller.id, [offerId], twinIds);
          expect(bundle.isValid()).is.true;
          await bundleHandler.connect(assistant).createBundle(bundle.toStruct());

          // Commit to offer
          await exchangeHandler.connect(buyer).commitToOffer(await buyer.getAddress(), offerId, { value: price });

          // Set time forward to the offer's voucherRedeemableFrom
          await setNextBlockTimestamp(Number(voucherRedeemableFrom));
        });

        it("should transfer the twins", async function () {
          let tokenIdNonFungible = "9";
          let tokenIdMultiToken = "1";

          // Check the buyer's balance of the ERC20
          balance = await foreign20.balanceOf(await buyer.getAddress());
          expect(balance).to.equal(0);

          // Check the assistant owns the ERC721
          owner = await foreign721.ownerOf(tokenIdNonFungible);
          expect(owner).to.equal(await assistant.getAddress());

          // Check the buyer's balance of the ERC1155
          balance = await foreign1155.balanceOf(await buyer.getAddress(), tokenIdMultiToken);
          expect(balance).to.equal(0);

          let exchangeId = exchange.id;

          // Redeem the voucher
          const tx = await exchangeHandler.connect(buyer).redeemVoucher(exchangeId);

          await expect(tx)
            .to.emit(exchangeHandler, "TwinTransferred")
            .withArgs(
              twin1155.id,
              twin1155.tokenAddress,
              exchangeId,
              tokenIdMultiToken,
              twin1155.amount,
              await buyer.getAddress()
            );

          await expect(tx)
            .and.to.emit(exchangeHandler, "TwinTransferred")
            .withArgs(twin20.id, twin20.tokenAddress, exchangeId, "0", twin20.amount, await buyer.getAddress());

          await expect(tx)
            .and.to.emit(exchangeHandler, "TwinTransferred")
            .withArgs(
              twin721.id,
              twin721.tokenAddress,
              exchangeId,
              tokenIdNonFungible,
              twin721.amount,
              await buyer.getAddress()
            );

          // Check the buyer's balance of the ERC20
          balance = await foreign20.balanceOf(await buyer.getAddress());
          expect(balance).to.equal(3);

          // Check the buyer owns the ERC721
          owner = await foreign721.ownerOf(tokenIdNonFungible);
          expect(owner).to.equal(await buyer.getAddress());

          // Check the buyer's balance of the ERC1155
          balance = await foreign1155.balanceOf(await buyer.getAddress(), tokenIdMultiToken);
          expect(balance).to.equal(1);
        });

        it("Should transfer the twin even if supplyAvailable is equal to amount", async function () {
          await foreign721.connect(assistant).mint("10", "1");

          const { offer, offerDates, offerDurations, disputeResolverId } = await mockOffer();
          offer.quantityAvailable = "1";

          // Create a new offer
          await offerHandler
            .connect(assistant)
            .createOffer(offer, offerDates, offerDurations, disputeResolverId, agentId);

          twin1155.supplyAvailable = "1";
          twin1155.id = "4";

          // Create a new twin
          await twinHandler.connect(assistant).createTwin(twin1155.toStruct());

          twin20.supplyAvailable = "3";
          twin20.id = "5";

          await twinHandler.connect(assistant).createTwin(twin20.toStruct());

          twin721.supplyAvailable = "1";
          twin721.tokenId = "10";
          twin721.id = "6";

          await twinHandler.connect(assistant).createTwin(twin721.toStruct());

          // Create a new bundle
          bundle = new Bundle("1", seller.id, [++offerId], [twin1155.id, twin20.id, twin721.id]);
          await bundleHandler.connect(assistant).createBundle(bundle.toStruct());

          // Commit to offer
          await exchangeHandler.connect(buyer).commitToOffer(await buyer.getAddress(), offerId, { value: price });

          // Set time forward to the offer's voucherRedeemableFrom
          voucherRedeemableFrom = offerDates.voucherRedeemableFrom;
          await setNextBlockTimestamp(Number(voucherRedeemableFrom));

          // Redeem the second voucher
          const tx = await exchangeHandler.connect(buyer).redeemVoucher(++exchange.id);

          await expect(tx)
            .to.emit(exchangeHandler, "TwinTransferred")
            .withArgs(
              twin1155.id,
              twin1155.tokenAddress,
              exchange.id,
              twin1155.tokenId,
              twin1155.amount,
              await buyer.getAddress()
            );

          await expect(tx)
            .and.to.emit(exchangeHandler, "TwinTransferred")
            .withArgs(
              twin721.id,
              twin721.tokenAddress,
              exchange.id,
              twin721.tokenId,
              twin721.amount,
              await buyer.getAddress()
            );

          await expect(tx)
            .and.to.emit(exchangeHandler, "TwinTransferred")
            .withArgs(twin20.id, twin20.tokenAddress, exchange.id, "0", twin20.amount, await buyer.getAddress());

          // Check the buyer's balance
          balance = await foreign1155.balanceOf(await buyer.getAddress(), twin1155.tokenId);
          expect(balance).to.equal(1);

          balance = await foreign721.balanceOf(await buyer.getAddress());
          expect(balance).to.equal(1);

          balance = await foreign20.balanceOf(await buyer.getAddress());
          expect(balance).to.equal(3);

          let [, twin] = await twinHandler.getTwin(twin1155.id);
          expect(twin.supplyAvailable).to.equal(0);

          [, twin] = await twinHandler.getTwin(twin721.id);
          expect(twin.supplyAvailable).to.equal(0);

          [, twin] = await twinHandler.getTwin(twin20.id);
          expect(twin.supplyAvailable).to.equal(0);
        });

        context("Unlimited supply", async function () {
          let other721;

          beforeEach(async function () {
            // Deploy a new ERC721 token
            let TokenContractFactory = await getContractFactory("Foreign721");
            other721 = await TokenContractFactory.connect(rando).deploy();

            // Mint enough tokens to cover the offer
            await other721.connect(assistant).mint("0", "2");

            // Approve the protocol diamond to transfer seller's tokens
            await other721.connect(assistant).setApprovalForAll(protocolDiamondAddress, true);

            const { offer, offerDates, offerDurations, disputeResolverId } = await mockOffer();
            offer.quantityAvailable = "2";

            // Create a new offer
            await offerHandler
              .connect(assistant)
              .createOffer(offer, offerDates, offerDurations, disputeResolverId, agentId);

            // Change twin supply to unlimited and token address to the new token
            twin721.supplyAvailable = MaxUint256.toString();
            twin721.tokenAddress = await other721.getAddress();
            twin721.id = "4";
            // Create a new ERC721 twin with the new token address
            await twinHandler.connect(assistant).createTwin(twin721.toStruct());

            twin20.supplyAvailable = MaxUint256.toString();
            twin20.id = "5";
            // Create a new ERC20 twin with the new token address
            await twinHandler.connect(assistant).createTwin(twin20.toStruct());

            twin1155.supplyAvailable = MaxUint256.toString();
            twin1155.id = "6";
            // Create a new ERC1155 twin with the new token address
            await twinHandler.connect(assistant).createTwin(twin1155.toStruct());

            // Create a new bundle
            bundle = new Bundle("1", seller.id, [++offerId], [twin721.id, twin20.id, twin1155.id]);
            await bundleHandler.connect(assistant).createBundle(bundle.toStruct());

            // Commit to offer
            await exchangeHandler.connect(buyer).commitToOffer(await buyer.getAddress(), offerId, { value: price });

            // Set time forward to the offer's voucherRedeemableFrom
            voucherRedeemableFrom = offerDates.voucherRedeemableFrom;
            await setNextBlockTimestamp(Number(voucherRedeemableFrom));

            ++exchange.id;
          });

          it("Should not decrease twin supplyAvailable if supply is unlimited", async function () {
            // Redeem the voucher
            const tx = await exchangeHandler.connect(buyer).redeemVoucher(exchange.id);

            await expect(tx)
              .to.emit(exchangeHandler, "TwinTransferred")
              .withArgs(twin721.id, twin721.tokenAddress, exchange.id, "0", twin721.amount, await buyer.getAddress());

            await expect(tx)
              .to.emit(exchangeHandler, "TwinTransferred")
              .withArgs(
                twin20.id,
                twin20.tokenAddress,
                exchange.id,
                twin20.tokenId,
                twin20.amount,
                await buyer.getAddress()
              );

            await expect(tx)
              .to.emit(exchangeHandler, "TwinTransferred")
              .withArgs(
                twin1155.id,
                twin1155.tokenAddress,
                exchange.id,
                twin1155.tokenId,
                twin1155.amount,
                await buyer.getAddress()
              );

            // Check the supplyAvailable of each twin
            let [, twin] = await twinHandler.connect(assistant).getTwin(twin721.id);
            expect(twin.supplyAvailable).to.equal(twin721.supplyAvailable);

            [, twin] = await twinHandler.connect(assistant).getTwin(twin20.id);
            expect(twin.supplyAvailable).to.equal(twin20.supplyAvailable);

            [, twin] = await twinHandler.connect(assistant).getTwin(twin1155.id);
            expect(twin.supplyAvailable).to.equal(twin1155.supplyAvailable);
          });

          it("Transfer token order must be ascending if twin supply is unlimited and token type is NonFungible", async function () {
            // tokenId transferred to the buyer is 0
            let expectedTokenId = "0";
            let exchangeId = exchange.id;

            // Check the assistant owns the first ERC721 of twin range
            owner = await other721.ownerOf(expectedTokenId);
            expect(owner).to.equal(await assistant.getAddress());

            // Redeem the voucher
            await expect(exchangeHandler.connect(buyer).redeemVoucher(exchangeId))
              .to.emit(exchangeHandler, "TwinTransferred")
              .withArgs(twin721.id, twin721.tokenAddress, exchangeId, expectedTokenId, "0", await buyer.getAddress());

            // Check the buyer owns the first ERC721 of twin range
            owner = await other721.ownerOf(expectedTokenId);
            expect(owner).to.equal(await buyer.getAddress());

            ++expectedTokenId;

            // Check the assistant owns the second ERC721 of twin range
            owner = await other721.ownerOf(expectedTokenId);
            expect(owner).to.equal(await assistant.getAddress());

            // Commit to offer for the second time
            await exchangeHandler.connect(buyer).commitToOffer(await buyer.getAddress(), offerId, { value: price });

            // Redeem the voucher
            // tokenId transferred to the buyer is 1
            await expect(exchangeHandler.connect(buyer).redeemVoucher(++exchangeId))
              .to.emit(exchangeHandler, "TwinTransferred")
              .withArgs(twin721.id, twin721.tokenAddress, exchangeId, expectedTokenId, "0", await buyer.getAddress());

            // Check the buyer owns the second ERC721 of twin range
            owner = await other721.ownerOf(expectedTokenId);
            expect(owner).to.equal(await buyer.getAddress());
          });
        });

        context("Twin transfer fail", async function () {
          it("should raise a dispute when buyer is an EOA", async function () {
            // Remove the approval for the protocol to transfer the seller's tokens
            await foreign20.connect(assistant).approve(protocolDiamondAddress, "0");

            let exchangeId = exchange.id;
            const tx = await exchangeHandler.connect(buyer).redeemVoucher(exchangeId);

            await expect(tx)
              .to.emit(disputeHandler, "DisputeRaised")
              .withArgs(exchangeId, exchange.buyerId, seller.id, await buyer.getAddress());

            await expect(tx)
              .to.emit(exchangeHandler, "TwinTransferFailed")
              .withArgs(twin20.id, twin20.tokenAddress, exchangeId, "0", twin20.amount, await buyer.getAddress());

            await expect(tx)
              .to.emit(exchangeHandler, "TwinTransferred")
              .withArgs(twin721.id, twin721.tokenAddress, exchangeId, "9", "0", await buyer.getAddress());

            await expect(tx)
              .to.emit(exchangeHandler, "TwinTransferred")
              .withArgs(
                twin1155.id,
                twin1155.tokenAddress,
                exchangeId,
                twin1155.tokenId,
                twin1155.amount,
                await buyer.getAddress()
              );

            // Get the exchange state
            [, response] = await exchangeHandler.connect(rando).getExchangeState(exchange.id);

            // It should match ExchangeState.Disputed
            assert.equal(response, ExchangeState.Disputed, "Exchange state is incorrect");
          });

          it("should raise a dispute when buyer account is a contract", async function () {
            // Remove the approval for the protocol to transfer the seller's tokens
            await foreign20.connect(assistant).approve(protocolDiamondAddress, "0");

            // Deploy contract to test redeem called by another contract
            let TestProtocolFunctionsFactory = await getContractFactory("TestProtocolFunctions");
            const testProtocolFunctions = await TestProtocolFunctionsFactory.deploy(protocolDiamondAddress);
            await testProtocolFunctions.waitForDeployment();

            await testProtocolFunctions.commit(offerId, { value: price });

            let exchangeId = ++exchange.id;

            // Protocol should raised dispute automatically if transfer twin failed
            const tx = await testProtocolFunctions.redeem(exchangeId);
            await expect(tx)
              .to.emit(disputeHandler, "DisputeRaised")
              .withArgs(exchangeId, ++exchange.buyerId, seller.id, await testProtocolFunctions.getAddress());

            await expect(tx)
              .to.emit(exchangeHandler, "TwinTransferFailed")
              .withArgs(
                twin20.id,
                twin20.tokenAddress,
                exchangeId,
                "0",
                twin20.amount,
                await testProtocolFunctions.getAddress()
              );

            await expect(tx)
              .to.emit(exchangeHandler, "TwinTransferFailed")
              .withArgs(
                twin721.id,
                twin721.tokenAddress,
                exchangeId,
                "9",
                "0",
                await testProtocolFunctions.getAddress()
              );

            await expect(tx)
              .to.emit(exchangeHandler, "TwinTransferFailed")
              .withArgs(
                twin1155.id,
                twin1155.tokenAddress,
                exchangeId,
                twin1155.tokenId,
                twin1155.amount,
                await testProtocolFunctions.getAddress()
              );

            // Get the exchange state
            [, response] = await exchangeHandler.connect(rando).getExchangeState(exchange.id);

            // It should match ExchangeState.Revoked
            assert.equal(response, ExchangeState.Disputed, "Exchange state is incorrect");
          });

          it("if twin transfers consume all available gas, redeem still succeeds, but exchange is revoked", async function () {
            const [foreign20gt, foreign721gt, foreign1155gt] = await deployMockTokens([
              "Foreign20GasTheft",
              "Foreign721GasTheft",
              "Foreign1155GasTheft",
            ]);

            // Approve the protocol diamond to transfer seller's tokens
            await foreign20gt.connect(assistant).approve(protocolDiamondAddress, "100");
            await foreign721gt.connect(assistant).setApprovalForAll(protocolDiamondAddress, true);
            await foreign1155gt.connect(assistant).setApprovalForAll(protocolDiamondAddress, true);

            // Create twins that will consume all available gas
            twin20 = mockTwin(await foreign20gt.getAddress());
            twin20.amount = "1";
            twin20.supplyAvailable = "100";
            twin20.id = "4";

            twin721 = mockTwin(await foreign721gt.getAddress(), TokenType.NonFungibleToken);
            twin721.amount = "0";
            twin721.supplyAvailable = "10";
            twin721.id = "5";

            twin1155 = mockTwin(await foreign1155gt.getAddress(), TokenType.MultiToken);
            twin1155.amount = "1";
            twin1155.tokenId = "1";
            twin1155.supplyAvailable = "10";
            twin1155.id = "6";

            await twinHandler.connect(assistant).createTwin(twin20.toStruct());
            await twinHandler.connect(assistant).createTwin(twin721.toStruct());
            await twinHandler.connect(assistant).createTwin(twin1155.toStruct());

            // Create a new offer and bundle
            await offerHandler
              .connect(assistant)
              .createOffer(offer, offerDates, offerDurations, disputeResolverId, agentId);
            bundle = new Bundle("2", seller.id, [`${++offerId}`], [twin20.id, twin721.id, twin1155.id]);
            await bundleHandler.connect(assistant).createBundle(bundle.toStruct());

            // Commit to offer
            const buyerAddress = await buyer.getAddress();
            await exchangeHandler.connect(buyer).commitToOffer(buyerAddress, offerId, { value: price });

            exchange.id = Number(exchange.id) + 1;

            // Redeem the voucher
            tx = await exchangeHandler.connect(buyer).redeemVoucher(exchange.id, { gasLimit: 1000000 }); // limit gas to speed up test

            // Voucher should be revoked and both transfers should fail
            await expect(tx)
              .to.emit(disputeHandler, "DisputeRaised")
              .withArgs(exchange.id, exchange.buyerId, seller.id, buyerAddress);

            await expect(tx)
              .to.emit(exchangeHandler, "TwinTransferFailed")
              .withArgs(twin20.id, twin20.tokenAddress, exchange.id, twin20.tokenId, twin20.amount, buyerAddress);

            let tokenId = "9";
            await expect(tx)
              .to.emit(exchangeHandler, "TwinTransferFailed")
              .withArgs(twin721.id, twin721.tokenAddress, exchange.id, tokenId, twin721.amount, buyerAddress);

            await expect(tx)
              .to.emit(exchangeHandler, "TwinTransferFailed")
              .withArgs(
                twin1155.id,
                twin1155.tokenAddress,
                exchange.id,
                twin1155.tokenId,
                twin1155.amount,
                buyerAddress
              );

            // Get the exchange state
            [, response] = await exchangeHandler.connect(rando).getExchangeState(exchange.id);

            // It should match ExchangeState.Disputed
            assert.equal(response, ExchangeState.Disputed, "Exchange state is incorrect");
          });
        });
      });
    });

    context("👉 extendVoucher()", async function () {
      beforeEach(async function () {
        // Commit to offer
        tx = await exchangeHandler.connect(buyer).commitToOffer(await buyer.getAddress(), offerId, { value: price });

        // Get the block timestamp of the confirmed tx
        blockNumber = tx.blockNumber;
        block = await provider.getBlock(blockNumber);

        // Update the committed date in the expected exchange struct with the block timestamp of the tx
        voucher.committedDate = block.timestamp.toString();

        // Update the validUntilDate date in the expected exchange struct
        voucher.validUntilDate = calculateVoucherExpiry(block, voucherRedeemableFrom, voucherValid);

        // New expiry date for extensions
        validUntilDate = BigInt(voucher.validUntilDate) + oneMonth.toString();
      });

      it("should emit an VoucherExtended event when seller's assistant calls", async function () {
        // Extend the voucher, expecting event
        await expect(exchangeHandler.connect(assistant).extendVoucher(exchange.id, validUntilDate))
          .to.emit(exchangeHandler, "VoucherExtended")
          .withArgs(offerId, exchange.id, validUntilDate, await assistant.getAddress());
      });

      it("should update state", async function () {
        // Extend the voucher
        await exchangeHandler.connect(assistant).extendVoucher(exchange.id, validUntilDate);

        // Get the voucher
        [, , response] = await exchangeHandler.connect(rando).getExchange(exchange.id);
        voucher = Voucher.fromStruct(response);

        // It should match the new validUntilDate
        assert.equal(voucher.validUntilDate, validUntilDate, "Voucher validUntilDate not updated");
      });

      context("💔 Revert Reasons", async function () {
        it("The exchanges region of protocol is paused", async function () {
          // Pause the exchanges region of the protocol
          await pauseHandler.connect(pauser).pause([PausableRegion.Exchanges]);

          // Attempt to complete an exchange, expecting revert
          await expect(exchangeHandler.connect(assistant).extendVoucher(exchange.id, validUntilDate)).to.revertedWith(
            RevertReasons.REGION_PAUSED
          );
        });

        it("exchange id is invalid", async function () {
          // An invalid exchange id
          exchangeId = "666";

          // Attempt to extend voucher, expecting revert
          await expect(exchangeHandler.connect(assistant).extendVoucher(exchangeId, validUntilDate)).to.revertedWith(
            RevertReasons.NO_SUCH_EXCHANGE
          );
        });

        it("exchange is not in committed state", async function () {
          // Cancel the voucher
          await exchangeHandler.connect(buyer).cancelVoucher(exchange.id);

          // Attempt to extend voucher, expecting revert
          await expect(exchangeHandler.connect(assistant).extendVoucher(exchange.id, validUntilDate)).to.revertedWith(
            RevertReasons.INVALID_STATE
          );
        });

        it("caller is not seller's assistant", async function () {
          // Attempt to extend voucher, expecting revert
          await expect(exchangeHandler.connect(rando).extendVoucher(exchange.id, validUntilDate)).to.revertedWith(
            RevertReasons.NOT_ASSISTANT
          );
        });

        it("new date is not later than the current one", async function () {
          // New expiry date is older than current
          validUntilDate = BigInt(voucher.validUntilDate) - oneMonth;

          // Attempt to extend voucher, expecting revert
          await expect(exchangeHandler.connect(assistant).extendVoucher(exchange.id, validUntilDate)).to.revertedWith(
            RevertReasons.VOUCHER_EXTENSION_NOT_VALID
          );
        });
      });
    });

    context("👉 onVoucherTransferred()", async function () {
      beforeEach(async function () {
        // Commit to offer, retrieving the event
        await exchangeHandler.connect(buyer).commitToOffer(await buyer.getAddress(), offerId, { value: price });

        // Client used for tests
        bosonVoucherCloneAddress = calculateContractAddress(await exchangeHandler.getAddress(), "1");
        bosonVoucherClone = await getContractAt("IBosonVoucher", bosonVoucherCloneAddress);

        tokenId = deriveTokenId(offerId, exchange.id);
      });

      it("should emit an VoucherTransferred event when called by CLIENT-roled address", async function () {
        // Get the next buyer id
        nextAccountId = await accountHandler.connect(rando).getNextAccountId();

        // Call onVoucherTransferred, expecting event
        await expect(
          bosonVoucherClone.connect(buyer).transferFrom(await buyer.getAddress(), await newOwner.getAddress(), tokenId)
        )
          .to.emit(exchangeHandler, "VoucherTransferred")
          .withArgs(offerId, exchange.id, nextAccountId, await bosonVoucherClone.getAddress());
      });

      it("should update exchange when new buyer (with existing, active account) is passed", async function () {
        // Get the next buyer id
        nextAccountId = await accountHandler.connect(rando).getNextAccountId();

        // Create a buyer account for the new owner
        await accountHandler.connect(newOwner).createBuyer(mockBuyer(await newOwner.getAddress()));

        // Call onVoucherTransferred
        await bosonVoucherClone
          .connect(buyer)
          .transferFrom(await buyer.getAddress(), await newOwner.getAddress(), tokenId);

        // Get the exchange
        [exists, response] = await exchangeHandler.connect(rando).getExchange(exchange.id);

        // Marshal response to entity
        exchange = Exchange.fromStruct(response);
        expect(exchange.isValid());

        // Exchange's voucher expired flag should be true
        assert.equal(exchange.buyerId, nextAccountId, "Exchange.buyerId not updated");
      });

      it("should update exchange when new buyer (no account) is passed", async function () {
        // Get the next buyer id
        nextAccountId = await accountHandler.connect(rando).getNextAccountId();

        // Call onVoucherTransferred
        await bosonVoucherClone
          .connect(buyer)
          .transferFrom(await buyer.getAddress(), await newOwner.getAddress(), tokenId);

        // Get the exchange
        [exists, response] = await exchangeHandler.connect(rando).getExchange(exchange.id);

        // Marshal response to entity
        exchange = Exchange.fromStruct(response);
        expect(exchange.isValid());

        // Exchange's voucher expired flag should be true
        assert.equal(exchange.buyerId, nextAccountId, "Exchange.buyerId not updated");
      });

      it("should be triggered when a voucher is transferred", async function () {
        // Transfer voucher, expecting event
        await expect(
          bosonVoucherClone.connect(buyer).transferFrom(await buyer.getAddress(), await newOwner.getAddress(), tokenId)
        ).to.emit(exchangeHandler, "VoucherTransferred");
      });

      it("should not be triggered when a voucher is issued", async function () {
        // Get the next exchange id
        nextExchangeId = await exchangeHandler.getNextExchangeId();

        // Create a buyer account
        await accountHandler.connect(newOwner).createBuyer(mockBuyer(await newOwner.getAddress()));

        // Grant PROTOCOL role to EOA address for test
        await accessController.grantRole(Role.PROTOCOL, await rando.getAddress());

        // Issue voucher, expecting no event
        await expect(
          bosonVoucherClone.connect(rando).issueVoucher(nextExchangeId, await buyer.getAddress())
        ).to.not.emit(exchangeHandler, "VoucherTransferred");
      });

      it("should not be triggered when a voucher is burned", async function () {
        // Grant PROTOCOL role to EOA address for test
        await accessController.grantRole(Role.PROTOCOL, await rando.getAddress());

        // Burn voucher, expecting no event
        await expect(bosonVoucherClone.connect(rando).burnVoucher(tokenId)).to.not.emit(
          exchangeHandler,
          "VoucherTransferred"
        );
      });

      it("Should not be triggered when from and to addresses are the same", async function () {
        // Transfer voucher, expecting event
        await expect(
          bosonVoucherClone.connect(buyer).transferFrom(await buyer.getAddress(), await buyer.getAddress(), tokenId)
        ).to.not.emit(exchangeHandler, "VoucherTransferred");
      });

      it("Should not be triggered when first transfer of preminted voucher happens", async function () {
        // Transfer voucher, expecting event
        await expect(
          bosonVoucherClone.connect(buyer).transferFrom(await buyer.getAddress(), await buyer.getAddress(), tokenId)
        ).to.not.emit(exchangeHandler, "VoucherTransferred");
      });

      it("should work with additional collections", async function () {
        // Create a new collection
        const externalId = `Brand1`;
        await accountHandler.connect(assistant).createNewCollection(externalId, voucherInitValues);

        offer.collectionIndex = 1;
        offer.id = await offerHandler.getNextOfferId();
        exchange.id = await exchangeHandler.getNextExchangeId();
        bosonVoucherCloneAddress = calculateContractAddress(await exchangeHandler.getAddress(), "2");
        bosonVoucherClone = await getContractAt("IBosonVoucher", bosonVoucherCloneAddress);
        const tokenId = deriveTokenId(offer.id, exchange.id);

        // Create the offer
        await offerHandler
          .connect(assistant)
          .createOffer(offer, offerDates, offerDurations, disputeResolverId, agentId);

        // Commit to offer, creating a new exchange
        await exchangeHandler.connect(buyer).commitToOffer(buyer.address, offer.id, { value: price });

        // Get the next buyer id
        nextAccountId = await accountHandler.connect(rando).getNextAccountId();

        // Call onVoucherTransferred, expecting event
        await expect(bosonVoucherClone.connect(buyer).transferFrom(buyer.address, newOwner.address, tokenId))
          .to.emit(exchangeHandler, "VoucherTransferred")
          .withArgs(offer.id, exchange.id, nextAccountId, await bosonVoucherClone.getAddress());
      });

      context("💔 Revert Reasons", async function () {
        it("The buyers region of protocol is paused", async function () {
          // Pause the buyers region of the protocol
          await pauseHandler.connect(pauser).pause([PausableRegion.Buyers]);

          // Attempt to create a buyer, expecting revert
          await expect(
            bosonVoucherClone
              .connect(buyer)
              .transferFrom(await buyer.getAddress(), await newOwner.getAddress(), tokenId)
          ).to.revertedWith(RevertReasons.REGION_PAUSED);
        });

        it("Caller is not a clone address", async function () {
          // Attempt to call onVoucherTransferred, expecting revert
          await expect(
            exchangeHandler.connect(rando).onVoucherTransferred(exchange.id, await newOwner.getAddress())
          ).to.revertedWith(RevertReasons.ACCESS_DENIED);
        });

        it("Caller is not a clone address associated with the seller", async function () {
          // Create a new seller to get new clone
          seller = mockSeller(
            await rando.getAddress(),
            await rando.getAddress(),
            ZeroAddress,
            await rando.getAddress()
          );
          expect(seller.isValid()).is.true;

          await accountHandler.connect(rando).createSeller(seller, emptyAuthToken, voucherInitValues);
          expectedCloneAddress = calculateContractAddress(await accountHandler.getAddress(), "2");
          const bosonVoucherClone2 = await getContractAt("IBosonVoucher", expectedCloneAddress);

          // For the sake of test, mint token on bv2 with the id of token on bv1
          // Temporarily grant PROTOCOL role to deployer account
          await accessController.grantRole(Role.PROTOCOL, await deployer.getAddress());

          const newBuyer = mockBuyer(await buyer.getAddress());
          newBuyer.id = buyerId;
          await bosonVoucherClone2.issueVoucher(exchange.id, newBuyer.wallet);

          // Attempt to call onVoucherTransferred, expecting revert
          await expect(
            bosonVoucherClone2
              .connect(buyer)
              .transferFrom(await buyer.getAddress(), await newOwner.getAddress(), exchange.id)
          ).to.revertedWith(RevertReasons.ACCESS_DENIED);
        });

        it("exchange id is invalid", async function () {
          // An invalid exchange id
          exchangeId = "666";

          // Attempt to call onVoucherTransferred, expecting revert
          await expect(
            exchangeHandler.connect(fauxClient).onVoucherTransferred(exchangeId, await newOwner.getAddress())
          ).to.revertedWith(RevertReasons.NO_SUCH_EXCHANGE);
        });

        it("exchange is not in committed state", async function () {
          // Revoke the voucher
          await exchangeHandler.connect(assistant).revokeVoucher(exchange.id);

          // Attempt to call onVoucherTransferred, expecting revert
          await expect(
            exchangeHandler.connect(fauxClient).onVoucherTransferred(exchangeId, await newOwner.getAddress())
          ).to.revertedWith(RevertReasons.INVALID_STATE);
        });

        it("Voucher has expired", async function () {
          // Set time forward past the voucher's validUntilDate
          await setNextBlockTimestamp(Number(voucherRedeemableFrom) + Number(voucherValid) + Number(oneWeek));

          // Attempt to call onVoucherTransferred, expecting revert
          await expect(
            exchangeHandler.connect(fauxClient).onVoucherTransferred(exchangeId, await newOwner.getAddress())
          ).to.revertedWith(RevertReasons.VOUCHER_HAS_EXPIRED);
        });
      });
    });

    context("👉 isExchangeFinalized()", async function () {
      beforeEach(async function () {
        // Commit to offer, creating a new exchange
        await exchangeHandler.connect(buyer).commitToOffer(await buyer.getAddress(), offerId, { value: price });
      });

      context("👍 undisputed exchange", async function () {
        it("should return false if exchange does not exists", async function () {
          let exchangeId = "100";
          // Invalid exchange id, ask if exchange is finalized
          [exists, response] = await exchangeHandler.connect(rando).isExchangeFinalized(exchangeId);

          // It should not be exist
          assert.equal(exists, false, "Incorrectly reports existence");
          assert.equal(response, false, "Incorrectly reports finalized state");
        });

        it("should return false if exchange is in Committed state", async function () {
          // In Committed state, ask if exchange is finalized
          [exists, response] = await exchangeHandler.connect(rando).isExchangeFinalized(exchange.id);

          // It should not be finalized
          assert.equal(response, false, "Incorrectly reports finalized state");
        });

        it("should return false if exchange is in Redeemed state", async function () {
          // Set time forward to the offer's voucherRedeemableFrom
          await setNextBlockTimestamp(Number(voucherRedeemableFrom));

          // Redeem voucher
          await exchangeHandler.connect(buyer).redeemVoucher(exchange.id);

          // Now in Redeemed state, ask if exchange is finalized
          [exists, response] = await exchangeHandler.connect(rando).isExchangeFinalized(exchange.id);

          // It should not be finalized
          assert.equal(response, false, "Incorrectly reports finalized state");
        });

        it("should return true if exchange is in Completed state", async function () {
          // Set time forward to the offer's voucherRedeemableFrom
          await setNextBlockTimestamp(Number(voucherRedeemableFrom));

          // Redeem voucher
          await exchangeHandler.connect(buyer).redeemVoucher(exchange.id);

          // Get the current block info
          blockNumber = await provider.getBlockNumber();
          block = await provider.getBlock(blockNumber);

          // Set time forward to run out the dispute period
          newTime = Number(BigInt(voucherRedeemableFrom) + BigInt(disputePeriod) + 1n);
          await setNextBlockTimestamp(newTime);

          // Complete exchange
          await exchangeHandler.connect(assistant).completeExchange(exchange.id);

          // Now in Completed state, ask if exchange is finalized
          [exists, response] = await exchangeHandler.connect(rando).isExchangeFinalized(exchange.id);

          // It should be finalized
          assert.equal(response, true, "Incorrectly reports unfinalized state");
        });

        it("should return true if exchange is in Revoked state", async function () {
          // Revoke voucher
          await exchangeHandler.connect(assistant).revokeVoucher(exchange.id);

          // Now in Revoked state, ask if exchange is finalized
          [exists, response] = await exchangeHandler.connect(rando).isExchangeFinalized(exchange.id);

          // It should be finalized
          assert.equal(response, true, "Incorrectly reports unfinalized state");
        });

        it("should return true if exchange is in Canceled state", async function () {
          // Cancel voucher
          await exchangeHandler.connect(buyer).cancelVoucher(exchange.id);

          // Now in Canceled state, ask if exchange is finalized
          [exists, response] = await exchangeHandler.connect(rando).isExchangeFinalized(exchange.id);

          // It should be finalized
          assert.equal(response, true, "Incorrectly reports unfinalized state");
        });
      });

      context("👎 disputed exchange", async function () {
        beforeEach(async function () {
          // Set time forward to the offer's voucherRedeemableFrom
          await setNextBlockTimestamp(Number(voucherRedeemableFrom));

          // Redeem voucher
          await exchangeHandler.connect(buyer).redeemVoucher(exchange.id);

          // Raise a dispute on the exchange
          await disputeHandler.connect(buyer).raiseDispute(exchange.id);
        });

        it("should return false if exchange has a dispute in Disputed state", async function () {
          // In Disputed state, ask if exchange is finalized
          [exists, response] = await exchangeHandler.connect(rando).isExchangeFinalized(exchange.id);

          // It should not be finalized
          assert.equal(response, false, "Incorrectly reports finalized state");
        });

        it("should return true if exchange has a dispute in Retracted state", async function () {
          // Retract Dispute
          await disputeHandler.connect(buyer).retractDispute(exchange.id);

          // Now in Retracted state, ask if exchange is finalized
          [exists, response] = await exchangeHandler.connect(rando).isExchangeFinalized(exchange.id);

          // It should be finalized
          assert.equal(response, true, "Incorrectly reports unfinalized state");
        });

        it("should return true if exchange has a dispute in Resolved state", async function () {
          const buyerPercentBasisPoints = "5566"; // 55.66%

          // Set the message Type, needed for signature
          const resolutionType = [
            { name: "exchangeId", type: "uint256" },
            { name: "buyerPercentBasisPoints", type: "uint256" },
          ];

          const customSignatureType = {
            Resolution: resolutionType,
          };

          const message = {
            exchangeId: exchange.id,
            buyerPercentBasisPoints,
          };

          // Collect the signature components
          const { r, s, v } = await prepareDataSignatureParameters(
            buyer, // Assistant is the caller, seller should be the signer.
            customSignatureType,
            "Resolution",
            message,
            await disputeHandler.getAddress()
          );

          // Resolve Dispute
          await disputeHandler.connect(assistant).resolveDispute(exchange.id, buyerPercentBasisPoints, r, s, v);

          // Now in Resolved state, ask if exchange is finalized
          [exists, response] = await exchangeHandler.connect(rando).isExchangeFinalized(exchange.id);

          // It should be finalized
          assert.equal(response, true, "Incorrectly reports unfinalized state");
        });

        it("should return false if exchange has a dispute in Escalated state", async function () {
          // Escalate the dispute
          await disputeHandler.connect(buyer).escalateDispute(exchange.id);

          // In Escalated state, ask if exchange is finalized
          [exists, response] = await exchangeHandler.connect(rando).isExchangeFinalized(exchange.id);

          // It should not be finalized
          assert.equal(response, false, "Incorrectly reports finalized state");
        });

        it("should return true if exchange has a dispute in Decided state", async function () {
          // Escalate the dispute
          await disputeHandler.connect(buyer).escalateDispute(exchange.id);

          // Decide Dispute
          await disputeHandler.connect(assistantDR).decideDispute(exchange.id, "1111");

          // Now in Decided state, ask if exchange is finalized
          [exists, response] = await exchangeHandler.connect(rando).isExchangeFinalized(exchange.id);

          // It should be finalized
          assert.equal(response, true, "Incorrectly reports unfinalized state");
        });

        it("should return true if exchange has a dispute in Refused state", async function () {
          // Escalate the dispute
          tx = await disputeHandler.connect(buyer).escalateDispute(exchange.id);

          // Get the block timestamp of the confirmed tx and set escalatedDate
          blockNumber = tx.blockNumber;
          block = await provider.getBlock(blockNumber);
          const escalatedDate = block.timestamp.toString();

          await setNextBlockTimestamp(Number(escalatedDate) + Number(disputeResolver.escalationResponsePeriod) + 1);

          // Expire dispute
          await disputeHandler.connect(rando).expireEscalatedDispute(exchange.id);

          // Now in Decided state, ask if exchange is finalized
          [exists, response] = await exchangeHandler.connect(rando).isExchangeFinalized(exchange.id);

          // It should be finalized
          assert.equal(response, true, "Incorrectly reports unfinalized state");
        });
      });
    });

    context("👉 getNextExchangeId()", async function () {
      it("should return the next exchange id", async function () {
        // Get the next exchange id and compare it to the initial expected id
        nextExchangeId = await exchangeHandler.connect(rando).getNextExchangeId();
        expect(nextExchangeId).to.equal(exchangeId);

        // Commit to offer, creating a new exchange
        await exchangeHandler.connect(buyer).commitToOffer(await buyer.getAddress(), offerId, { value: price });

        // Get the next exchange id and ensure it was incremented by the creation of the offer
        nextExchangeId = await exchangeHandler.connect(rando).getNextExchangeId();
        expect(nextExchangeId).to.equal(++exchangeId);
      });

      it("should not increment the counter", async function () {
        // Get the next exchange id
        nextExchangeId = await exchangeHandler.connect(rando).getNextExchangeId();
        expect(nextExchangeId).to.equal(exchangeId);

        // Get the next exchange id and ensure it was not incremented by the previous call
        nextExchangeId = await exchangeHandler.connect(rando).getNextExchangeId();
        expect(nextExchangeId).to.equal(exchangeId);
      });
    });

    context("👉 getExchange()", async function () {
      beforeEach(async function () {
        // Commit to offer
        await exchangeHandler.connect(buyer).commitToOffer(await buyer.getAddress(), offerId, { value: price });
      });

      it("should return true for exists if exchange id is valid", async function () {
        // Get the exchange
        [exists, response] = await exchangeHandler.connect(rando).getExchange(exchange.id);

        // Test existence flag
        expect(exists).to.be.true;
      });

      it("should return false for exists if exchange id is not valid", async function () {
        // Get the exchange
        [exists, response] = await exchangeHandler.connect(rando).getExchange(exchange.id + 10);

        // Test existence flag
        expect(exists).to.be.false;
      });

      it("should return the expected exchange if exchange id is valid", async function () {
        // Get the exchange
        [exists, response] = await exchangeHandler.connect(rando).getExchange(exchange.id);

        // It should match the expected exchange struct
        assert.equal(exchange.toString(), Exchange.fromStruct(response).toString(), "Exchange struct is incorrect");
      });
    });

    context("👉 getExchangeState()", async function () {
      beforeEach(async function () {
        // Commit to offer
        await exchangeHandler.connect(buyer).commitToOffer(await buyer.getAddress(), offerId, { value: price });
      });

      it("should return true for exists if exchange id is valid", async function () {
        // Get the exchange state
        [exists, response] = await exchangeHandler.connect(rando).getExchangeState(exchange.id);

        // Test existence flag
        expect(exists).to.be.true;
      });

      it("should return false for exists if exchange id is not valid", async function () {
        // Attempt to get the exchange state for invalid exchange
        [exists, response] = await exchangeHandler.connect(rando).getExchangeState(exchange.id + 10);

        // Test existence flag
        expect(exists).to.be.false;
      });

      it("should return the expected exchange state if exchange id is valid", async function () {
        // Get the exchange state
        [exists, response] = await exchangeHandler.connect(rando).getExchangeState(exchange.id);

        // It should match ExchangeState.Committed
        assert.equal(response, ExchangeState.Committed, "Exchange state is incorrect");
      });
    });

    context("getReceipt", async function () {
      beforeEach(async () => {
        // Commit to offer
        tx = await exchangeHandler.connect(buyer).commitToOffer(await buyer.getAddress(), offerId, { value: price });

        // Decrease offer quantityAvailable
        offer.quantityAvailable = "9";

        // Get the block timestamp of the confirmed tx
        blockNumber = tx.blockNumber;
        block = await provider.getBlock(blockNumber);

        // Update the committed date in the expected exchange struct with the block timestamp of the tx
        voucher.committedDate = block.timestamp.toString();

        // Update the validUntilDate date in the expected exchange struct
        voucher.validUntilDate = calculateVoucherExpiry(block, voucherRedeemableFrom, voucherValid);

        // Set time forward to the offer's voucherRedeemableFrom
        await setNextBlockTimestamp(Number(voucherRedeemableFrom));

        // Redeem the voucher
        tx = await exchangeHandler.connect(buyer).redeemVoucher(exchange.id);

        // Get the block timestamp of the confirmed tx
        blockNumber = tx.blockNumber;
        block = await provider.getBlock(blockNumber);

        // Update the redeemedDate date in the expected exchange struct
        voucher.redeemedDate = block.timestamp.toString();
      });

      it("Should return the correct receipt", async function () {
        // Complete the exchange
        const tx = await exchangeHandler.connect(buyer).completeExchange(exchange.id);

        // Get the block timestamp of the confirmed tx
        blockNumber = tx.blockNumber;
        block = await provider.getBlock(blockNumber);

        // Update the finalizedDate date in the expected exchange struct
        exchange.finalizedDate = block.timestamp.toString();

        // Update the state in the expected exchange struct
        exchange.state = ExchangeState.Completed;

        // Get the exchange state
        [, response] = await exchangeHandler.connect(rando).getExchangeState(exchange.id);

        // It should match ExchangeState.Completed
        assert.equal(response, ExchangeState.Completed, "Exchange state is incorrect");

        // Get receipt
        const receipt = await exchangeHandler.connect(buyer).getReceipt(exchange.id);
        const receiptObject = Receipt.fromStruct(receipt);

        const expectedReceipt = new Receipt(
          exchange.id,
          offer.id,
          buyerId,
          seller.id,
          price,
          offer.sellerDeposit,
          offer.buyerCancelPenalty,
          offerFees,
          agentId,
          offer.exchangeToken,
          exchange.finalizedDate,
          undefined,
          voucher.committedDate,
          voucher.redeemedDate,
          voucher.expired
        );
        expect(expectedReceipt.isValid()).is.true;

        expect(receiptObject).to.eql(expectedReceipt);
      });

      it("price, sellerDeposit, and disputeResolverId must be 0 if is an absolute zero offer", async function () {
        // Set protocolFee to zero so we don't get the error AGENT_FEE_AMOUNT_TOO_HIGH
        let protocolFeePercentage = "0";
        await configHandler.connect(deployer).setProtocolFeePercentage(protocolFeePercentage);
        offerFees.protocolFee = "0";

        // Create a new offer with params price, sellerDeposit and disputeResolverId = 0
        const mo = await mockOffer();
        const { offerDates, offerDurations } = mo;
        offer = mo.offer;
        offer.id = offerId = "2";
        offer.price = offer.buyerCancelPenalty = offer.sellerDeposit = "0";
        // set a dummy token address otherwise protocol token (zero address) and offer token will be the same and we will get the error AGENT_FEE_AMOUNT_TOO_HIGH
        offer.exchangeToken = await foreign20.getAddress();
        disputeResolverId = agentId = "0";

        // Update voucherRedeemableFrom
        voucherRedeemableFrom = offerDates.voucherRedeemableFrom;

        // Check if domains are valid
        expect(offer.isValid()).is.true;
        expect(offerDates.isValid()).is.true;
        expect(offerDurations.isValid()).is.true;

        // Create the offer
        await offerHandler
          .connect(assistant)
          .createOffer(offer, offerDates, offerDurations, disputeResolverId, agentId);

        // Commit to offer
        tx = await exchangeHandler.connect(buyer).commitToOffer(await buyer.getAddress(), offerId);

        // Decrease offer quantityAvailable
        offer.quantityAvailable = "0";
        // Increase exchange.id as is a new commitToOffer
        exchange.id = "2";

        // Get the block timestamp of the confirmed tx
        blockNumber = tx.blockNumber;
        block = await provider.getBlock(blockNumber);

        // Update the committed date in the expected exchange struct with the block timestamp of the tx
        voucher.committedDate = block.timestamp.toString();

        // Update the validUntilDate date in the expected exchange struct
        voucher.validUntilDate = calculateVoucherExpiry(block, voucherRedeemableFrom, voucherValid);

        // Set time forward to the offer's voucherRedeemableFrom
        await setNextBlockTimestamp(Number(voucherRedeemableFrom));

        // Redeem the voucher
        tx = await exchangeHandler.connect(buyer).redeemVoucher(exchange.id);

        // Get the block timestamp of the confirmed tx
        blockNumber = tx.blockNumber;
        block = await provider.getBlock(blockNumber);

        // Update the redeemedDate date in the expected exchange struct
        voucher.redeemedDate = block.timestamp.toString();

        // Get the block timestamp of the confirmed tx
        blockNumber = tx.blockNumber;
        block = await provider.getBlock(blockNumber);

        // Update the redeemedDate date in the expected exchange struct
        voucher.redeemedDate = block.timestamp.toString();

        // Complete the exchange
        tx = await exchangeHandler.connect(buyer).completeExchange(exchange.id);

        // Get the block timestamp of the confirmed tx
        blockNumber = tx.blockNumber;
        block = await provider.getBlock(blockNumber);

        // Update the finalizedDate date in the expected exchange struct
        exchange.finalizedDate = block.timestamp.toString();

        // Update the state in the expected exchange struct
        exchange.state = ExchangeState.Completed;

        // Get the exchange state
        [, response] = await exchangeHandler.connect(rando).getExchangeState(exchange.id);

        // It should match ExchangeState.Completed
        assert.equal(response, ExchangeState.Completed, "Exchange state is incorrect");

        // Get receipt
        const receipt = await exchangeHandler.connect(buyer).getReceipt(exchange.id);
        const receiptObject = Receipt.fromStruct(receipt);

        const expectedReceipt = new Receipt(
          exchange.id,
          offer.id,
          buyerId,
          seller.id,
          offer.price,
          offer.sellerDeposit,
          offer.buyerCancelPenalty,
          offerFees,
          agentId,
          offer.exchangeToken,
          exchange.finalizedDate,
          undefined,
          voucher.committedDate,
          voucher.redeemedDate,
          voucher.expired
        );
        expect(expectedReceipt.isValid()).is.true;

        expect(receiptObject).to.eql(expectedReceipt);
      });

      context("Disputed was raised", async function () {
        let disputedDate;
        beforeEach(async function () {
          // Raise a dispute on the exchange
          const tx = await disputeHandler.connect(buyer).raiseDispute(exchange.id);

          // Get the block timestamp of the confirmed tx
          blockNumber = tx.blockNumber;
          block = await provider.getBlock(blockNumber);

          disputedDate = block.timestamp.toString();
        });

        it("Receipt should contain dispute data if a dispute was raised for exchange", async function () {
          // Retract dispute
          const tx = await disputeHandler.connect(buyer).retractDispute(exchange.id);

          // Get the block timestamp of the confirmed tx
          blockNumber = tx.blockNumber;
          block = await provider.getBlock(blockNumber);

          // Update the finalizedDate date in the expected exchange struct
          exchange.finalizedDate = block.timestamp.toString();

          // Update the state in the expected exchange struct
          exchange.state = ExchangeState.Disputed;

          // Get the exchange state
          [, response] = await exchangeHandler.connect(rando).getExchangeState(exchange.id);

          // It should match ExchangeState.Completed
          assert.equal(response, ExchangeState.Disputed, "Exchange state is incorrect");

          const receipt = await exchangeHandler.connect(buyer).getReceipt(exchange.id);
          const receiptObject = Receipt.fromStruct(receipt);

          const expectedDispute = new Dispute(exchange.id, DisputeState.Retracted, "0");
          expect(expectedDispute.isValid()).is.true;

          const expectedReceipt = new Receipt(
            exchange.id,
            offer.id,
            buyerId,
            seller.id,
            price,
            offer.sellerDeposit,
            offer.buyerCancelPenalty,
            offerFees,
            agentId,
            offer.exchangeToken,
            exchange.finalizedDate,
            undefined,
            voucher.committedDate,
            voucher.redeemedDate,
            voucher.expired,
            disputeResolverId,
            disputedDate,
            undefined,
            DisputeState.Retracted
          );
          expect(expectedReceipt.isValid()).is.true;

          expect(receiptObject).to.eql(expectedReceipt);
        });

        it("Receipt should contain escalatedDate if a dispute was raised and escalated", async function () {
          // Escalate a dispute
          let tx = await disputeHandler.connect(buyer).escalateDispute(exchange.id);

          // Get the block timestamp of the confirmed tx
          blockNumber = tx.blockNumber;
          block = await provider.getBlock(blockNumber);

          const escalatedDate = block.timestamp.toString();

          // Retract dispute
          tx = await disputeHandler.connect(buyer).retractDispute(exchange.id);

          // Get the block timestamp of the confirmed tx
          blockNumber = tx.blockNumber;
          block = await provider.getBlock(blockNumber);

          // Update the finalizedDate date in the expected exchange struct
          exchange.finalizedDate = block.timestamp.toString();

          // Update the state in the expected exchange struct
          exchange.state = ExchangeState.Disputed;

          // Get the exchange state
          [, response] = await exchangeHandler.connect(rando).getExchangeState(exchange.id);

          // It should match ExchangeState.Completed
          assert.equal(response, ExchangeState.Disputed, "Exchange state is incorrect");

          const receipt = await exchangeHandler.connect(buyer).getReceipt(exchange.id);
          const receiptObject = Receipt.fromStruct(receipt);

          const expectedDispute = new Dispute(exchange.id, DisputeState.Retracted, "0");
          expect(expectedDispute.isValid()).is.true;

          const expectedReceipt = new Receipt(
            exchange.id,
            offer.id,
            buyerId,
            seller.id,
            price,
            offer.sellerDeposit,
            offer.buyerCancelPenalty,
            offerFees,
            agentId,
            offer.exchangeToken,
            exchange.finalizedDate,
            undefined,
            voucher.committedDate,
            voucher.redeemedDate,
            voucher.expired,
            disputeResolverId,
            disputedDate,
            escalatedDate,
            DisputeState.Retracted
          );
          expect(expectedReceipt.isValid()).is.true;

          expect(receiptObject).to.eql(expectedReceipt);
        });
      });

      context("TwinReceipt tests", async function () {
        beforeEach(async function () {
          // Mint some tokens to be bundled
          await foreign20.connect(assistant).mint(await assistant.getAddress(), "500");
          await foreign721.connect(assistant).mint("0", "10");

          // Approve the protocol diamond to transfer seller's tokens
          await foreign20.connect(assistant).approve(protocolDiamondAddress, "3");
          await foreign721.connect(assistant).setApprovalForAll(protocolDiamondAddress, true);

          // Create an ERC20 twin
          twin20 = mockTwin(await foreign20.getAddress());
          twin20.amount = "3";
          expect(twin20.isValid()).is.true;

          await twinHandler.connect(assistant).createTwin(twin20.toStruct());

          // Create an ERC721 twin
          twin721 = mockTwin(await foreign721.getAddress(), TokenType.NonFungibleToken);
          twin721.amount = "0";
          twin721.supplyAvailable = "10";
          twin721.id = "2";
          expect(twin721.isValid()).is.true;

          await twinHandler.connect(assistant).createTwin(twin721.toStruct());

          // Create a new offer
          const mo = await mockOffer();
          const { offerDates, offerDurations } = mo;
          offer = mo.offer;
          offer.quantityAvailable = "10";
          offer.id = offerId = "2";
          disputeResolverId = mo.disputeResolverId;

          // Update voucherRedeemableFrom
          voucherRedeemableFrom = offerDates.voucherRedeemableFrom;

          // Check if domains are valid
          expect(offer.isValid()).is.true;
          expect(offerDates.isValid()).is.true;
          expect(offerDurations.isValid()).is.true;

          // Create the offer
          await offerHandler
            .connect(assistant)
            .createOffer(offer, offerDates, offerDurations, disputeResolverId, agentId);
        });

        it("Receipt should contain twin receipt data if offer was bundled with twin", async function () {
          // Create a new bundle
          bundle = new Bundle("1", seller.id, [offerId], [twin20.id]);
          expect(bundle.isValid()).is.true;
          await bundleHandler.connect(assistant).createBundle(bundle.toStruct());

          // Set time forward to the offer's voucherRedeemableFrom
          await setNextBlockTimestamp(Number(voucherRedeemableFrom));

          // Commit to offer
          let tx = await exchangeHandler
            .connect(buyer)
            .commitToOffer(await buyer.getAddress(), offerId, { value: price });

          // Get the block timestamp of the confirmed tx
          blockNumber = tx.blockNumber;
          block = await provider.getBlock(blockNumber);

          // Update the committed date in the expected exchange struct with the block timestamp of the tx
          voucher.committedDate = block.timestamp.toString();

          // Update the validUntilDate date in the expected exchange struct
          voucher.validUntilDate = calculateVoucherExpiry(block, voucherRedeemableFrom, voucherValid);

          // Decrease expected offer quantityAvailable after commit
          offer.quantityAvailable = "9";

          // Increase expected id and offerId in exchange struct
          exchange.id = "2";
          exchange.offerId = "2";

          // Redeem the voucher
          tx = await exchangeHandler.connect(buyer).redeemVoucher(exchange.id);

          // Get the block timestamp of the confirmed tx
          blockNumber = tx.blockNumber;
          block = await provider.getBlock(blockNumber);

          // Update the redeemedDate date in the expected exchange struct
          voucher.redeemedDate = block.timestamp.toString();

          // Complete the exchange
          tx = await exchangeHandler.connect(buyer).completeExchange(exchange.id);

          // Get the block timestamp of the confirmed tx
          blockNumber = tx.blockNumber;
          block = await provider.getBlock(blockNumber);

          // Update the finalizedDate date in the expected exchange struct
          exchange.finalizedDate = block.timestamp.toString();

          // Update the state in the expected exchange struct
          exchange.state = ExchangeState.Completed;

          // Get the exchange state
          [, response] = await exchangeHandler.connect(rando).getExchangeState(exchange.id);

          // It should match ExchangeState.Completed
          assert.equal(response, ExchangeState.Completed, "Exchange state is incorrect");

          // Get receipt
          const receipt = await exchangeHandler.connect(buyer).getReceipt(exchange.id);
          const receiptObject = Receipt.fromStruct(receipt);

          const expectedTwinReceipt = new TwinReceipt(
            twin20.id,
            twin20.tokenId,
            twin20.amount,
            twin20.tokenAddress,
            twin20.tokenType
          );
          expect(expectedTwinReceipt.isValid()).is.true;

          const expectedReceipt = new Receipt(
            exchange.id,
            offer.id,
            buyerId,
            seller.id,
            price,
            offer.sellerDeposit,
            offer.buyerCancelPenalty,
            offerFees,
            agentId,
            offer.exchangeToken,
            exchange.finalizedDate,
            undefined,
            voucher.committedDate,
            voucher.redeemedDate,
            voucher.expired,
            undefined,
            undefined,
            undefined,
            undefined,
            [expectedTwinReceipt]
          );

          expect(expectedReceipt.isValid()).is.true;
          expect(receiptObject).to.eql(expectedReceipt);
        });

        it("Receipt should contain multiple twin receipts data if offer was bundled with multiple twin", async function () {
          // Create a new bundle
          bundle = new Bundle("1", seller.id, [offerId], [twin20.id, twin721.id]);
          expect(bundle.isValid()).is.true;
          await bundleHandler.connect(assistant).createBundle(bundle.toStruct());

          // Set time forward to the offer's voucherRedeemableFrom
          await setNextBlockTimestamp(Number(voucherRedeemableFrom));

          // Commit to offer
          let tx = await exchangeHandler
            .connect(buyer)
            .commitToOffer(await buyer.getAddress(), offerId, { value: price });

          // Get the block timestamp of the confirmed tx
          blockNumber = tx.blockNumber;
          block = await provider.getBlock(blockNumber);

          // Update the committed date in the expected exchange struct with the block timestamp of the tx
          voucher.committedDate = block.timestamp.toString();

          // Update the validUntilDate date in the expected exchange struct
          voucher.validUntilDate = calculateVoucherExpiry(block, voucherRedeemableFrom, voucherValid);

          // Decrease expected offer quantityAvailable after commit
          offer.quantityAvailable = "9";

          // Increase expected id and offerId in exchange struct
          exchange.id = "2";
          exchange.offerId = "2";

          // Redeem the voucher
          tx = await exchangeHandler.connect(buyer).redeemVoucher(exchange.id);

          // Get the block timestamp of the confirmed tx
          blockNumber = tx.blockNumber;
          block = await provider.getBlock(blockNumber);

          // Update the redeemedDate date in the expected exchange struct
          voucher.redeemedDate = block.timestamp.toString();

          // Complete the exchange
          tx = await exchangeHandler.connect(buyer).completeExchange(exchange.id);

          // Get the block timestamp of the confirmed tx
          blockNumber = tx.blockNumber;
          block = await provider.getBlock(blockNumber);

          // Update the finalizedDate date in the expected exchange struct
          exchange.finalizedDate = block.timestamp.toString();

          // Update the state in the expected exchange struct
          exchange.state = ExchangeState.Completed;

          // Get the exchange state
          [, response] = await exchangeHandler.connect(rando).getExchangeState(exchange.id);

          // It should match ExchangeState.Completed
          assert.equal(response, ExchangeState.Completed, "Exchange state is incorrect");

          // Get receipt
          const receipt = await exchangeHandler.connect(buyer).getReceipt(exchange.id);
          const receiptObject = Receipt.fromStruct(receipt);

          const expectedTwin20Receipt = new TwinReceipt(
            twin20.id,
            twin20.tokenId,
            twin20.amount,
            twin20.tokenAddress,
            twin20.tokenType
          );
          expect(expectedTwin20Receipt.isValid()).is.true;

          const expectedTwin721Receipt = new TwinReceipt(
            twin721.id,
            "9", // twin transfer order is descending
            twin721.amount,
            twin721.tokenAddress,
            twin721.tokenType
          );
          expect(expectedTwin721Receipt.isValid()).is.true;

          const expectedReceipt = new Receipt(
            exchange.id,
            offer.id,
            buyerId,
            seller.id,
            price,
            offer.sellerDeposit,
            offer.buyerCancelPenalty,
            offerFees,
            agentId,
            offer.exchangeToken,
            exchange.finalizedDate,
            undefined,
            voucher.committedDate,
            voucher.redeemedDate,
            voucher.expired,
            undefined,
            undefined,
            undefined,
            undefined,
            [expectedTwin20Receipt, expectedTwin721Receipt]
          );
          expect(expectedReceipt.isValid()).is.true;
          expect(receiptObject).to.eql(expectedReceipt);
        });
      });

      it("Receipt should contain condition data if offer belongs to a group", async function () {
        // Required constructor params for Group
        groupId = "1";
        offerIds = [offerId];

        // Create condition
        condition = mockCondition({ tokenAddress: await foreign20.getAddress() });
        expect(condition.isValid()).to.be.true;

        // Create a new group
        group = new Group(groupId, seller.id, offerIds);
        expect(group.isValid()).is.true;
        await groupHandler.connect(assistant).createGroup(group, condition);

        // Mint enough tokens for the buyer
        await foreign20.connect(buyer).mint(await buyer.getAddress(), condition.threshold);

        // Commit to offer
        let tx = await exchangeHandler
          .connect(buyer)
          .commitToConditionalOffer(await buyer.getAddress(), offerId, 0, { value: price });

        // Decrease offer quantityAvailable
        offer.quantityAvailable = "9";

        // Increase expected id and offerId in exchange struct
        exchange.id = "2";
        exchange.offerId = "2";

        // Get the block timestamp of the confirmed tx
        blockNumber = tx.blockNumber;
        block = await provider.getBlock(blockNumber);

        // Update the committed date in the expected exchange struct with the block timestamp of the tx
        voucher.committedDate = block.timestamp.toString();

        // Update the validUntilDate date in the expected exchange struct
        voucher.validUntilDate = calculateVoucherExpiry(block, voucherRedeemableFrom, voucherValid);

        // Set time forward to the offer's voucherRedeemableFrom
        // await setNextBlockTimestamp(Number(voucherRedeemableFrom));

        // Redeem the voucher
        tx = await exchangeHandler.connect(buyer).redeemVoucher(exchange.id);

        // Get the block timestamp of the confirmed tx
        blockNumber = tx.blockNumber;
        block = await provider.getBlock(blockNumber);

        // Update the redeemedDate date in the expected exchange struct
        voucher.redeemedDate = block.timestamp.toString();

        // Complete the exchange
        tx = await exchangeHandler.connect(buyer).completeExchange(exchange.id);

        // Get the block timestamp of the confirmed tx
        blockNumber = tx.blockNumber;
        block = await provider.getBlock(blockNumber);

        // Update the finalizedDate date in the expected exchange struct
        exchange.finalizedDate = block.timestamp.toString();

        // Update the state in the expected exchange struct
        exchange.state = ExchangeState.Completed;

        // Get the exchange state
        [, response] = await exchangeHandler.connect(rando).getExchangeState(exchange.id);

        // It should match ExchangeState.Completed
        assert.equal(response, ExchangeState.Completed, "Exchange state is incorrect");

        // Get receipt
        const receipt = await exchangeHandler.connect(buyer).getReceipt(exchange.id);
        const receiptObject = Receipt.fromStruct(receipt);

        const expectedReceipt = new Receipt(
          exchange.id,
          offer.id,
          buyerId,
          seller.id,
          price,
          offer.sellerDeposit,
          offer.buyerCancelPenalty,
          offerFees,
          agentId,
          offer.exchangeToken,
          exchange.finalizedDate,
          condition,
          voucher.committedDate,
          voucher.redeemedDate,
          voucher.expired
        );
        expect(expectedReceipt.isValid()).is.true;

        expect(receiptObject).to.eql(expectedReceipt);
      });

      it("Receipt should contain agentId and agentAddress if agent for offer exists", async function () {
        // Create a valid agent
        agent = mockAgent(await rando.getAddress());
        // Set new agentId
        agentId = agent.id = "4";
        expect(agent.isValid()).is.true;

        // Create an agent
        await accountHandler.connect(rando).createAgent(agent);

        // Update agentFee
        const agentFee = ((BigInt(offer.price) * BigInt(agent.feePercentage)) / 10000n).toString();
        offerFees.agentFee = agentFee;

        // Create a new offer
        const mo = await mockOffer();
        const { offerDates, offerDurations } = mo;
        offer = mo.offer;
        offer.id = offerId = "2";
        disputeResolverId = mo.disputeResolverId;

        // Update voucherRedeemableFrom
        voucherRedeemableFrom = offerDates.voucherRedeemableFrom;

        // Check if domains are valid
        expect(offer.isValid()).is.true;
        expect(offerDates.isValid()).is.true;
        expect(offerDurations.isValid()).is.true;

        // Create the offer
        await offerHandler
          .connect(assistant)
          .createOffer(offer, offerDates, offerDurations, disputeResolverId, agentId);

        // Commit to offer
        let tx = await exchangeHandler
          .connect(buyer)
          .commitToOffer(await buyer.getAddress(), offerId, { value: price });

        // Decrease offer quantityAvailable
        offer.quantityAvailable = "0";

        // Increase expected id and offerId in exchange struct
        exchange.id = "2";
        exchange.offerId = "2";

        // Get the block timestamp of the confirmed tx
        blockNumber = tx.blockNumber;
        block = await provider.getBlock(blockNumber);

        // Update the committed date in the expected exchange struct with the block timestamp of the tx
        voucher.committedDate = block.timestamp.toString();

        // Update the validUntilDate date in the expected exchange struct
        voucher.validUntilDate = calculateVoucherExpiry(block, voucherRedeemableFrom, voucherValid);

        // Set time forward to the offer's voucherRedeemableFrom
        await setNextBlockTimestamp(Number(voucherRedeemableFrom));

        // Redeem the voucher
        tx = await exchangeHandler.connect(buyer).redeemVoucher(exchange.id);

        // Get the block timestamp of the confirmed tx
        blockNumber = tx.blockNumber;
        block = await provider.getBlock(blockNumber);

        // Update the redeemedDate date in the expected exchange struct
        voucher.redeemedDate = block.timestamp.toString();

        // Complete the exchange
        tx = await exchangeHandler.connect(buyer).completeExchange(exchange.id);

        // Get the block timestamp of the confirmed tx
        blockNumber = tx.blockNumber;
        block = await provider.getBlock(blockNumber);

        // Update the finalizedDate date in the expected exchange struct
        exchange.finalizedDate = block.timestamp.toString();

        // Update the state in the expected exchange struct
        exchange.state = ExchangeState.Completed;

        // Get the exchange state
        [, response] = await exchangeHandler.connect(rando).getExchangeState(exchange.id);

        // It should match ExchangeState.Completed
        assert.equal(response, ExchangeState.Completed, "Exchange state is incorrect");

        // Get receipt
        const receipt = await exchangeHandler.connect(buyer).getReceipt(exchange.id);
        const receiptObject = Receipt.fromStruct(receipt);

        const expectedReceipt = new Receipt(
          exchange.id,
          offer.id,
          buyerId,
          seller.id,
          price,
          offer.sellerDeposit,
          offer.buyerCancelPenalty,
          offerFees,
          agentId,
          offer.exchangeToken,
          exchange.finalizedDate,
          undefined,
          voucher.committedDate,
          voucher.redeemedDate,
          voucher.expired
        );
        expect(expectedReceipt.isValid()).is.true;

        expect(receiptObject).to.eql(expectedReceipt);
      });

      context("💔 Revert Reasons", async function () {
        it("Exchange is not in a final state", async function () {
          await expect(exchangeHandler.connect(rando).getReceipt(exchange.id)).to.be.revertedWith(
            RevertReasons.EXCHANGE_IS_NOT_IN_A_FINAL_STATE
          );
        });

        it("Exchange id is invalid", async function () {
          const invalidExchangeId = "666";

          await expect(exchangeHandler.connect(rando).getReceipt(invalidExchangeId)).to.be.revertedWith(
            RevertReasons.NO_SUCH_EXCHANGE
          );
        });
      });
    });
  });
});<|MERGE_RESOLUTION|>--- conflicted
+++ resolved
@@ -644,13 +644,9 @@
       it("Should not decrement seller funds if offer price and sellerDeposit is 0", async function () {
         let availableFundsAddresses = [ZeroAddress];
         // Seller funds before
-<<<<<<< HEAD
-        const sellersFundsBefore = FundsList.fromStruct(await fundsHandler.getAllAvailableFunds(seller.id));
-=======
         const sellersFundsBefore = FundsList.fromStruct(
           await fundsHandler.getAvailableFunds(seller.id, availableFundsAddresses)
         );
->>>>>>> 7cf35c4f
 
         // Set protocolFee to zero so we don't get the error AGENT_FEE_AMOUNT_TOO_HIGH
         let protocolFeePercentage = "0";
@@ -679,13 +675,9 @@
         await exchangeHandler.connect(buyer).commitToOffer(await buyer.getAddress(), offerId);
 
         // Seller funds after
-<<<<<<< HEAD
-        const sellerFundsAfter = FundsList.fromStruct(await fundsHandler.getAllAvailableFunds(seller.id));
-=======
         const sellerFundsAfter = FundsList.fromStruct(
           await fundsHandler.getAvailableFunds(seller.id, availableFundsAddresses)
         );
->>>>>>> 7cf35c4f
         expect(sellerFundsAfter.toString()).to.equal(
           sellersFundsBefore.toString(),
           "Seller funds should not be decremented"
