--- conflicted
+++ resolved
@@ -1367,10 +1367,6 @@
         it("Caller is not the voucher contract, owned by the seller", async function () {
           // Attempt to commit to preminted offer, expecting revert
           await expect(
-<<<<<<< HEAD
-            exchangeHandler.connect(rando).commitToPreMintedOffer(await buyer.getAddress(), offerId, tokenId)
-          ).to.revertedWithCustomError(bosonErrors, RevertReasons.ACCESS_DENIED);
-=======
             exchangeHandler
               .connect(rando)
               .onPremintedVoucherTransferred(
@@ -1379,8 +1375,7 @@
                 await assistant.getAddress(),
                 await assistant.getAddress()
               )
-          ).to.revertedWith(RevertReasons.ACCESS_DENIED);
->>>>>>> d331983a
+          ).to.revertedWithCustomError(bosonErrors, RevertReasons.ACCESS_DENIED);
         });
 
         it("Exchange exists already", async function () {
@@ -1400,18 +1395,13 @@
           await expect(
             exchangeHandler
               .connect(impersonatedBosonVoucher)
-<<<<<<< HEAD
-              .commitToPreMintedOffer(await buyer.getAddress(), offerId, exchangeId)
-          ).to.revertedWithCustomError(bosonErrors, RevertReasons.EXCHANGE_ALREADY_EXISTS);
-=======
               .onPremintedVoucherTransferred(
                 tokenId,
                 await buyer.getAddress(),
                 await assistant.getAddress(),
                 await assistant.getAddress()
               )
-          ).to.revertedWith(RevertReasons.EXCHANGE_ALREADY_EXISTS);
->>>>>>> d331983a
+          ).to.revertedWithCustomError(bosonErrors, RevertReasons.EXCHANGE_ALREADY_EXISTS);
         });
 
         it("offer is voided", async function () {
