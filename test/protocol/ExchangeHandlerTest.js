--- conflicted
+++ resolved
@@ -225,12 +225,8 @@
       await accountHandler.connect(deployer).activateDisputeResolver(++nextAccountId);
 
       // Create the offer
-<<<<<<< HEAD
       const { offer, offerDates, offerDurations, disputeResolverId } = await mockOffer();
-=======
-      const { offer, offerDates, offerDurations } = await mockOffer();
       offer.quantityAvailable = "2";
->>>>>>> bbde3812
 
       // Check if domains are valid
       expect(offer.isValid()).is.true;
