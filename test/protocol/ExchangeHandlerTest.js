--- conflicted
+++ resolved
@@ -2302,13 +2302,8 @@
             const tx = await exchangeHandler.connect(buyer).redeemVoucher(exchange.id);
 
             await expect(tx)
-<<<<<<< HEAD
               .to.emit(disputeHandler, "DisputeRaised")
-              .withArgs(exchangeId, exchange.buyerId, seller.id, buyer.address);
-=======
-              .to.emit(exchangeHandler, "VoucherRevoked")
-              .withArgs(exchange.offerId, exchange.id, await buyer.getAddress());
->>>>>>> 65f8f9a7
+              .withArgs(exchangeId, exchange.buyerId, seller.id, await buyer.getAddress());
 
             await expect(tx)
               .to.emit(exchangeHandler, "TwinTransferFailed")
@@ -2609,13 +2604,8 @@
             const tx = await exchangeHandler.connect(buyer).redeemVoucher(exchange.id);
 
             await expect(tx)
-<<<<<<< HEAD
               .to.emit(disputeHandler, "DisputeRaised")
-              .withArgs(exchange.id, exchange.buyerId, seller.id, buyer.address);
-=======
-              .to.emit(exchangeHandler, "VoucherRevoked")
-              .withArgs(exchange.offerId, exchange.id, await buyer.getAddress());
->>>>>>> 65f8f9a7
+              .withArgs(exchange.id, exchange.buyerId, seller.id, await buyer.getAddress());
 
             await expect(tx)
               .to.emit(exchangeHandler, "TwinTransferFailed")
@@ -2800,13 +2790,8 @@
 
             const tx = await exchangeHandler.connect(buyer).redeemVoucher(exchange.id);
             await expect(tx)
-<<<<<<< HEAD
               .to.emit(disputeHandler, "DisputeRaised")
-              .withArgs(exchange.id, exchange.buyerId, seller.id, buyer.address);
-=======
-              .to.emit(exchangeHandler, "VoucherRevoked")
-              .withArgs(exchange.offerId, exchange.id, await buyer.getAddress());
->>>>>>> 65f8f9a7
+              .withArgs(exchange.id, exchange.buyerId, seller.id, await buyer.getAddress());
 
             await expect(tx)
               .to.emit(exchangeHandler, "TwinTransferFailed")
@@ -3164,13 +3149,8 @@
             const tx = await exchangeHandler.connect(buyer).redeemVoucher(exchangeId);
 
             await expect(tx)
-<<<<<<< HEAD
               .to.emit(disputeHandler, "DisputeRaised")
-              .withArgs(exchangeId, exchange.buyerId, seller.id, buyer.address);
-=======
-              .to.emit(exchangeHandler, "VoucherRevoked")
-              .withArgs(exchange.offerId, exchangeId, await buyer.getAddress());
->>>>>>> 65f8f9a7
+              .withArgs(exchangeId, exchange.buyerId, seller.id, await buyer.getAddress());
 
             await expect(tx)
               .to.emit(exchangeHandler, "TwinTransferFailed")
