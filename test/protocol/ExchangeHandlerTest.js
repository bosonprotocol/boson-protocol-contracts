const { gasLimit } = require("../../environments");
const hre = require("hardhat");
const ethers = hre.ethers;
const { expect, assert } = require("chai");

const Role = require("../../scripts/domain/Role");
const Exchange = require("../../scripts/domain/Exchange");
const Voucher = require("../../scripts/domain/Voucher");
const Seller = require("../../scripts/domain/Seller");
const Buyer = require("../../scripts/domain/Buyer");
const TokenType = require("../../scripts/domain/TokenType");
const Bundle = require("../../scripts/domain/Bundle");
const ExchangeState = require("../../scripts/domain/ExchangeState");
const Group = require("../../scripts/domain/Group");
const Condition = require("../../scripts/domain/Condition");
const EvaluationMethod = require("../../scripts/domain/EvaluationMethod");
const { getInterfaceIds } = require("../../scripts/config/supported-interfaces.js");
const { RevertReasons } = require("../../scripts/config/revert-reasons.js");
const { deployProtocolDiamond } = require("../../scripts/util/deploy-protocol-diamond.js");
const { deployProtocolHandlerFacets } = require("../../scripts/util/deploy-protocol-handler-facets.js");
const { deployProtocolConfigFacet } = require("../../scripts/util/deploy-protocol-config-facet.js");
const { deployProtocolClients } = require("../../scripts/util/deploy-protocol-clients");
const { deployMockTokens } = require("../../scripts/util/deploy-mock-tokens");
const { mockOffer, mockTwin, mockDisputeResolver } = require("../utils/mock");
const {
  getEvent,
  setNextBlockTimestamp,
  calculateVoucherExpiry,
  prepareDataSignatureParameters,
  calculateContractAddress,
} = require("../../scripts/util/test-utils.js");
const { oneWeek, oneMonth } = require("../utils/constants");

/**
 *  Test the Boson Exchange Handler interface
 */
describe("IBosonExchangeHandler", function () {
  // Common vars
  let InterfaceIds;
  let deployer,
    operator,
    admin,
    clerk,
    treasury,
    rando,
    buyer,
    newOwner,
    fauxClient,
    operatorDR,
    adminDR,
    clerkDR,
    treasuryDR;
  let erc165,
    protocolDiamond,
    accessController,
    accountHandler,
    exchangeHandler,
    offerHandler,
    fundsHandler,
    disputeHandler,
    twinHandler,
<<<<<<< HEAD
    bundleHandler;
  let bosonVoucher, bosonToken, voucherImplementation;
  let bosonVoucherClone, bosonVoucherCloneAddress;
=======
    bundleHandler,
    groupHandler;
  let bosonVoucher;
>>>>>>> 96aee35e
  let id, buyerId, offerId, seller, sellerId, nextExchangeId, nextAccountId;
  let block, blockNumber, tx, txReceipt, event;
  let support, newTime;
  let price, sellerPool;
  let voucherRedeemableFrom;
  let fulfillmentPeriod, voucherValid;
  let protocolFeePercentage, protocolFeeFlatBoson;
  let voucher, voucherStruct, committedDate, validUntilDate, redeemedDate, expired;
  let exchange, finalizedDate, state, exchangeStruct, response, exists, buyerStruct;
  let disputeResolver, disputeResolverFees;
  let foreign20, foreign721, foreign1155;
  let twin20, twin721, twin1155, twinIds, bundle, balance, owner;
<<<<<<< HEAD
  let expectedCloneAddress;
=======
  let method, tokenType, tokenAddress, tokenId, threshold, maxCommits, groupId, offerIds, condition, group;
>>>>>>> 96aee35e

  before(async function () {
    // get interface Ids
    InterfaceIds = await getInterfaceIds();
  });

  beforeEach(async function () {
    // Make accounts available
    [
      deployer,
      operator,
      admin,
      clerk,
      treasury,
      buyer,
      rando,
      newOwner,
      fauxClient,
      operatorDR,
      adminDR,
      clerkDR,
      treasuryDR,
    ] = await ethers.getSigners();

    // Deploy the Protocol Diamond
    [protocolDiamond, , , accessController] = await deployProtocolDiamond();

    // Temporarily grant UPGRADER role to deployer account
    await accessController.grantRole(Role.UPGRADER, deployer.address);

    // Grant PROTOCOL role to ProtocolDiamond address and renounces admin
    await accessController.grantRole(Role.PROTOCOL, protocolDiamond.address);

    // Cut the protocol handler facets into the Diamond
    await deployProtocolHandlerFacets(protocolDiamond, [
      "AccountHandlerFacet",
      "ExchangeHandlerFacet",
      "OfferHandlerFacet",
      "FundsHandlerFacet",
      "DisputeHandlerFacet",
      "TwinHandlerFacet",
      "BundleHandlerFacet",
      "GroupHandlerFacet",
    ]);

    // Deploy the Protocol client implementation/proxy pairs (currently just the Boson Voucher)
    const protocolClientArgs = [accessController.address, protocolDiamond.address];
    const [implementations, beacons, proxies, clients] = await deployProtocolClients(protocolClientArgs, gasLimit);
    [bosonVoucher] = clients;
    const [beacon] = beacons;
    const [proxy] = proxies;
    [voucherImplementation] = implementations;

    // Deploy the mock tokens
    [foreign20, foreign721, foreign1155] = await deployMockTokens(gasLimit, ["Foreign20", "Foreign721", "Foreign1155"]);

    // set protocolFees
    protocolFeePercentage = "200"; // 2 %
    protocolFeeFlatBoson = ethers.utils.parseUnits("0.01", "ether").toString();

    // Add config Handler, so ids start at 1, and so voucher address can be found
    const protocolConfig = [
      // Protocol addresses
      {
<<<<<<< HEAD
        treasuryAddress: "0x0000000000000000000000000000000000000000",
        tokenAddress: bosonToken.address,
        voucherBeaconAddress: beacon.address,
        voucherProxyAddress: proxy.address,
=======
        treasuryAddress: ethers.constants.AddressZero,
        tokenAddress: ethers.constants.AddressZero,
        voucherAddress: bosonVoucher.address,
>>>>>>> 96aee35e
      },
      // Protocol limits
      {
        maxOffersPerGroup: 100,
        maxTwinsPerBundle: 100,
        maxOffersPerBundle: 100,
        maxOffersPerBatch: 100,
        maxTokensPerWithdrawal: 100,
        maxFeesPerDisputeResolver: 100,
        maxEscalationResponsePeriod: oneMonth,
        maxDisputesPerBatch: 100,
      },
      // Protocol fees
      {
        percentage: protocolFeePercentage,
        flatBoson: protocolFeeFlatBoson,
      },
    ];

    // Deploy the Config facet, initializing the protocol config
    await deployProtocolConfigFacet(protocolDiamond, protocolConfig, gasLimit);

    // Cast Diamond to IERC165
    erc165 = await ethers.getContractAt("IERC165", protocolDiamond.address);

    // Cast Diamond to IBosonAccountHandler
    accountHandler = await ethers.getContractAt("IBosonAccountHandler", protocolDiamond.address);

    // Cast Diamond to IBosonOfferHandler
    offerHandler = await ethers.getContractAt("IBosonOfferHandler", protocolDiamond.address);

    // Cast Diamond to IBosonExchangeHandler
    exchangeHandler = await ethers.getContractAt("IBosonExchangeHandler", protocolDiamond.address);

    // Cast Diamond to IBosonFundsHandler
    fundsHandler = await ethers.getContractAt("IBosonFundsHandler", protocolDiamond.address);

    // Cast Diamond to IBosonDisputeHandler
    disputeHandler = await ethers.getContractAt("IBosonDisputeHandler", protocolDiamond.address);

    // Cast Diamond to ITwinHandler
    twinHandler = await ethers.getContractAt("IBosonTwinHandler", protocolDiamond.address);

    // Cast Diamond to IBundleHandler
    bundleHandler = await ethers.getContractAt("IBosonBundleHandler", protocolDiamond.address);

    // Cast Diamond to IGroupHandler
    groupHandler = await ethers.getContractAt("IBosonGroupHandler", protocolDiamond.address);

    // Deploy the mock tokens
    [foreign20, foreign721, foreign1155] = await deployMockTokens(gasLimit, ["Foreign20", "Foreign721", "Foreign1155"]);
  });

  // Interface support (ERC-156 provided by ProtocolDiamond, others by deployed facets)
  context("📋 Interfaces", async function () {
    context("👉 supportsInterface()", async function () {
      it("should indicate support for IBosonExchangeHandler interface", async function () {
        // Current interfaceId for IBosonExchangeHandler
        support = await erc165.supportsInterface(InterfaceIds.IBosonExchangeHandler);

        // Test
        await expect(support, "IBosonExchangeHandler interface not supported").is.true;
      });
    });
  });

  // All supported Exchange methods
  context("📋 Exchange Handler Methods", async function () {
    beforeEach(async function () {
      // Initial ids for all the things
      id = offerId = sellerId = nextAccountId = "1";
      buyerId = "3"; // created after seller and dispute resolver

      // Create a valid seller
      seller = new Seller(id, operator.address, admin.address, clerk.address, treasury.address, true);
      expect(seller.isValid()).is.true;
      await accountHandler.connect(admin).createSeller(seller);
      expectedCloneAddress = calculateContractAddress(accountHandler.address, "1");

      // Create a valid dispute resolver
      disputeResolver = await mockDisputeResolver(
        operatorDR.address,
        adminDR.address,
        clerkDR.address,
        treasuryDR.address,
        false
      );
      expect(disputeResolver.isValid()).is.true;

      //Create empty  DisputeResolverFee array because DR fees will be zero in the beginning;
      disputeResolverFees = [];

      // Register and activate the dispute resolver
      await accountHandler.connect(rando).createDisputeResolver(disputeResolver, disputeResolverFees);
      await accountHandler.connect(deployer).activateDisputeResolver(++nextAccountId);

      // Create the offer
      const { offer, offerDates, offerDurations } = await mockOffer();
      offer.quantityAvailable = "10";

      // Check if domains are valid
      expect(offer.isValid()).is.true;
      expect(offerDates.isValid()).is.true;
      expect(offerDurations.isValid()).is.true;

      // Create the offer
      await offerHandler.connect(operator).createOffer(offer, offerDates, offerDurations);

      // Set used variables
      price = offer.price;
      voucherRedeemableFrom = offerDates.voucherRedeemableFrom;
      voucherValid = offerDurations.voucherValid;
      fulfillmentPeriod = offerDurations.fulfillmentPeriod;
      sellerPool = ethers.utils.parseUnits("15", "ether").toString();

      // Required voucher constructor params
      committedDate = "0";
      validUntilDate = "0";
      redeemedDate = "0";
      expired = false;
      voucher = new Voucher(committedDate, validUntilDate, redeemedDate, expired);
      voucherStruct = [committedDate, validUntilDate, redeemedDate, expired];

      // Required exchange constructor params
      finalizedDate = "0";
      state = ExchangeState.Committed;
      exchange = new Exchange(id, offerId, buyerId, finalizedDate, voucher, state);
      exchangeStruct = [id, offerId, buyerId, finalizedDate, voucherStruct, state];

      // Deposit seller funds so the commit will succeed
      await fundsHandler
        .connect(operator)
        .depositFunds(seller.id, ethers.constants.AddressZero, sellerPool, { value: sellerPool });
    });

    context("👉 commitToOffer()", async function () {
      it("should emit a BuyerCommitted event", async function () {
        // Commit to offer, retrieving the event
        tx = await exchangeHandler.connect(buyer).commitToOffer(buyer.address, offerId, { value: price });
        txReceipt = await tx.wait();
        event = getEvent(txReceipt, exchangeHandler, "BuyerCommitted");

        // Get the block timestamp of the confirmed tx
        blockNumber = tx.blockNumber;
        block = await ethers.provider.getBlock(blockNumber);

        // Update the committed date in the expected exchange struct with the block timestamp of the tx
        exchange.voucher.committedDate = block.timestamp.toString();

        // Update the validUntilDate date in the expected exchange struct
        exchange.voucher.validUntilDate = calculateVoucherExpiry(block, voucherRedeemableFrom, voucherValid);

        // Get the struct
        exchangeStruct = exchange.toStruct();

        assert.equal(event.exchangeId.toString(), id, "Exchange id is incorrect");
        assert.equal(event.offerId.toString(), offerId, "Offer id is incorrect");
        assert.equal(event.buyerId.toString(), buyerId, "Buyer id is incorrect");
        assert.equal(
          Exchange.fromStruct(event.exchange).toString(),
          Exchange.fromStruct(exchangeStruct).toString(),
          "Exchange struct is incorrect"
        );
      });

      it("should increment the next exchange id counter", async function () {
        // Commit to offer, creating a new exchange
        await exchangeHandler.connect(buyer).commitToOffer(buyer.address, offerId, { value: price });

        // Get the next exchange id and ensure it was incremented by the creation of the offer
        nextExchangeId = await exchangeHandler.connect(rando).getNextExchangeId();
        expect(nextExchangeId).to.equal(++id);
      });

      it("should issue the voucher on the correct clone", async function () {
        // Cast expectedCloneAddress to IBosonVoucher (existing clone)
        bosonVoucherClone = await ethers.getContractAt("IBosonVoucher", expectedCloneAddress);

        // Create a new seller to get new clone
        sellerId = "3"; // "1" is the first seller, "2" is DR
        seller = new Seller(sellerId, rando.address, rando.address, rando.address, rando.address, true);
        expect(seller.isValid()).is.true;
        await accountHandler.connect(rando).createSeller(seller);
        expectedCloneAddress = calculateContractAddress(accountHandler.address, "2");
        const bosonVoucherClone2 = await ethers.getContractAt("IBosonVoucher", expectedCloneAddress);

        // Create an offer with new seller

        const { offer, offerDates, offerDurations } = await mockOffer();

        // Create the offer
        await offerHandler.connect(rando).createOffer(offer, offerDates, offerDurations);
        // Deposit seller funds so the commit will succeed
        await fundsHandler
          .connect(rando)
          .depositFunds(sellerId, ethers.constants.AddressZero, sellerDeposit, { value: sellerDeposit });

        const buyer2 = newOwner;

        // Commit to offer, creating a new exchange
        tx = await exchangeHandler.connect(buyer).commitToOffer(buyer.address, offerId, { value: price });
        const tx2 = await exchangeHandler.connect(deployer).commitToOffer(buyer2.address, ++offerId, { value: price });

        expect(tx).to.emit(bosonVoucherClone, "Transfer").withArgs(ethers.constants.Zero, buyer.address, "1");
        expect(tx2).to.emit(bosonVoucherClone2, "Transfer").withArgs(ethers.constants.Zero, buyer2.address, "2");

        // buyer should own 1 voucher on the clone1 address and buyer2 should own 1 voucher on clone2
        expect(await bosonVoucherClone.balanceOf(buyer.address)).to.equal("1", "Clone 1: buyer 1 balance should be 1");
        expect(await bosonVoucherClone.balanceOf(buyer2.address)).to.equal("0", "Clone 1: buyer 2 balance should be 0");
        expect(await bosonVoucherClone2.balanceOf(buyer.address)).to.equal("0", "Clone 2: buyer 1 balance should be 0");
        expect(await bosonVoucherClone2.balanceOf(buyer2.address)).to.equal(
          "1",
          "Clone 2: buyer 2 balance should be 1"
        );

        // Make sure that vouchers belong to correct buyers and that exist on the correct clone
        expect(await bosonVoucherClone.ownerOf("1")).to.equal(buyer.address, "Voucher 1: Wrong buyer address");
        await expect(bosonVoucherClone.ownerOf("2")).to.revertedWith(RevertReasons.ERC721_NON_EXISTENT);
        expect(await bosonVoucherClone2.ownerOf("2")).to.equal(buyer2.address, "Voucher 2: Wrong buyer address");
        await expect(bosonVoucherClone2.ownerOf("1")).to.revertedWith(RevertReasons.ERC721_NON_EXISTENT);

        // referecne boson voucher proxy should not have any vouchers
        expect(await bosonVoucher.balanceOf(buyer.address)).to.equal(
          "0",
          "Reference proxy: buyer 1 balance should be 0"
        );
        expect(await bosonVoucher.balanceOf(buyer2.address)).to.equal(
          "0",
          "Reference proxy: buyer 2 balance should be 0"
        );

        // referecne boson voucher should not have vouchers with id 1 and 2
        await expect(bosonVoucher.ownerOf("1")).to.revertedWith(RevertReasons.ERC721_NON_EXISTENT);
        await expect(bosonVoucher.ownerOf("2")).to.revertedWith(RevertReasons.ERC721_NON_EXISTENT);

        // boson voucher implemenation should not have any vouchers
        expect(await voucherImplementation.balanceOf(buyer.address)).to.equal(
          "0",
          "Voucher implementation: buyer 1 balance should be 0"
        );
        expect(await voucherImplementation.balanceOf(buyer2.address)).to.equal(
          "0",
          "Voucher implementation: buyer 2 balance should be 0"
        );

        // oboson voucher implemenation should not have vouchers with id 1 and 2
        await expect(voucherImplementation.ownerOf("1")).to.revertedWith(RevertReasons.ERC721_NON_EXISTENT);
        await expect(voucherImplementation.ownerOf("2")).to.revertedWith(RevertReasons.ERC721_NON_EXISTENT);
      });

      context("💔 Revert Reasons", async function () {
        /*
         * Reverts if:
         * - offerId is invalid
         * - offer has been voided                    // TODO
         * - offer has expired                        // TODO
         * - offer is not yet available for commits   // TODO
         * - offer's quantity available is zero       // TODO
         * - buyer address is zero
         * - buyer account is inactive                // TODO
         */

        it("buyer address is the zero address", async function () {
          // Attempt to commit, expecting revert
          await expect(
            exchangeHandler.connect(buyer).commitToOffer(ethers.constants.AddressZero, offerId, { value: price })
          ).to.revertedWith(RevertReasons.INVALID_ADDRESS);
        });

        it("offer id is invalid", async function () {
          // An invalid offer id
          offerId = "666";

          // Attempt to commit, expecting revert
          await expect(
            exchangeHandler.connect(buyer).commitToOffer(buyer.address, offerId, { value: price })
          ).to.revertedWith(RevertReasons.NO_SUCH_OFFER);
        });
      });
    });

    context("👉 commitToOffer() with condition", async function () {
      context("✋ Threshold ERC20", async function () {
        beforeEach(async function () {
          // Required constructor params for Condition
          method = EvaluationMethod.Threshold;
          tokenType = TokenType.FungibleToken;
          tokenAddress = foreign20.address;
          tokenId = "0";
          threshold = "50";
          maxCommits = "3";

          // Required constructor params for Group
          groupId = "1";
          offerIds = [offerId];

          // Create Condition
          condition = new Condition(method, tokenType, tokenAddress, tokenId, threshold, maxCommits);
          expect(condition.isValid()).to.be.true;

          // Create Group
          group = new Group(groupId, sellerId, offerIds, condition);
          expect(group.isValid()).is.true;
          await groupHandler.connect(operator).createGroup(group);
        });

        it("should emit a BuyerCommitted event if user meets condition", async function () {
          // mint enough tokens for the buyer
          await foreign20.connect(buyer).mint(buyer.address, threshold);

          // Commit to offer.
          // We're only concerned that the event is emitted, indicating the condition was met
          await expect(exchangeHandler.connect(buyer).commitToOffer(buyer.address, offerId, { value: price })).to.emit(
            exchangeHandler,
            "BuyerCommitted"
          );
        });

        it("should allow buyer to commit up to the max times for the group", async function () {
          // mint enough tokens for the buyer
          await foreign20.connect(buyer).mint(buyer.address, threshold);

          // Commit to offer the maximum number of times
          for (let i = 0; i < Number(maxCommits); i++) {
            // We're only concerned that the event is emitted, indicating the commit was allowed
            await expect(
              exchangeHandler.connect(buyer).commitToOffer(buyer.address, offerId, { value: price })
            ).to.emit(exchangeHandler, "BuyerCommitted");
          }
        });

        context("💔 Revert Reasons", async function () {
          /*
           * Reverts if:
           * - buyer does not meet conditions for commit
           */

          it("buyer does not meet condition for commit", async function () {
            // Attempt to commit, expecting revert
            await expect(
              exchangeHandler.connect(buyer).commitToOffer(buyer.address, offerId, { value: price })
            ).to.revertedWith(RevertReasons.CANNOT_COMMIT);
          });

          it("buyer has exhausted allowable commits", async function () {
            // mint a token for the buyer
            await foreign20.connect(buyer).mint(buyer.address, threshold);

            // Commit to offer the maximum number of times
            for (let i = 0; i < Number(maxCommits); i++) {
              await exchangeHandler.connect(buyer).commitToOffer(buyer.address, offerId, { value: price });
            }

            // Attempt to commit again after maximum commits has been reached
            await expect(
              exchangeHandler.connect(buyer).commitToOffer(buyer.address, offerId, { value: price })
            ).to.revertedWith(RevertReasons.CANNOT_COMMIT);
          });
        });
      });

      context("✋ Threshold ERC721", async function () {
        beforeEach(async function () {
          // Required constructor params for Condition
          method = EvaluationMethod.Threshold;
          tokenType = TokenType.NonFungibleToken;
          tokenAddress = foreign721.address;
          tokenId = "0";
          threshold = "5";
          maxCommits = "3";

          // Required constructor params for Group
          groupId = "1";
          offerIds = [offerId];

          // Create Condition
          condition = new Condition(method, tokenType, tokenAddress, tokenId, threshold, maxCommits);
          expect(condition.isValid()).to.be.true;

          // Create Group
          group = new Group(groupId, sellerId, offerIds, condition);
          expect(group.isValid()).is.true;
          await groupHandler.connect(operator).createGroup(group);
        });

        it("should emit a BuyerCommitted event if user meets condition", async function () {
          // mint enough tokens for the buyer
          await foreign721.connect(buyer).mint(tokenId, threshold);

          // Commit to offer.
          // We're only concerned that the event is emitted, indicating the condition was met
          await expect(exchangeHandler.connect(buyer).commitToOffer(buyer.address, offerId, { value: price })).to.emit(
            exchangeHandler,
            "BuyerCommitted"
          );
        });

        it("should allow buyer to commit up to the max times for the group", async function () {
          // mint enough tokens for the buyer
          await foreign721.connect(buyer).mint(tokenId, threshold);

          // Commit to offer the maximum number of times
          for (let i = 0; i < Number(maxCommits); i++) {
            // We're only concerned that the event is emitted, indicating the commit was allowed
            await expect(
              exchangeHandler.connect(buyer).commitToOffer(buyer.address, offerId, { value: price })
            ).to.emit(exchangeHandler, "BuyerCommitted");
          }
        });

        context("💔 Revert Reasons", async function () {
          /*
           * Reverts if:
           * - buyer does not meet conditions for commit
           */

          it("buyer does not meet condition for commit", async function () {
            // Attempt to commit, expecting revert
            await expect(
              exchangeHandler.connect(buyer).commitToOffer(buyer.address, offerId, { value: price })
            ).to.revertedWith(RevertReasons.CANNOT_COMMIT);
          });

          it("buyer has exhausted allowable commits", async function () {
            // mint enough tokens for the buyer
            await foreign721.connect(buyer).mint(tokenId, threshold);

            // Commit to offer the maximum number of times
            for (let i = 0; i < Number(maxCommits); i++) {
              await exchangeHandler.connect(buyer).commitToOffer(buyer.address, offerId, { value: price });
            }

            // Attempt to commit again after maximum commits has been reached
            await expect(
              exchangeHandler.connect(buyer).commitToOffer(buyer.address, offerId, { value: price })
            ).to.revertedWith(RevertReasons.CANNOT_COMMIT);
          });
        });
      });

      context("✋ Threshold ERC1155", async function () {
        beforeEach(async function () {
          // Required constructor params for Condition
          method = EvaluationMethod.Threshold;
          tokenType = TokenType.MultiToken;
          tokenAddress = foreign1155.address;
          tokenId = "1";
          threshold = "20";
          maxCommits = "3";

          // Required constructor params for Group
          groupId = "1";
          offerIds = [offerId];

          // Create Condition
          condition = new Condition(method, tokenType, tokenAddress, tokenId, threshold, maxCommits);
          expect(condition.isValid()).to.be.true;

          // Create Group
          group = new Group(groupId, sellerId, offerIds, condition);
          expect(group.isValid()).is.true;
          await groupHandler.connect(operator).createGroup(group);
        });

        it("should emit a BuyerCommitted event if user meets condition", async function () {
          // mint enough tokens for the buyer
          await foreign1155.connect(buyer).mint(tokenId, threshold);

          // Commit to offer.
          // We're only concerned that the event is emitted, indicating the condition was met
          await expect(exchangeHandler.connect(buyer).commitToOffer(buyer.address, offerId, { value: price })).to.emit(
            exchangeHandler,
            "BuyerCommitted"
          );
        });

        it("should allow buyer to commit up to the max times for the group", async function () {
          // mint enough tokens for the buyer
          await foreign1155.connect(buyer).mint(tokenId, threshold);

          // Commit to offer the maximum number of times
          for (let i = 0; i < Number(maxCommits); i++) {
            // We're only concerned that the event is emitted, indicating the commit was allowed
            await expect(
              exchangeHandler.connect(buyer).commitToOffer(buyer.address, offerId, { value: price })
            ).to.emit(exchangeHandler, "BuyerCommitted");
          }
        });

        context("💔 Revert Reasons", async function () {
          /*
           * Reverts if:
           * - buyer does not meet conditions for commit
           */

          it("buyer does not meet condition for commit", async function () {
            // Attempt to commit, expecting revert
            await expect(
              exchangeHandler.connect(buyer).commitToOffer(buyer.address, offerId, { value: price })
            ).to.revertedWith(RevertReasons.CANNOT_COMMIT);
          });

          it("buyer has exhausted allowable commits", async function () {
            // mint enough tokens for the buyer
            await foreign1155.connect(buyer).mint(tokenId, threshold);

            // Commit to offer the maximum number of times
            for (let i = 0; i < Number(maxCommits); i++) {
              await exchangeHandler.connect(buyer).commitToOffer(buyer.address, offerId, { value: price });
            }

            // Attempt to commit again after maximum commits has been reached
            await expect(
              exchangeHandler.connect(buyer).commitToOffer(buyer.address, offerId, { value: price })
            ).to.revertedWith(RevertReasons.CANNOT_COMMIT);
          });
        });
      });

      context("✋ SpecificToken ERC721", async function () {
        beforeEach(async function () {
          // Required constructor params for Condition
          method = EvaluationMethod.SpecificToken;
          tokenType = TokenType.NonFungibleToken;
          tokenAddress = foreign721.address;
          tokenId = "12";
          threshold = "0";
          maxCommits = "3";

          // Required constructor params for Group
          groupId = "1";
          offerIds = [offerId];

          // Create Condition
          condition = new Condition(method, tokenType, tokenAddress, tokenId, threshold, maxCommits);
          expect(condition.isValid()).to.be.true;

          // Create Group
          group = new Group(groupId, sellerId, offerIds, condition);
          expect(group.isValid()).is.true;
          await groupHandler.connect(operator).createGroup(group);
        });

        it("should emit a BuyerCommitted event if user meets condition", async function () {
          // mint correct token for the buyer
          await foreign721.connect(buyer).mint(tokenId, "1");

          // Commit to offer.
          // We're only concerned that the event is emitted, indicating the condition was met
          await expect(exchangeHandler.connect(buyer).commitToOffer(buyer.address, offerId, { value: price })).to.emit(
            exchangeHandler,
            "BuyerCommitted"
          );
        });

        it("should allow buyer to commit up to the max times for the group", async function () {
          // mint correct token for the buyer
          await foreign721.connect(buyer).mint(tokenId, "1");

          // Commit to offer the maximum number of times
          for (let i = 0; i < Number(maxCommits); i++) {
            // We're only concerned that the event is emitted, indicating the commit was allowed
            await expect(
              exchangeHandler.connect(buyer).commitToOffer(buyer.address, offerId, { value: price })
            ).to.emit(exchangeHandler, "BuyerCommitted");
          }
        });

        context("💔 Revert Reasons", async function () {
          /*
           * Reverts if:
           * - buyer does not meet conditions for commit
           */

          it("buyer does not meet condition for commit", async function () {
            // mint correct token but to another user
            await foreign721.connect(rando).mint(tokenId, "1");

            // Attempt to commit, expecting revert
            await expect(
              exchangeHandler.connect(buyer).commitToOffer(buyer.address, offerId, { value: price })
            ).to.revertedWith(RevertReasons.CANNOT_COMMIT);
          });

          it("buyer has exhausted allowable commits", async function () {
            // mint correct token for the buyer
            await foreign721.connect(buyer).mint(tokenId, "1");

            // Commit to offer the maximum number of times
            for (let i = 0; i < Number(maxCommits); i++) {
              await exchangeHandler.connect(buyer).commitToOffer(buyer.address, offerId, { value: price });
            }

            // Attempt to commit again after maximum commits has been reached
            await expect(
              exchangeHandler.connect(buyer).commitToOffer(buyer.address, offerId, { value: price })
            ).to.revertedWith(RevertReasons.CANNOT_COMMIT);
          });
        });
      });
    });

    context("👉 completeExchange()", async function () {
      beforeEach(async function () {
        // Commit to offer
        tx = await exchangeHandler.connect(buyer).commitToOffer(buyer.address, offerId, { value: price });

        // Get the block timestamp of the confirmed tx
        blockNumber = tx.blockNumber;
        block = await ethers.provider.getBlock(blockNumber);

        // Update the committed date in the expected exchange struct with the block timestamp of the tx
        exchange.voucher.committedDate = block.timestamp.toString();

        // Update the validUntilDate date in the expected exchange struct
        exchange.voucher.validUntilDate = calculateVoucherExpiry(block, voucherRedeemableFrom, voucherValid);

        // Get the struct
        exchangeStruct = exchange.toStruct();
      });

      it("should emit an ExchangeCompleted event when buyer calls", async function () {
        // Set time forward to the offer's voucherRedeemableFrom
        await setNextBlockTimestamp(Number(voucherRedeemableFrom));

        // Redeem the voucher
        await exchangeHandler.connect(buyer).redeemVoucher(exchange.id);

        // Complete the exchange, expecting event
        await expect(exchangeHandler.connect(buyer).completeExchange(exchange.id))
          .to.emit(exchangeHandler, "ExchangeCompleted")
          .withArgs(offerId, buyerId, exchange.id, buyer.address);
      });

      it("should update state", async function () {
        // Set time forward to the offer's voucherRedeemableFrom
        await setNextBlockTimestamp(Number(voucherRedeemableFrom));

        // Redeem the voucher
        await exchangeHandler.connect(buyer).redeemVoucher(exchange.id);

        // Complete the exchange
        await expect(exchangeHandler.connect(buyer).completeExchange(exchange.id));

        // Get the exchange state
        [, response] = await exchangeHandler.connect(rando).getExchangeState(exchange.id);

        // It should match ExchangeState.Completed
        assert.equal(response, ExchangeState.Completed, "Exchange state is incorrect");
      });

      it("should emit an ExchangeCompleted event if operator calls after fulfillment period", async function () {
        // Set time forward to the offer's voucherRedeemableFrom
        await setNextBlockTimestamp(Number(voucherRedeemableFrom));

        // Redeem the voucher
        await exchangeHandler.connect(buyer).redeemVoucher(exchange.id);

        // Get the current block info
        blockNumber = await ethers.provider.getBlockNumber();
        block = await ethers.provider.getBlock(blockNumber);

        // Set time forward to run out the fulfillment period
        newTime = ethers.BigNumber.from(block.timestamp).add(fulfillmentPeriod).add(1).toNumber();
        await setNextBlockTimestamp(newTime);

        // Complete exchange
        await expect(exchangeHandler.connect(operator).completeExchange(exchange.id))
          .to.emit(exchangeHandler, "ExchangeCompleted")
          .withArgs(offerId, buyerId, exchange.id, operator.address);
      });

      context("💔 Revert Reasons", async function () {
        /*
         * Reverts if:
         * - Exchange does not exist
         * - Exchange is not in redeemed state
         * - Caller is not buyer or seller's operator
         * - Caller is seller's operator and offer fulfillment period has not elapsed
         */

        it("exchange id is invalid", async function () {
          // An invalid exchange id
          id = "666";

          // Attempt to complete the exchange, expecting revert
          await expect(exchangeHandler.connect(operator).completeExchange(id)).to.revertedWith(
            RevertReasons.NO_SUCH_EXCHANGE
          );
        });

        it("exchange is not in redeemed state", async function () {
          // Cancel the voucher
          await exchangeHandler.connect(buyer).cancelVoucher(exchange.id);

          // Attempt to complete the exchange, expecting revert
          await expect(exchangeHandler.connect(operator).completeExchange(exchange.id)).to.revertedWith(
            RevertReasons.INVALID_STATE
          );
        });

        it("caller is not buyer or seller's operator", async function () {
          // Set time forward to the offer's voucherRedeemableFrom
          await setNextBlockTimestamp(Number(voucherRedeemableFrom));

          // Redeem the voucher
          await exchangeHandler.connect(buyer).redeemVoucher(exchange.id);

          // Attempt to complete the exchange, expecting revert
          await expect(exchangeHandler.connect(rando).completeExchange(exchange.id)).to.revertedWith(
            RevertReasons.NOT_BUYER_OR_SELLER
          );
        });

        it("caller is seller's operator and offer fulfillment period has not elapsed", async function () {
          // Set time forward to the offer's voucherRedeemableFrom
          await setNextBlockTimestamp(Number(voucherRedeemableFrom));

          // Redeem the voucher
          await exchangeHandler.connect(buyer).redeemVoucher(exchange.id);

          // Attempt to complete the exchange, expecting revert
          await expect(exchangeHandler.connect(operator).completeExchange(exchange.id)).to.revertedWith(
            RevertReasons.FULFILLMENT_PERIOD_NOT_ELAPSED
          );
        });
      });
    });

    context("👉 revokeVoucher()", async function () {
      beforeEach(async function () {
        // Commit to offer
        tx = await exchangeHandler.connect(buyer).commitToOffer(buyer.address, offerId, { value: price });

        // Get the block timestamp of the confirmed tx
        blockNumber = tx.blockNumber;
        block = await ethers.provider.getBlock(blockNumber);

        // Update the committed date in the expected exchange struct with the block timestamp of the tx
        exchange.voucher.committedDate = block.timestamp.toString();

        // Update the validUntilDate date in the expected exchange struct
        exchange.voucher.validUntilDate = calculateVoucherExpiry(block, voucherRedeemableFrom, voucherValid);

        // Get the struct
        exchangeStruct = exchange.toStruct();
      });

      it("should emit an VoucherRevoked event when seller's operator calls", async function () {
        // Revoke the voucher, expecting event
        await expect(exchangeHandler.connect(operator).revokeVoucher(exchange.id))
          .to.emit(exchangeHandler, "VoucherRevoked")
          .withArgs(offerId, exchange.id, operator.address);
      });

      it("should update state", async function () {
        // Revoke the voucher
        await exchangeHandler.connect(operator).revokeVoucher(exchange.id);

        // Get the exchange state
        [, response] = await exchangeHandler.connect(rando).getExchangeState(exchange.id);

        // It should match ExchangeState.Revoked
        assert.equal(response, ExchangeState.Revoked, "Exchange state is incorrect");
      });

      context("💔 Revert Reasons", async function () {
        /*
         * Reverts if
         * - Exchange does not exist
         * - Exchange is not in committed state
         * - Caller is not seller's operator
         */

        it("exchange id is invalid", async function () {
          // An invalid exchange id
          id = "666";

          // Attempt to revoke the voucher, expecting revert
          await expect(exchangeHandler.connect(operator).revokeVoucher(id)).to.revertedWith(
            RevertReasons.NO_SUCH_EXCHANGE
          );
        });

        it("exchange is not in committed state", async function () {
          // Cancel the voucher
          await exchangeHandler.connect(buyer).cancelVoucher(exchange.id);

          // Attempt to revoke the voucher, expecting revert
          await expect(exchangeHandler.connect(operator).revokeVoucher(exchange.id)).to.revertedWith(
            RevertReasons.INVALID_STATE
          );
        });

        it("caller is not seller's operator", async function () {
          // Attempt to complete the exchange, expecting revert
          await expect(exchangeHandler.connect(rando).revokeVoucher(exchange.id)).to.revertedWith(
            RevertReasons.NOT_OPERATOR
          );
        });
      });
    });

    context("👉 cancelVoucher()", async function () {
      beforeEach(async function () {
        // Commit to offer, retrieving the event
        tx = await exchangeHandler.connect(buyer).commitToOffer(buyer.address, offerId, { value: price });

        // Get the block timestamp of the confirmed tx
        blockNumber = tx.blockNumber;
        block = await ethers.provider.getBlock(blockNumber);

        // Update the committed date in the expected exchange struct with the block timestamp of the tx
        exchange.voucher.committedDate = block.timestamp.toString();

        // Update the validUntilDate date in the expected exchange struct
        exchange.voucher.validUntilDate = calculateVoucherExpiry(block, voucherRedeemableFrom, voucherValid);

        // Get the struct
        exchangeStruct = exchange.toStruct();
      });

      it("should emit an VoucherCanceled event when original buyer calls", async function () {
        // Cancel the voucher, expecting event
        await expect(exchangeHandler.connect(buyer).cancelVoucher(exchange.id))
          .to.emit(exchangeHandler, "VoucherCanceled")
          .withArgs(offerId, exchange.id, buyer.address);
      });

      it("should emit an VoucherCanceled event when new owner (not a buyer) calls", async function () {
        // Transfer voucher to new owner
        bosonVoucherCloneAddress = calculateContractAddress(exchangeHandler.address, "1");
        bosonVoucher = await ethers.getContractAt("IBosonVoucher", bosonVoucherCloneAddress);
        await bosonVoucher.connect(buyer).transferFrom(buyer.address, newOwner.address, exchange.id);

        // Cancel the voucher, expecting event
        await expect(exchangeHandler.connect(newOwner).cancelVoucher(exchange.id))
          .to.emit(exchangeHandler, "VoucherCanceled")
          .withArgs(offerId, exchange.id, newOwner.address);
      });

      it("should update state when buyer calls", async function () {
        // Cancel the voucher
        await exchangeHandler.connect(buyer).cancelVoucher(exchange.id);

        // Get the exchange state
        [, response] = await exchangeHandler.connect(rando).getExchangeState(exchange.id);

        // It should match ExchangeState.Canceled
        assert.equal(response, ExchangeState.Canceled, "Exchange state is incorrect");
      });

      context("💔 Revert Reasons", async function () {
        /*
         * Reverts if
         * - Exchange does not exist
         * - Exchange is not in committed state
         * - Caller does not own voucher
         */

        it("exchange id is invalid", async function () {
          // An invalid exchange id
          id = "666";

          // Attempt to cancel the voucher, expecting revert
          await expect(exchangeHandler.connect(buyer).cancelVoucher(id)).to.revertedWith(
            RevertReasons.NO_SUCH_EXCHANGE
          );
        });

        it("exchange is not in committed state", async function () {
          // Revoke the voucher
          await exchangeHandler.connect(operator).revokeVoucher(exchange.id);

          // Attempt to cancel the voucher, expecting revert
          await expect(exchangeHandler.connect(buyer).cancelVoucher(exchange.id)).to.revertedWith(
            RevertReasons.INVALID_STATE
          );
        });

        it("caller does not own voucher", async function () {
          // Attempt to cancel the voucher, expecting revert
          await expect(exchangeHandler.connect(rando).cancelVoucher(exchange.id)).to.revertedWith(
            RevertReasons.NOT_VOUCHER_HOLDER
          );
        });
      });
    });

    context("👉 expireVoucher()", async function () {
      beforeEach(async function () {
        // Commit to offer, retrieving the event
        tx = await exchangeHandler.connect(buyer).commitToOffer(buyer.address, offerId, { value: price });

        // Get the block timestamp of the confirmed tx
        blockNumber = tx.blockNumber;
        block = await ethers.provider.getBlock(blockNumber);

        // Update the committed date in the expected exchange struct with the block timestamp of the tx
        exchange.voucher.committedDate = block.timestamp.toString();

        // Update the validUntilDate date in the expected exchange struct
        exchange.voucher.validUntilDate = calculateVoucherExpiry(block, voucherRedeemableFrom, voucherValid);

        // Get the struct
        exchangeStruct = exchange.toStruct();
      });

      it("should emit an VoucherExpired event when anyone calls and voucher has expired", async function () {
        // Set time forward past the voucher's validUntilDate
        await setNextBlockTimestamp(Number(voucherRedeemableFrom) + Number(voucherValid) + Number(oneWeek));

        // Expire the voucher, expecting event
        await expect(exchangeHandler.connect(rando).expireVoucher(exchange.id))
          .to.emit(exchangeHandler, "VoucherExpired")
          .withArgs(offerId, exchange.id, rando.address);
      });

      it("should update state when anyone calls and voucher has expired", async function () {
        // Set time forward past the voucher's validUntilDate
        await setNextBlockTimestamp(Number(voucherRedeemableFrom) + Number(voucherValid) + Number(oneWeek));

        // Expire the voucher
        await exchangeHandler.connect(rando).expireVoucher(exchange.id);

        // Get the exchange state
        [, response] = await exchangeHandler.connect(rando).getExchangeState(exchange.id);

        // It should match ExchangeState.Canceled
        assert.equal(response, ExchangeState.Canceled, "Exchange state is incorrect");
      });

      it("should update voucher expired flag when anyone calls and voucher has expired", async function () {
        // Set time forward past the voucher's validUntilDate
        await setNextBlockTimestamp(Number(voucherRedeemableFrom) + Number(voucherValid) + Number(oneWeek));

        // Expire the voucher
        await exchangeHandler.connect(rando).expireVoucher(exchange.id);

        // Get the exchange
        [, response] = await exchangeHandler.connect(rando).getExchange(exchange.id);

        // Marshal response to entity
        exchange = Exchange.fromStruct(response);
        expect(exchange.isValid());

        // Exchange's voucher expired flag should be true
        assert.isTrue(exchange.voucher.expired, "Voucher expired flag not set");
      });

      context("💔 Revert Reasons", async function () {
        /*
         * Reverts if
         * - Exchange does not exist
         * - Exchange is not in committed state
         * - Redemption period has not yet elapsed
         */

        it("exchange id is invalid", async function () {
          // Set time forward past the voucher's validUntilDate
          await setNextBlockTimestamp(Number(voucherRedeemableFrom) + Number(voucherValid) + Number(oneWeek));

          // An invalid exchange id
          id = "666";

          // Attempt to cancel the voucher, expecting revert
          await expect(exchangeHandler.connect(buyer).expireVoucher(id)).to.revertedWith(
            RevertReasons.NO_SUCH_EXCHANGE
          );
        });

        it("exchange is not in committed state", async function () {
          // Set time forward past the voucher's validUntilDate
          await setNextBlockTimestamp(Number(voucherRedeemableFrom) + Number(voucherValid) + Number(oneWeek));

          // Revoke the voucher
          await exchangeHandler.connect(operator).revokeVoucher(exchange.id);

          // Attempt to expire the voucher, expecting revert
          await expect(exchangeHandler.connect(buyer).expireVoucher(exchange.id)).to.revertedWith(
            RevertReasons.INVALID_STATE
          );
        });

        it("Redemption period has not yet elapsed", async function () {
          // Attempt to cancel the voucher, expecting revert
          await expect(exchangeHandler.connect(rando).expireVoucher(exchange.id)).to.revertedWith(
            RevertReasons.VOUCHER_STILL_VALID
          );
        });
      });
    });

    context("👉 redeemVoucher()", async function () {
      beforeEach(async function () {
        // Commit to offer
        tx = await exchangeHandler.connect(buyer).commitToOffer(buyer.address, offerId, { value: price });

        // Get the block timestamp of the confirmed tx
        blockNumber = tx.blockNumber;
        block = await ethers.provider.getBlock(blockNumber);

        // Update the committed date in the expected exchange struct with the block timestamp of the tx
        exchange.voucher.committedDate = block.timestamp.toString();

        // Update the validUntilDate date in the expected exchange struct
        exchange.voucher.validUntilDate = calculateVoucherExpiry(block, voucherRedeemableFrom, voucherValid);
        // Get the struct
        exchangeStruct = exchange.toStruct();
      });

      it("should emit a VoucherRedeemed event when buyer calls", async function () {
        // Set time forward to the offer's voucherRedeemableFrom
        await setNextBlockTimestamp(Number(voucherRedeemableFrom));

        // Redeem the voucher, expecting event
        await expect(exchangeHandler.connect(buyer).redeemVoucher(exchange.id))
          .to.emit(exchangeHandler, "VoucherRedeemed")
          .withArgs(offerId, exchange.id, buyer.address);
      });

      it("should update state", async function () {
        // Set time forward to the offer's voucherRedeemableFrom
        await setNextBlockTimestamp(Number(voucherRedeemableFrom));

        // Redeem the voucher
        await exchangeHandler.connect(buyer).redeemVoucher(exchange.id);

        // Get the exchange state
        [, response] = await exchangeHandler.connect(rando).getExchangeState(exchange.id);

        // It should match ExchangeState.Redeemed
        assert.equal(response, ExchangeState.Redeemed, "Exchange state is incorrect");
      });

      context("💔 Revert Reasons", async function () {
        /*
         * Reverts if
         * - Exchange does not exist
         * - Exchange is not in committed state
         * - Caller does not own voucher
         * - Current time is prior to offer.voucherRedeemableFrom
         * - Current time is after exchange.voucher.validUntilDate
         */

        it("exchange id is invalid", async function () {
          // An invalid exchange id
          id = "666";

          // Attempt to redeem the voucher, expecting revert
          await expect(exchangeHandler.connect(buyer).redeemVoucher(id)).to.revertedWith(
            RevertReasons.NO_SUCH_EXCHANGE
          );
        });

        it("exchange is not in committed state", async function () {
          // Revoke the voucher
          await exchangeHandler.connect(operator).revokeVoucher(exchange.id);

          // Attempt to redeem the voucher, expecting revert
          await expect(exchangeHandler.connect(buyer).redeemVoucher(exchange.id)).to.revertedWith(
            RevertReasons.INVALID_STATE
          );
        });

        it("caller does not own voucher", async function () {
          // Attempt to redeem the voucher, expecting revert
          await expect(exchangeHandler.connect(rando).redeemVoucher(exchange.id)).to.revertedWith(
            RevertReasons.NOT_VOUCHER_HOLDER
          );
        });

        it("current time is prior to offer's voucherRedeemableFrom", async function () {
          // Attempt to redeem the voucher, expecting revert
          await expect(exchangeHandler.connect(buyer).redeemVoucher(exchange.id)).to.revertedWith(
            RevertReasons.VOUCHER_NOT_REDEEMABLE
          );
        });

        it("current time is after to voucher's validUntilDate", async function () {
          // Set time forward past the voucher's validUntilDate
          await setNextBlockTimestamp(Number(voucherRedeemableFrom) + Number(voucherValid) + Number(oneWeek));

          // Attempt to redeem the voucher, expecting revert
          await expect(exchangeHandler.connect(buyer).redeemVoucher(exchange.id)).to.revertedWith(
            RevertReasons.VOUCHER_NOT_REDEEMABLE
          );
        });
      });
    });

    context("👉 redeemVoucher() with bundle", async function () {
      beforeEach(async function () {
        // Mint some tokens to be bundled
        await foreign20.connect(operator).mint(operator.address, "500");
        await foreign721.connect(operator).mint("0", "1");
        await foreign1155.connect(operator).mint("1", "500");

        // Approve the protocol diamond to transfer seller's tokens
        await foreign20.connect(operator).approve(protocolDiamond.address, "1");
        await foreign721.connect(operator).setApprovalForAll(protocolDiamond.address, true);
        await foreign1155.connect(operator).setApprovalForAll(protocolDiamond.address, true);

        // Create an ERC20 twin
        twin20 = mockTwin(foreign20.address);
        expect(twin20.isValid()).is.true;

        // Create an ERC721 twin
        twin721 = mockTwin(foreign721.address, TokenType.NonFungibleToken);
        twin721.id = "2";
        expect(twin721.isValid()).is.true;

        // Create an ERC1155 twin
        twin1155 = mockTwin(foreign1155.address, TokenType.MultiToken);
        twin1155.id = "3";
        twin1155.tokenId = "1";

        expect(twin1155.isValid()).is.true;

        // All the twin ids (for mixed bundle)
        twinIds = [twin20.id, twin721.id, twin1155.id];

        // Create twins
        await twinHandler.connect(operator).createTwin(twin20.toStruct());
        await twinHandler.connect(operator).createTwin(twin721.toStruct());
        await twinHandler.connect(operator).createTwin(twin1155.toStruct());
      });

      context("📦 Offer bundled with ERC20 twin", async function () {
        beforeEach(async function () {
          // Create a new bundle
          bundle = new Bundle("1", sellerId, [offerId], [twin20.id]);
          expect(bundle.isValid()).is.true;
          await bundleHandler.connect(operator).createBundle(bundle.toStruct());

          // Commit to offer
          await exchangeHandler.connect(buyer).commitToOffer(buyer.address, offerId, { value: price });

          // Set time forward to the offer's voucherRedeemableFrom
          await setNextBlockTimestamp(Number(voucherRedeemableFrom));
        });

        it("should transfer the twin", async function () {
          // Check the buyer's balance of the ERC20
          balance = await foreign20.balanceOf(buyer.address);
          expect(balance).to.equal(0);

          // Redeem the voucher
          await exchangeHandler.connect(buyer).redeemVoucher(exchange.id);

          // Check the buyer's balance of the ERC20
          balance = await foreign20.balanceOf(buyer.address);
          expect(balance).to.equal(1);
        });

        context("💔 Revert Reasons", async function () {
          it("unable to transfer the twin", async function () {
            // Remove the approval for the protocal to transfer the seller's tokens
            await foreign20.connect(operator).approve(protocolDiamond.address, "0");

            // Attempt to redeem the voucher, expecting revert
            await expect(exchangeHandler.connect(buyer).redeemVoucher(exchange.id)).to.revertedWith(
              RevertReasons.TWIN_TRANSFER_FAILED
            );
          });
        });
      });

      context("📦 Offer bundled with ERC721 twin", async function () {
        beforeEach(async function () {
          // Create a new bundle
          bundle = new Bundle("1", sellerId, [offerId], [twin721.id]);
          expect(bundle.isValid()).is.true;
          await bundleHandler.connect(operator).createBundle(bundle.toStruct());

          // Commit to offer
          await exchangeHandler.connect(buyer).commitToOffer(buyer.address, offerId, { value: price });

          // Set time forward to the offer's voucherRedeemableFrom
          await setNextBlockTimestamp(Number(voucherRedeemableFrom));
        });

        it("should transfer the twin", async function () {
          // Check the operator owns the ERC721
          owner = await foreign721.ownerOf("0");
          expect(owner).to.equal(operator.address);

          // Redeem the voucher
          await exchangeHandler.connect(buyer).redeemVoucher(exchange.id);

          // Check the buyer owns the ERC721
          owner = await foreign721.ownerOf("0");
          expect(owner).to.equal(buyer.address);
        });

        it("should not revert if current tokenId is greater than lastTokenId", async function () {
          // Deposit seller funds so the second commit will not revert for Insufficient available funds";
          await fundsHandler
            .connect(operator)
            .depositFunds(seller.id, ethers.constants.AddressZero, sellerPool, { value: sellerPool });

          // Redeem the first commit
          await exchangeHandler.connect(buyer).redeemVoucher(exchange.id);

          // Commit to offer for the second time
          // Offer quantity available (2) and twin tokenIds range (1) doesn't match
          await exchangeHandler.connect(buyer).commitToOffer(buyer.address, offerId, { value: price });

          // Attempt to redeem the voucher, expecting revert
          await expect(exchangeHandler.connect(buyer).redeemVoucher("2")).to.not.reverted;
        });

        context("💔 Revert Reasons", async function () {
          it("unable to transfer the twin", async function () {
            // Remove the approval for the protocal to transfer the seller's tokens
            await foreign721.connect(operator).setApprovalForAll(protocolDiamond.address, false);

            // Attempt to redeem the voucher, expecting revert
            await expect(exchangeHandler.connect(buyer).redeemVoucher(exchange.id)).to.revertedWith(
              RevertReasons.TWIN_TRANSFER_FAILED
            );
          });
        });
      });

      context("📦 Offer bundled with ERC1155 twin", async function () {
        beforeEach(async function () {
          // Create a new bundle
          bundle = new Bundle("1", sellerId, [offerId], [twin1155.id]);
          expect(bundle.isValid()).is.true;
          await bundleHandler.connect(operator).createBundle(bundle.toStruct());

          // Commit to offer
          await exchangeHandler.connect(buyer).commitToOffer(buyer.address, offerId, { value: price });

          // Set time forward to the offer's voucherRedeemableFrom
          await setNextBlockTimestamp(Number(voucherRedeemableFrom));
        });

        it("should transfer the twin", async function () {
          // Check the buyer's balance of the ERC1155
          balance = await foreign1155.balanceOf(buyer.address, "1");
          expect(balance).to.equal(0);

          // Redeem the voucher
          await exchangeHandler.connect(buyer).redeemVoucher(exchange.id);

          // Check the buyer's balance of the ERC1155
          balance = await foreign1155.balanceOf(buyer.address, "1");
          expect(balance).to.equal(1);
        });

        context("💔 Revert Reasons", async function () {
          it("unable to transfer the twin", async function () {
            // Remove the approval for the protocal to transfer the seller's tokens
            await foreign1155.connect(operator).setApprovalForAll(protocolDiamond.address, false);

            // Attempt to redeem the voucher, expecting revert
            await expect(exchangeHandler.connect(buyer).redeemVoucher(exchange.id)).to.revertedWith(
              RevertReasons.TWIN_TRANSFER_FAILED
            );
          });
        });
      });

      context("📦 Offer bundled with mixed twins", async function () {
        beforeEach(async function () {
          // Create a new bundle
          bundle = new Bundle("1", sellerId, [offerId], twinIds);
          expect(bundle.isValid()).is.true;
          await bundleHandler.connect(operator).createBundle(bundle.toStruct());

          // Commit to offer
          await exchangeHandler.connect(buyer).commitToOffer(buyer.address, offerId, { value: price });

          // Set time forward to the offer's voucherRedeemableFrom
          await setNextBlockTimestamp(Number(voucherRedeemableFrom));
        });

        it("should transfer the twins", async function () {
          // Check the buyer's balance of the ERC20
          balance = await foreign20.balanceOf(buyer.address);
          expect(balance).to.equal(0);

          // Check the operator owns the ERC721
          owner = await foreign721.ownerOf("0");
          expect(owner).to.equal(operator.address);

          // Check the buyer's balance of the ERC1155
          balance = await foreign1155.balanceOf(buyer.address, "1");
          expect(balance).to.equal(0);

          // Redeem the voucher
          await exchangeHandler.connect(buyer).redeemVoucher(exchange.id);

          // Check the buyer's balance of the ERC20
          balance = await foreign20.balanceOf(buyer.address);
          expect(balance).to.equal(1);

          // Check the buyer owns the ERC721
          owner = await foreign721.ownerOf("0");
          expect(owner).to.equal(buyer.address);

          // Check the buyer's balance of the ERC1155
          balance = await foreign1155.balanceOf(buyer.address, "1");
          expect(balance).to.equal(1);
        });

        context("💔 Revert Reasons", async function () {
          it("unable to transfer the ERC20 twin", async function () {
            // Remove the approval for the protocal to transfer the seller's tokens
            await foreign20.connect(operator).approve(protocolDiamond.address, "0");

            // Attempt to redeem the voucher, expecting revert
            await expect(exchangeHandler.connect(buyer).redeemVoucher(exchange.id)).to.revertedWith(
              RevertReasons.TWIN_TRANSFER_FAILED
            );
          });

          it("unable to transfer the ERC721 twin", async function () {
            // Remove the approval for the protocal to transfer the seller's tokens
            await foreign721.connect(operator).setApprovalForAll(protocolDiamond.address, false);

            // Attempt to redeem the voucher, expecting revert
            await expect(exchangeHandler.connect(buyer).redeemVoucher(exchange.id)).to.revertedWith(
              RevertReasons.TWIN_TRANSFER_FAILED
            );
          });

          it("unable to transfer the ERC1155 twin", async function () {
            // Remove the approval for the protocal to transfer the seller's tokens
            await foreign1155.connect(operator).setApprovalForAll(protocolDiamond.address, false);

            // Attempt to redeem the voucher, expecting revert
            await expect(exchangeHandler.connect(buyer).redeemVoucher(exchange.id)).to.revertedWith(
              RevertReasons.TWIN_TRANSFER_FAILED
            );
          });
        });
      });
    });

    context("👉 onVoucherTransferred()", async function () {
      beforeEach(async function () {
        // Commit to offer, retrieving the event
        tx = await exchangeHandler.connect(buyer).commitToOffer(buyer.address, offerId, { value: price });

        // Get the block timestamp of the confirmed tx
        blockNumber = tx.blockNumber;
        block = await ethers.provider.getBlock(blockNumber);

        // Update the committed date in the expected exchange struct with the block timestamp of the tx
        exchange.voucher.committedDate = block.timestamp.toString();

        // Update the validUntilDate date in the expected exchange struct
        exchange.voucher.validUntilDate = calculateVoucherExpiry(block, voucherRedeemableFrom, voucherValid);

        // Get the struct
        exchangeStruct = exchange.toStruct();

        // Client used for tests
        bosonVoucherCloneAddress = calculateContractAddress(exchangeHandler.address, "1");
        bosonVoucher = await ethers.getContractAt("IBosonVoucher", bosonVoucherCloneAddress);
      });

      it("should emit an VoucherTransferred event when called by CLIENT-roled address", async function () {
        // Get the next buyer id
        nextAccountId = await accountHandler.connect(rando).getNextAccountId();

        // Call onVoucherTransferred, expecting event
        await expect(bosonVoucher.connect(buyer).transferFrom(buyer.address, newOwner.address, exchange.id))
          .to.emit(exchangeHandler, "VoucherTransferred")
          .withArgs(offerId, exchange.id, nextAccountId, bosonVoucher.address);
      });

      it("should update exchange when new buyer (with existing, active account) is passed", async function () {
        // Get the next buyer id
        nextAccountId = await accountHandler.connect(rando).getNextAccountId();

        // Create a buyer account for the new owner
        await accountHandler.connect(newOwner).createBuyer(new Buyer("0", newOwner.address, true));

        // Call onVoucherTransferred
        await bosonVoucher.connect(buyer).transferFrom(buyer.address, newOwner.address, exchange.id);
        // await exchangeHandler.connect(fauxClient).onVoucherTransferred(exchange.id, newOwner.address);

        // Get the exchange
        [exists, response] = await exchangeHandler.connect(rando).getExchange(exchange.id);

        // Marshal response to entity
        exchange = Exchange.fromStruct(response);
        expect(exchange.isValid());

        // Exchange's voucher expired flag should be true
        assert.equal(exchange.buyerId, nextAccountId, "Exchange.buyerId not updated");
      });

      it("should update exchange when new buyer (no account) is passed", async function () {
        // Get the next buyer id
        nextAccountId = await accountHandler.connect(rando).getNextAccountId();

        // Call onVoucherTransferred
        await bosonVoucher.connect(buyer).transferFrom(buyer.address, newOwner.address, exchange.id);
        // await exchangeHandler.connect(fauxClient).onVoucherTransferred(exchange.id, newOwner.address);

        // Get the exchange
        [exists, response] = await exchangeHandler.connect(rando).getExchange(exchange.id);

        // Marshal response to entity
        exchange = Exchange.fromStruct(response);
        expect(exchange.isValid());

        // Exchange's voucher expired flag should be true
        assert.equal(exchange.buyerId, nextAccountId, "Exchange.buyerId not updated");
      });

      it("should be triggered when a voucher is transferred", async function () {
        // Transfer voucher, expecting event
        await expect(bosonVoucher.connect(buyer).transferFrom(buyer.address, newOwner.address, exchange.id)).to.emit(
          exchangeHandler,
          "VoucherTransferred"
        );
      });

      it("should not be triggered when a voucher is issued", async function () {
        // Get the next buyer id
        nextAccountId = await accountHandler.getNextAccountId();

        // Get the next exchange id
        nextExchangeId = await exchangeHandler.getNextExchangeId();

        // Get a buyer struct
        buyerStruct = new Buyer(nextAccountId, newOwner.address, true).toStruct();

        // Create a buyer account
        await accountHandler.connect(newOwner).createBuyer(new Buyer("0", newOwner.address, true));

        // Grant PROTOCOL role to EOA address for test
        await accessController.grantRole(Role.PROTOCOL, rando.address);

        // Issue voucher, expecting no event
        await expect(bosonVoucher.connect(rando).issueVoucher(nextExchangeId, buyerStruct)).to.not.emit(
          exchangeHandler,
          "VoucherTransferred"
        );
      });

      it("should not be triggered when a voucher is burned", async function () {
        // Grant PROTOCOL role to EOA address for test
        await accessController.grantRole(Role.PROTOCOL, rando.address);

        // Burn voucher, expecting no event
        await expect(bosonVoucher.connect(rando).burnVoucher(exchange.id)).to.not.emit(
          exchangeHandler,
          "VoucherTransferred"
        );
      });

      context("💔 Revert Reasons", async function () {
        /**
         * Reverts if
         * - Caller is not a clone address, associated with the seller
         * - Exchange does not exist
         * - Exchange is not in committed state
         * - Voucher has expired
         * - New buyer's existing account is deactivated
         */

        it("Caller is not a clone address", async function () {
          // Attempt to call onVoucherTransferred, expecting revert
          await expect(
            exchangeHandler.connect(rando).onVoucherTransferred(exchange.id, newOwner.address)
          ).to.revertedWith(RevertReasons.ACCESS_DENIED);
        });

        it("Caller is not a clone address, associated with the seller", async function () {
          // Create a new seller to get new clone
          seller = new Seller(id, rando.address, rando.address, rando.address, rando.address, true);
          expect(seller.isValid()).is.true;
          await accountHandler.connect(rando).createSeller(seller);
          expectedCloneAddress = calculateContractAddress(accountHandler.address, "2");
          const bosonVoucher2 = await ethers.getContractAt("IBosonVoucher", expectedCloneAddress);

          // For the sake of test, mint token on bv2 with the id of token on bv1
          // Temporarily grant PROTOCOL role to deployer account
          await accessController.grantRole(Role.PROTOCOL, deployer.address);
          await bosonVoucher2.issueVoucher(exchange.id, new Buyer(buyerId, buyer.address, true));

          // Attempt to call onVoucherTransferred, expecting revert
          await expect(
            bosonVoucher2.connect(buyer).transferFrom(buyer.address, newOwner.address, exchange.id)
          ).to.revertedWith(RevertReasons.ACCESS_DENIED);
        });

        it("exchange id is invalid", async function () {
          // An invalid exchange id
          id = "666";

          // Attempt to call onVoucherTransferred, expecting revert
          await expect(exchangeHandler.connect(fauxClient).onVoucherTransferred(id, newOwner.address)).to.revertedWith(
            RevertReasons.NO_SUCH_EXCHANGE
          );
        });

        it("exchange is not in committed state", async function () {
          // Revoke the voucher
          await exchangeHandler.connect(operator).revokeVoucher(exchange.id);

          // Attempt to call onVoucherTransferred, expecting revert
          await expect(exchangeHandler.connect(fauxClient).onVoucherTransferred(id, newOwner.address)).to.revertedWith(
            RevertReasons.INVALID_STATE
          );
        });

        it("Voucher has expired", async function () {
          // Set time forward past the voucher's validUntilDate
          await setNextBlockTimestamp(Number(voucherRedeemableFrom) + Number(voucherValid) + Number(oneWeek));

          // Attempt to call onVoucherTransferred, expecting revert
          await expect(exchangeHandler.connect(fauxClient).onVoucherTransferred(id, newOwner.address)).to.revertedWith(
            RevertReasons.VOUCHER_HAS_EXPIRED
          );
        });

        it("New buyer's existing account is deactivated", async function () {
          // Get the next buyer id
          nextAccountId = await accountHandler.connect(rando).getNextAccountId();

          // Create a buyer account for the new owner
          await accountHandler.connect(newOwner).createBuyer(new Buyer("0", newOwner.address, true));

          // Update buyer account, deactivating it
          await accountHandler.connect(newOwner).updateBuyer(new Buyer(nextAccountId, newOwner.address, false));

          // Attempt to call onVoucherTransferred, expecting revert
          await expect(bosonVoucher.connect(buyer).transferFrom(buyer.address, newOwner.address, id)).to.revertedWith(
            RevertReasons.MUST_BE_ACTIVE
          );
        });
      });
    });

    context("👉 isExchangeFinalized()", async function () {
      beforeEach(async function () {
        // Commit to offer, creating a new exchange
        await exchangeHandler.connect(buyer).commitToOffer(buyer.address, offerId, { value: price });
      });

      context("👍 undisputed exchange", async function () {
        it("should return false if exchange is in Committed state", async function () {
          // In Committed state, ask if exchange is finalized
          [exists, response] = await exchangeHandler.connect(rando).isExchangeFinalized(exchange.id);

          // It should not be finalized
          assert.equal(response, false, "Incorrectly reports finalized state");
        });

        it("should return false if exchange is in Redeemed state", async function () {
          // Set time forward to the offer's voucherRedeemableFrom
          await setNextBlockTimestamp(Number(voucherRedeemableFrom));

          // Redeem voucher
          await exchangeHandler.connect(buyer).redeemVoucher(exchange.id);

          // Now in Redeemed state, ask if exchange is finalized
          [exists, response] = await exchangeHandler.connect(rando).isExchangeFinalized(exchange.id);

          // It should not be finalized
          assert.equal(response, false, "Incorrectly reports finalized state");
        });

        it("should return true if exchange is in Completed state", async function () {
          // Set time forward to the offer's voucherRedeemableFrom
          await setNextBlockTimestamp(Number(voucherRedeemableFrom));

          // Redeem voucher
          await exchangeHandler.connect(buyer).redeemVoucher(exchange.id);

          // Get the current block info
          blockNumber = await ethers.provider.getBlockNumber();
          block = await ethers.provider.getBlock(blockNumber);

          // Set time forward to run out the fulfillment period
          newTime = ethers.BigNumber.from(voucherRedeemableFrom).add(fulfillmentPeriod).add(1).toNumber();
          await setNextBlockTimestamp(newTime);

          // Complete exchange
          await exchangeHandler.connect(operator).completeExchange(exchange.id);

          // Now in Completed state, ask if exchange is finalized
          [exists, response] = await exchangeHandler.connect(rando).isExchangeFinalized(exchange.id);

          // It should be finalized
          assert.equal(response, true, "Incorrectly reports unfinalized state");
        });

        it("should return true if exchange is in Revoked state", async function () {
          // Revoke voucher
          await exchangeHandler.connect(operator).revokeVoucher(exchange.id);

          // Now in Revoked state, ask if exchange is finalized
          [exists, response] = await exchangeHandler.connect(rando).isExchangeFinalized(exchange.id);

          // It should be finalized
          assert.equal(response, true, "Incorrectly reports unfinalized state");
        });

        it("should return true if exchange is in Canceled state", async function () {
          // Cancel voucher
          await exchangeHandler.connect(buyer).cancelVoucher(exchange.id);

          // Now in Canceled state, ask if exchange is finalized
          [exists, response] = await exchangeHandler.connect(rando).isExchangeFinalized(exchange.id);

          // It should be finalized
          assert.equal(response, true, "Incorrectly reports unfinalized state");
        });
      });

      context("👎 disputed exchange", async function () {
        beforeEach(async function () {
          // Set time forward to the offer's voucherRedeemableFrom
          await setNextBlockTimestamp(Number(voucherRedeemableFrom));

          // Redeem voucher
          await exchangeHandler.connect(buyer).redeemVoucher(exchange.id);

          // Raise a dispute on the exchange
          await disputeHandler.connect(buyer).raiseDispute(exchange.id, "Tastes weird");
        });

        it("should return false if exchange has a dispute in Disputed state", async function () {
          // In Disputed state, ask if exchange is finalized
          [exists, response] = await exchangeHandler.connect(rando).isExchangeFinalized(exchange.id);

          // It should not be finalized
          assert.equal(response, false, "Incorrectly reports finalized state");
        });

        it("should return true if exchange has a dispute in Retracted state", async function () {
          // Retract Dispute
          await disputeHandler.connect(buyer).retractDispute(exchange.id);

          // Now in Retracted state, ask if exchange is finalized
          [exists, response] = await exchangeHandler.connect(rando).isExchangeFinalized(exchange.id);

          // It should be finalized
          assert.equal(response, true, "Incorrectly reports unfinalized state");
        });

        it("should return true if exchange has a dispute in Resolved state", async function () {
          const buyerPercent = "5566"; // 55.66%

          // Set the message Type, needed for signature
          const resolutionType = [
            { name: "exchangeId", type: "uint256" },
            { name: "buyerPercent", type: "uint256" },
          ];

          const customSignatureType = {
            Resolution: resolutionType,
          };

          const message = {
            exchangeId: exchange.id,
            buyerPercent,
          };

          // Collect the signature components
          const { r, s, v } = await prepareDataSignatureParameters(
            buyer, // Operator is the caller, seller should be the signer.
            customSignatureType,
            "Resolution",
            message,
            disputeHandler.address
          );

          // Resolve Dispute
          await disputeHandler.connect(operator).resolveDispute(exchange.id, buyerPercent, r, s, v);

          // Now in Resolved state, ask if exchange is finalized
          [exists, response] = await exchangeHandler.connect(rando).isExchangeFinalized(exchange.id);

          // It should be finalized
          assert.equal(response, true, "Incorrectly reports unfinalized state");
        });

        it("should return false if exchange has a dispute in Escalated state", async function () {
          // Escalate the dispute
          await disputeHandler.connect(buyer).escalateDispute(exchange.id);

          // In Escalated state, ask if exchange is finalized
          [exists, response] = await exchangeHandler.connect(rando).isExchangeFinalized(exchange.id);

          // It should not be finalized
          assert.equal(response, false, "Incorrectly reports finalized state");
        });

        it("should return true if exchange has a dispute in Decided state", async function () {
          // Escalate the dispute
          await disputeHandler.connect(buyer).escalateDispute(exchange.id);

          // Decide Dispute
          await disputeHandler.connect(operatorDR).decideDispute(exchange.id, "1111");

          // Now in Decided state, ask if exchange is finalized
          [exists, response] = await exchangeHandler.connect(rando).isExchangeFinalized(exchange.id);

          // It should be finalized
          assert.equal(response, true, "Incorrectly reports unfinalized state");
        });

        it("should return true if exchange has a dispute in Refused state", async function () {
          // Escalate the dispute
          tx = await disputeHandler.connect(buyer).escalateDispute(exchange.id);

          // Get the block timestamp of the confirmed tx and set escalatedDate
          blockNumber = tx.blockNumber;
          block = await ethers.provider.getBlock(blockNumber);
          const escalatedDate = block.timestamp.toString();

          await setNextBlockTimestamp(Number(escalatedDate) + Number(oneWeek));

          // Expire dispute
          await disputeHandler.connect(rando).expireEscalatedDispute(exchange.id);

          // Now in Decided state, ask if exchange is finalized
          [exists, response] = await exchangeHandler.connect(rando).isExchangeFinalized(exchange.id);

          // It should be finalized
          assert.equal(response, true, "Incorrectly reports unfinalized state");
        });
      });
    });

    context("👉 getNextExchangeId()", async function () {
      it("should return the next exchange id", async function () {
        // Get the next exchange id and compare it to the initial expected id
        nextExchangeId = await exchangeHandler.connect(rando).getNextExchangeId();
        expect(nextExchangeId).to.equal(id);

        // Commit to offer, creating a new exchange
        await exchangeHandler.connect(buyer).commitToOffer(buyer.address, offerId, { value: price });

        // Get the next exchange id and ensure it was incremented by the creation of the offer
        nextExchangeId = await exchangeHandler.connect(rando).getNextExchangeId();
        expect(nextExchangeId).to.equal(++id);
      });

      it("should not increment the counter", async function () {
        // Get the next exchange id
        nextExchangeId = await exchangeHandler.connect(rando).getNextExchangeId();
        expect(nextExchangeId).to.equal(id);

        // Get the next exchange id and ensure it was not incremented by the previous call
        nextExchangeId = await exchangeHandler.connect(rando).getNextExchangeId();
        expect(nextExchangeId).to.equal(id);
      });
    });

    context("👉 getExchange()", async function () {
      beforeEach(async function () {
        // Commit to offer
        tx = await exchangeHandler.connect(buyer).commitToOffer(buyer.address, offerId, { value: price });

        // Get the block timestamp of the confirmed tx
        blockNumber = tx.blockNumber;
        block = await ethers.provider.getBlock(blockNumber);

        // Update the committed date in the expected exchange struct with the block timestamp of the tx
        exchange.voucher.committedDate = block.timestamp.toString();

        // Update the validUntilDate date in the expected exchange struct
        exchange.voucher.validUntilDate = calculateVoucherExpiry(block, voucherRedeemableFrom, voucherValid);

        // Get the struct
        exchangeStruct = exchange.toStruct();
      });

      it("should return true for exists if exchange id is valid", async function () {
        // Get the exchange
        [exists, response] = await exchangeHandler.connect(rando).getExchange(exchange.id);

        // Test existence flag
        expect(exists).to.be.true;
      });

      it("should return false for exists if exchange id is not valid", async function () {
        // Get the exchange
        [exists, response] = await exchangeHandler.connect(rando).getExchange(exchange.id + 10);

        // Test existence flag
        expect(exists).to.be.false;
      });

      it("should return the expected exchange if exchange id is valid", async function () {
        // Get the exchange
        [exists, response] = await exchangeHandler.connect(rando).getExchange(exchange.id);

        // It should match the expected exchange struct
        assert.equal(exchange.toString(), Exchange.fromStruct(response).toString(), "Exchange struct is incorrect");
      });
    });

    context("👉 getExchangeState()", async function () {
      beforeEach(async function () {
        // Commit to offer
        tx = await exchangeHandler.connect(buyer).commitToOffer(buyer.address, offerId, { value: price });

        // Get the block timestamp of the confirmed tx
        blockNumber = tx.blockNumber;
        block = await ethers.provider.getBlock(blockNumber);

        // Update the committed date in the expected exchange struct with the block timestamp of the tx
        exchange.voucher.committedDate = block.timestamp.toString();

        // Update the validUntilDate date in the expected exchange struct
        exchange.voucher.validUntilDate = calculateVoucherExpiry(block, voucherRedeemableFrom, voucherValid);

        // Get the struct
        exchangeStruct = exchange.toStruct();
      });

      it("should return true for exists if exchange id is valid", async function () {
        // Get the exchange state
        [exists, response] = await exchangeHandler.connect(rando).getExchangeState(exchange.id);

        // Test existence flag
        expect(exists).to.be.true;
      });

      it("should return false for exists if exchange id is not valid", async function () {
        // Attempt to get the exchange state for invalid exchange
        [exists, response] = await exchangeHandler.connect(rando).getExchangeState(exchange.id + 10);

        // Test existence flag
        expect(exists).to.be.false;
      });

      it("should return the expected exchange state if exchange id is valid", async function () {
        // Get the exchange state
        [exists, response] = await exchangeHandler.connect(rando).getExchangeState(exchange.id);

        // It should match ExchangeState.Committed
        assert.equal(response, ExchangeState.Committed, "Exchange state is incorrect");
      });
    });
  });
});<|MERGE_RESOLUTION|>--- conflicted
+++ resolved
@@ -59,15 +59,11 @@
     fundsHandler,
     disputeHandler,
     twinHandler,
-<<<<<<< HEAD
     bundleHandler;
   let bosonVoucher, bosonToken, voucherImplementation;
   let bosonVoucherClone, bosonVoucherCloneAddress;
-=======
     bundleHandler,
     groupHandler;
-  let bosonVoucher;
->>>>>>> 96aee35e
   let id, buyerId, offerId, seller, sellerId, nextExchangeId, nextAccountId;
   let block, blockNumber, tx, txReceipt, event;
   let support, newTime;
@@ -80,11 +76,8 @@
   let disputeResolver, disputeResolverFees;
   let foreign20, foreign721, foreign1155;
   let twin20, twin721, twin1155, twinIds, bundle, balance, owner;
-<<<<<<< HEAD
   let expectedCloneAddress;
-=======
   let method, tokenType, tokenAddress, tokenId, threshold, maxCommits, groupId, offerIds, condition, group;
->>>>>>> 96aee35e
 
   before(async function () {
     // get interface Ids
@@ -149,16 +142,10 @@
     const protocolConfig = [
       // Protocol addresses
       {
-<<<<<<< HEAD
-        treasuryAddress: "0x0000000000000000000000000000000000000000",
+        treasuryAddress: ethers.constants.AddressZero,
         tokenAddress: bosonToken.address,
         voucherBeaconAddress: beacon.address,
         voucherProxyAddress: proxy.address,
-=======
-        treasuryAddress: ethers.constants.AddressZero,
-        tokenAddress: ethers.constants.AddressZero,
-        voucherAddress: bosonVoucher.address,
->>>>>>> 96aee35e
       },
       // Protocol limits
       {
@@ -380,7 +367,7 @@
         expect(await bosonVoucherClone2.ownerOf("2")).to.equal(buyer2.address, "Voucher 2: Wrong buyer address");
         await expect(bosonVoucherClone2.ownerOf("1")).to.revertedWith(RevertReasons.ERC721_NON_EXISTENT);
 
-        // referecne boson voucher proxy should not have any vouchers
+        // reference boson voucher proxy should not have any vouchers
         expect(await bosonVoucher.balanceOf(buyer.address)).to.equal(
           "0",
           "Reference proxy: buyer 1 balance should be 0"
@@ -1562,7 +1549,6 @@
 
         // Call onVoucherTransferred
         await bosonVoucher.connect(buyer).transferFrom(buyer.address, newOwner.address, exchange.id);
-        // await exchangeHandler.connect(fauxClient).onVoucherTransferred(exchange.id, newOwner.address);
 
         // Get the exchange
         [exists, response] = await exchangeHandler.connect(rando).getExchange(exchange.id);
