--- conflicted
+++ resolved
@@ -679,7 +679,6 @@
         );
       });
 
-<<<<<<< HEAD
       it("If group has no condition, buyers can commit using this method", async function () {
         // Required constructor params for Group
         groupId = "1";
@@ -702,7 +701,8 @@
         await expect(
           exchangeHandler.connect(buyer).commitToOffer(await buyer.getAddress(), offerId, { value: price })
         ).to.not.reverted;
-=======
+      });
+
       it("should work on an additional collection", async function () {
         // Create a new collection
         const externalId = `Brand1`;
@@ -740,7 +740,6 @@
         // Make sure that vouchers belong to correct buyers and that exist on the correct clone
         await expect(defaultBosonVoucher.ownerOf(tokenId)).to.revertedWith(RevertReasons.ERC721_INVALID_TOKEN_ID);
         expect(await additionalCollection.ownerOf(tokenId)).to.equal(buyer.address, "Wrong buyer address");
->>>>>>> 6cdc94ac
       });
 
       context("💔 Revert Reasons", async function () {
@@ -1006,7 +1005,6 @@
         ).to.emit(exchangeHandler, "BuyerCommitted");
       });
 
-<<<<<<< HEAD
       context("Offer is part of a group", async function () {
         let groupId;
         let offerIds;
@@ -1148,7 +1146,8 @@
               .transferFrom(await assistant.getAddress(), await buyer.getAddress(), tokenId)
           ).to.emit(exchangeHandler, "BuyerCommitted");
         });
-=======
+      });
+
       it("should work on an additional collection", async function () {
         // Create a new collection
         const externalId = `Brand1`;
@@ -1203,7 +1202,6 @@
 
         // Examine the voucher struct
         assert.equal(Voucher.fromStruct(event.voucher).toString(), voucher.toString(), "Voucher struct is incorrect");
->>>>>>> 6cdc94ac
       });
 
       context("💔 Revert Reasons", async function () {
