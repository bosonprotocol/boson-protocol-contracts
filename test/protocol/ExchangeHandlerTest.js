const { ethers } = require("hardhat");
const { expect, assert } = require("chai");

const Role = require("../../scripts/domain/Role");
const Dispute = require("../../scripts/domain/Dispute");
const Receipt = require("../../scripts/domain/Receipt");
const TwinReceipt = require("../../scripts/domain/TwinReceipt");
const Exchange = require("../../scripts/domain/Exchange");
const Voucher = require("../../scripts/domain/Voucher");
const TokenType = require("../../scripts/domain/TokenType");
const Bundle = require("../../scripts/domain/Bundle");
const ExchangeState = require("../../scripts/domain/ExchangeState");
const DisputeState = require("../../scripts/domain/DisputeState");
const Group = require("../../scripts/domain/Group");
const EvaluationMethod = require("../../scripts/domain/EvaluationMethod");
const { DisputeResolverFee } = require("../../scripts/domain/DisputeResolverFee");
const PausableRegion = require("../../scripts/domain/PausableRegion.js");
const { getInterfaceIds } = require("../../scripts/config/supported-interfaces.js");
const { RevertReasons } = require("../../scripts/config/revert-reasons.js");
const { deployMockTokens } = require("../../scripts/util/deploy-mock-tokens");
const {
  mockOffer,
  mockTwin,
  mockDisputeResolver,
  mockAuthToken,
  mockVoucherInitValues,
  mockSeller,
  mockVoucher,
  mockExchange,
  mockCondition,
  mockAgent,
  mockBuyer,
  accountId,
} = require("../util/mock");
const {
  getEvent,
  setNextBlockTimestamp,
  calculateVoucherExpiry,
  prepareDataSignatureParameters,
  calculateContractAddress,
  applyPercentage,
<<<<<<< HEAD
  getFacetsWithArgs,
=======
  setupTestEnvironment,
  getSnapshot,
  revertToSnapshot,
>>>>>>> b5a58d9f
  deriveTokenId,
} = require("../util/utils.js");
const { oneWeek, oneMonth } = require("../util/constants");
const { FundsList } = require("../../scripts/domain/Funds");
const { getSelectors, FacetCutAction } = require("../../scripts/util/diamond-utils.js");

/**
 *  Test the Boson Exchange Handler interface
 */
describe("IBosonExchangeHandler", function () {
  // Common vars
  let InterfaceIds;
  let deployer,
    pauser,
    assistant,
    admin,
    clerk,
    treasury,
    rando,
    buyer,
    newOwner,
    fauxClient,
    assistantDR,
    adminDR,
    clerkDR,
    treasuryDR;
  let erc165,
    accessController,
    accountHandler,
    exchangeHandler,
    offerHandler,
    fundsHandler,
    disputeHandler,
    twinHandler,
    bundleHandler,
    groupHandler,
    pauseHandler,
    configHandler,
    mockMetaTransactionsHandler;
  let bosonVoucher, voucherImplementation;
  let bosonVoucherClone, bosonVoucherCloneAddress;
  let buyerId, offerId, seller, nextExchangeId, nextAccountId, disputeResolverId;
  let block, blockNumber, tx, txReceipt, event;
  let support, newTime;
  let price, sellerPool;
  let voucherRedeemableFrom;
  let disputePeriod, voucherValid;
  let protocolFeePercentage;
  let voucher, validUntilDate;
  let exchange, response, exists;
  let disputeResolver, disputeResolverFees;
  let foreign20, foreign721, foreign1155;
  let twin20, twin721, twin1155, twinIds, bundle, balance, owner;
  let expectedCloneAddress;
  let groupId, offerIds, condition, group;
  let voucherInitValues, royaltyPercentage1, royaltyPercentage2, seller1Treasury, seller2Treasury;
  let emptyAuthToken;
  let agentId, agent;
  let exchangesToComplete, exchangeId;
  let offer, offerFees;
  let offerDates, offerDurations;
<<<<<<< HEAD
=======
  let protocolDiamondAddress;
  let snapshotId;
>>>>>>> b5a58d9f
  let tokenId;

  before(async function () {
    accountId.next(true);

    // get interface Ids
    InterfaceIds = await getInterfaceIds();

    // Specify contracts needed for this test
    const contracts = {
      erc165: "ERC165Facet",
      accountHandler: "IBosonAccountHandler",
      twinHandler: "IBosonTwinHandler",
      bundleHandler: "IBosonBundleHandler",
      offerHandler: "IBosonOfferHandler",
      exchangeHandler: "IBosonExchangeHandler",
      fundsHandler: "IBosonFundsHandler",
      disputeHandler: "IBosonDisputeHandler",
      groupHandler: "IBosonGroupHandler",
      pauseHandler: "IBosonPauseHandler",
      configHandler: "IBosonConfigHandler",
    };

    ({
      signers: [pauser, admin, treasury, buyer, rando, newOwner, fauxClient, adminDR, treasuryDR],
      contractInstances: {
        erc165,
        accountHandler,
        twinHandler,
        bundleHandler,
        offerHandler,
        exchangeHandler,
        fundsHandler,
        disputeHandler,
        groupHandler,
        pauseHandler,
        configHandler,
      },
      protocolConfig: [, , { percentage: protocolFeePercentage }],
      extraReturnValues: { bosonVoucher, voucherImplementation, accessController },
      diamondAddress: protocolDiamondAddress,
    } = await setupTestEnvironment(contracts));

    [deployer] = await ethers.getSigners();

    // make all account the same
    assistant = clerk = admin;
    assistantDR = clerkDR = adminDR;

    // Deploy the mock tokens
    [foreign20, foreign721, foreign1155] = await deployMockTokens(["Foreign20", "Foreign721", "Foreign1155"]);

    // Get snapshot id
    snapshotId = await getSnapshot();
  });

  afterEach(async function () {
    await revertToSnapshot(snapshotId);
    snapshotId = await getSnapshot();
  });

  async function upgradeMetaTransactionsHandlerFacet() {
    // Upgrade the ExchangeHandlerFacet functions
    // DiamondCutFacet
    const cutFacetViaDiamond = await ethers.getContractAt("DiamondCutFacet", protocolDiamondAddress);

    // Deploy MockMetaTransactionsHandlerFacet
    const MockMetaTransactionsHandlerFacet = await ethers.getContractFactory("MockMetaTransactionsHandlerFacet");
    const mockMetaTransactionsHandlerFacet = await MockMetaTransactionsHandlerFacet.deploy();
    await mockMetaTransactionsHandlerFacet.deployed();

    // Define the facet cut
    const facetCuts = [
      {
        facetAddress: mockMetaTransactionsHandlerFacet.address,
        action: FacetCutAction.Add,
        functionSelectors: getSelectors(mockMetaTransactionsHandlerFacet),
      },
    ];

    // Send the DiamondCut transaction
    const tx = await cutFacetViaDiamond.connect(deployer).diamondCut(facetCuts, ethers.constants.AddressZero, "0x");

    // Wait for transaction to confirm
    const receipt = await tx.wait();

    // Be certain transaction was successful
    assert.equal(receipt.status, 1, `Diamond upgrade failed: ${tx.hash}`);

    // Cast Diamond to MockMetaTransactionsHandlerFacet
    mockMetaTransactionsHandler = await ethers.getContractAt(
      "MockMetaTransactionsHandlerFacet",
      protocolDiamondAddress
    );
  }

  // Interface support (ERC-156 provided by ProtocolDiamond, others by deployed facets)
  context("📋 Interfaces", async function () {
    context("👉 supportsInterface()", async function () {
      it("should indicate support for IBosonExchangeHandler interface", async function () {
        // Current interfaceId for IBosonExchangeHandler
        support = await erc165.supportsInterface(InterfaceIds.IBosonExchangeHandler);

        // Test
        expect(support, "IBosonExchangeHandler interface not supported").is.true;
      });
    });
  });

  // All supported Exchange methods
  context("📋 Exchange Handler Methods", async function () {
    beforeEach(async function () {
      // Initial ids for all the things
      exchangeId = offerId = "1";
      agentId = "0"; // agent id is optional while creating an offer

      // Create a valid seller
      seller = mockSeller(assistant.address, admin.address, clerk.address, treasury.address);
      expect(seller.isValid()).is.true;

      // AuthToken
      emptyAuthToken = mockAuthToken();
      expect(emptyAuthToken.isValid()).is.true;

      // VoucherInitValues
      seller1Treasury = seller.treasury;
      royaltyPercentage1 = "0"; // 0%
      voucherInitValues = mockVoucherInitValues();
      expect(voucherInitValues.isValid()).is.true;

      await accountHandler.connect(admin).createSeller(seller, emptyAuthToken, voucherInitValues);
      expectedCloneAddress = calculateContractAddress(accountHandler.address, "1");

      // Create a valid dispute resolver
      disputeResolver = mockDisputeResolver(
        assistantDR.address,
        adminDR.address,
        clerkDR.address,
        treasuryDR.address,
        true
      );
      expect(disputeResolver.isValid()).is.true;

      //Create DisputeResolverFee array so offer creation will succeed
      disputeResolverFees = [new DisputeResolverFee(ethers.constants.AddressZero, "Native", "0")];

      // Make empty seller list, so every seller is allowed
      const sellerAllowList = [];

      // Register the dispute resolver
      await accountHandler
        .connect(adminDR)
        .createDisputeResolver(disputeResolver, disputeResolverFees, sellerAllowList);

      // Create the offer
      const mo = await mockOffer();
      ({ offerDates, offerDurations } = mo);
      offer = mo.offer;
      offerFees = mo.offerFees;
      offerFees.protocolFee = applyPercentage(offer.price, protocolFeePercentage);

      offer.quantityAvailable = "10";
      disputeResolverId = mo.disputeResolverId;

      // Check if domains are valid
      expect(offer.isValid()).is.true;
      expect(offerDates.isValid()).is.true;
      expect(offerDurations.isValid()).is.true;

      // Create the offer
      await offerHandler.connect(assistant).createOffer(offer, offerDates, offerDurations, disputeResolverId, agentId);

      // Set used variables
      price = offer.price;
      voucherRedeemableFrom = offerDates.voucherRedeemableFrom;
      voucherValid = offerDurations.voucherValid;
      disputePeriod = offerDurations.disputePeriod;
      sellerPool = ethers.utils.parseUnits("15", "ether").toString();

      // Required voucher constructor params
      voucher = mockVoucher();
      voucher.redeemedDate = "0";

      // Mock exchange
      exchange = mockExchange();

      buyerId = accountId.next().value;
      exchange.buyerId = buyerId;
      exchange.finalizedDate = "0";

      // Deposit seller funds so the commit will succeed
      await fundsHandler
        .connect(assistant)
        .depositFunds(seller.id, ethers.constants.AddressZero, sellerPool, { value: sellerPool });
    });

    afterEach(async function () {
      // Reset the accountId iterator
      accountId.next(true);
    });

    context("👉 commitToOffer()", async function () {
      it("should emit a BuyerCommitted event", async function () {
        // Commit to offer, retrieving the event
        tx = await exchangeHandler.connect(buyer).commitToOffer(buyer.address, offerId, { value: price });
        txReceipt = await tx.wait();
        event = getEvent(txReceipt, exchangeHandler, "BuyerCommitted");

        // Get the block timestamp of the confirmed tx
        blockNumber = tx.blockNumber;
        block = await ethers.provider.getBlock(blockNumber);

        // Update the committed date in the expected exchange struct with the block timestamp of the tx
        voucher.committedDate = block.timestamp.toString();

        // Update the validUntilDate date in the expected exchange struct
        voucher.validUntilDate = calculateVoucherExpiry(block, voucherRedeemableFrom, voucherValid);

        // Examine event
        assert.equal(event.exchangeId.toString(), exchangeId, "Exchange id is incorrect");
        assert.equal(event.offerId.toString(), offerId, "Offer id is incorrect");
        assert.equal(event.buyerId.toString(), buyerId, "Buyer id is incorrect");

        // Examine the exchange struct
        assert.equal(
          Exchange.fromStruct(event.exchange).toString(),
          exchange.toString(),
          "Exchange struct is incorrect"
        );

        // Examine the voucher struct
        assert.equal(Voucher.fromStruct(event.voucher).toString(), voucher.toString(), "Voucher struct is incorrect");
      });

      it("should increment the next exchange id counter", async function () {
        // Commit to offer, creating a new exchange
        await exchangeHandler.connect(buyer).commitToOffer(buyer.address, offerId, { value: price });

        // Get the next exchange id and ensure it was incremented by the creation of the offer
        nextExchangeId = await exchangeHandler.connect(rando).getNextExchangeId();
        expect(nextExchangeId).to.equal(++exchangeId);
      });

      it("should issue the voucher on the correct clone", async function () {
        // Cast expectedCloneAddress to IBosonVoucher (existing clone)
        bosonVoucherClone = await ethers.getContractAt("IBosonVoucher", expectedCloneAddress);

        // Create a new seller to get new clone
        seller = mockSeller(rando.address, rando.address, rando.address, rando.address);
        seller.id = "3"; // buyer is created after seller in this test
        expect(seller.isValid()).is.true;

        await accountHandler.connect(rando).createSeller(seller, emptyAuthToken, voucherInitValues);

        expectedCloneAddress = calculateContractAddress(accountHandler.address, "2");
        const bosonVoucherClone2 = await ethers.getContractAt("IBosonVoucher", expectedCloneAddress);

        // Create an offer with new seller
        const { offer, offerDates, offerDurations, disputeResolverId } = await mockOffer();

        // Create the offer
        await offerHandler.connect(rando).createOffer(offer, offerDates, offerDurations, disputeResolverId, agentId);

        // Deposit seller funds so the commit will succeed
        await fundsHandler
          .connect(rando)
          .depositFunds(seller.id, ethers.constants.AddressZero, sellerPool, { value: sellerPool });

        const buyer2 = newOwner;

        // Commit to offer, creating a new exchange
        tx = await exchangeHandler.connect(buyer).commitToOffer(buyer.address, offerId, { value: price });
        const tokenId1 = deriveTokenId(offerId, "1");
        const tx2 = await exchangeHandler.connect(deployer).commitToOffer(buyer2.address, ++offerId, { value: price });
        const tokenId2 = deriveTokenId(offerId, "2");

        await expect(tx)
          .to.emit(bosonVoucherClone, "Transfer")
          .withArgs(ethers.constants.Zero, buyer.address, tokenId1);
        await expect(tx2)
          .to.emit(bosonVoucherClone2, "Transfer")
          .withArgs(ethers.constants.Zero, buyer2.address, tokenId2);

        // buyer should own 1 voucher on the clone1 address and buyer2 should own 1 voucher on clone2
        expect(await bosonVoucherClone.balanceOf(buyer.address)).to.equal("1", "Clone 1: buyer 1 balance should be 1");
        expect(await bosonVoucherClone.balanceOf(buyer2.address)).to.equal("0", "Clone 1: buyer 2 balance should be 0");
        expect(await bosonVoucherClone2.balanceOf(buyer.address)).to.equal("0", "Clone 2: buyer 1 balance should be 0");
        expect(await bosonVoucherClone2.balanceOf(buyer2.address)).to.equal(
          "1",
          "Clone 2: buyer 2 balance should be 1"
        );

        // Make sure that vouchers belong to correct buyers and that exist on the correct clone
        expect(await bosonVoucherClone.ownerOf(tokenId1)).to.equal(buyer.address, "Voucher 1: Wrong buyer address");
        await expect(bosonVoucherClone.ownerOf(tokenId2)).to.revertedWith(RevertReasons.ERC721_NON_EXISTENT);
        expect(await bosonVoucherClone2.ownerOf(tokenId2)).to.equal(buyer2.address, "Voucher 2: Wrong buyer address");
        await expect(bosonVoucherClone2.ownerOf(tokenId1)).to.revertedWith(RevertReasons.ERC721_NON_EXISTENT);

        // reference boson voucher proxy should not have any vouchers
        expect(await bosonVoucher.balanceOf(buyer.address)).to.equal(
          "0",
          "Reference proxy: buyer 1 balance should be 0"
        );
        expect(await bosonVoucher.balanceOf(buyer2.address)).to.equal(
          "0",
          "Reference proxy: buyer 2 balance should be 0"
        );

        // reference boson voucher should not have vouchers with id 1 and 2
        await expect(bosonVoucher.ownerOf(tokenId1)).to.revertedWith(RevertReasons.ERC721_NON_EXISTENT);
        await expect(bosonVoucher.ownerOf(tokenId2)).to.revertedWith(RevertReasons.ERC721_NON_EXISTENT);

        // boson voucher implementation should not have any vouchers
        expect(await voucherImplementation.balanceOf(buyer.address)).to.equal(
          "0",
          "Voucher implementation: buyer 1 balance should be 0"
        );
        expect(await voucherImplementation.balanceOf(buyer2.address)).to.equal(
          "0",
          "Voucher implementation: buyer 2 balance should be 0"
        );

        // boson voucher implementation should not have vouchers with id 1 and 2
        await expect(voucherImplementation.ownerOf(tokenId1)).to.revertedWith(RevertReasons.ERC721_NON_EXISTENT);
        await expect(voucherImplementation.ownerOf(tokenId2)).to.revertedWith(RevertReasons.ERC721_NON_EXISTENT);
      });

      it("ERC2981: issued voucher should have royalty fees", async function () {
        // Cast expectedCloneAddress to IBosonVoucher (existing clone)
        bosonVoucherClone = await ethers.getContractAt("IBosonVoucher", expectedCloneAddress);

        // Create a new seller to get new clone
        seller = mockSeller(rando.address, rando.address, rando.address, rando.address);
        seller.id = "3"; // buyer is created after seller in this test
        expect(seller.isValid()).is.true;

        // VoucherInitValues
        voucherInitValues.royaltyPercentage = "800"; // 8%
        expect(voucherInitValues.isValid()).is.true;

        await accountHandler.connect(rando).createSeller(seller, emptyAuthToken, voucherInitValues);
        expectedCloneAddress = calculateContractAddress(accountHandler.address, "2");
        const bosonVoucherClone2 = await ethers.getContractAt("IBosonVoucher", expectedCloneAddress);

        // Create an offer with new seller
        const { offer, offerDates, offerDurations, disputeResolverId } = await mockOffer();

        // Create the offer
        await offerHandler.connect(rando).createOffer(offer, offerDates, offerDurations, disputeResolverId, agentId);

        // Deposit seller funds so the commit will succeed
        await fundsHandler
          .connect(rando)
          .depositFunds(seller.id, ethers.constants.AddressZero, sellerPool, { value: sellerPool });

        const buyer2 = newOwner;

        // Commit to offer, creating a new exchange
        tx = await exchangeHandler.connect(buyer).commitToOffer(buyer.address, offerId, { value: price });
        const tokenId1 = deriveTokenId(offerId, "1");
        const tx2 = await exchangeHandler.connect(deployer).commitToOffer(buyer2.address, ++offerId, { value: price });
        const tokenId2 = deriveTokenId(offerId, "2");

        await expect(tx)
          .to.emit(bosonVoucherClone, "Transfer")
          .withArgs(ethers.constants.Zero, buyer.address, tokenId1);
        await expect(tx2)
          .to.emit(bosonVoucherClone2, "Transfer")
          .withArgs(ethers.constants.Zero, buyer2.address, tokenId2);

        // buyer should own 1 voucher on the clone1 address and buyer2 should own 1 voucher on clone2
        expect(await bosonVoucherClone.balanceOf(buyer.address)).to.equal("1", "Clone 1: buyer 1 balance should be 1");
        expect(await bosonVoucherClone.balanceOf(buyer2.address)).to.equal("0", "Clone 1: buyer 2 balance should be 0");
        expect(await bosonVoucherClone2.balanceOf(buyer.address)).to.equal("0", "Clone 2: buyer 1 balance should be 0");
        expect(await bosonVoucherClone2.balanceOf(buyer2.address)).to.equal(
          "1",
          "Clone 2: buyer 2 balance should be 1"
        );

        // Make sure that vouchers belong to correct buyers and that exist on the correct clone
        expect(await bosonVoucherClone.ownerOf(tokenId1)).to.equal(buyer.address, "Voucher 1: Wrong buyer address");
        await expect(bosonVoucherClone.ownerOf(tokenId2)).to.revertedWith(RevertReasons.ERC721_NON_EXISTENT);
        expect(await bosonVoucherClone2.ownerOf(tokenId2)).to.equal(buyer2.address, "Voucher 2: Wrong buyer address");
        await expect(bosonVoucherClone2.ownerOf(tokenId1)).to.revertedWith(RevertReasons.ERC721_NON_EXISTENT);

        // Make sure that vouchers have correct royalty fee for exchangeId 1
        exchangeId = "1";
        let receiver, royaltyAmount;
        [receiver, royaltyAmount] = await bosonVoucherClone.connect(assistant).royaltyInfo(tokenId1, offer.price);

        // Expectations
        let expectedRecipient = seller1Treasury; //Expect 1st seller's treasury address as exchange id exists
        let expectedRoyaltyAmount = applyPercentage(price, royaltyPercentage1); //0% of offer price because royaltyPercentage1 is 0%

        assert.equal(receiver, expectedRecipient, "Recipient address is incorrect");
        assert.equal(royaltyAmount.toString(), expectedRoyaltyAmount, "Royalty amount is incorrect");

        // Make sure that vouchers have correct royalty fee for exchangeId 2
        exchangeId = "2";
        royaltyPercentage2 = voucherInitValues.royaltyPercentage; // 8%
        seller2Treasury = seller.treasury;

        receiver, royaltyAmount;
        [receiver, royaltyAmount] = await bosonVoucherClone2.connect(assistant).royaltyInfo(tokenId2, offer.price);

        // Expectations
        expectedRecipient = seller2Treasury; //Expect 2nd seller's treasury address as exchange id exists
        expectedRoyaltyAmount = applyPercentage(price, royaltyPercentage2); //8% of offer price because royaltyPercentage2 is 30%

        assert.equal(receiver, expectedRecipient, "Recipient address is incorrect");
        assert.equal(royaltyAmount.toString(), expectedRoyaltyAmount, "Royalty amount is incorrect");
      });

      it("should allow redemption period to be defined by date rather than duration", async function () {
        // Create an offer specifying redemption period with end date rather than duration
        const { offer, offerDates, offerDurations, disputeResolverId } = await mockOffer();
        offerDurations.voucherValid = "0";
        offerDates.voucherRedeemableUntil = offerDates.validUntil; // all vouchers expire when offer expires

        // Check if domain entities are valid
        expect(offer.isValid()).is.true;
        expect(offerDates.isValid()).is.true;
        expect(offerDurations.isValid()).is.true;

        // Create the offer
        await offerHandler
          .connect(assistant)
          .createOffer(offer, offerDates, offerDurations, disputeResolverId, agentId);
        exchange.offerId = offerId = "2"; // tested against second offer

        // Commit to offer, retrieving the event
        tx = await exchangeHandler.connect(buyer).commitToOffer(buyer.address, offerId, { value: price });
        txReceipt = await tx.wait();
        event = getEvent(txReceipt, exchangeHandler, "BuyerCommitted");

        // Get the block timestamp of the confirmed tx
        blockNumber = tx.blockNumber;
        block = await ethers.provider.getBlock(blockNumber);

        // Update the committed date in the expected exchange struct with the block timestamp of the tx
        voucher.committedDate = block.timestamp.toString();

        // Update the validUntilDate date in the expected exchange struct
        voucher.validUntilDate = offerDates.validUntil;

        // Examine the event
        assert.equal(event.exchangeId.toString(), exchangeId, "Exchange id is incorrect");
        assert.equal(event.offerId.toString(), offerId, "Offer id is incorrect");
        assert.equal(event.buyerId.toString(), buyerId, "Buyer id is incorrect");

        // Examine the exchange struct
        assert.equal(
          Exchange.fromStruct(event.exchange).toString(),
          exchange.toString(),
          "Exchange struct is incorrect"
        );

        // Examine the voucher struct
        assert.equal(Voucher.fromStruct(event.voucher).toString(), voucher.toString(), "Voucher struct is incorrect");
      });

      it("Should decrement quantityAvailable", async function () {
        // Commit to offer
        await exchangeHandler.connect(buyer).commitToOffer(buyer.address, offerId, { value: price });

        // Offer qunantityAvailable should be decremented
        const [, offer] = await offerHandler.connect(rando).getOffer(offerId);
        expect(offer.quantityAvailable).to.equal(9, "Quantity available should be 9");
      });

      it("Should not decrement quantityAvailable if offer is unlimited", async function () {
        // Create an offer with unlimited quantity
        let { offer, ...details } = await mockOffer();
        offer.quantityAvailable = ethers.constants.MaxUint256.toString();

        // Delete unnecessary field
        delete details.offerFees;

        // Check if domain entities are valid
        expect(offer.isValid()).is.true;

        // Create the offer
        await offerHandler.connect(assistant).createOffer(offer, ...Object.values(details), agentId);
        exchange.offerId = offerId = "2"; // first offer is created on beforeEach

        // Commit to offer
        await exchangeHandler.connect(buyer).commitToOffer(buyer.address, offerId, { value: price });

        // Offer qunantityAvailable should not be decremented
        [, offer] = await offerHandler.connect(rando).getOffer(offerId);
        expect(offer.quantityAvailable).to.equal(ethers.constants.MaxUint256, "Quantity available should be unlimited");
      });

      it("Should not decrement seller funds if offer price and sellerDeposit is 0", async function () {
        // Seller funds before
        const sellersFundsBefore = FundsList.fromStruct(await fundsHandler.getAvailableFunds(seller.id));

        // Set protocolFee to zero so we don't get the error AGENT_FEE_AMOUNT_TOO_HIGH
        let protocolFeePercentage = "0";
        await configHandler.connect(deployer).setProtocolFeePercentage(protocolFeePercentage);
        offerFees.protocolFee = "0";

        // Create an absolute zero offer
        const mo = await mockOffer();
        const { offerDates, offerDurations } = mo;
        offer = mo.offer;
        offer.price = offer.sellerDeposit = offer.buyerCancelPenalty = "0";
        // set a dummy token address otherwise protocol token (zero address) and offer token will be the same and we will get the error AGENT_FEE_AMOUNT_TOO_HIGH
        offer.exchangeToken = foreign20.address;
        disputeResolverId = agentId = "0";
        exchange.offerId = offerId = "2"; // first offer is created on beforeEach

        // Check if domain entities are valid
        expect(offer.isValid()).is.true;

        // Create the offer
        await offerHandler
          .connect(assistant)
          .createOffer(offer, offerDates, offerDurations, disputeResolverId, agentId);

        // Commit to offer
        await exchangeHandler.connect(buyer).commitToOffer(buyer.address, offerId);

        // Seller funds after
        const sellerFundsAfter = FundsList.fromStruct(await fundsHandler.getAvailableFunds(seller.id));
        expect(sellerFundsAfter.toString()).to.equal(
          sellersFundsBefore.toString(),
          "Seller funds should not be decremented"
        );
      });

      context("💔 Revert Reasons", async function () {
        it("The exchanges region of protocol is paused", async function () {
          // Pause the exchanges region of the protocol
          await pauseHandler.connect(pauser).pause([PausableRegion.Exchanges]);

          // Attempt to create an exchange, expecting revert
          await expect(
            exchangeHandler.connect(buyer).commitToOffer(buyer.address, offerId, { value: price })
          ).to.revertedWith(RevertReasons.REGION_PAUSED);
        });

        it("The buyers region of protocol is paused", async function () {
          // Pause the buyers region of the protocol
          await pauseHandler.connect(pauser).pause([PausableRegion.Buyers]);

          // Attempt to create a buyer, expecting revert
          await expect(
            exchangeHandler.connect(buyer).commitToOffer(buyer.address, offerId, { value: price })
          ).to.revertedWith(RevertReasons.REGION_PAUSED);
        });

        it("buyer address is the zero address", async function () {
          // Attempt to commit, expecting revert
          await expect(
            exchangeHandler.connect(buyer).commitToOffer(ethers.constants.AddressZero, offerId, { value: price })
          ).to.revertedWith(RevertReasons.INVALID_ADDRESS);
        });

        it("offer id is invalid", async function () {
          // An invalid offer id
          offerId = "666";

          // Attempt to commit, expecting revert
          await expect(
            exchangeHandler.connect(buyer).commitToOffer(buyer.address, offerId, { value: price })
          ).to.revertedWith(RevertReasons.NO_SUCH_OFFER);
        });

        it("offer is voided", async function () {
          // Void the offer first
          await offerHandler.connect(assistant).voidOffer(offerId);

          // Attempt to commit to the voided offer, expecting revert
          await expect(
            exchangeHandler.connect(buyer).commitToOffer(buyer.address, offerId, { value: price })
          ).to.revertedWith(RevertReasons.OFFER_HAS_BEEN_VOIDED);
        });

        it("offer is not yet available for commits", async function () {
          // Create an offer with staring date in the future
          // get current block timestamp
          const block = await ethers.provider.getBlock("latest");
          const now = block.timestamp.toString();

          // set validFrom date in the past
          offerDates.validFrom = ethers.BigNumber.from(now)
            .add(oneMonth * 6)
            .toString(); // 6 months in the future
          offerDates.validUntil = ethers.BigNumber.from(offerDates.validFrom).add(10).toString(); // just after the valid from so it succeeds.

          await offerHandler
            .connect(assistant)
            .createOffer(offer, offerDates, offerDurations, disputeResolverId, agentId);

          // Attempt to commit to the not availabe offer, expecting revert
          await expect(
            exchangeHandler.connect(buyer).commitToOffer(buyer.address, ++offerId, { value: price })
          ).to.revertedWith(RevertReasons.OFFER_NOT_AVAILABLE);
        });

        it("offer has expired", async function () {
          // Go past offer expiration date
          await setNextBlockTimestamp(Number(offerDates.validUntil));

          // Attempt to commit to the expired offer, expecting revert
          await expect(
            exchangeHandler.connect(buyer).commitToOffer(buyer.address, offerId, { value: price })
          ).to.revertedWith(RevertReasons.OFFER_HAS_EXPIRED);
        });

        it("offer sold", async function () {
          // Create an offer with only 1 item
          offer.quantityAvailable = "1";
          await offerHandler
            .connect(assistant)
            .createOffer(offer, offerDates, offerDurations, disputeResolverId, agentId);
          // Commit to offer, so it's not availble anymore
          await exchangeHandler.connect(buyer).commitToOffer(buyer.address, ++offerId, { value: price });

          // Attempt to commit to the sold out offer, expecting revert
          await expect(
            exchangeHandler.connect(buyer).commitToOffer(buyer.address, offerId, { value: price })
          ).to.revertedWith(RevertReasons.OFFER_SOLD_OUT);
        });
      });
    });

    context("👉 commitToPremintedOffer()", async function () {
      let tokenId;
      beforeEach(async function () {
        // Reserve range
        await offerHandler.connect(assistant).reserveRange(offer.id, offer.quantityAvailable, assistant.address);

        // expected address of the first clone
        const voucherCloneAddress = calculateContractAddress(accountHandler.address, "1");
        bosonVoucher = await ethers.getContractAt("BosonVoucher", voucherCloneAddress);
        await bosonVoucher.connect(assistant).preMint(offer.id, offer.quantityAvailable);

        tokenId = "1";
        tokenId = deriveTokenId(offer.id, exchangeId);
      });

      it("should emit a BuyerCommitted event", async function () {
        // Commit to preminted offer, retrieving the event
        tx = await bosonVoucher.connect(assistant).transferFrom(assistant.address, buyer.address, tokenId);
        txReceipt = await tx.wait();
        event = getEvent(txReceipt, exchangeHandler, "BuyerCommitted");

        // Get the block timestamp of the confirmed tx
        blockNumber = tx.blockNumber;
        block = await ethers.provider.getBlock(blockNumber);

        // Update the committed date in the expected exchange struct with the block timestamp of the tx
        voucher.committedDate = block.timestamp.toString();

        // Update the validUntilDate date in the expected exchange struct
        voucher.validUntilDate = calculateVoucherExpiry(block, voucherRedeemableFrom, voucherValid);

        // Examine event
        assert.equal(event.exchangeId.toString(), exchangeId, "Exchange id is incorrect");
        assert.equal(event.offerId.toString(), offerId, "Offer id is incorrect");
        assert.equal(event.buyerId.toString(), buyerId, "Buyer id is incorrect");

        // Examine the exchange struct
        assert.equal(
          Exchange.fromStruct(event.exchange).toString(),
          exchange.toString(),
          "Exchange struct is incorrect"
        );

        // Examine the voucher struct
        assert.equal(Voucher.fromStruct(event.voucher).toString(), voucher.toString(), "Voucher struct is incorrect");
      });

      it("should not increment the next exchange id counter", async function () {
        // Get the next exchange id
        let nextExchangeIdBefore = await exchangeHandler.connect(rando).getNextExchangeId();

        // Commit to preminted offer, creating a new exchange
        await bosonVoucher.connect(assistant).transferFrom(assistant.address, buyer.address, tokenId);

        // Get the next exchange id and ensure it was incremented by the creation of the offer
        nextExchangeId = await exchangeHandler.connect(rando).getNextExchangeId();
        expect(nextExchangeId).to.equal(nextExchangeIdBefore);
      });

      it("should not issue a new voucher on the clone", async function () {
        // Get next exchange id
        nextExchangeId = await exchangeHandler.connect(rando).getNextExchangeId();

        // Voucher with nextExchangeId should not exist
        await expect(bosonVoucher.ownerOf(nextExchangeId)).to.be.revertedWith(RevertReasons.ERC721_NON_EXISTENT);

        // Commit to preminted offer, creating a new exchange
        await bosonVoucher.connect(assistant).transferFrom(assistant.address, buyer.address, tokenId);

        // Voucher with nextExchangeId still should not exist
        await expect(bosonVoucher.ownerOf(nextExchangeId)).to.be.revertedWith(RevertReasons.ERC721_NON_EXISTENT);
      });

      it("ERC2981: issued voucher should have royalty fees", async function () {
        // set non zero royalty percentage
        const royaltyPercentage = "10";
        await bosonVoucher.connect(assistant).setRoyaltyPercentage(royaltyPercentage);

        // Before voucher is transferred, it should have zero royalty fee
        let [receiver, royaltyAmount] = await bosonVoucher.connect(assistant).royaltyInfo(tokenId, offer.price);
        assert.equal(receiver, ethers.constants.AddressZero, "Recipient address is incorrect");
        assert.equal(royaltyAmount.toString(), "0", "Royalty amount is incorrect");

        // Commit to preminted offer, creating a new exchange
        await bosonVoucher.connect(assistant).transferFrom(assistant.address, buyer.address, tokenId);

        // After voucher is transferred, it should have royalty fee
        [receiver, royaltyAmount] = await bosonVoucher.connect(assistant).royaltyInfo(tokenId, offer.price);
        assert.equal(receiver, treasury.address, "Recipient address is incorrect");
        assert.equal(
          royaltyAmount.toString(),
          applyPercentage(offer.price, royaltyPercentage),
          "Royalty amount is incorrect"
        );
      });

      it("Should not decrement quantityAvailable", async function () {
        // Offer qunantityAvailable should be decremented
        let [, offer] = await offerHandler.connect(rando).getOffer(offerId);
        const quantityAvailableBefore = offer.quantityAvailable;

        // Commit to preminted offer
        await bosonVoucher.connect(assistant).transferFrom(assistant.address, buyer.address, tokenId);

        // Offer qunantityAvailable should be decremented
        [, offer] = await offerHandler.connect(rando).getOffer(offerId);
        assert.equal(
          offer.quantityAvailable.toString(),
          quantityAvailableBefore.toString(),
          "Quantity available should not change"
        );
      });

      it("should still be possible to commit if offer is not fully preminted", async function () {
        // Create a new offer
        offerId = await offerHandler.getNextOfferId();
        const { offer, offerDates, offerDurations, disputeResolverId } = await mockOffer();

        // Create the offer
        offer.quantityAvailable = "10";
        const rangeLength = "5";
        await offerHandler
          .connect(assistant)
          .createOffer(offer, offerDates, offerDurations, disputeResolverId, agentId);

        // Deposit seller funds so the commit will succeed
        await fundsHandler
          .connect(rando)
          .depositFunds(seller.id, ethers.constants.AddressZero, offer.sellerDeposit, { value: offer.sellerDeposit });

        // reserve half of the offer, so it's still possible to commit directly
        await offerHandler.connect(assistant).reserveRange(offerId, rangeLength, assistant.address);

        // Commit to offer directly
        await expect(
          exchangeHandler.connect(buyer).commitToOffer(buyer.address, offerId, { value: offer.price })
        ).to.emit(exchangeHandler, "BuyerCommitted");
      });

      context("💔 Revert Reasons", async function () {
        it("The exchanges region of protocol is paused", async function () {
          // Pause the exchanges region of the protocol
          await pauseHandler.connect(pauser).pause([PausableRegion.Exchanges]);

          // Attempt to create an exchange, expecting revert
          await expect(
            bosonVoucher.connect(assistant).transferFrom(assistant.address, buyer.address, tokenId)
          ).to.revertedWith(RevertReasons.REGION_PAUSED);
        });

        it("The buyers region of protocol is paused", async function () {
          // Pause the buyers region of the protocol
          await pauseHandler.connect(pauser).pause([PausableRegion.Buyers]);

          // Attempt to create a buyer, expecting revert
          await expect(
            bosonVoucher.connect(assistant).transferFrom(assistant.address, buyer.address, tokenId)
          ).to.revertedWith(RevertReasons.REGION_PAUSED);
        });

        it("Caller is not the voucher contract, owned by the seller", async function () {
          // Attempt to commit to preminted offer, expecting revert
          await expect(
            exchangeHandler.connect(rando).commitToPreMintedOffer(buyer.address, offerId, tokenId)
          ).to.revertedWith(RevertReasons.ACCESS_DENIED);
        });

        it("Exchange exists already", async function () {
          // Commit to preminted offer, creating a new exchange
          await bosonVoucher.connect(assistant).transferFrom(assistant.address, buyer.address, tokenId);

          // impersonate voucher contract and give it some funds
          const impersonatedBosonVoucher = await ethers.getImpersonatedSigner(bosonVoucher.address);
          await ethers.provider.send("hardhat_setBalance", [
            impersonatedBosonVoucher.address,
            ethers.utils.parseEther("10").toHexString(),
          ]);

          // Simulate a second commit with the same token id
          await expect(
            exchangeHandler.connect(impersonatedBosonVoucher).commitToPreMintedOffer(buyer.address, offerId, exchangeId)
          ).to.revertedWith(RevertReasons.EXCHANGE_ALREADY_EXISTS);
        });

        it("offer is voided", async function () {
          // Void the offer first
          await offerHandler.connect(assistant).voidOffer(offerId);

          // Attempt to commit to the voided offer, expecting revert
          await expect(
            bosonVoucher.connect(assistant).transferFrom(assistant.address, buyer.address, tokenId)
          ).to.revertedWith(RevertReasons.OFFER_HAS_BEEN_VOIDED);
        });

        it("offer is not yet available for commits", async function () {
          // Create an offer with staring date in the future
          // get current block timestamp
          const block = await ethers.provider.getBlock("latest");
          const now = block.timestamp.toString();

          // Get next offer id
          offerId = await offerHandler.getNextOfferId();
          // set validFrom date in the past
          offerDates.validFrom = ethers.BigNumber.from(now)
            .add(oneMonth * 6)
            .toString(); // 6 months in the future
          offerDates.validUntil = ethers.BigNumber.from(offerDates.validFrom).add(10).toString(); // just after the valid from so it succeeds.

          await offerHandler
            .connect(assistant)
            .createOffer(offer, offerDates, offerDurations, disputeResolverId, agentId);

          // Reserve a range and premint vouchers
          exchangeId = await exchangeHandler.getNextExchangeId();
          await offerHandler.connect(assistant).reserveRange(offerId, "1", assistant.address);
          await bosonVoucher.connect(assistant).preMint(offerId, "1");

          tokenId = deriveTokenId(offerId, exchangeId);

          // Attempt to commit to the not available offer, expecting revert
          await expect(
            bosonVoucher.connect(assistant).transferFrom(assistant.address, buyer.address, tokenId)
          ).to.revertedWith(RevertReasons.OFFER_NOT_AVAILABLE);
        });

        it("offer has expired", async function () {
          // Go past offer expiration date
          await setNextBlockTimestamp(Number(offerDates.validUntil));

          // Attempt to commit to the expired offer, expecting revert
          await expect(
            bosonVoucher.connect(assistant).transferFrom(assistant.address, buyer.address, tokenId)
          ).to.revertedWith(RevertReasons.OFFER_HAS_EXPIRED);
        });

        it("should not be able to commit directly if whole offer preminted", async function () {
          // Create an offer with only 1 item
          offer.quantityAvailable = "1";
          await offerHandler
            .connect(assistant)
            .createOffer(offer, offerDates, offerDurations, disputeResolverId, agentId);
          // Commit to offer, so it's not availble anymore
          await exchangeHandler.connect(buyer).commitToOffer(buyer.address, ++offerId, { value: price });

          // Attempt to commit to the sold out offer, expecting revert
          await expect(
            exchangeHandler.connect(buyer).commitToOffer(buyer.address, offerId, { value: price })
          ).to.revertedWith(RevertReasons.OFFER_SOLD_OUT);
        });
      });
    });

    context("👉 commitToOffer() with condition", async function () {
      context("✋ Threshold ERC20", async function () {
        beforeEach(async function () {
          // Required constructor params for Group
          groupId = "1";
          offerIds = [offerId];

          // Create Condition
          condition = mockCondition({ tokenAddress: foreign20.address, threshold: "50", maxCommits: "3" });
          expect(condition.isValid()).to.be.true;

          // Create Group
          group = new Group(groupId, seller.id, offerIds);
          expect(group.isValid()).is.true;
          await groupHandler.connect(assistant).createGroup(group, condition);
        });

        it("should emit a BuyerCommitted event if user meets condition", async function () {
          // mint enough tokens for the buyer
          await foreign20.connect(buyer).mint(buyer.address, condition.threshold);

          // Commit to offer.
          // We're only concerned that the event is emitted, indicating the condition was met
          await expect(exchangeHandler.connect(buyer).commitToOffer(buyer.address, offerId, { value: price })).to.emit(
            exchangeHandler,
            "BuyerCommitted"
          );
        });

        it("should allow buyer to commit up to the max times for the group", async function () {
          // mint enough tokens for the buyer
          await foreign20.connect(buyer).mint(buyer.address, condition.threshold);

          // Commit to offer the maximum number of times
          for (let i = 0; i < Number(condition.maxCommits); i++) {
            // We're only concerned that the event is emitted, indicating the commit was allowed
            await expect(
              exchangeHandler.connect(buyer).commitToOffer(buyer.address, offerId, { value: price })
            ).to.emit(exchangeHandler, "BuyerCommitted");
          }
        });

        context("💔 Revert Reasons", async function () {
          it("buyer does not meet condition for commit", async function () {
            // Attempt to commit, expecting revert
            await expect(
              exchangeHandler.connect(buyer).commitToOffer(buyer.address, offerId, { value: price })
            ).to.revertedWith(RevertReasons.CANNOT_COMMIT);
          });

          it("buyer has exhausted allowable commits", async function () {
            // mint a token for the buyer
            await foreign20.connect(buyer).mint(buyer.address, condition.threshold);

            // Commit to offer the maximum number of times
            for (let i = 0; i < Number(condition.maxCommits); i++) {
              await exchangeHandler.connect(buyer).commitToOffer(buyer.address, offerId, { value: price });
            }

            // Attempt to commit again after maximum commits has been reached
            await expect(
              exchangeHandler.connect(buyer).commitToOffer(buyer.address, offerId, { value: price })
            ).to.revertedWith(RevertReasons.CANNOT_COMMIT);
          });
        });
      });

      context("✋ Threshold ERC721", async function () {
        beforeEach(async function () {
          // Required constructor params for Group
          groupId = "1";
          offerIds = [offerId];

          // Create Condition
          condition = mockCondition({
            tokenAddress: foreign721.address,
            threshold: "5",
            maxCommits: "3",
            tokenType: TokenType.NonFungibleToken,
          });
          expect(condition.isValid()).to.be.true;

          // Create Group
          group = new Group(groupId, seller.id, offerIds);
          expect(group.isValid()).is.true;
          await groupHandler.connect(assistant).createGroup(group, condition);
        });

        it("should emit a BuyerCommitted event if user meets condition", async function () {
          // mint enough tokens for the buyer
          await foreign721.connect(buyer).mint(condition.tokenId, condition.threshold);

          // Commit to offer.
          // We're only concerned that the event is emitted, indicating the condition was met
          await expect(exchangeHandler.connect(buyer).commitToOffer(buyer.address, offerId, { value: price })).to.emit(
            exchangeHandler,
            "BuyerCommitted"
          );
        });

        it("should allow buyer to commit up to the max times for the group", async function () {
          // mint enough tokens for the buyer
          await foreign721.connect(buyer).mint(condition.tokenId, condition.threshold);

          // Commit to offer the maximum number of times
          for (let i = 0; i < Number(condition.maxCommits); i++) {
            // We're only concerned that the event is emitted, indicating the commit was allowed
            await expect(
              exchangeHandler.connect(buyer).commitToOffer(buyer.address, offerId, { value: price })
            ).to.emit(exchangeHandler, "BuyerCommitted");
          }
        });

        context("💔 Revert Reasons", async function () {
          it("buyer does not meet condition for commit", async function () {
            // Attempt to commit, expecting revert
            await expect(
              exchangeHandler.connect(buyer).commitToOffer(buyer.address, offerId, { value: price })
            ).to.revertedWith(RevertReasons.CANNOT_COMMIT);
          });

          it("buyer has exhausted allowable commits", async function () {
            // mint enough tokens for the buyer
            await foreign721.connect(buyer).mint(condition.tokenId, condition.threshold);

            // Commit to offer the maximum number of times
            for (let i = 0; i < Number(condition.maxCommits); i++) {
              await exchangeHandler.connect(buyer).commitToOffer(buyer.address, offerId, { value: price });
            }

            // Attempt to commit again after maximum commits has been reached
            await expect(
              exchangeHandler.connect(buyer).commitToOffer(buyer.address, offerId, { value: price })
            ).to.revertedWith(RevertReasons.CANNOT_COMMIT);
          });
        });
      });

      context("✋ Threshold ERC1155", async function () {
        beforeEach(async function () {
          // Required constructor params for Group
          groupId = "1";
          offerIds = [offerId];

          // Create Condition
          condition = mockCondition({
            tokenAddress: foreign1155.address,
            threshold: "20",
            maxCommits: "3",
            tokenType: TokenType.MultiToken,
            tokenId: "1",
          });
          expect(condition.isValid()).to.be.true;

          // Create Group
          group = new Group(groupId, seller.id, offerIds);
          expect(group.isValid()).is.true;
          await groupHandler.connect(assistant).createGroup(group, condition);
        });

        it("should emit a BuyerCommitted event if user meets condition", async function () {
          // mint enough tokens for the buyer
          await foreign1155.connect(buyer).mint(condition.tokenId, condition.threshold);

          // Commit to offer.
          // We're only concerned that the event is emitted, indicating the condition was met
          await expect(exchangeHandler.connect(buyer).commitToOffer(buyer.address, offerId, { value: price })).to.emit(
            exchangeHandler,
            "BuyerCommitted"
          );
        });

        it("should allow buyer to commit up to the max times for the group", async function () {
          // mint enough tokens for the buyer
          await foreign1155.connect(buyer).mint(condition.tokenId, condition.threshold);

          // Commit to offer the maximum number of times
          for (let i = 0; i < Number(condition.maxCommits); i++) {
            // We're only concerned that the event is emitted, indicating the commit was allowed
            await expect(
              exchangeHandler.connect(buyer).commitToOffer(buyer.address, offerId, { value: price })
            ).to.emit(exchangeHandler, "BuyerCommitted");
          }
        });

        context("💔 Revert Reasons", async function () {
          it("buyer does not meet condition for commit", async function () {
            // Attempt to commit, expecting revert
            await expect(
              exchangeHandler.connect(buyer).commitToOffer(buyer.address, offerId, { value: price })
            ).to.revertedWith(RevertReasons.CANNOT_COMMIT);
          });

          it("buyer has exhausted allowable commits", async function () {
            // mint enough tokens for the buyer
            await foreign1155.connect(buyer).mint(condition.tokenId, condition.threshold);

            // Commit to offer the maximum number of times
            for (let i = 0; i < Number(condition.maxCommits); i++) {
              await exchangeHandler.connect(buyer).commitToOffer(buyer.address, offerId, { value: price });
            }

            // Attempt to commit again after maximum commits has been reached
            await expect(
              exchangeHandler.connect(buyer).commitToOffer(buyer.address, offerId, { value: price })
            ).to.revertedWith(RevertReasons.CANNOT_COMMIT);
          });
        });
      });

      context("✋ SpecificToken ERC721", async function () {
        beforeEach(async function () {
          // Required constructor params for Group
          groupId = "1";
          offerIds = [offerId];

          // Create Condition
          condition = mockCondition({
            tokenAddress: foreign721.address,
            threshold: "0",
            maxCommits: "3",
            tokenType: TokenType.NonFungibleToken,
            tokenId: "12",
            method: EvaluationMethod.SpecificToken,
          });
          expect(condition.isValid()).to.be.true;

          // Create Group
          group = new Group(groupId, seller.id, offerIds);
          expect(group.isValid()).is.true;
          await groupHandler.connect(assistant).createGroup(group, condition);
        });

        it("should emit a BuyerCommitted event if user meets condition", async function () {
          // mint correct token for the buyer
          await foreign721.connect(buyer).mint(condition.tokenId, "1");

          // Commit to offer.
          // We're only concerned that the event is emitted, indicating the condition was met
          await expect(exchangeHandler.connect(buyer).commitToOffer(buyer.address, offerId, { value: price })).to.emit(
            exchangeHandler,
            "BuyerCommitted"
          );
        });

        it("should allow buyer to commit up to the max times for the group", async function () {
          // mint correct token for the buyer
          await foreign721.connect(buyer).mint(condition.tokenId, "1");

          // Commit to offer the maximum number of times
          for (let i = 0; i < Number(condition.maxCommits); i++) {
            // We're only concerned that the event is emitted, indicating the commit was allowed
            await expect(
              exchangeHandler.connect(buyer).commitToOffer(buyer.address, offerId, { value: price })
            ).to.emit(exchangeHandler, "BuyerCommitted");
          }
        });

        context("💔 Revert Reasons", async function () {
          it("token id does not exist", async function () {
            // Attempt to commit, expecting revert
            await expect(
              exchangeHandler.connect(buyer).commitToOffer(buyer.address, offerId, { value: price })
            ).to.revertedWith(RevertReasons.ERC721_NON_EXISTENT);
          });

          it("buyer does not meet condition for commit", async function () {
            // mint correct token but to another user
            await foreign721.connect(rando).mint(condition.tokenId, "1");

            // Attempt to commit, expecting revert
            await expect(
              exchangeHandler.connect(buyer).commitToOffer(buyer.address, offerId, { value: price })
            ).to.revertedWith(RevertReasons.CANNOT_COMMIT);
          });

          it("buyer has exhausted allowable commits", async function () {
            // mint correct token for the buyer
            await foreign721.connect(buyer).mint(condition.tokenId, "1");

            // Commit to offer the maximum number of times
            for (let i = 0; i < Number(condition.maxCommits); i++) {
              await exchangeHandler.connect(buyer).commitToOffer(buyer.address, offerId, { value: price });
            }

            // Attempt to commit again after maximum commits has been reached
            await expect(
              exchangeHandler.connect(buyer).commitToOffer(buyer.address, offerId, { value: price })
            ).to.revertedWith(RevertReasons.CANNOT_COMMIT);
          });
        });
      });

      context("✋ Group without condition", async function () {
        beforeEach(async function () {
          // Required constructor params for Group
          groupId = "1";
          offerIds = [offerId];

          // Create Condition
          condition = mockCondition({ method: EvaluationMethod.None, threshold: "0", maxCommits: "0" });
          expect(condition.isValid()).to.be.true;

          // Create Group
          group = new Group(groupId, seller.id, offerIds);
          expect(group.isValid()).is.true;
          await groupHandler.connect(assistant).createGroup(group, condition);
        });

        it("should emit a BuyerCommitted event", async function () {
          // Commit to offer.
          // We're only concerned that the event is emitted, indicating the condition was met
          await expect(exchangeHandler.connect(buyer).commitToOffer(buyer.address, offerId, { value: price })).to.emit(
            exchangeHandler,
            "BuyerCommitted"
          );
        });
      });
    });

    context("👉 completeExchange()", async function () {
      beforeEach(async function () {
        // Commit to offer
        await exchangeHandler.connect(buyer).commitToOffer(buyer.address, offerId, { value: price });
      });

      it("should emit an ExchangeCompleted event when buyer calls", async function () {
        // Set time forward to the offer's voucherRedeemableFrom
        await setNextBlockTimestamp(Number(voucherRedeemableFrom));

        // Redeem the voucher
        await exchangeHandler.connect(buyer).redeemVoucher(exchange.id);

        // Complete the exchange, expecting event
        await expect(exchangeHandler.connect(buyer).completeExchange(exchange.id))
          .to.emit(exchangeHandler, "ExchangeCompleted")
          .withArgs(offerId, buyerId, exchange.id, buyer.address);
      });

      it("should update state", async function () {
        // Set time forward to the offer's voucherRedeemableFrom
        await setNextBlockTimestamp(Number(voucherRedeemableFrom));

        // Redeem the voucher
        await exchangeHandler.connect(buyer).redeemVoucher(exchange.id);

        // Complete the exchange
        await exchangeHandler.connect(buyer).completeExchange(exchange.id);

        // Get the exchange state
        [, response] = await exchangeHandler.connect(rando).getExchangeState(exchange.id);

        // It should match ExchangeState.Completed
        assert.equal(response, ExchangeState.Completed, "Exchange state is incorrect");
      });

      it("should emit an ExchangeCompleted event if assistant calls after dispute period", async function () {
        // Set time forward to the offer's voucherRedeemableFrom
        await setNextBlockTimestamp(Number(voucherRedeemableFrom));

        // Redeem the voucher
        await exchangeHandler.connect(buyer).redeemVoucher(exchange.id);

        // Get the current block info
        blockNumber = await ethers.provider.getBlockNumber();
        block = await ethers.provider.getBlock(blockNumber);

        // Set time forward to run out the dispute period
        newTime = ethers.BigNumber.from(block.timestamp).add(disputePeriod).add(1).toNumber();
        await setNextBlockTimestamp(newTime);

        // Complete exchange
        await expect(exchangeHandler.connect(assistant).completeExchange(exchange.id))
          .to.emit(exchangeHandler, "ExchangeCompleted")
          .withArgs(offerId, buyerId, exchange.id, assistant.address);
      });

      it("should emit an ExchangeCompleted event if anyone calls after dispute period", async function () {
        // Set time forward to the offer's voucherRedeemableFrom
        await setNextBlockTimestamp(Number(voucherRedeemableFrom));

        // Redeem the voucher
        await exchangeHandler.connect(buyer).redeemVoucher(exchange.id);

        // Get the current block info
        blockNumber = await ethers.provider.getBlockNumber();
        block = await ethers.provider.getBlock(blockNumber);

        // Set time forward to run out the dispute period
        newTime = ethers.BigNumber.from(block.timestamp).add(disputePeriod).add(1).toNumber();
        await setNextBlockTimestamp(newTime);

        // Complete exchange
        await expect(exchangeHandler.connect(rando).completeExchange(exchange.id))
          .to.emit(exchangeHandler, "ExchangeCompleted")
          .withArgs(offerId, buyerId, exchange.id, rando.address);
      });

      context("💔 Revert Reasons", async function () {
        it("The exchanges region of protocol is paused", async function () {
          // Pause the exchanges region of the protocol
          await pauseHandler.connect(pauser).pause([PausableRegion.Exchanges]);

          // Attempt to complete an exchange, expecting revert
          await expect(exchangeHandler.connect(assistant).completeExchange(exchangeId)).to.revertedWith(
            RevertReasons.REGION_PAUSED
          );
        });

        it("exchange id is invalid", async function () {
          // An invalid exchange id
          exchangeId = "666";

          // Attempt to complete the exchange, expecting revert
          await expect(exchangeHandler.connect(assistant).completeExchange(exchangeId)).to.revertedWith(
            RevertReasons.NO_SUCH_EXCHANGE
          );
        });

        it("cannot complete an exchange when it is in the committed state", async function () {
          // Get the exchange state
          [, response] = await exchangeHandler.connect(rando).getExchangeState(exchange.id);

          // It should match ExchangeState.Committed
          assert.equal(response, ExchangeState.Committed, "Exchange state is incorrect");

          // Attempt to complete the exchange, expecting revert
          await expect(exchangeHandler.connect(assistant).completeExchange(exchange.id)).to.revertedWith(
            RevertReasons.INVALID_STATE
          );
        });

        it("exchange is not in redeemed state", async function () {
          // Cancel the voucher
          await exchangeHandler.connect(buyer).cancelVoucher(exchange.id);

          // Attempt to complete the exchange, expecting revert
          await expect(exchangeHandler.connect(assistant).completeExchange(exchange.id)).to.revertedWith(
            RevertReasons.INVALID_STATE
          );
        });

        it("caller is not buyer and offer dispute period has not elapsed", async function () {
          // Set time forward to the offer's voucherRedeemableFrom
          await setNextBlockTimestamp(Number(voucherRedeemableFrom));

          // Redeem the voucher
          await exchangeHandler.connect(buyer).redeemVoucher(exchange.id);

          // Attempt to complete the exchange, expecting revert
          await expect(exchangeHandler.connect(rando).completeExchange(exchange.id)).to.revertedWith(
            RevertReasons.DISPUTE_PERIOD_NOT_ELAPSED
          );
        });

        it("caller is seller's assistant and offer dispute period has not elapsed", async function () {
          // Set time forward to the offer's voucherRedeemableFrom
          await setNextBlockTimestamp(Number(voucherRedeemableFrom));

          // Redeem the voucher
          await exchangeHandler.connect(buyer).redeemVoucher(exchange.id);

          // Attempt to complete the exchange, expecting revert
          await expect(exchangeHandler.connect(assistant).completeExchange(exchange.id)).to.revertedWith(
            RevertReasons.DISPUTE_PERIOD_NOT_ELAPSED
          );
        });
      });
    });

    context("👉 completeExchangeBatch()", async function () {
      beforeEach(async function () {
        // Set time forward to the offer's voucherRedeemableFrom
        await setNextBlockTimestamp(Number(voucherRedeemableFrom));

        for (exchangeId = 1; exchangeId <= 5; exchangeId++) {
          // Commit to offer, creating a new exchange
          await exchangeHandler.connect(buyer).commitToOffer(buyer.address, offerId, { value: price });

          // Redeem voucher
          await exchangeHandler.connect(buyer).redeemVoucher(exchangeId);
        }

        exchangesToComplete = ["1", "2", "3", "4", "5"];
      });

      it("should emit a ExchangeCompleted event for all events", async function () {
        // Complete the exchange, expecting event
        const tx = await exchangeHandler.connect(buyer).completeExchangeBatch(exchangesToComplete);
        await expect(tx)
          .to.emit(exchangeHandler, "ExchangeCompleted")
          .withArgs(offerId, buyerId, exchangesToComplete[0], buyer.address);

        await expect(tx)
          .to.emit(exchangeHandler, "ExchangeCompleted")
          .withArgs(offerId, buyerId, exchangesToComplete[1], buyer.address);

        await expect(tx)
          .to.emit(exchangeHandler, "ExchangeCompleted")
          .withArgs(offerId, buyerId, exchangesToComplete[2], buyer.address);

        await expect(tx)
          .to.emit(exchangeHandler, "ExchangeCompleted")
          .withArgs(offerId, buyerId, exchangesToComplete[3], buyer.address);

        await expect(tx)
          .to.emit(exchangeHandler, "ExchangeCompleted")
          .withArgs(offerId, buyerId, exchangesToComplete[4], buyer.address);
      });

      it("should update state", async function () {
        // Complete the exchange
        await exchangeHandler.connect(buyer).completeExchangeBatch(exchangesToComplete);

        for (exchangeId = 1; exchangeId <= 5; exchangeId++) {
          // Get the exchange state
          [, response] = await exchangeHandler.connect(rando).getExchangeState(exchangeId);

          // It should match ExchangeState.Completed
          assert.equal(response, ExchangeState.Completed, "Exchange state is incorrect");
        }
      });

      it("should emit an ExchangeCompleted event if assistant calls after dispute period", async function () {
        // Get the current block info
        blockNumber = await ethers.provider.getBlockNumber();
        block = await ethers.provider.getBlock(blockNumber);

        // Set time forward to run out the dispute period
        newTime = ethers.BigNumber.from(block.timestamp).add(disputePeriod).add(1).toNumber();
        await setNextBlockTimestamp(newTime);

        // Complete exchange
        const tx = await exchangeHandler.connect(assistant).completeExchangeBatch(exchangesToComplete);
        await expect(tx)
          .to.emit(exchangeHandler, "ExchangeCompleted")
          .withArgs(offerId, buyerId, exchangesToComplete[0], assistant.address);

        await expect(tx)
          .to.emit(exchangeHandler, "ExchangeCompleted")
          .withArgs(offerId, buyerId, exchangesToComplete[1], assistant.address);

        await expect(tx)
          .to.emit(exchangeHandler, "ExchangeCompleted")
          .withArgs(offerId, buyerId, exchangesToComplete[2], assistant.address);

        await expect(tx)
          .to.emit(exchangeHandler, "ExchangeCompleted")
          .withArgs(offerId, buyerId, exchangesToComplete[3], assistant.address);

        await expect(tx)
          .to.emit(exchangeHandler, "ExchangeCompleted")
          .withArgs(offerId, buyerId, exchangesToComplete[4], assistant.address);
      });

      it("should emit an ExchangeCompleted event if anyone calls after dispute period", async function () {
        // Get the current block info
        blockNumber = await ethers.provider.getBlockNumber();
        block = await ethers.provider.getBlock(blockNumber);

        // Set time forward to run out the dispute period
        newTime = ethers.BigNumber.from(block.timestamp).add(disputePeriod).add(1).toNumber();
        await setNextBlockTimestamp(newTime);

        // Complete exchange
        const tx = await exchangeHandler.connect(rando).completeExchangeBatch(exchangesToComplete);
        await expect(tx)
          .to.emit(exchangeHandler, "ExchangeCompleted")
          .withArgs(offerId, buyerId, exchangesToComplete[0], rando.address);

        await expect(tx)
          .to.emit(exchangeHandler, "ExchangeCompleted")
          .withArgs(offerId, buyerId, exchangesToComplete[1], rando.address);

        await expect(tx)
          .to.emit(exchangeHandler, "ExchangeCompleted")
          .withArgs(offerId, buyerId, exchangesToComplete[2], rando.address);

        await expect(tx)
          .to.emit(exchangeHandler, "ExchangeCompleted")
          .withArgs(offerId, buyerId, exchangesToComplete[3], rando.address);

        await expect(tx)
          .to.emit(exchangeHandler, "ExchangeCompleted")
          .withArgs(offerId, buyerId, exchangesToComplete[4], rando.address);
      });

      context("💔 Revert Reasons", async function () {
        it("The exchanges region of protocol is paused", async function () {
          // Pause the exchanges region of the protocol
          await pauseHandler.connect(pauser).pause([PausableRegion.Exchanges]);

          // Attempt to complete an exchange, expecting revert
          await expect(exchangeHandler.connect(buyer).completeExchangeBatch(exchangesToComplete)).to.revertedWith(
            RevertReasons.REGION_PAUSED
          );
        });

        it("Completing too many exchanges", async function () {
          // Try to complete more than 100 exchanges
          exchangesToComplete = [...Array(101).keys()];

          // Attempt to complete the exchange, expecting revert
          await expect(exchangeHandler.connect(rando).completeExchangeBatch(exchangesToComplete)).to.revertedWith(
            RevertReasons.TOO_MANY_EXCHANGES
          );
        });

        it("exchange id is invalid", async function () {
          // An invalid exchange id
          exchangeId = "666";

          // Add new exchange id to the array
          exchangesToComplete = [exchangeId, ...exchangesToComplete];

          // Attempt to complete the exchange, expecting revert
          await expect(exchangeHandler.connect(assistant).completeExchangeBatch(exchangesToComplete)).to.revertedWith(
            RevertReasons.NO_SUCH_EXCHANGE
          );
        });

        it("exchange is not in redeemed state", async function () {
          // Create exchange with id 6
          await exchangeHandler.connect(buyer).commitToOffer(buyer.address, offerId, { value: price });

          exchangeId = "6";
          // Cancel the voucher for any 1 exchange
          await exchangeHandler.connect(buyer).cancelVoucher(exchangeId);

          // Add new exchange id to the array
          exchangesToComplete = [exchangeId, ...exchangesToComplete];

          // Attempt to complete the exchange, expecting revert
          await expect(exchangeHandler.connect(assistant).completeExchangeBatch(exchangesToComplete)).to.revertedWith(
            RevertReasons.INVALID_STATE
          );
        });

        it("caller is not buyer and offer dispute period has not elapsed", async function () {
          // Create exchange with id 6
          await exchangeHandler.connect(buyer).commitToOffer(buyer.address, offerId, { value: price });

          exchangeId = "6";

          // Redeem the voucher
          await exchangeHandler.connect(buyer).redeemVoucher(exchangeId);

          // Add new exchange id to the array
          exchangesToComplete = [exchangeId, ...exchangesToComplete];

          // Attempt to complete the exchange, expecting revert
          await expect(exchangeHandler.connect(rando).completeExchangeBatch(exchangesToComplete)).to.revertedWith(
            RevertReasons.DISPUTE_PERIOD_NOT_ELAPSED
          );
        });

        it("caller is seller's assistant and offer dispute period has not elapsed", async function () {
          // Create exchange with id 6
          await exchangeHandler.connect(buyer).commitToOffer(buyer.address, offerId, { value: price });

          exchangeId = "6";

          // Redeem the voucher
          await exchangeHandler.connect(buyer).redeemVoucher(exchangeId);

          // Attempt to complete the exchange, expecting revert
          await expect(exchangeHandler.connect(assistant).completeExchangeBatch(exchangesToComplete)).to.revertedWith(
            RevertReasons.DISPUTE_PERIOD_NOT_ELAPSED
          );
        });
      });
    });

    context("👉 revokeVoucher()", async function () {
      beforeEach(async function () {
        // Commit to offer
        await exchangeHandler.connect(buyer).commitToOffer(buyer.address, offerId, { value: price });
      });

      it("should emit an VoucherRevoked event when seller's assistant calls", async function () {
        // Revoke the voucher, expecting event
        await expect(exchangeHandler.connect(assistant).revokeVoucher(exchange.id))
          .to.emit(exchangeHandler, "VoucherRevoked")
          .withArgs(offerId, exchange.id, assistant.address);
      });

      it("should update state", async function () {
        // Revoke the voucher
        await exchangeHandler.connect(assistant).revokeVoucher(exchange.id);

        // Get the exchange state
        [, response] = await exchangeHandler.connect(rando).getExchangeState(exchange.id);

        // It should match ExchangeState.Revoked
        assert.equal(response, ExchangeState.Revoked, "Exchange state is incorrect");
      });

      context("💔 Revert Reasons", async function () {
        it("The exchanges region of protocol is paused", async function () {
          // Pause the exchanges region of the protocol
          await pauseHandler.connect(pauser).pause([PausableRegion.Exchanges]);

          // Attempt to complete an exchange, expecting revert
          await expect(exchangeHandler.connect(assistant).revokeVoucher(exchange.id)).to.revertedWith(
            RevertReasons.REGION_PAUSED
          );
        });

        it("exchange id is invalid", async function () {
          // An invalid exchange id
          exchangeId = "666";

          // Attempt to revoke the voucher, expecting revert
          await expect(exchangeHandler.connect(assistant).revokeVoucher(exchangeId)).to.revertedWith(
            RevertReasons.NO_SUCH_EXCHANGE
          );
        });

        it("exchange is not in committed state", async function () {
          // Cancel the voucher
          await exchangeHandler.connect(buyer).cancelVoucher(exchange.id);

          // Attempt to revoke the voucher, expecting revert
          await expect(exchangeHandler.connect(assistant).revokeVoucher(exchange.id)).to.revertedWith(
            RevertReasons.INVALID_STATE
          );
        });

        it("caller is not seller's assistant", async function () {
          // Attempt to complete the exchange, expecting revert
          await expect(exchangeHandler.connect(rando).revokeVoucher(exchange.id)).to.revertedWith(
            RevertReasons.NOT_ASSISTANT
          );
        });
      });
    });

    context("👉 cancelVoucher()", async function () {
      beforeEach(async function () {
        // Commit to offer, retrieving the event
        await exchangeHandler.connect(buyer).commitToOffer(buyer.address, offerId, { value: price });
      });

      it("should emit an VoucherCanceled event when original buyer calls", async function () {
        // Cancel the voucher, expecting event
        await expect(exchangeHandler.connect(buyer).cancelVoucher(exchange.id))
          .to.emit(exchangeHandler, "VoucherCanceled")
          .withArgs(offerId, exchange.id, buyer.address);
      });

      it("should emit an VoucherCanceled event when new owner (not a buyer) calls", async function () {
        // Transfer voucher to new owner
        tokenId = deriveTokenId(offerId, exchange.id);
        bosonVoucherCloneAddress = calculateContractAddress(exchangeHandler.address, "1");
        bosonVoucherClone = await ethers.getContractAt("IBosonVoucher", bosonVoucherCloneAddress);
        await bosonVoucherClone.connect(buyer).transferFrom(buyer.address, newOwner.address, tokenId);

        // Cancel the voucher, expecting event
        await expect(exchangeHandler.connect(newOwner).cancelVoucher(exchange.id))
          .to.emit(exchangeHandler, "VoucherCanceled")
          .withArgs(offerId, exchange.id, newOwner.address);
      });

      it("should update state when buyer calls", async function () {
        // Cancel the voucher
        await exchangeHandler.connect(buyer).cancelVoucher(exchange.id);

        // Get the exchange state
        [, response] = await exchangeHandler.connect(rando).getExchangeState(exchange.id);

        // It should match ExchangeState.Canceled
        assert.equal(response, ExchangeState.Canceled, "Exchange state is incorrect");
      });

      context("💔 Revert Reasons", async function () {
        it("The exchanges region of protocol is paused", async function () {
          // Pause the exchanges region of the protocol
          await pauseHandler.connect(pauser).pause([PausableRegion.Exchanges]);

          // Attempt to complete an exchange, expecting revert
          await expect(exchangeHandler.connect(buyer).cancelVoucher(exchange.id)).to.revertedWith(
            RevertReasons.REGION_PAUSED
          );
        });

        it("exchange id is invalid", async function () {
          // An invalid exchange id
          exchangeId = "666";

          // Attempt to cancel the voucher, expecting revert
          await expect(exchangeHandler.connect(buyer).cancelVoucher(exchangeId)).to.revertedWith(
            RevertReasons.NO_SUCH_EXCHANGE
          );
        });

        it("cannot cancel when exchange is in Redeemed state", async function () {
          // Set time forward to the offer's voucherRedeemableFrom
          await setNextBlockTimestamp(Number(voucherRedeemableFrom));

          // Redeem voucher
          await exchangeHandler.connect(buyer).redeemVoucher(exchange.id);

          // Get the exchange state
          [, response] = await exchangeHandler.connect(rando).getExchangeState(exchange.id);

          // It should match ExchangeState.Redeemed
          assert.equal(response, ExchangeState.Redeemed, "Exchange state is incorrect");

          // Attempt to cancel the voucher, expecting revert
          await expect(exchangeHandler.connect(buyer).cancelVoucher(exchange.id)).to.revertedWith(
            RevertReasons.INVALID_STATE
          );
        });

        it("exchange is not in committed state", async function () {
          // Revoke the voucher
          await exchangeHandler.connect(assistant).revokeVoucher(exchange.id);

          // Attempt to cancel the voucher, expecting revert
          await expect(exchangeHandler.connect(buyer).cancelVoucher(exchange.id)).to.revertedWith(
            RevertReasons.INVALID_STATE
          );
        });

        it("caller does not own voucher", async function () {
          // Attempt to cancel the voucher, expecting revert
          await expect(exchangeHandler.connect(rando).cancelVoucher(exchange.id)).to.revertedWith(
            RevertReasons.NOT_VOUCHER_HOLDER
          );
        });

        it("getCurrentSenderAddress() returns zero address and has isMetaTransaction set to true on chain", async function () {
          await upgradeMetaTransactionsHandlerFacet();

          await mockMetaTransactionsHandler.setAsMetaTransactionAndCurrentSenderAs(ethers.constants.AddressZero);

          // Attempt to cancel the voucher, expecting revert
          await expect(exchangeHandler.connect(rando).cancelVoucher(exchange.id)).to.revertedWith(
            RevertReasons.INVALID_ADDRESS
          );
        });
      });
    });

    context("👉 expireVoucher()", async function () {
      beforeEach(async function () {
        // Commit to offer, retrieving the event
        await exchangeHandler.connect(buyer).commitToOffer(buyer.address, offerId, { value: price });
      });

      it("should emit an VoucherExpired event when anyone calls and voucher has expired", async function () {
        // Set time forward past the voucher's validUntilDate
        await setNextBlockTimestamp(Number(voucherRedeemableFrom) + Number(voucherValid) + Number(oneWeek));

        // Expire the voucher, expecting event
        await expect(exchangeHandler.connect(rando).expireVoucher(exchange.id))
          .to.emit(exchangeHandler, "VoucherExpired")
          .withArgs(offerId, exchange.id, rando.address);
      });

      it("should update state when anyone calls and voucher has expired", async function () {
        // Set time forward past the voucher's validUntilDate
        await setNextBlockTimestamp(Number(voucherRedeemableFrom) + Number(voucherValid) + Number(oneWeek));

        // Expire the voucher
        await exchangeHandler.connect(rando).expireVoucher(exchange.id);

        // Get the exchange state
        [, response] = await exchangeHandler.connect(rando).getExchangeState(exchange.id);

        // It should match ExchangeState.Canceled
        assert.equal(response, ExchangeState.Canceled, "Exchange state is incorrect");
      });

      it("should update voucher expired flag when anyone calls and voucher has expired", async function () {
        // Set time forward past the voucher's validUntilDate
        await setNextBlockTimestamp(Number(voucherRedeemableFrom) + Number(voucherValid) + Number(oneWeek));

        // Expire the voucher
        await exchangeHandler.connect(rando).expireVoucher(exchange.id);

        // Get the voucher
        [, , response] = await exchangeHandler.connect(rando).getExchange(exchange.id);

        // Marshal response to entity
        voucher = Voucher.fromStruct(response);
        expect(voucher.isValid());

        // Exchange's voucher expired flag should be true
        assert.isTrue(voucher.expired, "Voucher expired flag not set");
      });

      context("💔 Revert Reasons", async function () {
        it("The exchanges region of protocol is paused", async function () {
          // Pause the exchanges region of the protocol
          await pauseHandler.connect(pauser).pause([PausableRegion.Exchanges]);

          // Attempt to complete an exchange, expecting revert
          await expect(exchangeHandler.connect(buyer).expireVoucher(exchangeId)).to.revertedWith(
            RevertReasons.REGION_PAUSED
          );
        });

        it("exchange id is invalid", async function () {
          // Set time forward past the voucher's validUntilDate
          await setNextBlockTimestamp(Number(voucherRedeemableFrom) + Number(voucherValid) + Number(oneWeek));

          // An invalid exchange id
          exchangeId = "666";

          // Attempt to cancel the voucher, expecting revert
          await expect(exchangeHandler.connect(buyer).expireVoucher(exchangeId)).to.revertedWith(
            RevertReasons.NO_SUCH_EXCHANGE
          );
        });

        it("cannot expire voucher when exchange is in Redeemed state", async function () {
          // Set time forward to the offer's voucherRedeemableFrom
          await setNextBlockTimestamp(Number(voucherRedeemableFrom));

          // Redeem the voucher
          await exchangeHandler.connect(buyer).redeemVoucher(exchange.id);

          // Get the exchange state
          [, response] = await exchangeHandler.connect(rando).getExchangeState(exchange.id);

          // It should match ExchangeState.Redeemed
          assert.equal(response, ExchangeState.Redeemed, "Exchange state is incorrect");

          // Attempt to expire the voucher, expecting revert
          await expect(exchangeHandler.connect(buyer).expireVoucher(exchange.id)).to.revertedWith(
            RevertReasons.INVALID_STATE
          );
        });

        it("exchange is not in committed state", async function () {
          // Set time forward past the voucher's validUntilDate
          await setNextBlockTimestamp(Number(voucherRedeemableFrom) + Number(voucherValid) + Number(oneWeek));

          // Revoke the voucher
          await exchangeHandler.connect(assistant).revokeVoucher(exchange.id);

          // Attempt to expire the voucher, expecting revert
          await expect(exchangeHandler.connect(buyer).expireVoucher(exchange.id)).to.revertedWith(
            RevertReasons.INVALID_STATE
          );
        });

        it("Redemption period has not yet elapsed", async function () {
          // Attempt to cancel the voucher, expecting revert
          await expect(exchangeHandler.connect(rando).expireVoucher(exchange.id)).to.revertedWith(
            RevertReasons.VOUCHER_STILL_VALID
          );
        });
      });
    });

    context("👉 redeemVoucher()", async function () {
      beforeEach(async function () {
        // Commit to offer
        await exchangeHandler.connect(buyer).commitToOffer(buyer.address, offerId, { value: price });
      });

      it("should emit a VoucherRedeemed event when buyer calls", async function () {
        // Set time forward to the offer's voucherRedeemableFrom
        await setNextBlockTimestamp(Number(voucherRedeemableFrom));

        // Redeem the voucher, expecting event
        await expect(exchangeHandler.connect(buyer).redeemVoucher(exchange.id))
          .to.emit(exchangeHandler, "VoucherRedeemed")
          .withArgs(offerId, exchange.id, buyer.address);
      });

      it("should update state", async function () {
        // Set time forward to the offer's voucherRedeemableFrom
        await setNextBlockTimestamp(Number(voucherRedeemableFrom));

        // Redeem the voucher
        await exchangeHandler.connect(buyer).redeemVoucher(exchange.id);

        // Get the exchange state
        [, response] = await exchangeHandler.connect(rando).getExchangeState(exchange.id);

        // It should match ExchangeState.Redeemed
        assert.equal(response, ExchangeState.Redeemed, "Exchange state is incorrect");
      });

      context("💔 Revert Reasons", async function () {
        it("The exchanges region of protocol is paused", async function () {
          // Pause the exchanges region of the protocol
          await pauseHandler.connect(pauser).pause([PausableRegion.Exchanges]);

          // Attempt to complete an exchange, expecting revert
          await expect(exchangeHandler.connect(buyer).redeemVoucher(exchangeId)).to.revertedWith(
            RevertReasons.REGION_PAUSED
          );
        });

        it("exchange id is invalid", async function () {
          // An invalid exchange id
          exchangeId = "666";

          // Attempt to redeem the voucher, expecting revert
          await expect(exchangeHandler.connect(buyer).redeemVoucher(exchangeId)).to.revertedWith(
            RevertReasons.NO_SUCH_EXCHANGE
          );
        });

        it("exchange is not in committed state", async function () {
          // Revoke the voucher
          await exchangeHandler.connect(assistant).revokeVoucher(exchange.id);

          // Attempt to redeem the voucher, expecting revert
          await expect(exchangeHandler.connect(buyer).redeemVoucher(exchange.id)).to.revertedWith(
            RevertReasons.INVALID_STATE
          );
        });

        it("caller does not own voucher", async function () {
          // Attempt to redeem the voucher, expecting revert
          await expect(exchangeHandler.connect(rando).redeemVoucher(exchange.id)).to.revertedWith(
            RevertReasons.NOT_VOUCHER_HOLDER
          );
        });

        it("current time is prior to offer's voucherRedeemableFrom", async function () {
          // Attempt to redeem the voucher, expecting revert
          await expect(exchangeHandler.connect(buyer).redeemVoucher(exchange.id)).to.revertedWith(
            RevertReasons.VOUCHER_NOT_REDEEMABLE
          );
        });

        it("current time is after to voucher's validUntilDate", async function () {
          // Set time forward past the voucher's validUntilDate
          await setNextBlockTimestamp(Number(voucherRedeemableFrom) + Number(voucherValid) + Number(oneWeek));

          // Attempt to redeem the voucher, expecting revert
          await expect(exchangeHandler.connect(buyer).redeemVoucher(exchange.id)).to.revertedWith(
            RevertReasons.VOUCHER_NOT_REDEEMABLE
          );
        });
      });
    });

    context("👉 redeemVoucher() with bundle", async function () {
      beforeEach(async function () {
        // Mint some tokens to be bundled
        await foreign20.connect(assistant).mint(assistant.address, "500");
        // Mint first two and last two tokens of range
        await foreign721.connect(assistant).mint("0", "2");
        await foreign721.connect(assistant).mint("8", "2");
        await foreign1155.connect(assistant).mint("1", "500");

        // Approve the protocol diamond to transfer seller's tokens
        await foreign20.connect(assistant).approve(protocolDiamondAddress, "30");
        await foreign721.connect(assistant).setApprovalForAll(protocolDiamondAddress, true);
        await foreign1155.connect(assistant).setApprovalForAll(protocolDiamondAddress, true);

        // Create an ERC20 twin
        twin20 = mockTwin(foreign20.address);
        twin20.amount = "3";
        twin20.supplyAvailable = "30";
        expect(twin20.isValid()).is.true;

        // Create an ERC721 twin
        twin721 = mockTwin(foreign721.address, TokenType.NonFungibleToken);
        twin721.id = "2";
        twin721.amount = "0";
        twin721.supplyAvailable = "10";
        expect(twin721.isValid()).is.true;

        // Create an ERC1155 twin
        twin1155 = mockTwin(foreign1155.address, TokenType.MultiToken);
        twin1155.id = "3";
        twin1155.tokenId = "1";
        twin1155.amount = "1";
        twin1155.supplyAvailable = "10";

        expect(twin1155.isValid()).is.true;

        // All the twin ids (for mixed bundle)
        twinIds = [twin20.id, twin721.id, twin1155.id];

        // Create twins
        await twinHandler.connect(assistant).createTwin(twin20.toStruct());
        await twinHandler.connect(assistant).createTwin(twin721.toStruct());
        await twinHandler.connect(assistant).createTwin(twin1155.toStruct());
      });

      context("📦 Offer bundled with ERC20 twin", async function () {
        beforeEach(async function () {
          // Create a new bundle
          bundle = new Bundle("1", seller.id, [offerId], [twin20.id]);
          expect(bundle.isValid()).is.true;
          await bundleHandler.connect(assistant).createBundle(bundle.toStruct());

          // Commit to offer
          await exchangeHandler.connect(buyer).commitToOffer(buyer.address, offerId, { value: price });

          // Set time forward to the offer's voucherRedeemableFrom
          await setNextBlockTimestamp(Number(voucherRedeemableFrom));
        });

        it("should transfer the twin", async function () {
          // Check the buyer's balance of the ERC20
          balance = await foreign20.balanceOf(buyer.address);
          expect(balance).to.equal(0);

          // Redeem the voucher
          await expect(exchangeHandler.connect(buyer).redeemVoucher(exchange.id))
            .to.emit(exchangeHandler, "TwinTransferred")
            .withArgs(twin20.id, twin20.tokenAddress, exchange.id, twin20.tokenId, twin20.amount, buyer.address);

          // Check the buyer's balance of the ERC20
          balance = await foreign20.balanceOf(buyer.address);
          expect(balance).to.equal(3);
        });

        it("Amount should be reduced from twin supplyAvailable", async function () {
          // Redeem the voucher
          await exchangeHandler.connect(buyer).redeemVoucher(exchange.id);

          // Check twin supplyAvailable
          const [, twin] = await twinHandler.connect(assistant).getTwin(twin20.id);

          expect(twin.supplyAvailable).to.equal(twin20.supplyAvailable - twin20.amount);
        });

        it("Should not decrease twin supplyAvailable if supply is unlimited", async function () {
          // Change twin supply to unlimited
          twin20.supplyAvailable = ethers.constants.MaxUint256.toString();
          twin20.id = "4";

          // Create a new twin
          await twinHandler.connect(assistant).createTwin(twin20.toStruct());

          const { offer, offerDates, offerDurations, disputeResolverId } = await mockOffer();
          offer.quantityAvailable = "2";

          // Create a new offer
          await offerHandler
            .connect(assistant)
            .createOffer(offer, offerDates, offerDurations, disputeResolverId, agentId);

          // Create a new bundle
          bundle = new Bundle("1", seller.id, [++offerId], [twin20.id]);
          await bundleHandler.connect(assistant).createBundle(bundle.toStruct());

          // Commit to offer
          await exchangeHandler.connect(buyer).commitToOffer(buyer.address, offerId, { value: price });

          // Set time forward to the offer's voucherRedeemableFrom
          voucherRedeemableFrom = offerDates.voucherRedeemableFrom;
          await setNextBlockTimestamp(Number(voucherRedeemableFrom));

          // Redeem the voucher
          await exchangeHandler.connect(buyer).redeemVoucher(exchange.id);

          // Check the supplyAvailable of the twin
          const [exists, twin] = await twinHandler.connect(assistant).getTwin(twin20.id);
          expect(exists).to.be.true;
          expect(twin.supplyAvailable).to.equal(twin20.supplyAvailable);
        });

        it("Should transfer the twin even if supplyAvailable is equal to amount", async function () {
          const { offer, offerDates, offerDurations, disputeResolverId } = await mockOffer();
          offer.quantityAvailable = "1";

          // Create a new offer
          await offerHandler
            .connect(assistant)
            .createOffer(offer, offerDates, offerDurations, disputeResolverId, agentId);

          twin20.supplyAvailable = "3";
          twin20.id = "4";

          await twinHandler.connect(assistant).createTwin(twin20.toStruct());

          // Create a new bundle
          bundle = new Bundle("1", seller.id, [++offerId], [twin20.id]);
          await bundleHandler.connect(assistant).createBundle(bundle.toStruct());

          // Commit to offer
          await exchangeHandler.connect(buyer).commitToOffer(buyer.address, offerId, { value: price });

          // Set time forward to the offer's voucherRedeemableFrom
          voucherRedeemableFrom = offerDates.voucherRedeemableFrom;
          await setNextBlockTimestamp(Number(voucherRedeemableFrom));

          // Redeem the second voucher
          await expect(exchangeHandler.connect(buyer).redeemVoucher(++exchange.id))
            .to.emit(exchangeHandler, "TwinTransferred")
            .withArgs(twin20.id, twin20.tokenAddress, exchange.id, "0", twin20.amount, buyer.address);

          // Check the buyer's balance
          balance = await foreign20.balanceOf(buyer.address);
          expect(balance).to.equal(3);

          const [, twin] = await twinHandler.getTwin(twin20.id);
          expect(twin.supplyAvailable).to.equal(0);
        });

        context("Twin transfer fail", async function () {
          it("should revoke exchange when buyer is an EOA", async function () {
            // Remove the approval for the protocal to transfer the seller's tokens
            await foreign20.connect(assistant).approve(protocolDiamondAddress, "0");

            const tx = await exchangeHandler.connect(buyer).redeemVoucher(exchange.id);

            await expect(tx)
              .to.emit(exchangeHandler, "VoucherRevoked")
              .withArgs(exchange.offerId, exchange.id, buyer.address);

            await expect(tx)
              .to.emit(exchangeHandler, "TwinTransferFailed")
              .withArgs(twin20.id, twin20.tokenAddress, exchange.id, twin20.tokenId, twin20.amount, buyer.address);

            // Get the exchange state
            [, response] = await exchangeHandler.connect(rando).getExchangeState(exchange.id);

            // It should match ExchangeState.Revoked
            assert.equal(response, ExchangeState.Revoked, "Exchange state is incorrect");
          });

          it("should revoke exchange when ERC20 contract transferFrom returns false", async function () {
            const [foreign20ReturnFalse] = await deployMockTokens(["Foreign20TransferFromReturnFalse"]);

            await foreign20ReturnFalse.connect(assistant).mint(assistant.address, "500");
            await foreign20ReturnFalse.connect(assistant).approve(protocolDiamondAddress, "100");

            // Create a new ERC20 twin
            twin20 = mockTwin(foreign20ReturnFalse.address, TokenType.FungibleToken);
            twin20.id = "4";

            // Create a new twin
            await twinHandler.connect(assistant).createTwin(twin20.toStruct());

            // Create a new offer
            const { offer, offerDates, offerDurations, disputeResolverId } = await mockOffer();

            await offerHandler
              .connect(assistant)
              .createOffer(offer, offerDates, offerDurations, disputeResolverId, agentId);

            // Set time forward to the offer's voucherRedeemableFrom
            voucherRedeemableFrom = offerDates.voucherRedeemableFrom;
            await setNextBlockTimestamp(Number(voucherRedeemableFrom));

            // Create a new bundle
            await bundleHandler.connect(assistant).createBundle(new Bundle("1", seller.id, [++offerId], [twin20.id]));

            // Commit to offer
            await exchangeHandler.connect(buyer).commitToOffer(buyer.address, offerId, { value: price });

            await expect(exchangeHandler.connect(buyer).redeemVoucher(++exchange.id))
              .to.emit(exchangeHandler, "TwinTransferFailed")
              .withArgs(twin20.id, twin20.tokenAddress, exchange.id, "0", twin20.amount, buyer.address);

            // Get the exchange state
            [, response] = await exchangeHandler.connect(rando).getExchangeState(exchange.id);

            // It should match ExchangeState.Revoked
            assert.equal(response, ExchangeState.Revoked, "Exchange state is incorrect");
          });

          it("should raise a dispute when buyer account is a contract", async function () {
            // Remove the approval for the protocal to transfer the seller's tokens
            await foreign20.connect(assistant).approve(protocolDiamondAddress, "0");

            // Deploy contract to test redeem called by another contract
            let TestProtocolFunctionsFactory = await ethers.getContractFactory("TestProtocolFunctions");
            const testProtocolFunctions = await TestProtocolFunctionsFactory.deploy(protocolDiamondAddress);
            await testProtocolFunctions.deployed();

            await testProtocolFunctions.commit(offerId, { value: price });

            let exchangeId = ++exchange.id;
            // Protocol should raised dispute automatically if transfer twin failed
            const tx = await testProtocolFunctions.redeem(exchangeId);

            await expect(tx)
              .to.emit(disputeHandler, "DisputeRaised")
              .withArgs(exchangeId, ++exchange.buyerId, seller.id, testProtocolFunctions.address);

            await expect(tx)
              .to.emit(exchangeHandler, "TwinTransferFailed")
              .withArgs(
                twin20.id,
                twin20.tokenAddress,
                exchangeId,
                twin20.tokenId,
                twin20.amount,
                testProtocolFunctions.address
              );

            // Get the exchange state
            [, response] = await exchangeHandler.connect(rando).getExchangeState(exchange.id);

            // It should match ExchangeState.Revoked
            assert.equal(response, ExchangeState.Disputed, "Exchange state is incorrect");
          });
        });
      });

      context("📦 Offer bundled with ERC721 twin", async function () {
        beforeEach(async function () {
          // Create a new bundle
          bundle = new Bundle("1", seller.id, [offerId], [twin721.id]);
          expect(bundle.isValid()).is.true;
          await bundleHandler.connect(assistant).createBundle(bundle.toStruct());

          // Commit to offer
          await exchangeHandler.connect(buyer).commitToOffer(buyer.address, offerId, { value: price });

          // Set time forward to the offer's voucherRedeemableFrom
          await setNextBlockTimestamp(Number(voucherRedeemableFrom));
        });

        it("Should transfer the twin", async function () {
          let tokenId = "9";

          // Check the assistant owns the last ERC721 of twin range
          owner = await foreign721.ownerOf(tokenId);
          expect(owner).to.equal(assistant.address);
          [exists, response] = await exchangeHandler.connect(rando).getExchangeState(exchange.id);

          // Redeem the voucher
          await expect(exchangeHandler.connect(buyer).redeemVoucher(exchange.id))
            .to.emit(exchangeHandler, "TwinTransferred")
            .withArgs(twin721.id, twin721.tokenAddress, exchange.id, tokenId, "0", buyer.address);

          // Check the buyer owns the last ERC721 of twin range
          owner = await foreign721.ownerOf(tokenId);
          expect(owner).to.equal(buyer.address);

          tokenId = "8";
          // Check the assistant owns the last ERC721 of twin range
          owner = await foreign721.ownerOf(tokenId);
          expect(owner).to.equal(assistant.address);

          // Commit to offer for the second time
          await exchangeHandler.connect(buyer).commitToOffer(buyer.address, offerId, { value: price });

          // Redeem the second voucher for the second time / id = 2
          await expect(exchangeHandler.connect(buyer).redeemVoucher(++exchange.id))
            .to.emit(exchangeHandler, "TwinTransferred")
            .withArgs(twin721.id, twin721.tokenAddress, exchange.id, tokenId, "0", buyer.address);

          // Check the buyer owns the last ERC721 of twin range
          owner = await foreign721.ownerOf(tokenId);
          expect(owner).to.equal(buyer.address);
        });

        it("1 should be reduced from twin supplyAvailable", async function () {
          // Redeem the voucher
          await exchangeHandler.connect(buyer).redeemVoucher(exchange.id);

          // Check twin supplyAvailable
          const [, twin] = await twinHandler.connect(assistant).getTwin(twin721.id);

          expect(twin.supplyAvailable).to.equal(twin721.supplyAvailable - 1);
        });

        it("Should transfer the twin even if supplyAvailable is equal to 1", async function () {
          await foreign721.connect(assistant).mint("10", "2");

          const { offer, offerDates, offerDurations, disputeResolverId } = await mockOffer();
          offer.quantityAvailable = "1";

          // Create a new offer
          await offerHandler
            .connect(assistant)
            .createOffer(offer, offerDates, offerDurations, disputeResolverId, agentId);

          twin721.supplyAvailable = "1";
          twin721.tokenId = "10";
          twin721.id = "4";

          // Create a new twin
          await twinHandler.connect(assistant).createTwin(twin721.toStruct());

          // Create a new bundle
          bundle = new Bundle("1", seller.id, [++offerId], [twin721.id]);
          await bundleHandler.connect(assistant).createBundle(bundle.toStruct());

          // Commit to offer
          await exchangeHandler.connect(buyer).commitToOffer(buyer.address, offerId, { value: price });

          // Set time forward to the offer's voucherRedeemableFrom
          voucherRedeemableFrom = offerDates.voucherRedeemableFrom;
          await setNextBlockTimestamp(Number(voucherRedeemableFrom));

          let tokenId = "10";
          // Redeem the second voucher
          await expect(exchangeHandler.connect(buyer).redeemVoucher(++exchange.id))
            .to.emit(exchangeHandler, "TwinTransferred")
            .withArgs(twin721.id, twin721.tokenAddress, exchange.id, tokenId, twin721.amount, buyer.address);

          // Check the buyer owns the first ERC721 in twin range
          owner = await foreign721.ownerOf(tokenId);
          expect(owner).to.equal(buyer.address);

          const [, twin] = await twinHandler.getTwin(twin721.id);
          expect(twin.supplyAvailable).to.equal(0);
        });

        context("Unlimited supply", async function () {
          let other721;
          beforeEach(async function () {
            // Deploy a new ERC721 token
            let TokenContractFactory = await ethers.getContractFactory("Foreign721");
            other721 = await TokenContractFactory.connect(rando).deploy();

            // Mint enough tokens to cover the offer
            await other721.connect(assistant).mint("0", "2");

            // Approve the protocol diamond to transfer seller's tokens
            await other721.connect(assistant).setApprovalForAll(protocolDiamondAddress, true);

            const { offer, offerDates, offerDurations, disputeResolverId } = await mockOffer();
            offer.quantityAvailable = "2";

            // Create a new offer
            await offerHandler
              .connect(assistant)
              .createOffer(offer, offerDates, offerDurations, disputeResolverId, agentId);

            // Change twin supply to unlimited and token address to the new token
            twin721.supplyAvailable = ethers.constants.MaxUint256.toString();
            twin721.tokenAddress = other721.address;
            twin721.id = "4";

            // Create a new twin with the new token address
            await twinHandler.connect(assistant).createTwin(twin721.toStruct());

            // Create a new bundle
            bundle = new Bundle("1", seller.id, [++offerId], [twin721.id]);
            await bundleHandler.connect(assistant).createBundle(bundle.toStruct());

            // Commit to offer
            await exchangeHandler.connect(buyer).commitToOffer(buyer.address, offerId, { value: price });

            // Set time forward to the offer's voucherRedeemableFrom
            voucherRedeemableFrom = offerDates.voucherRedeemableFrom;
            await setNextBlockTimestamp(Number(voucherRedeemableFrom));
          });

          it("Should not decrease twin supplyAvailable if supply is unlimited", async function () {
            // Redeem the voucher
            await exchangeHandler.connect(buyer).redeemVoucher(exchange.id);

            // Check the supplyAvailable of the twin
            const [exists, twin] = await twinHandler.connect(assistant).getTwin(twin721.id);
            expect(exists).to.be.true;
            expect(twin.supplyAvailable).to.equal(twin721.supplyAvailable);
          });

          it("Transfer token order must be ascending if twin supply is unlimited", async function () {
            let exchangeId = ++exchange.id;

            // tokenId transferred to the buyer is 0
            let expectedTokenId = "0";

            // Check the assistant owns the first ERC721 of twin range
            owner = await other721.ownerOf(expectedTokenId);
            expect(owner).to.equal(assistant.address);

            // Redeem the voucher
            await expect(exchangeHandler.connect(buyer).redeemVoucher(exchangeId))
              .to.emit(exchangeHandler, "TwinTransferred")
              .withArgs(twin721.id, twin721.tokenAddress, exchangeId, expectedTokenId, "0", buyer.address);

            // Check the buyer owns the first ERC721 of twin range
            owner = await other721.ownerOf(expectedTokenId);
            expect(owner).to.equal(buyer.address);

            ++expectedTokenId;

            // Check the assistant owns the second ERC721 of twin range
            owner = await other721.ownerOf(expectedTokenId);
            expect(owner).to.equal(assistant.address);

            // Commit to offer for the second time
            await exchangeHandler.connect(buyer).commitToOffer(buyer.address, offerId, { value: price });

            // Redeem the voucher
            // tokenId transferred to the buyer is 1
            await expect(exchangeHandler.connect(buyer).redeemVoucher(++exchangeId))
              .to.emit(exchangeHandler, "TwinTransferred")
              .withArgs(twin721.id, twin721.tokenAddress, exchangeId, expectedTokenId, "0", buyer.address);

            // Check the buyer owns the second ERC721 of twin range
            owner = await other721.ownerOf(expectedTokenId);
            expect(owner).to.equal(buyer.address);
          });
        });

        context("Twin transfer fail", async function () {
          it("should revoke exchange when buyer is an EOA", async function () {
            // Remove the approval for the protocal to transfer the seller's tokens
            await foreign721.connect(assistant).setApprovalForAll(protocolDiamondAddress, false);

            const tx = await exchangeHandler.connect(buyer).redeemVoucher(exchange.id);

            await expect(tx)
              .to.emit(exchangeHandler, "VoucherRevoked")
              .withArgs(exchange.offerId, exchange.id, buyer.address);

            await expect(tx)
              .to.emit(exchangeHandler, "TwinTransferFailed")
              .withArgs(twin721.id, twin721.tokenAddress, exchange.id, "9", "0", buyer.address);

            // Get the exchange state
            [, response] = await exchangeHandler.connect(rando).getExchangeState(exchange.id);

            // It should match ExchangeState.Revoked
            assert.equal(response, ExchangeState.Revoked, "Exchange state is incorrect");
          });

          it("should raise a dispute when buyer account is a contract", async function () {
            // Deploy contract to test redeem called by another contract
            let TestProtocolFunctionsFactory = await ethers.getContractFactory("TestProtocolFunctions");
            const testProtocolFunctions = await TestProtocolFunctionsFactory.deploy(protocolDiamondAddress);
            await testProtocolFunctions.deployed();

            await testProtocolFunctions.commit(offerId, { value: price });

            // Protocol should raised dispute automatically if transfer twin failed
            const tx = await testProtocolFunctions.connect(buyer).redeem(++exchange.id);

            await expect(tx)
              .to.emit(disputeHandler, "DisputeRaised")
              .withArgs(exchange.id, ++exchange.buyerId, seller.id, testProtocolFunctions.address);

            await expect(tx)
              .to.emit(exchangeHandler, "TwinTransferFailed")
              .withArgs(twin721.id, twin721.tokenAddress, exchange.id, "9", "0", testProtocolFunctions.address);

            // Get the exchange state
            [, response] = await exchangeHandler.connect(rando).getExchangeState(exchange.id);

            // It should match ExchangeState.Revoked
            assert.equal(response, ExchangeState.Disputed, "Exchange state is incorrect");
          });
        });
      });

      context("📦 Offer bundled with ERC1155 twin", async function () {
        beforeEach(async function () {
          // Create a new bundle
          bundle = new Bundle("1", seller.id, [offerId], [twin1155.id]);
          expect(bundle.isValid()).is.true;
          await bundleHandler.connect(assistant).createBundle(bundle.toStruct());

          // Commit to offer
          await exchangeHandler.connect(buyer).commitToOffer(buyer.address, offerId, { value: price });

          // Set time forward to the offer's voucherRedeemableFrom
          await setNextBlockTimestamp(Number(voucherRedeemableFrom));
        });

        it("should transfer the twin", async function () {
          let tokenId = "1";

          // Check the buyer's balance of the ERC1155
          balance = await foreign1155.balanceOf(buyer.address, tokenId);
          expect(balance).to.equal(0);

          // Redeem the voucher
          await expect(exchangeHandler.connect(buyer).redeemVoucher(exchange.id))
            .to.emit(exchangeHandler, "TwinTransferred")
            .withArgs(twin1155.id, twin1155.tokenAddress, exchange.id, tokenId, twin1155.amount, buyer.address);

          // Check the buyer's balance of the ERC1155
          balance = await foreign1155.balanceOf(buyer.address, tokenId);
          expect(balance).to.equal(1);
        });

        it("Amount should be reduced from twin supplyAvailable", async function () {
          // Redeem the voucher
          await exchangeHandler.connect(buyer).redeemVoucher(exchange.id);

          // Check twin supplyAvailable
          const [, twin] = await twinHandler.connect(assistant).getTwin(twin1155.id);

          expect(twin.supplyAvailable).to.equal(twin1155.supplyAvailable - twin1155.amount);
        });

        it("Should not decrease twin supplyAvailable if supply is unlimited", async function () {
          // Change twin supply to unlimited
          twin1155.supplyAvailable = ethers.constants.MaxUint256.toString();
          twin1155.id = "4";

          // Create a new twin
          await twinHandler.connect(assistant).createTwin(twin1155.toStruct());

          const { offer, offerDates, offerDurations, disputeResolverId } = await mockOffer();
          offer.quantityAvailable = "2";

          // Create a new offer
          await offerHandler
            .connect(assistant)
            .createOffer(offer, offerDates, offerDurations, disputeResolverId, agentId);

          // Create a new bundle
          bundle = new Bundle("1", seller.id, [++offerId], [twin1155.id]);
          await bundleHandler.connect(assistant).createBundle(bundle.toStruct());

          // Commit to offer
          await exchangeHandler.connect(buyer).commitToOffer(buyer.address, offerId, { value: price });

          // Set time forward to the offer's voucherRedeemableFrom
          voucherRedeemableFrom = offerDates.voucherRedeemableFrom;
          await setNextBlockTimestamp(Number(voucherRedeemableFrom));

          // Redeem the voucher
          await exchangeHandler.connect(buyer).redeemVoucher(exchange.id);

          // Check the supplyAvailable of the twin
          const [exists, twin] = await twinHandler.connect(assistant).getTwin(twin1155.id);
          expect(exists).to.be.true;
          expect(twin.supplyAvailable).to.equal(twin1155.supplyAvailable);
        });

        it("Should transfer the twin even if supplyAvailable is equal to amount", async function () {
          const { offer, offerDates, offerDurations, disputeResolverId } = await mockOffer();
          offer.quantityAvailable = "1";

          // Create a new offer
          await offerHandler
            .connect(assistant)
            .createOffer(offer, offerDates, offerDurations, disputeResolverId, agentId);

          twin1155.supplyAvailable = "1";
          twin1155.id = "4";

          // Create a new twin
          await twinHandler.connect(assistant).createTwin(twin1155.toStruct());

          // Create a new bundle
          bundle = new Bundle("1", seller.id, [++offerId], [twin1155.id]);
          await bundleHandler.connect(assistant).createBundle(bundle.toStruct());

          // Commit to offer
          await exchangeHandler.connect(buyer).commitToOffer(buyer.address, offerId, { value: price });

          // Set time forward to the offer's voucherRedeemableFrom
          voucherRedeemableFrom = offerDates.voucherRedeemableFrom;
          await setNextBlockTimestamp(Number(voucherRedeemableFrom));

          // Redeem the second voucher
          await expect(exchangeHandler.connect(buyer).redeemVoucher(++exchange.id))
            .to.emit(exchangeHandler, "TwinTransferred")
            .withArgs(
              twin1155.id,
              twin1155.tokenAddress,
              exchange.id,
              twin1155.tokenId,
              twin1155.amount,
              buyer.address
            );

          // Check the buyer's balance
          balance = await foreign1155.balanceOf(buyer.address, twin1155.tokenId);
          expect(balance).to.equal(1);

          const [, twin] = await twinHandler.getTwin(twin1155.id);
          expect(twin.supplyAvailable).to.equal(0);
        });

        context("Twin transfer fail", async function () {
          it("should revoke exchange when buyer is an EOA", async function () {
            // Remove the approval for the protocal to transfer the seller's tokens
            await foreign1155.connect(assistant).setApprovalForAll(protocolDiamondAddress, false);

            const tx = await exchangeHandler.connect(buyer).redeemVoucher(exchange.id);
            await expect(tx)
              .to.emit(exchangeHandler, "VoucherRevoked")
              .withArgs(exchange.offerId, exchange.id, buyer.address);

            await expect(tx)
              .to.emit(exchangeHandler, "TwinTransferFailed")
              .withArgs(
                twin1155.id,
                twin1155.tokenAddress,
                exchange.id,
                twin1155.tokenId,
                twin1155.amount,
                buyer.address
              );

            // Get the exchange state
            [, response] = await exchangeHandler.connect(rando).getExchangeState(exchange.id);

            // It should match ExchangeState.Revoked
            assert.equal(response, ExchangeState.Revoked, "Exchange state is incorrect");
          });

          it("should raise a dispute when buyer account is a contract", async function () {
            // Deploy contract to test redeem called by another contract
            let TestProtocolFunctionsFactory = await ethers.getContractFactory("TestProtocolFunctions");
            const testProtocolFunctions = await TestProtocolFunctionsFactory.deploy(protocolDiamondAddress);
            await testProtocolFunctions.deployed();

            await testProtocolFunctions.commit(offerId, { value: price });

            // Protocol should raised dispute automatically if transfer twin failed
            const tx = await testProtocolFunctions.redeem(++exchange.id);
            await expect(tx)
              .to.emit(disputeHandler, "DisputeRaised")
              .withArgs(exchange.id, ++exchange.buyerId, seller.id, testProtocolFunctions.address);

            await expect(tx)
              .to.emit(exchangeHandler, "TwinTransferFailed")
              .withArgs(
                twin1155.id,
                twin1155.tokenAddress,
                exchange.id,
                twin1155.tokenId,
                twin1155.amount,
                testProtocolFunctions.address
              );

            // Get the exchange state
            [, response] = await exchangeHandler.connect(rando).getExchangeState(exchange.id);

            // It should match ExchangeState.Revoked
            assert.equal(response, ExchangeState.Disputed, "Exchange state is incorrect");
          });
        });
      });

      context("📦 Offer bundled with mixed twins", async function () {
        beforeEach(async function () {
          // Create a new bundle
          bundle = new Bundle("1", seller.id, [offerId], twinIds);
          expect(bundle.isValid()).is.true;
          await bundleHandler.connect(assistant).createBundle(bundle.toStruct());

          // Commit to offer
          await exchangeHandler.connect(buyer).commitToOffer(buyer.address, offerId, { value: price });

          // Set time forward to the offer's voucherRedeemableFrom
          await setNextBlockTimestamp(Number(voucherRedeemableFrom));
        });

        it("should transfer the twins", async function () {
          let tokenIdNonFungible = "9";
          let tokenIdMultiToken = "1";

          // Check the buyer's balance of the ERC20
          balance = await foreign20.balanceOf(buyer.address);
          expect(balance).to.equal(0);

          // Check the assistant owns the ERC721
          owner = await foreign721.ownerOf(tokenIdNonFungible);
          expect(owner).to.equal(assistant.address);

          // Check the buyer's balance of the ERC1155
          balance = await foreign1155.balanceOf(buyer.address, tokenIdMultiToken);
          expect(balance).to.equal(0);

          let exchangeId = exchange.id;

          // Redeem the voucher
          const tx = await exchangeHandler.connect(buyer).redeemVoucher(exchangeId);

          await expect(tx)
            .to.emit(exchangeHandler, "TwinTransferred")
            .withArgs(
              twin1155.id,
              twin1155.tokenAddress,
              exchangeId,
              tokenIdMultiToken,
              twin1155.amount,
              buyer.address
            );

          await expect(tx)
            .and.to.emit(exchangeHandler, "TwinTransferred")
            .withArgs(twin20.id, twin20.tokenAddress, exchangeId, "0", twin20.amount, buyer.address);

          await expect(tx)
            .and.to.emit(exchangeHandler, "TwinTransferred")
            .withArgs(twin721.id, twin721.tokenAddress, exchangeId, tokenIdNonFungible, twin721.amount, buyer.address);

          // Check the buyer's balance of the ERC20
          balance = await foreign20.balanceOf(buyer.address);
          expect(balance).to.equal(3);

          // Check the buyer owns the ERC721
          owner = await foreign721.ownerOf(tokenIdNonFungible);
          expect(owner).to.equal(buyer.address);

          // Check the buyer's balance of the ERC1155
          balance = await foreign1155.balanceOf(buyer.address, tokenIdMultiToken);
          expect(balance).to.equal(1);
        });

        it("Should transfer the twin even if supplyAvailable is equal to amount", async function () {
          await foreign721.connect(assistant).mint("10", "1");

          const { offer, offerDates, offerDurations, disputeResolverId } = await mockOffer();
          offer.quantityAvailable = "1";

          // Create a new offer
          await offerHandler
            .connect(assistant)
            .createOffer(offer, offerDates, offerDurations, disputeResolverId, agentId);

          twin1155.supplyAvailable = "1";
          twin1155.id = "4";

          // Create a new twin
          await twinHandler.connect(assistant).createTwin(twin1155.toStruct());

          twin20.supplyAvailable = "3";
          twin20.id = "5";

          await twinHandler.connect(assistant).createTwin(twin20.toStruct());

          twin721.supplyAvailable = "1";
          twin721.tokenId = "10";
          twin721.id = "6";

          await twinHandler.connect(assistant).createTwin(twin721.toStruct());

          // Create a new bundle
          bundle = new Bundle("1", seller.id, [++offerId], [twin1155.id, twin20.id, twin721.id]);
          await bundleHandler.connect(assistant).createBundle(bundle.toStruct());

          // Commit to offer
          await exchangeHandler.connect(buyer).commitToOffer(buyer.address, offerId, { value: price });

          // Set time forward to the offer's voucherRedeemableFrom
          voucherRedeemableFrom = offerDates.voucherRedeemableFrom;
          await setNextBlockTimestamp(Number(voucherRedeemableFrom));

          // Redeem the second voucher
          const tx = await exchangeHandler.connect(buyer).redeemVoucher(++exchange.id);

          await expect(tx)
            .to.emit(exchangeHandler, "TwinTransferred")
            .withArgs(
              twin1155.id,
              twin1155.tokenAddress,
              exchange.id,
              twin1155.tokenId,
              twin1155.amount,
              buyer.address
            );

          await expect(tx)
            .and.to.emit(exchangeHandler, "TwinTransferred")
            .withArgs(twin721.id, twin721.tokenAddress, exchange.id, twin721.tokenId, twin721.amount, buyer.address);

          await expect(tx)
            .and.to.emit(exchangeHandler, "TwinTransferred")
            .withArgs(twin20.id, twin20.tokenAddress, exchange.id, "0", twin20.amount, buyer.address);

          // Check the buyer's balance
          balance = await foreign1155.balanceOf(buyer.address, twin1155.tokenId);
          expect(balance).to.equal(1);

          balance = await foreign721.balanceOf(buyer.address);
          expect(balance).to.equal(1);

          balance = await foreign20.balanceOf(buyer.address);
          expect(balance).to.equal(3);

          let [, twin] = await twinHandler.getTwin(twin1155.id);
          expect(twin.supplyAvailable).to.equal(0);

          [, twin] = await twinHandler.getTwin(twin721.id);
          expect(twin.supplyAvailable).to.equal(0);

          [, twin] = await twinHandler.getTwin(twin20.id);
          expect(twin.supplyAvailable).to.equal(0);
        });

        context("Unlimited supply", async function () {
          let other721;

          beforeEach(async function () {
            // Deploy a new ERC721 token
            let TokenContractFactory = await ethers.getContractFactory("Foreign721");
            other721 = await TokenContractFactory.connect(rando).deploy();

            // Mint enough tokens to cover the offer
            await other721.connect(assistant).mint("0", "2");

            // Approve the protocol diamond to transfer seller's tokens
            await other721.connect(assistant).setApprovalForAll(protocolDiamondAddress, true);

            const { offer, offerDates, offerDurations, disputeResolverId } = await mockOffer();
            offer.quantityAvailable = "2";

            // Create a new offer
            await offerHandler
              .connect(assistant)
              .createOffer(offer, offerDates, offerDurations, disputeResolverId, agentId);

            // Change twin supply to unlimited and token address to the new token
            twin721.supplyAvailable = ethers.constants.MaxUint256.toString();
            twin721.tokenAddress = other721.address;
            twin721.id = "4";
            // Create a new ERC721 twin with the new token address
            await twinHandler.connect(assistant).createTwin(twin721.toStruct());

            twin20.supplyAvailable = ethers.constants.MaxUint256.toString();
            twin20.id = "5";
            // Create a new ERC20 twin with the new token address
            await twinHandler.connect(assistant).createTwin(twin20.toStruct());

            twin1155.supplyAvailable = ethers.constants.MaxUint256.toString();
            twin1155.id = "6";
            // Create a new ERC1155 twin with the new token address
            await twinHandler.connect(assistant).createTwin(twin1155.toStruct());

            // Create a new bundle
            bundle = new Bundle("1", seller.id, [++offerId], [twin721.id, twin20.id, twin1155.id]);
            await bundleHandler.connect(assistant).createBundle(bundle.toStruct());

            // Commit to offer
            await exchangeHandler.connect(buyer).commitToOffer(buyer.address, offerId, { value: price });

            // Set time forward to the offer's voucherRedeemableFrom
            voucherRedeemableFrom = offerDates.voucherRedeemableFrom;
            await setNextBlockTimestamp(Number(voucherRedeemableFrom));

            ++exchange.id;
          });

          it("Should not decrease twin supplyAvailable if supply is unlimited", async function () {
            // Redeem the voucher
            const tx = await exchangeHandler.connect(buyer).redeemVoucher(exchange.id);

            await expect(tx)
              .to.emit(exchangeHandler, "TwinTransferred")
              .withArgs(twin721.id, twin721.tokenAddress, exchange.id, "0", twin721.amount, buyer.address);

            await expect(tx)
              .to.emit(exchangeHandler, "TwinTransferred")
              .withArgs(twin20.id, twin20.tokenAddress, exchange.id, twin20.tokenId, twin20.amount, buyer.address);

            await expect(tx)
              .to.emit(exchangeHandler, "TwinTransferred")
              .withArgs(
                twin1155.id,
                twin1155.tokenAddress,
                exchange.id,
                twin1155.tokenId,
                twin1155.amount,
                buyer.address
              );

            // Check the supplyAvailable of each twin
            let [, twin] = await twinHandler.connect(assistant).getTwin(twin721.id);
            expect(twin.supplyAvailable).to.equal(twin721.supplyAvailable);

            [, twin] = await twinHandler.connect(assistant).getTwin(twin20.id);
            expect(twin.supplyAvailable).to.equal(twin20.supplyAvailable);

            [, twin] = await twinHandler.connect(assistant).getTwin(twin1155.id);
            expect(twin.supplyAvailable).to.equal(twin1155.supplyAvailable);
          });

          it("Transfer token order must be ascending if twin supply is unlimited and token type is NonFungible", async function () {
            // tokenId transferred to the buyer is 0
            let expectedTokenId = "0";
            let exchangeId = exchange.id;

            // Check the assistant owns the first ERC721 of twin range
            owner = await other721.ownerOf(expectedTokenId);
            expect(owner).to.equal(assistant.address);

            // Redeem the voucher
            await expect(exchangeHandler.connect(buyer).redeemVoucher(exchangeId))
              .to.emit(exchangeHandler, "TwinTransferred")
              .withArgs(twin721.id, twin721.tokenAddress, exchangeId, expectedTokenId, "0", buyer.address);

            // Check the buyer owns the first ERC721 of twin range
            owner = await other721.ownerOf(expectedTokenId);
            expect(owner).to.equal(buyer.address);

            ++expectedTokenId;

            // Check the assistant owns the second ERC721 of twin range
            owner = await other721.ownerOf(expectedTokenId);
            expect(owner).to.equal(assistant.address);

            // Commit to offer for the second time
            await exchangeHandler.connect(buyer).commitToOffer(buyer.address, offerId, { value: price });

            // Redeem the voucher
            // tokenId transferred to the buyer is 1
            await expect(exchangeHandler.connect(buyer).redeemVoucher(++exchangeId))
              .to.emit(exchangeHandler, "TwinTransferred")
              .withArgs(twin721.id, twin721.tokenAddress, exchangeId, expectedTokenId, "0", buyer.address);

            // Check the buyer owns the second ERC721 of twin range
            owner = await other721.ownerOf(expectedTokenId);
            expect(owner).to.equal(buyer.address);
          });
        });

        context("Twin transfer fail", async function () {
          it("should revoke exchange when buyer is an EOA", async function () {
            // Remove the approval for the protocal to transfer the seller's tokens
            await foreign20.connect(assistant).approve(protocolDiamondAddress, "0");

            let exchangeId = exchange.id;
            const tx = await exchangeHandler.connect(buyer).redeemVoucher(exchangeId);

            await expect(tx)
              .to.emit(exchangeHandler, "VoucherRevoked")
              .withArgs(exchange.offerId, exchangeId, buyer.address);

            await expect(tx)
              .to.emit(exchangeHandler, "TwinTransferFailed")
              .withArgs(twin20.id, twin20.tokenAddress, exchangeId, "0", twin20.amount, buyer.address);

            await expect(tx)
              .to.emit(exchangeHandler, "TwinTransferred")
              .withArgs(twin721.id, twin721.tokenAddress, exchangeId, "9", "0", buyer.address);

            await expect(tx)
              .to.emit(exchangeHandler, "TwinTransferred")
              .withArgs(
                twin1155.id,
                twin1155.tokenAddress,
                exchangeId,
                twin1155.tokenId,
                twin1155.amount,
                buyer.address
              );

            // Get the exchange state
            [, response] = await exchangeHandler.connect(rando).getExchangeState(exchange.id);

            // It should match ExchangeState.Revoked
            assert.equal(response, ExchangeState.Revoked, "Exchange state is incorrect");
          });

          it("should raise a dispute when buyer account is a contract", async function () {
            // Remove the approval for the protocal to transfer the seller's tokens
            await foreign20.connect(assistant).approve(protocolDiamondAddress, "0");

            // Deploy contract to test redeem called by another contract
            let TestProtocolFunctionsFactory = await ethers.getContractFactory("TestProtocolFunctions");
            const testProtocolFunctions = await TestProtocolFunctionsFactory.deploy(protocolDiamondAddress);
            await testProtocolFunctions.deployed();

            await testProtocolFunctions.commit(offerId, { value: price });

            let exchangeId = ++exchange.id;

            // Protocol should raised dispute automatically if transfer twin failed
            const tx = await testProtocolFunctions.redeem(exchangeId);
            await expect(tx)
              .to.emit(disputeHandler, "DisputeRaised")
              .withArgs(exchangeId, ++exchange.buyerId, seller.id, testProtocolFunctions.address);

            await expect(tx)
              .to.emit(exchangeHandler, "TwinTransferFailed")
              .withArgs(twin20.id, twin20.tokenAddress, exchangeId, "0", twin20.amount, testProtocolFunctions.address);

            await expect(tx)
              .to.emit(exchangeHandler, "TwinTransferFailed")
              .withArgs(twin721.id, twin721.tokenAddress, exchangeId, "9", "0", testProtocolFunctions.address);

            await expect(tx)
              .to.emit(exchangeHandler, "TwinTransferFailed")
              .withArgs(
                twin1155.id,
                twin1155.tokenAddress,
                exchangeId,
                twin1155.tokenId,
                twin1155.amount,
                testProtocolFunctions.address
              );

            // Get the exchange state
            [, response] = await exchangeHandler.connect(rando).getExchangeState(exchange.id);

            // It should match ExchangeState.Revoked
            assert.equal(response, ExchangeState.Disputed, "Exchange state is incorrect");
          });
        });
      });
    });

    context("👉 extendVoucher()", async function () {
      beforeEach(async function () {
        // Commit to offer
        tx = await exchangeHandler.connect(buyer).commitToOffer(buyer.address, offerId, { value: price });

        // Get the block timestamp of the confirmed tx
        blockNumber = tx.blockNumber;
        block = await ethers.provider.getBlock(blockNumber);

        // Update the committed date in the expected exchange struct with the block timestamp of the tx
        voucher.committedDate = block.timestamp.toString();

        // Update the validUntilDate date in the expected exchange struct
        voucher.validUntilDate = calculateVoucherExpiry(block, voucherRedeemableFrom, voucherValid);

        // New expiry date for extensions
        validUntilDate = ethers.BigNumber.from(voucher.validUntilDate).add(oneMonth).toString();
      });

      it("should emit an VoucherExtended event when seller's assistant calls", async function () {
        // Extend the voucher, expecting event
        await expect(exchangeHandler.connect(assistant).extendVoucher(exchange.id, validUntilDate))
          .to.emit(exchangeHandler, "VoucherExtended")
          .withArgs(offerId, exchange.id, validUntilDate, assistant.address);
      });

      it("should update state", async function () {
        // Extend the voucher
        await exchangeHandler.connect(assistant).extendVoucher(exchange.id, validUntilDate);

        // Get the voucher
        [, , response] = await exchangeHandler.connect(rando).getExchange(exchange.id);
        voucher = Voucher.fromStruct(response);

        // It should match the new validUntilDate
        assert.equal(voucher.validUntilDate, validUntilDate, "Voucher validUntilDate not updated");
      });

      context("💔 Revert Reasons", async function () {
        it("The exchanges region of protocol is paused", async function () {
          // Pause the exchanges region of the protocol
          await pauseHandler.connect(pauser).pause([PausableRegion.Exchanges]);

          // Attempt to complete an exchange, expecting revert
          await expect(exchangeHandler.connect(assistant).extendVoucher(exchange.id, validUntilDate)).to.revertedWith(
            RevertReasons.REGION_PAUSED
          );
        });

        it("exchange id is invalid", async function () {
          // An invalid exchange id
          exchangeId = "666";

          // Attempt to extend voucher, expecting revert
          await expect(exchangeHandler.connect(assistant).extendVoucher(exchangeId, validUntilDate)).to.revertedWith(
            RevertReasons.NO_SUCH_EXCHANGE
          );
        });

        it("exchange is not in committed state", async function () {
          // Cancel the voucher
          await exchangeHandler.connect(buyer).cancelVoucher(exchange.id);

          // Attempt to extend voucher, expecting revert
          await expect(exchangeHandler.connect(assistant).extendVoucher(exchange.id, validUntilDate)).to.revertedWith(
            RevertReasons.INVALID_STATE
          );
        });

        it("caller is not seller's assistant", async function () {
          // Attempt to extend voucher, expecting revert
          await expect(exchangeHandler.connect(rando).extendVoucher(exchange.id, validUntilDate)).to.revertedWith(
            RevertReasons.NOT_ASSISTANT
          );
        });

        it("new date is not later than the current one", async function () {
          // New expiry date is older than current
          validUntilDate = ethers.BigNumber.from(voucher.validUntilDate).sub(oneMonth).toString();

          // Attempt to extend voucher, expecting revert
          await expect(exchangeHandler.connect(assistant).extendVoucher(exchange.id, validUntilDate)).to.revertedWith(
            RevertReasons.VOUCHER_EXTENSION_NOT_VALID
          );
        });
      });
    });

    context("👉 onVoucherTransferred()", async function () {
      beforeEach(async function () {
        // Commit to offer, retrieving the event
        await exchangeHandler.connect(buyer).commitToOffer(buyer.address, offerId, { value: price });

        // Client used for tests
        bosonVoucherCloneAddress = calculateContractAddress(exchangeHandler.address, "1");
        bosonVoucherClone = await ethers.getContractAt("IBosonVoucher", bosonVoucherCloneAddress);

        tokenId = deriveTokenId(offerId, exchange.id);
      });

      it("should emit an VoucherTransferred event when called by CLIENT-roled address", async function () {
        // Get the next buyer id
        nextAccountId = await accountHandler.connect(rando).getNextAccountId();

        // Call onVoucherTransferred, expecting event
        await expect(bosonVoucherClone.connect(buyer).transferFrom(buyer.address, newOwner.address, tokenId))
          .to.emit(exchangeHandler, "VoucherTransferred")
          .withArgs(offerId, exchange.id, nextAccountId, bosonVoucherClone.address);
      });

      it("should update exchange when new buyer (with existing, active account) is passed", async function () {
        // Get the next buyer id
        nextAccountId = await accountHandler.connect(rando).getNextAccountId();

        // Create a buyer account for the new owner
        await accountHandler.connect(newOwner).createBuyer(mockBuyer(newOwner.address));

        // Call onVoucherTransferred
        await bosonVoucherClone.connect(buyer).transferFrom(buyer.address, newOwner.address, tokenId);

        // Get the exchange
        [exists, response] = await exchangeHandler.connect(rando).getExchange(exchange.id);

        // Marshal response to entity
        exchange = Exchange.fromStruct(response);
        expect(exchange.isValid());

        // Exchange's voucher expired flag should be true
        assert.equal(exchange.buyerId, nextAccountId, "Exchange.buyerId not updated");
      });

      it("should update exchange when new buyer (no account) is passed", async function () {
        // Get the next buyer id
        nextAccountId = await accountHandler.connect(rando).getNextAccountId();

        // Call onVoucherTransferred
        await bosonVoucherClone.connect(buyer).transferFrom(buyer.address, newOwner.address, tokenId);

        // Get the exchange
        [exists, response] = await exchangeHandler.connect(rando).getExchange(exchange.id);

        // Marshal response to entity
        exchange = Exchange.fromStruct(response);
        expect(exchange.isValid());

        // Exchange's voucher expired flag should be true
        assert.equal(exchange.buyerId, nextAccountId, "Exchange.buyerId not updated");
      });

      it("should be triggered when a voucher is transferred", async function () {
        // Transfer voucher, expecting event
        await expect(bosonVoucherClone.connect(buyer).transferFrom(buyer.address, newOwner.address, tokenId)).to.emit(
          exchangeHandler,
          "VoucherTransferred"
        );
      });

      it("should not be triggered when a voucher is issued", async function () {
        // Get the next exchange id
        nextExchangeId = await exchangeHandler.getNextExchangeId();

        // Create a buyer account
        await accountHandler.connect(newOwner).createBuyer(mockBuyer(newOwner.address));

        // Grant PROTOCOL role to EOA address for test
        await accessController.grantRole(Role.PROTOCOL, rando.address);

        // Issue voucher, expecting no event
        await expect(bosonVoucherClone.connect(rando).issueVoucher(nextExchangeId, buyer.address)).to.not.emit(
          exchangeHandler,
          "VoucherTransferred"
        );
      });

      it("should not be triggered when a voucher is burned", async function () {
        // Grant PROTOCOL role to EOA address for test
        await accessController.grantRole(Role.PROTOCOL, rando.address);

        // Burn voucher, expecting no event
        await expect(bosonVoucherClone.connect(rando).burnVoucher(tokenId)).to.not.emit(
          exchangeHandler,
          "VoucherTransferred"
        );
      });

      it("Should not be triggered when from and to addresses are the same", async function () {
        // Transfer voucher, expecting event
        await expect(bosonVoucherClone.connect(buyer).transferFrom(buyer.address, buyer.address, tokenId)).to.not.emit(
          exchangeHandler,
          "VoucherTransferred"
        );
      });

      it("Should not be triggered when first transfer of preminted voucher happens", async function () {
        // Transfer voucher, expecting event
        await expect(bosonVoucherClone.connect(buyer).transferFrom(buyer.address, buyer.address, tokenId)).to.not.emit(
          exchangeHandler,
          "VoucherTransferred"
        );
      });

      context("💔 Revert Reasons", async function () {
        it("The buyers region of protocol is paused", async function () {
          // Pause the buyers region of the protocol
          await pauseHandler.connect(pauser).pause([PausableRegion.Buyers]);

          // Attempt to create a buyer, expecting revert
          await expect(
            bosonVoucherClone.connect(buyer).transferFrom(buyer.address, newOwner.address, tokenId)
          ).to.revertedWith(RevertReasons.REGION_PAUSED);
        });

        it("Caller is not a clone address", async function () {
          // Attempt to call onVoucherTransferred, expecting revert
          await expect(
            exchangeHandler.connect(rando).onVoucherTransferred(exchange.id, newOwner.address)
          ).to.revertedWith(RevertReasons.ACCESS_DENIED);
        });

        it("Caller is not a clone address associated with the seller", async function () {
          // Create a new seller to get new clone
          seller = mockSeller(rando.address, rando.address, rando.address, rando.address);
          expect(seller.isValid()).is.true;

          await accountHandler.connect(rando).createSeller(seller, emptyAuthToken, voucherInitValues);
          expectedCloneAddress = calculateContractAddress(accountHandler.address, "2");
          const bosonVoucherClone2 = await ethers.getContractAt("IBosonVoucher", expectedCloneAddress);

          // For the sake of test, mint token on bv2 with the id of token on bv1
          // Temporarily grant PROTOCOL role to deployer account
          await accessController.grantRole(Role.PROTOCOL, deployer.address);

          const newBuyer = mockBuyer(buyer.address);
          newBuyer.id = buyerId;
          await bosonVoucherClone2.issueVoucher(exchange.id, newBuyer.wallet);

          // Attempt to call onVoucherTransferred, expecting revert
          await expect(
            bosonVoucherClone2.connect(buyer).transferFrom(buyer.address, newOwner.address, exchange.id)
          ).to.revertedWith(RevertReasons.ACCESS_DENIED);
        });

        it("exchange id is invalid", async function () {
          // An invalid exchange id
          exchangeId = "666";

          // Attempt to call onVoucherTransferred, expecting revert
          await expect(
            exchangeHandler.connect(fauxClient).onVoucherTransferred(exchangeId, newOwner.address)
          ).to.revertedWith(RevertReasons.NO_SUCH_EXCHANGE);
        });

        it("exchange is not in committed state", async function () {
          // Revoke the voucher
          await exchangeHandler.connect(assistant).revokeVoucher(exchange.id);

          // Attempt to call onVoucherTransferred, expecting revert
          await expect(
            exchangeHandler.connect(fauxClient).onVoucherTransferred(exchangeId, newOwner.address)
          ).to.revertedWith(RevertReasons.INVALID_STATE);
        });

        it("Voucher has expired", async function () {
          // Set time forward past the voucher's validUntilDate
          await setNextBlockTimestamp(Number(voucherRedeemableFrom) + Number(voucherValid) + Number(oneWeek));

          // Attempt to call onVoucherTransferred, expecting revert
          await expect(
            exchangeHandler.connect(fauxClient).onVoucherTransferred(exchangeId, newOwner.address)
          ).to.revertedWith(RevertReasons.VOUCHER_HAS_EXPIRED);
        });
      });
    });

    context("👉 isExchangeFinalized()", async function () {
      beforeEach(async function () {
        // Commit to offer, creating a new exchange
        await exchangeHandler.connect(buyer).commitToOffer(buyer.address, offerId, { value: price });
      });

      context("👍 undisputed exchange", async function () {
        it("should return false if exchange does not exists", async function () {
          let exchangeId = "100";
          // Invalied exchange id, ask if exchange is finalized
          [exists, response] = await exchangeHandler.connect(rando).isExchangeFinalized(exchangeId);

          // It should not be exist
          assert.equal(exists, false, "Incorrectly reports existence");
          assert.equal(response, false, "Incorrectly reports finalized state");
        });

        it("should return false if exchange is in Committed state", async function () {
          // In Committed state, ask if exchange is finalized
          [exists, response] = await exchangeHandler.connect(rando).isExchangeFinalized(exchange.id);

          // It should not be finalized
          assert.equal(response, false, "Incorrectly reports finalized state");
        });

        it("should return false if exchange is in Redeemed state", async function () {
          // Set time forward to the offer's voucherRedeemableFrom
          await setNextBlockTimestamp(Number(voucherRedeemableFrom));

          // Redeem voucher
          await exchangeHandler.connect(buyer).redeemVoucher(exchange.id);

          // Now in Redeemed state, ask if exchange is finalized
          [exists, response] = await exchangeHandler.connect(rando).isExchangeFinalized(exchange.id);

          // It should not be finalized
          assert.equal(response, false, "Incorrectly reports finalized state");
        });

        it("should return true if exchange is in Completed state", async function () {
          // Set time forward to the offer's voucherRedeemableFrom
          await setNextBlockTimestamp(Number(voucherRedeemableFrom));

          // Redeem voucher
          await exchangeHandler.connect(buyer).redeemVoucher(exchange.id);

          // Get the current block info
          blockNumber = await ethers.provider.getBlockNumber();
          block = await ethers.provider.getBlock(blockNumber);

          // Set time forward to run out the dispute period
          newTime = ethers.BigNumber.from(voucherRedeemableFrom).add(disputePeriod).add(1).toNumber();
          await setNextBlockTimestamp(newTime);

          // Complete exchange
          await exchangeHandler.connect(assistant).completeExchange(exchange.id);

          // Now in Completed state, ask if exchange is finalized
          [exists, response] = await exchangeHandler.connect(rando).isExchangeFinalized(exchange.id);

          // It should be finalized
          assert.equal(response, true, "Incorrectly reports unfinalized state");
        });

        it("should return true if exchange is in Revoked state", async function () {
          // Revoke voucher
          await exchangeHandler.connect(assistant).revokeVoucher(exchange.id);

          // Now in Revoked state, ask if exchange is finalized
          [exists, response] = await exchangeHandler.connect(rando).isExchangeFinalized(exchange.id);

          // It should be finalized
          assert.equal(response, true, "Incorrectly reports unfinalized state");
        });

        it("should return true if exchange is in Canceled state", async function () {
          // Cancel voucher
          await exchangeHandler.connect(buyer).cancelVoucher(exchange.id);

          // Now in Canceled state, ask if exchange is finalized
          [exists, response] = await exchangeHandler.connect(rando).isExchangeFinalized(exchange.id);

          // It should be finalized
          assert.equal(response, true, "Incorrectly reports unfinalized state");
        });
      });

      context("👎 disputed exchange", async function () {
        beforeEach(async function () {
          // Set time forward to the offer's voucherRedeemableFrom
          await setNextBlockTimestamp(Number(voucherRedeemableFrom));

          // Redeem voucher
          await exchangeHandler.connect(buyer).redeemVoucher(exchange.id);

          // Raise a dispute on the exchange
          await disputeHandler.connect(buyer).raiseDispute(exchange.id);
        });

        it("should return false if exchange has a dispute in Disputed state", async function () {
          // In Disputed state, ask if exchange is finalized
          [exists, response] = await exchangeHandler.connect(rando).isExchangeFinalized(exchange.id);

          // It should not be finalized
          assert.equal(response, false, "Incorrectly reports finalized state");
        });

        it("should return true if exchange has a dispute in Retracted state", async function () {
          // Retract Dispute
          await disputeHandler.connect(buyer).retractDispute(exchange.id);

          // Now in Retracted state, ask if exchange is finalized
          [exists, response] = await exchangeHandler.connect(rando).isExchangeFinalized(exchange.id);

          // It should be finalized
          assert.equal(response, true, "Incorrectly reports unfinalized state");
        });

        it("should return true if exchange has a dispute in Resolved state", async function () {
          const buyerPercentBasisPoints = "5566"; // 55.66%

          // Set the message Type, needed for signature
          const resolutionType = [
            { name: "exchangeId", type: "uint256" },
            { name: "buyerPercentBasisPoints", type: "uint256" },
          ];

          const customSignatureType = {
            Resolution: resolutionType,
          };

          const message = {
            exchangeId: exchange.id,
            buyerPercentBasisPoints,
          };

          // Collect the signature components
          const { r, s, v } = await prepareDataSignatureParameters(
            buyer, // Assistant is the caller, seller should be the signer.
            customSignatureType,
            "Resolution",
            message,
            disputeHandler.address
          );

          // Resolve Dispute
          await disputeHandler.connect(assistant).resolveDispute(exchange.id, buyerPercentBasisPoints, r, s, v);

          // Now in Resolved state, ask if exchange is finalized
          [exists, response] = await exchangeHandler.connect(rando).isExchangeFinalized(exchange.id);

          // It should be finalized
          assert.equal(response, true, "Incorrectly reports unfinalized state");
        });

        it("should return false if exchange has a dispute in Escalated state", async function () {
          // Escalate the dispute
          await disputeHandler.connect(buyer).escalateDispute(exchange.id);

          // In Escalated state, ask if exchange is finalized
          [exists, response] = await exchangeHandler.connect(rando).isExchangeFinalized(exchange.id);

          // It should not be finalized
          assert.equal(response, false, "Incorrectly reports finalized state");
        });

        it("should return true if exchange has a dispute in Decided state", async function () {
          // Escalate the dispute
          await disputeHandler.connect(buyer).escalateDispute(exchange.id);

          // Decide Dispute
          await disputeHandler.connect(assistantDR).decideDispute(exchange.id, "1111");

          // Now in Decided state, ask if exchange is finalized
          [exists, response] = await exchangeHandler.connect(rando).isExchangeFinalized(exchange.id);

          // It should be finalized
          assert.equal(response, true, "Incorrectly reports unfinalized state");
        });

        it("should return true if exchange has a dispute in Refused state", async function () {
          // Escalate the dispute
          tx = await disputeHandler.connect(buyer).escalateDispute(exchange.id);

          // Get the block timestamp of the confirmed tx and set escalatedDate
          blockNumber = tx.blockNumber;
          block = await ethers.provider.getBlock(blockNumber);
          const escalatedDate = block.timestamp.toString();

          await setNextBlockTimestamp(Number(escalatedDate) + Number(disputeResolver.escalationResponsePeriod));

          // Expire dispute
          await disputeHandler.connect(rando).expireEscalatedDispute(exchange.id);

          // Now in Decided state, ask if exchange is finalized
          [exists, response] = await exchangeHandler.connect(rando).isExchangeFinalized(exchange.id);

          // It should be finalized
          assert.equal(response, true, "Incorrectly reports unfinalized state");
        });
      });
    });

    context("👉 getNextExchangeId()", async function () {
      it("should return the next exchange id", async function () {
        // Get the next exchange id and compare it to the initial expected id
        nextExchangeId = await exchangeHandler.connect(rando).getNextExchangeId();
        expect(nextExchangeId).to.equal(exchangeId);

        // Commit to offer, creating a new exchange
        await exchangeHandler.connect(buyer).commitToOffer(buyer.address, offerId, { value: price });

        // Get the next exchange id and ensure it was incremented by the creation of the offer
        nextExchangeId = await exchangeHandler.connect(rando).getNextExchangeId();
        expect(nextExchangeId).to.equal(++exchangeId);
      });

      it("should not increment the counter", async function () {
        // Get the next exchange id
        nextExchangeId = await exchangeHandler.connect(rando).getNextExchangeId();
        expect(nextExchangeId).to.equal(exchangeId);

        // Get the next exchange id and ensure it was not incremented by the previous call
        nextExchangeId = await exchangeHandler.connect(rando).getNextExchangeId();
        expect(nextExchangeId).to.equal(exchangeId);
      });
    });

    context("👉 getExchange()", async function () {
      beforeEach(async function () {
        // Commit to offer
        await exchangeHandler.connect(buyer).commitToOffer(buyer.address, offerId, { value: price });
      });

      it("should return true for exists if exchange id is valid", async function () {
        // Get the exchange
        [exists, response] = await exchangeHandler.connect(rando).getExchange(exchange.id);

        // Test existence flag
        expect(exists).to.be.true;
      });

      it("should return false for exists if exchange id is not valid", async function () {
        // Get the exchange
        [exists, response] = await exchangeHandler.connect(rando).getExchange(exchange.id + 10);

        // Test existence flag
        expect(exists).to.be.false;
      });

      it("should return the expected exchange if exchange id is valid", async function () {
        // Get the exchange
        [exists, response] = await exchangeHandler.connect(rando).getExchange(exchange.id);

        // It should match the expected exchange struct
        assert.equal(exchange.toString(), Exchange.fromStruct(response).toString(), "Exchange struct is incorrect");
      });
    });

    context("👉 getExchangeState()", async function () {
      beforeEach(async function () {
        // Commit to offer
        await exchangeHandler.connect(buyer).commitToOffer(buyer.address, offerId, { value: price });
      });

      it("should return true for exists if exchange id is valid", async function () {
        // Get the exchange state
        [exists, response] = await exchangeHandler.connect(rando).getExchangeState(exchange.id);

        // Test existence flag
        expect(exists).to.be.true;
      });

      it("should return false for exists if exchange id is not valid", async function () {
        // Attempt to get the exchange state for invalid exchange
        [exists, response] = await exchangeHandler.connect(rando).getExchangeState(exchange.id + 10);

        // Test existence flag
        expect(exists).to.be.false;
      });

      it("should return the expected exchange state if exchange id is valid", async function () {
        // Get the exchange state
        [exists, response] = await exchangeHandler.connect(rando).getExchangeState(exchange.id);

        // It should match ExchangeState.Committed
        assert.equal(response, ExchangeState.Committed, "Exchange state is incorrect");
      });
    });

    context("getReceipt", async function () {
      beforeEach(async () => {
        // Commit to offer
        tx = await exchangeHandler.connect(buyer).commitToOffer(buyer.address, offerId, { value: price });

        // Decrease offer quantityAvailable
        offer.quantityAvailable = "9";

        // Get the block timestamp of the confirmed tx
        blockNumber = tx.blockNumber;
        block = await ethers.provider.getBlock(blockNumber);

        // Update the committed date in the expected exchange struct with the block timestamp of the tx
        voucher.committedDate = block.timestamp.toString();

        // Update the validUntilDate date in the expected exchange struct
        voucher.validUntilDate = calculateVoucherExpiry(block, voucherRedeemableFrom, voucherValid);

        // Set time forward to the offer's voucherRedeemableFrom
        await setNextBlockTimestamp(Number(voucherRedeemableFrom));

        // Redeem the voucher
        tx = await exchangeHandler.connect(buyer).redeemVoucher(exchange.id);

        // Get the block timestamp of the confirmed tx
        blockNumber = tx.blockNumber;
        block = await ethers.provider.getBlock(blockNumber);

        // Update the redeemedDate date in the expected exchange struct
        voucher.redeemedDate = block.timestamp.toString();
      });

      it("Should return the correct receipt", async function () {
        // Complete the exchange
        const tx = await exchangeHandler.connect(buyer).completeExchange(exchange.id);

        // Get the block timestamp of the confirmed tx
        blockNumber = tx.blockNumber;
        block = await ethers.provider.getBlock(blockNumber);

        // Update the finalizedDate date in the expected exchange struct
        exchange.finalizedDate = block.timestamp.toString();

        // Update the state in the expected exchange struct
        exchange.state = ExchangeState.Completed;

        // Get the exchange state
        [, response] = await exchangeHandler.connect(rando).getExchangeState(exchange.id);

        // It should match ExchangeState.Completed
        assert.equal(response, ExchangeState.Completed, "Exchange state is incorrect");

        // Get receipt
        const receipt = await exchangeHandler.connect(buyer).getReceipt(exchange.id);
        const receiptObject = Receipt.fromStruct(receipt);

        const expectedReceipt = new Receipt(
          exchange.id,
          offer.id,
          buyerId,
          seller.id,
          price,
          offer.sellerDeposit,
          offer.buyerCancelPenalty,
          offerFees,
          agentId,
          offer.exchangeToken,
          exchange.finalizedDate,
          undefined,
          voucher.committedDate,
          voucher.redeemedDate,
          voucher.expired
        );
        expect(expectedReceipt.isValid()).is.true;

        expect(receiptObject).to.eql(expectedReceipt);
      });

      it("price, sellerDeposit, and disputeResolverId must be 0 if is an absolute zero offer", async function () {
        // Set protocolFee to zero so we don't get the error AGENT_FEE_AMOUNT_TOO_HIGH
        let protocolFeePercentage = "0";
        await configHandler.connect(deployer).setProtocolFeePercentage(protocolFeePercentage);
        offerFees.protocolFee = "0";

        // Create a new offer with params price, sellerDeposit and disputeResolverId = 0
        const mo = await mockOffer();
        const { offerDates, offerDurations } = mo;
        offer = mo.offer;
        offer.id = offerId = "2";
        offer.price = offer.buyerCancelPenalty = offer.sellerDeposit = "0";
        // set a dummy token address otherwise protocol token (zero address) and offer token will be the same and we will get the error AGENT_FEE_AMOUNT_TOO_HIGH
        offer.exchangeToken = foreign20.address;
        disputeResolverId = agentId = "0";

        // Update voucherRedeemableFrom
        voucherRedeemableFrom = offerDates.voucherRedeemableFrom;

        // Check if domains are valid
        expect(offer.isValid()).is.true;
        expect(offerDates.isValid()).is.true;
        expect(offerDurations.isValid()).is.true;

        // Create the offer
        await offerHandler
          .connect(assistant)
          .createOffer(offer, offerDates, offerDurations, disputeResolverId, agentId);

        // Commit to offer
        tx = await exchangeHandler.connect(buyer).commitToOffer(buyer.address, offerId);

        // Decrease offer quantityAvailable
        offer.quantityAvailable = "0";
        // Increase exchange.id as is a new commitToOffer
        exchange.id = "2";

        // Get the block timestamp of the confirmed tx
        blockNumber = tx.blockNumber;
        block = await ethers.provider.getBlock(blockNumber);

        // Update the committed date in the expected exchange struct with the block timestamp of the tx
        voucher.committedDate = block.timestamp.toString();

        // Update the validUntilDate date in the expected exchange struct
        voucher.validUntilDate = calculateVoucherExpiry(block, voucherRedeemableFrom, voucherValid);

        // Set time forward to the offer's voucherRedeemableFrom
        await setNextBlockTimestamp(Number(voucherRedeemableFrom));

        // Redeem the voucher
        tx = await exchangeHandler.connect(buyer).redeemVoucher(exchange.id);

        // Get the block timestamp of the confirmed tx
        blockNumber = tx.blockNumber;
        block = await ethers.provider.getBlock(blockNumber);

        // Update the redeemedDate date in the expected exchange struct
        voucher.redeemedDate = block.timestamp.toString();

        // Get the block timestamp of the confirmed tx
        blockNumber = tx.blockNumber;
        block = await ethers.provider.getBlock(blockNumber);

        // Update the redeemedDate date in the expected exchange struct
        voucher.redeemedDate = block.timestamp.toString();

        // Complete the exchange
        tx = await exchangeHandler.connect(buyer).completeExchange(exchange.id);

        // Get the block timestamp of the confirmed tx
        blockNumber = tx.blockNumber;
        block = await ethers.provider.getBlock(blockNumber);

        // Update the finalizedDate date in the expected exchange struct
        exchange.finalizedDate = block.timestamp.toString();

        // Update the state in the expected exchange struct
        exchange.state = ExchangeState.Completed;

        // Get the exchange state
        [, response] = await exchangeHandler.connect(rando).getExchangeState(exchange.id);

        // It should match ExchangeState.Completed
        assert.equal(response, ExchangeState.Completed, "Exchange state is incorrect");

        // Get receipt
        const receipt = await exchangeHandler.connect(buyer).getReceipt(exchange.id);
        const receiptObject = Receipt.fromStruct(receipt);

        const expectedReceipt = new Receipt(
          exchange.id,
          offer.id,
          buyerId,
          seller.id,
          offer.price,
          offer.sellerDeposit,
          offer.buyerCancelPenalty,
          offerFees,
          agentId,
          offer.exchangeToken,
          exchange.finalizedDate,
          undefined,
          voucher.committedDate,
          voucher.redeemedDate,
          voucher.expired
        );
        expect(expectedReceipt.isValid()).is.true;

        expect(receiptObject).to.eql(expectedReceipt);
      });

      context("Disputed was raised", async function () {
        let disputedDate;
        beforeEach(async function () {
          // Raise a dispute on the exchange
          const tx = await disputeHandler.connect(buyer).raiseDispute(exchange.id);

          // Get the block timestamp of the confirmed tx
          blockNumber = tx.blockNumber;
          block = await ethers.provider.getBlock(blockNumber);

          disputedDate = block.timestamp.toString();
        });

        it("Receipt should contain dispute data if a dispute was raised for exchange", async function () {
          // Retract dispute
          const tx = await disputeHandler.connect(buyer).retractDispute(exchange.id);

          // Get the block timestamp of the confirmed tx
          blockNumber = tx.blockNumber;
          block = await ethers.provider.getBlock(blockNumber);

          // Update the finalizedDate date in the expected exchange struct
          exchange.finalizedDate = block.timestamp.toString();

          // Update the state in the expected exchange struct
          exchange.state = ExchangeState.Disputed;

          // Get the exchange state
          [, response] = await exchangeHandler.connect(rando).getExchangeState(exchange.id);

          // It should match ExchangeState.Completed
          assert.equal(response, ExchangeState.Disputed, "Exchange state is incorrect");

          const receipt = await exchangeHandler.connect(buyer).getReceipt(exchange.id);
          const receiptObject = Receipt.fromStruct(receipt);

          const expectedDispute = new Dispute(exchange.id, DisputeState.Retracted, "0");
          expect(expectedDispute.isValid()).is.true;

          const expectedReceipt = new Receipt(
            exchange.id,
            offer.id,
            buyerId,
            seller.id,
            price,
            offer.sellerDeposit,
            offer.buyerCancelPenalty,
            offerFees,
            agentId,
            offer.exchangeToken,
            exchange.finalizedDate,
            undefined,
            voucher.committedDate,
            voucher.redeemedDate,
            voucher.expired,
            disputeResolverId,
            disputedDate,
            undefined,
            DisputeState.Retracted
          );
          expect(expectedReceipt.isValid()).is.true;

          expect(receiptObject).to.eql(expectedReceipt);
        });

        it("Receipt should contain escalatedDate if a dispute was raised and escalated", async function () {
          // Escalate a dispute
          let tx = await disputeHandler.connect(buyer).escalateDispute(exchange.id);

          // Get the block timestamp of the confirmed tx
          blockNumber = tx.blockNumber;
          block = await ethers.provider.getBlock(blockNumber);

          const escalatedDate = block.timestamp.toString();

          // Retract dispute
          tx = await disputeHandler.connect(buyer).retractDispute(exchange.id);

          // Get the block timestamp of the confirmed tx
          blockNumber = tx.blockNumber;
          block = await ethers.provider.getBlock(blockNumber);

          // Update the finalizedDate date in the expected exchange struct
          exchange.finalizedDate = block.timestamp.toString();

          // Update the state in the expected exchange struct
          exchange.state = ExchangeState.Disputed;

          // Get the exchange state
          [, response] = await exchangeHandler.connect(rando).getExchangeState(exchange.id);

          // It should match ExchangeState.Completed
          assert.equal(response, ExchangeState.Disputed, "Exchange state is incorrect");

          const receipt = await exchangeHandler.connect(buyer).getReceipt(exchange.id);
          const receiptObject = Receipt.fromStruct(receipt);

          const expectedDispute = new Dispute(exchange.id, DisputeState.Retracted, "0");
          expect(expectedDispute.isValid()).is.true;

          const expectedReceipt = new Receipt(
            exchange.id,
            offer.id,
            buyerId,
            seller.id,
            price,
            offer.sellerDeposit,
            offer.buyerCancelPenalty,
            offerFees,
            agentId,
            offer.exchangeToken,
            exchange.finalizedDate,
            undefined,
            voucher.committedDate,
            voucher.redeemedDate,
            voucher.expired,
            disputeResolverId,
            disputedDate,
            escalatedDate,
            DisputeState.Retracted
          );
          expect(expectedReceipt.isValid()).is.true;

          expect(receiptObject).to.eql(expectedReceipt);
        });
      });

      context("TwinReceipt tests", async function () {
        beforeEach(async function () {
          // Mint some tokens to be bundled
          await foreign20.connect(assistant).mint(assistant.address, "500");
          await foreign721.connect(assistant).mint("0", "10");

          // Approve the protocol diamond to transfer seller's tokens
          await foreign20.connect(assistant).approve(protocolDiamondAddress, "3");
          await foreign721.connect(assistant).setApprovalForAll(protocolDiamondAddress, true);

          // Create an ERC20 twin
          twin20 = mockTwin(foreign20.address);
          twin20.amount = "3";
          expect(twin20.isValid()).is.true;

          await twinHandler.connect(assistant).createTwin(twin20.toStruct());

          // Create an ERC721 twin
          twin721 = mockTwin(foreign721.address, TokenType.NonFungibleToken);
          twin721.amount = "0";
          twin721.supplyAvailable = "10";
          twin721.id = "2";
          expect(twin721.isValid()).is.true;

          await twinHandler.connect(assistant).createTwin(twin721.toStruct());

          // Create a new offer
          const mo = await mockOffer();
          const { offerDates, offerDurations } = mo;
          offer = mo.offer;
          offer.quantityAvailable = "10";
          offer.id = offerId = "2";
          disputeResolverId = mo.disputeResolverId;

          // Update voucherRedeemableFrom
          voucherRedeemableFrom = offerDates.voucherRedeemableFrom;

          // Check if domains are valid
          expect(offer.isValid()).is.true;
          expect(offerDates.isValid()).is.true;
          expect(offerDurations.isValid()).is.true;

          // Create the offer
          await offerHandler
            .connect(assistant)
            .createOffer(offer, offerDates, offerDurations, disputeResolverId, agentId);
        });

        it("Receipt should contain twin receipt data if offer was bundled with twin", async function () {
          // Create a new bundle
          bundle = new Bundle("1", seller.id, [offerId], [twin20.id]);
          expect(bundle.isValid()).is.true;
          await bundleHandler.connect(assistant).createBundle(bundle.toStruct());

          // Set time forward to the offer's voucherRedeemableFrom
          await setNextBlockTimestamp(Number(voucherRedeemableFrom));

          // Commit to offer
          let tx = await exchangeHandler.connect(buyer).commitToOffer(buyer.address, offerId, { value: price });

          // Get the block timestamp of the confirmed tx
          blockNumber = tx.blockNumber;
          block = await ethers.provider.getBlock(blockNumber);

          // Update the committed date in the expected exchange struct with the block timestamp of the tx
          voucher.committedDate = block.timestamp.toString();

          // Update the validUntilDate date in the expected exchange struct
          voucher.validUntilDate = calculateVoucherExpiry(block, voucherRedeemableFrom, voucherValid);

          // Decrease expected offer quantityAvailable after commit
          offer.quantityAvailable = "9";

          // Increase expected id and offerId in exchange struct
          exchange.id = "2";
          exchange.offerId = "2";

          // Redeem the voucher
          tx = await exchangeHandler.connect(buyer).redeemVoucher(exchange.id);

          // Get the block timestamp of the confirmed tx
          blockNumber = tx.blockNumber;
          block = await ethers.provider.getBlock(blockNumber);

          // Update the redeemedDate date in the expected exchange struct
          voucher.redeemedDate = block.timestamp.toString();

          // Complete the exchange
          tx = await exchangeHandler.connect(buyer).completeExchange(exchange.id);

          // Get the block timestamp of the confirmed tx
          blockNumber = tx.blockNumber;
          block = await ethers.provider.getBlock(blockNumber);

          // Update the finalizedDate date in the expected exchange struct
          exchange.finalizedDate = block.timestamp.toString();

          // Update the state in the expected exchange struct
          exchange.state = ExchangeState.Completed;

          // Get the exchange state
          [, response] = await exchangeHandler.connect(rando).getExchangeState(exchange.id);

          // It should match ExchangeState.Completed
          assert.equal(response, ExchangeState.Completed, "Exchange state is incorrect");

          // Get receipt
          const receipt = await exchangeHandler.connect(buyer).getReceipt(exchange.id);
          const receiptObject = Receipt.fromStruct(receipt);

          const expectedTwinReceipt = new TwinReceipt(
            twin20.id,
            twin20.tokenId,
            twin20.amount,
            twin20.tokenAddress,
            twin20.tokenType
          );
          expect(expectedTwinReceipt.isValid()).is.true;

          const expectedReceipt = new Receipt(
            exchange.id,
            offer.id,
            buyerId,
            seller.id,
            price,
            offer.sellerDeposit,
            offer.buyerCancelPenalty,
            offerFees,
            agentId,
            offer.exchangeToken,
            exchange.finalizedDate,
            undefined,
            voucher.committedDate,
            voucher.redeemedDate,
            voucher.expired,
            undefined,
            undefined,
            undefined,
            undefined,
            [expectedTwinReceipt]
          );

          expect(expectedReceipt.isValid()).is.true;
          expect(receiptObject).to.eql(expectedReceipt);
        });

        it("Receipt should contain multiple twin receipts data if offer was bundled with multiple twin", async function () {
          // Create a new bundle
          bundle = new Bundle("1", seller.id, [offerId], [twin20.id, twin721.id]);
          expect(bundle.isValid()).is.true;
          await bundleHandler.connect(assistant).createBundle(bundle.toStruct());

          // Set time forward to the offer's voucherRedeemableFrom
          await setNextBlockTimestamp(Number(voucherRedeemableFrom));

          // Commit to offer
          let tx = await exchangeHandler.connect(buyer).commitToOffer(buyer.address, offerId, { value: price });

          // Get the block timestamp of the confirmed tx
          blockNumber = tx.blockNumber;
          block = await ethers.provider.getBlock(blockNumber);

          // Update the committed date in the expected exchange struct with the block timestamp of the tx
          voucher.committedDate = block.timestamp.toString();

          // Update the validUntilDate date in the expected exchange struct
          voucher.validUntilDate = calculateVoucherExpiry(block, voucherRedeemableFrom, voucherValid);

          // Decrease expected offer quantityAvailable after commit
          offer.quantityAvailable = "9";

          // Increase expected id and offerId in exchange struct
          exchange.id = "2";
          exchange.offerId = "2";

          // Redeem the voucher
          tx = await exchangeHandler.connect(buyer).redeemVoucher(exchange.id);

          // Get the block timestamp of the confirmed tx
          blockNumber = tx.blockNumber;
          block = await ethers.provider.getBlock(blockNumber);

          // Update the redeemedDate date in the expected exchange struct
          voucher.redeemedDate = block.timestamp.toString();

          // Complete the exchange
          tx = await exchangeHandler.connect(buyer).completeExchange(exchange.id);

          // Get the block timestamp of the confirmed tx
          blockNumber = tx.blockNumber;
          block = await ethers.provider.getBlock(blockNumber);

          // Update the finalizedDate date in the expected exchange struct
          exchange.finalizedDate = block.timestamp.toString();

          // Update the state in the expected exchange struct
          exchange.state = ExchangeState.Completed;

          // Get the exchange state
          [, response] = await exchangeHandler.connect(rando).getExchangeState(exchange.id);

          // It should match ExchangeState.Completed
          assert.equal(response, ExchangeState.Completed, "Exchange state is incorrect");

          // Get receipt
          const receipt = await exchangeHandler.connect(buyer).getReceipt(exchange.id);
          const receiptObject = Receipt.fromStruct(receipt);

          const expectedTwin20Receipt = new TwinReceipt(
            twin20.id,
            twin20.tokenId,
            twin20.amount,
            twin20.tokenAddress,
            twin20.tokenType
          );
          expect(expectedTwin20Receipt.isValid()).is.true;

          const expectedTwin721Receipt = new TwinReceipt(
            twin721.id,
            "9", // twin transfer order is descending
            twin721.amount,
            twin721.tokenAddress,
            twin721.tokenType
          );
          expect(expectedTwin721Receipt.isValid()).is.true;

          const expectedReceipt = new Receipt(
            exchange.id,
            offer.id,
            buyerId,
            seller.id,
            price,
            offer.sellerDeposit,
            offer.buyerCancelPenalty,
            offerFees,
            agentId,
            offer.exchangeToken,
            exchange.finalizedDate,
            undefined,
            voucher.committedDate,
            voucher.redeemedDate,
            voucher.expired,
            undefined,
            undefined,
            undefined,
            undefined,
            [expectedTwin20Receipt, expectedTwin721Receipt]
          );
          expect(expectedReceipt.isValid()).is.true;
          expect(receiptObject).to.eql(expectedReceipt);
        });
      });

      it("Receipt should contain condition data if offer belongs to a group", async function () {
        // Required constructor params for Group
        groupId = "1";
        offerIds = [offerId];

        // Create condition
        condition = mockCondition({ tokenAddress: foreign20.address });
        expect(condition.isValid()).to.be.true;

        // Create a new group
        group = new Group(groupId, seller.id, offerIds);
        expect(group.isValid()).is.true;
        await groupHandler.connect(assistant).createGroup(group, condition);

        // Mint enough tokens for the buyer
        await foreign20.connect(buyer).mint(buyer.address, condition.threshold);

        // Commit to offer
        let tx = await exchangeHandler.connect(buyer).commitToOffer(buyer.address, offerId, { value: price });

        // Decrease offer quantityAvailable
        offer.quantityAvailable = "9";

        // Increase expected id and offerId in exchange struct
        exchange.id = "2";
        exchange.offerId = "2";

        // Get the block timestamp of the confirmed tx
        blockNumber = tx.blockNumber;
        block = await ethers.provider.getBlock(blockNumber);

        // Update the committed date in the expected exchange struct with the block timestamp of the tx
        voucher.committedDate = block.timestamp.toString();

        // Update the validUntilDate date in the expected exchange struct
        voucher.validUntilDate = calculateVoucherExpiry(block, voucherRedeemableFrom, voucherValid);

        // Set time forward to the offer's voucherRedeemableFrom
        // await setNextBlockTimestamp(Number(voucherRedeemableFrom));

        // Redeem the voucher
        tx = await exchangeHandler.connect(buyer).redeemVoucher(exchange.id);

        // Get the block timestamp of the confirmed tx
        blockNumber = tx.blockNumber;
        block = await ethers.provider.getBlock(blockNumber);

        // Update the redeemedDate date in the expected exchange struct
        voucher.redeemedDate = block.timestamp.toString();

        // Complete the exchange
        tx = await exchangeHandler.connect(buyer).completeExchange(exchange.id);

        // Get the block timestamp of the confirmed tx
        blockNumber = tx.blockNumber;
        block = await ethers.provider.getBlock(blockNumber);

        // Update the finalizedDate date in the expected exchange struct
        exchange.finalizedDate = block.timestamp.toString();

        // Update the state in the expected exchange struct
        exchange.state = ExchangeState.Completed;

        // Get the exchange state
        [, response] = await exchangeHandler.connect(rando).getExchangeState(exchange.id);

        // It should match ExchangeState.Completed
        assert.equal(response, ExchangeState.Completed, "Exchange state is incorrect");

        // Get receipt
        const receipt = await exchangeHandler.connect(buyer).getReceipt(exchange.id);
        const receiptObject = Receipt.fromStruct(receipt);

        const expectedReceipt = new Receipt(
          exchange.id,
          offer.id,
          buyerId,
          seller.id,
          price,
          offer.sellerDeposit,
          offer.buyerCancelPenalty,
          offerFees,
          agentId,
          offer.exchangeToken,
          exchange.finalizedDate,
          condition,
          voucher.committedDate,
          voucher.redeemedDate,
          voucher.expired
        );
        expect(expectedReceipt.isValid()).is.true;

        expect(receiptObject).to.eql(expectedReceipt);
      });

      it("Receipt should contain agentId and agentAddress if agent for offer exists", async function () {
        // Create a valid agent
        agent = mockAgent(rando.address);
        // Set new agentId
        agentId = agent.id = "4";
        expect(agent.isValid()).is.true;

        // Create an agent
        await accountHandler.connect(rando).createAgent(agent);

        // Update agentFee
        const agentFee = ethers.BigNumber.from(offer.price).mul(agent.feePercentage).div("10000").toString();
        offerFees.agentFee = agentFee;

        // Create a new offer
        const mo = await mockOffer();
        const { offerDates, offerDurations } = mo;
        offer = mo.offer;
        offer.id = offerId = "2";
        disputeResolverId = mo.disputeResolverId;

        // Update voucherRedeemableFrom
        voucherRedeemableFrom = offerDates.voucherRedeemableFrom;

        // Check if domains are valid
        expect(offer.isValid()).is.true;
        expect(offerDates.isValid()).is.true;
        expect(offerDurations.isValid()).is.true;

        // Create the offer
        await offerHandler
          .connect(assistant)
          .createOffer(offer, offerDates, offerDurations, disputeResolverId, agentId);

        // Commit to offer
        let tx = await exchangeHandler.connect(buyer).commitToOffer(buyer.address, offerId, { value: price });

        // Decrease offer quantityAvailable
        offer.quantityAvailable = "0";

        // Increase expected id and offerId in exchange struct
        exchange.id = "2";
        exchange.offerId = "2";

        // Get the block timestamp of the confirmed tx
        blockNumber = tx.blockNumber;
        block = await ethers.provider.getBlock(blockNumber);

        // Update the committed date in the expected exchange struct with the block timestamp of the tx
        voucher.committedDate = block.timestamp.toString();

        // Update the validUntilDate date in the expected exchange struct
        voucher.validUntilDate = calculateVoucherExpiry(block, voucherRedeemableFrom, voucherValid);

        // Set time forward to the offer's voucherRedeemableFrom
        await setNextBlockTimestamp(Number(voucherRedeemableFrom));

        // Redeem the voucher
        tx = await exchangeHandler.connect(buyer).redeemVoucher(exchange.id);

        // Get the block timestamp of the confirmed tx
        blockNumber = tx.blockNumber;
        block = await ethers.provider.getBlock(blockNumber);

        // Update the redeemedDate date in the expected exchange struct
        voucher.redeemedDate = block.timestamp.toString();

        // Complete the exchange
        tx = await exchangeHandler.connect(buyer).completeExchange(exchange.id);

        // Get the block timestamp of the confirmed tx
        blockNumber = tx.blockNumber;
        block = await ethers.provider.getBlock(blockNumber);

        // Update the finalizedDate date in the expected exchange struct
        exchange.finalizedDate = block.timestamp.toString();

        // Update the state in the expected exchange struct
        exchange.state = ExchangeState.Completed;

        // Get the exchange state
        [, response] = await exchangeHandler.connect(rando).getExchangeState(exchange.id);

        // It should match ExchangeState.Completed
        assert.equal(response, ExchangeState.Completed, "Exchange state is incorrect");

        // Get receipt
        const receipt = await exchangeHandler.connect(buyer).getReceipt(exchange.id);
        const receiptObject = Receipt.fromStruct(receipt);

        const expectedReceipt = new Receipt(
          exchange.id,
          offer.id,
          buyerId,
          seller.id,
          price,
          offer.sellerDeposit,
          offer.buyerCancelPenalty,
          offerFees,
          agentId,
          offer.exchangeToken,
          exchange.finalizedDate,
          undefined,
          voucher.committedDate,
          voucher.redeemedDate,
          voucher.expired
        );
        expect(expectedReceipt.isValid()).is.true;

        expect(receiptObject).to.eql(expectedReceipt);
      });

      context("💔 Revert Reasons", async function () {
        it("Exchange is not in a final state", async function () {
          await expect(exchangeHandler.connect(rando).getReceipt(exchange.id)).to.be.revertedWith(
            RevertReasons.EXCHANGE_IS_NOT_IN_A_FINAL_STATE
          );
        });

        it("Exchange id is invalid", async function () {
          const invalidExchangeId = "666";

          await expect(exchangeHandler.connect(rando).getReceipt(invalidExchangeId)).to.be.revertedWith(
            RevertReasons.NO_SUCH_EXCHANGE
          );
        });
      });
    });
  });
});<|MERGE_RESOLUTION|>--- conflicted
+++ resolved
@@ -39,13 +39,9 @@
   prepareDataSignatureParameters,
   calculateContractAddress,
   applyPercentage,
-<<<<<<< HEAD
-  getFacetsWithArgs,
-=======
   setupTestEnvironment,
   getSnapshot,
   revertToSnapshot,
->>>>>>> b5a58d9f
   deriveTokenId,
 } = require("../util/utils.js");
 const { oneWeek, oneMonth } = require("../util/constants");
@@ -107,11 +103,8 @@
   let exchangesToComplete, exchangeId;
   let offer, offerFees;
   let offerDates, offerDurations;
-<<<<<<< HEAD
-=======
   let protocolDiamondAddress;
   let snapshotId;
->>>>>>> b5a58d9f
   let tokenId;
 
   before(async function () {
