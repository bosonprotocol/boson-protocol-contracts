const hre = require("hardhat");
const ethers = hre.ethers;
const { expect, assert } = require("chai");

const Role = require("../../scripts/domain/Role");
const Exchange = require("../../scripts/domain/Exchange");
const Voucher = require("../../scripts/domain/Voucher");
const Offer = require("../../scripts/domain/Offer");
const MetaTxOfferDetails = require("../../scripts/domain/MetaTxOfferDetails");
const Seller = require("../../scripts/domain/Seller");
const Buyer = require("../../scripts/domain/Buyer");
const ExchangeState = require("../../scripts/domain/ExchangeState");
const { getInterfaceIds } = require("../../scripts/config/supported-interfaces.js");
const { RevertReasons } = require("../../scripts/config/revert-reasons.js");
const { deployProtocolDiamond } = require("../../scripts/util/deploy-protocol-diamond.js");
const { deployProtocolHandlerFacets } = require("../../scripts/util/deploy-protocol-handler-facets.js");
const { deployProtocolConfigFacet } = require("../../scripts/util/deploy-protocol-config-facet.js");
const { deployProtocolClients } = require("../../scripts/util/deploy-protocol-clients");
<<<<<<< HEAD
const { getEvent, setNextBlockTimestamp, calculateVoucherExpiry } = require("../../scripts/util/test-utils.js");
=======
const {
  getEvent,
  setNextBlockTimestamp,
  calculateVoucherExpiry,
  prepareDataSignatureParameters,
  calculateProtocolFee,
} = require("../../scripts/util/test-utils.js");
>>>>>>> 9f6ca8e4

/**
 *  Test the Boson Exchange Handler interface
 */
describe("IBosonExchangeHandler", function () {
  // Common vars
  let InterfaceIds;
  let accounts, deployer, operator, admin, clerk, treasury, rando, buyer, newOwner, game;
  let erc165,
    protocolDiamond,
    accessController,
    accountHandler,
    exchangeHandler,
    offerHandler,
    fundsHandler,
    disputeHandler;
  let bosonVoucher, gasLimit;
  let id, buyerId, offer, offerId, seller, sellerId, nextExchangeId, newBuyerId;
  let block, blockNumber, tx, txReceipt, event, clients;
  let support, oneMonth, oneWeek, newTime;
  let price,
    sellerDeposit,
    protocolFee,
    buyerCancelPenalty,
    quantityAvailable,
    validFromDate,
    redeemableFromDate,
    fulfillmentPeriodDuration,
    voucherValidDuration,
    exchangeToken,
    metadataUri,
    metadataHash,
    voided;
  let protocolFeePrecentage;
  let voucher, voucherStruct, committedDate, validUntilDate, redeemedDate, expired;
  let exchange, finalizedDate, state, exchangeStruct, response, exists;
  let metaTransactionsHandler, nonce;

  before(async function () {
    // get interface Ids
    InterfaceIds = await getInterfaceIds();
  });

  beforeEach(async function () {
    // Make accounts available
    accounts = await ethers.getSigners();
    deployer = accounts[0];
    operator = accounts[1];
    admin = accounts[2];
    clerk = accounts[3];
    treasury = accounts[4];
    buyer = accounts[5];
    rando = accounts[6];
    newOwner = accounts[7];
    game = accounts[8]; // the MR Game that is allowed to push the Dispute into final states

    // Deploy the Protocol Diamond
    [protocolDiamond, , , accessController] = await deployProtocolDiamond();

    // Temporarily grant UPGRADER role to deployer account
    await accessController.grantRole(Role.UPGRADER, deployer.address);

    // Grant PROTOCOL role to ProtocolDiamond address and renounces admin
    await accessController.grantRole(Role.PROTOCOL, protocolDiamond.address);

    // Cut the protocol handler facets into the Diamond
    await deployProtocolHandlerFacets(protocolDiamond, [
      "AccountHandlerFacet",
      "ExchangeHandlerFacet",
      "OfferHandlerFacet",
      "FundsHandlerFacet",
      "MetaTransactionsHandlerFacet",
    ]);

    // Deploy the Protocol client implementation/proxy pairs (currently just the Boson Voucher)
    const protocolClientArgs = [accessController.address, protocolDiamond.address];
    [, , clients] = await deployProtocolClients(protocolClientArgs, gasLimit);
    [bosonVoucher] = clients;

    // set protocolFeePrecentage
    protocolFeePrecentage = "200"; // 2 %

    // Add config Handler, so ids start at 1, and so voucher address can be found
    const protocolConfig = [
      "0x0000000000000000000000000000000000000000",
      "0x0000000000000000000000000000000000000000",
      bosonVoucher.address,
      protocolFeePrecentage,
      "0",
      "0",
      "0",
      "0",
    ];

    // Deploy the Config facet, initializing the protocol config
    await deployProtocolConfigFacet(protocolDiamond, protocolConfig, gasLimit);

    // Cast Diamond to IERC165
    erc165 = await ethers.getContractAt("IERC165", protocolDiamond.address);

    // Cast Diamond to IBosonAccountHandler
    accountHandler = await ethers.getContractAt("IBosonAccountHandler", protocolDiamond.address);

    // Cast Diamond to IBosonOfferHandler
    offerHandler = await ethers.getContractAt("IBosonOfferHandler", protocolDiamond.address);

    // Cast Diamond to IBosonExchangeHandler
    exchangeHandler = await ethers.getContractAt("IBosonExchangeHandler", protocolDiamond.address);

    // Cast Diamond to IBosonFundsHandler
    fundsHandler = await ethers.getContractAt("IBosonFundsHandler", protocolDiamond.address);

    // Cast Diamond to IBosonMetaTransactionsHandler
    metaTransactionsHandler = await ethers.getContractAt("IBosonMetaTransactionsHandler", protocolDiamond.address);
  });

  // Interface support (ERC-156 provided by ProtocolDiamond, others by deployed facets)
  context("📋 Interfaces", async function () {
    context("👉 supportsInterface()", async function () {
      it("should indicate support for IBosonExchangeHandler interface", async function () {
        // Current interfaceId for IBosonExchangeHandler
        support = await erc165.supportsInterface(InterfaceIds.IBosonExchangeHandler);

        // Test
        await expect(support, "IBosonExchangeHandler interface not supported").is.true;
      });
    });
  });

  // All supported Exchange methods
  context("📋 Exchange Handler Methods", async function () {
    beforeEach(async function () {
      // Initial ids for all the things
      id = offerId = sellerId = "1";
      buyerId = "2"; // created after seller

      // Create an offer to commit to
      oneWeek = 604800 * 1000; //  7 days in milliseconds
      oneMonth = 2678400 * 1000; // 31 days in milliseconds

      // Get the current block info
      blockNumber = await ethers.provider.getBlockNumber();
      block = await ethers.provider.getBlock(blockNumber);

      // Required constructor params
      price = ethers.utils.parseUnits("1.5", "ether").toString();
      sellerDeposit = ethers.utils.parseUnits("0.25", "ether").toString();
      protocolFee = calculateProtocolFee(sellerDeposit, price, protocolFeePrecentage);
      buyerCancelPenalty = ethers.utils.parseUnits("0.05", "ether").toString();
      quantityAvailable = "1";
      validFromDate = ethers.BigNumber.from(block.timestamp).toString(); // valid from now
      validUntilDate = ethers.BigNumber.from(block.timestamp)
        .add(oneMonth * 6)
        .toString(); // until 6 months
      redeemableFromDate = ethers.BigNumber.from(block.timestamp).add(oneWeek).toString(); // redeemable in 1 week
      fulfillmentPeriodDuration = oneMonth.toString(); // fulfillment period is one month
      voucherValidDuration = oneMonth.toString(); // offers valid for one month
      exchangeToken = ethers.constants.AddressZero.toString(); // Zero addy ~ chain base currency
      metadataHash = "QmYXc12ov6F2MZVZwPs5XeCBbf61cW3wKRk8h3D5NTYj4T";
      metadataUri = `https://ipfs.io/ipfs/${metadataHash}`;
      voided = false;

      // Create a valid seller
      seller = new Seller(id, operator.address, admin.address, clerk.address, treasury.address, true);
      expect(seller.isValid()).is.true;
      await accountHandler.connect(admin).createSeller(seller);

      // Create a valid offer entity
      offer = new Offer(
        offerId,
        sellerId,
        price,
        sellerDeposit,
        protocolFee,
        buyerCancelPenalty,
        quantityAvailable,
        validFromDate,
        validUntilDate,
        redeemableFromDate,
        fulfillmentPeriodDuration,
        voucherValidDuration,
        exchangeToken,
        metadataUri,
        metadataHash,
        voided
      );
      expect(offer.isValid()).is.true;

      // Create the offer
      await offerHandler.connect(operator).createOffer(offer);

      // Required voucher constructor params
      committedDate = "0";
      validUntilDate = "0";
      redeemedDate = "0";
      expired = false;
      voucher = new Voucher(committedDate, validUntilDate, redeemedDate, expired);
      voucherStruct = [committedDate, validUntilDate, redeemedDate, expired];

      // Required exchange constructor params
      finalizedDate = "0";
      state = ExchangeState.Committed;
      exchange = new Exchange(id, offerId, buyerId, finalizedDate, voucher, state);
      exchangeStruct = [id, offerId, buyerId, finalizedDate, voucherStruct, state];

      // Deposit seller funds so the commit will succeed
      await fundsHandler
        .connect(operator)
        .depositFunds(seller.id, ethers.constants.AddressZero, sellerDeposit, { value: sellerDeposit });
    });

    context("👉 commitToOffer()", async function () {
<<<<<<< HEAD
=======
      beforeEach(async function () {
        // Set a random nonce
        nonce = parseInt(ethers.utils.randomBytes(8));
      });

>>>>>>> 9f6ca8e4
      it("should emit a BuyerCommitted event", async function () {
        // Commit to offer, retrieving the event
        tx = await exchangeHandler.connect(buyer).commitToOffer(buyer.address, offerId, { value: price });
        txReceipt = await tx.wait();
        event = getEvent(txReceipt, exchangeHandler, "BuyerCommitted");

        // Get the block timestamp of the confirmed tx
        blockNumber = tx.blockNumber;
        block = await ethers.provider.getBlock(blockNumber);

        // Update the committed date in the expected exchange struct with the block timestamp of the tx
        exchange.voucher.committedDate = block.timestamp.toString();

        // Update the validUntilDate date in the expected exchange struct
        exchange.voucher.validUntilDate = calculateVoucherExpiry(block, redeemableFromDate, voucherValidDuration);

        // Get the struct
        exchangeStruct = exchange.toStruct();

        assert.equal(event.exchangeId.toString(), id, "Exchange id is incorrect");
        assert.equal(event.offerId.toString(), offerId, "Offer id is incorrect");
        assert.equal(event.buyerId.toString(), buyerId, "Buyer id is incorrect");
        assert.equal(
          Exchange.fromStruct(event.exchange).toString(),
          Exchange.fromStruct(exchangeStruct).toString(),
          "Exchange struct is incorrect"
        );
      });

      it("should increment the next exchange id counter", async function () {
        // Commit to offer, creating a new exchange
        await exchangeHandler.connect(buyer).commitToOffer(buyer.address, offerId, { value: price });

        // Get the next exchange id and ensure it was incremented by the creation of the offer
        nextExchangeId = await exchangeHandler.connect(rando).getNextExchangeId();
        expect(nextExchangeId).to.equal(++id);
      });

      it("[Meta Transaction] should increment the next exchange id counter", async function () {
        // Set the offer Type
        const offerType = [
          { name: "buyer", type: "address" },
          { name: "offerId", type: "uint256" },
        ];

        // prepare the MetaTxOfferDetails struct
        let validOfferDetails = new MetaTxOfferDetails(buyer.address, offer.id, price);
        expect(validOfferDetails.isValid()).is.true;

        const metaTransactionType = [
          { name: "nonce", type: "uint256" },
          { name: "from", type: "address" },
          { name: "contractAddress", type: "address" },
          { name: "functionName", type: "string" },
          { name: "offerDetails", type: "MetaTxOfferDetails" },
        ];

        const customTransactionTypes = {
          MetaTxCommitToOffer: metaTransactionType,
          MetaTxOfferDetails: offerType,
        };

        // Prepare the message
        let message = {};
        message.nonce = parseInt(nonce);
        message.from = operator.address;
        message.contractAddress = exchangeHandler.address;
        message.functionName = "commitToOffer(address,uint256)";
        message.offerDetails = validOfferDetails;

        // Collect the signature components
        let { r, s, v } = await prepareDataSignatureParameters(
          operator,
          customTransactionTypes,
          "MetaTxCommitToOffer",
          message,
          metaTransactionsHandler.address
        );
        // Commit to offer, creating a new exchange. Send as meta transaction.
        await metaTransactionsHandler.executeMetaTxCommitToOffer(operator.address, validOfferDetails, nonce, r, s, v, {
          value: price,
        });

        // Get the next exchange id and ensure it was incremented by the creation of the offer
        nextExchangeId = await exchangeHandler.connect(rando).getNextExchangeId();
        expect(nextExchangeId).to.equal(++id);
      });

      context("💔 Revert Reasons", async function () {
        /*
         * Reverts if:
         * - offerId is invalid
         * - offer has been voided                    // TODO
         * - offer has expired                        // TODO
         * - offer is not yet available for commits   // TODO
         * - offer's quantity available is zero       // TODO
         * - buyer address is zero
         * - buyer account is inactive                // TODO
         */

        it("buyer address is the zero address", async function () {
          // Attempt to commit, expecting revert
          await expect(
            exchangeHandler.connect(buyer).commitToOffer(ethers.constants.AddressZero, offerId, { value: price })
          ).to.revertedWith(RevertReasons.INVALID_ADDRESS);
        });

        it("offer id is invalid", async function () {
          // An invalid offer id
          offerId = "666";

          // Attempt to commit, expecting revert
          await expect(
            exchangeHandler.connect(buyer).commitToOffer(buyer.address, offerId, { value: price })
          ).to.revertedWith(RevertReasons.NO_SUCH_OFFER);
        });

        it("[Meta Transaction] buyer address is the zero address", async function () {
          // Set the offer Type
          const offerType = [
            { name: "buyer", type: "address" },
            { name: "offerId", type: "uint256" },
          ];

          // prepare the MetaTxOfferDetails struct
          let validOfferDetails = new MetaTxOfferDetails(ethers.constants.AddressZero, offer.id, price);
          expect(validOfferDetails.isValid()).is.true;

          const metaTransactionType = [
            { name: "nonce", type: "uint256" },
            { name: "from", type: "address" },
            { name: "contractAddress", type: "address" },
            { name: "functionName", type: "string" },
            { name: "offerDetails", type: "MetaTxOfferDetails" },
          ];

          const customTransactionTypes = {
            MetaTxCommitToOffer: metaTransactionType,
            MetaTxOfferDetails: offerType,
          };

          // Prepare the message
          let message = {};
          message.nonce = parseInt(nonce);
          message.from = operator.address;
          message.contractAddress = exchangeHandler.address;
          message.functionName = "commitToOffer(address,uint256)";
          message.offerDetails = validOfferDetails;

          // Collect the signature components
          let { r, s, v } = await prepareDataSignatureParameters(
            operator,
            customTransactionTypes,
            "MetaTxCommitToOffer",
            message,
            metaTransactionsHandler.address
          );
          // Commit to offer, creating a new exchange. Send as meta transaction.
          await expect(
            metaTransactionsHandler.executeMetaTxCommitToOffer(operator.address, validOfferDetails, nonce, r, s, v, {
              value: price,
            })
          ).to.revertedWith(RevertReasons.INVALID_ADDRESS);
        });

        it("[Meta Transaction] offer id is invalid", async function () {
          // An invalid offer id
          offerId = "666";

          // Set the offer Type
          const offerType = [
            { name: "buyer", type: "address" },
            { name: "offerId", type: "uint256" },
          ];

          // prepare the MetaTxOfferDetails struct
          let validOfferDetails = new MetaTxOfferDetails(buyer.address, offerId, price);
          expect(validOfferDetails.isValid()).is.true;

          const metaTransactionType = [
            { name: "nonce", type: "uint256" },
            { name: "from", type: "address" },
            { name: "contractAddress", type: "address" },
            { name: "functionName", type: "string" },
            { name: "offerDetails", type: "MetaTxOfferDetails" },
          ];

          const customTransactionTypes = {
            MetaTxCommitToOffer: metaTransactionType,
            MetaTxOfferDetails: offerType,
          };

          // Prepare the message
          let message = {};
          message.nonce = parseInt(nonce);
          message.from = operator.address;
          message.contractAddress = exchangeHandler.address;
          message.functionName = "commitToOffer(address,uint256)";
          message.offerDetails = validOfferDetails;

          // Collect the signature components
          let { r, s, v } = await prepareDataSignatureParameters(
            operator,
            customTransactionTypes,
            "MetaTxCommitToOffer",
            message,
            metaTransactionsHandler.address
          );
          // Commit to offer, creating a new exchange. Send as meta transaction.
          await expect(
            metaTransactionsHandler.executeMetaTxCommitToOffer(operator.address, validOfferDetails, nonce, r, s, v, {
              value: price,
            })
          ).to.revertedWith(RevertReasons.NO_SUCH_OFFER);
        });
      });
    });

    context("👉 completeExchange()", async function () {
      beforeEach(async function () {
        // Commit to offer
        tx = await exchangeHandler.connect(buyer).commitToOffer(buyer.address, offerId, { value: price });

        // Get the block timestamp of the confirmed tx
        blockNumber = tx.blockNumber;
        block = await ethers.provider.getBlock(blockNumber);

        // Update the committed date in the expected exchange struct with the block timestamp of the tx
        exchange.voucher.committedDate = block.timestamp.toString();

        // Update the validUntilDate date in the expected exchange struct
        exchange.voucher.validUntilDate = calculateVoucherExpiry(block, redeemableFromDate, voucherValidDuration);

        // Get the struct
        exchangeStruct = exchange.toStruct();
      });

      it("should emit an ExchangeCompleted event when buyer calls", async function () {
        // Set time forward to the offer's redeemableFromDate
        await setNextBlockTimestamp(Number(redeemableFromDate));

        // Redeem the voucher
        await exchangeHandler.connect(buyer).redeemVoucher(exchange.id);

        // Complete the exchange, expecting event
        await expect(exchangeHandler.connect(buyer).completeExchange(exchange.id))
          .to.emit(exchangeHandler, "ExchangeCompleted")
          .withArgs(offerId, buyerId, exchange.id);
      });

      it("should update state", async function () {
        // Set time forward to the offer's redeemableFromDate
        await setNextBlockTimestamp(Number(redeemableFromDate));

        // Redeem the voucher
        await exchangeHandler.connect(buyer).redeemVoucher(exchange.id);

        // Complete the exchange
        await expect(exchangeHandler.connect(buyer).completeExchange(exchange.id));

        // Get the exchange state
        [, response] = await exchangeHandler.connect(rando).getExchangeState(exchange.id);

        // It should match ExchangeState.Completed
        assert.equal(response, ExchangeState.Completed, "Exchange state is incorrect");
      });

      it("should emit an ExchangeCompleted event if operator calls after fulfillment period", async function () {
        // Set time forward to the offer's redeemableFromDate
        await setNextBlockTimestamp(Number(redeemableFromDate));

        // Redeem the voucher
        await exchangeHandler.connect(buyer).redeemVoucher(exchange.id);

        // Get the current block info
        blockNumber = await ethers.provider.getBlockNumber();
        block = await ethers.provider.getBlock(blockNumber);

        // Set time forward to run out the fulfillment period
        newTime = Number((block.timestamp + Number(fulfillmentPeriodDuration) + 1).toString().substring(0, 11));
        await setNextBlockTimestamp(newTime);

        // Complete exchange
        await expect(exchangeHandler.connect(operator).completeExchange(exchange.id))
          .to.emit(exchangeHandler, "ExchangeCompleted")
          .withArgs(offerId, buyerId, exchange.id);
      });

      context("💔 Revert Reasons", async function () {
        /*
         * Reverts if:
         * - Exchange does not exist
         * - Exchange is not in redeemed state
         * - Caller is not buyer or seller's operator
         * - Caller is seller's operator and offer fulfillment period has not elapsed
         */

        it("exchange id is invalid", async function () {
          // An invalid exchange id
          id = "666";

          // Attempt to complete the exchange, expecting revert
          await expect(exchangeHandler.connect(operator).completeExchange(id)).to.revertedWith(
            RevertReasons.NO_SUCH_EXCHANGE
          );
        });

        it("exchange is not in redeemed state", async function () {
          // Cancel the voucher
          await exchangeHandler.connect(buyer).cancelVoucher(exchange.id);

          // Attempt to complete the exchange, expecting revert
          await expect(exchangeHandler.connect(operator).completeExchange(exchange.id)).to.revertedWith(
            RevertReasons.INVALID_STATE_TRANSITION
          );
        });

        it("caller is not buyer or seller's operator", async function () {
          // Set time forward to the offer's redeemableFromDate
          await setNextBlockTimestamp(Number(redeemableFromDate));

          // Redeem the voucher
          await exchangeHandler.connect(buyer).redeemVoucher(exchange.id);

          // Attempt to complete the exchange, expecting revert
          await expect(exchangeHandler.connect(rando).completeExchange(exchange.id)).to.revertedWith(
            RevertReasons.NOT_BUYER_OR_SELLER
          );
        });

        it("caller is seller's operator and offer fulfillment period has not elapsed", async function () {
          // Set time forward to the offer's redeemableFromDate
          await setNextBlockTimestamp(Number(redeemableFromDate));

          // Redeem the voucher
          await exchangeHandler.connect(buyer).redeemVoucher(exchange.id);

          // Attempt to complete the exchange, expecting revert
          await expect(exchangeHandler.connect(operator).completeExchange(exchange.id)).to.revertedWith(
            RevertReasons.FULFILLMENT_PERIOD_NOT_ELAPSED
          );
        });
      });
    });

    context("👉 revokeVoucher()", async function () {
      beforeEach(async function () {
        // Commit to offer
        tx = await exchangeHandler.connect(buyer).commitToOffer(buyer.address, offerId, { value: price });

        // Get the block timestamp of the confirmed tx
        blockNumber = tx.blockNumber;
        block = await ethers.provider.getBlock(blockNumber);

        // Update the committed date in the expected exchange struct with the block timestamp of the tx
        exchange.voucher.committedDate = block.timestamp.toString();

        // Update the validUntilDate date in the expected exchange struct
        exchange.voucher.validUntilDate = calculateVoucherExpiry(block, redeemableFromDate, voucherValidDuration);

        // Get the struct
        exchangeStruct = exchange.toStruct();
      });

      it("should emit an VoucherRevoked event when seller's operator calls", async function () {
        // Revoke the voucher, expecting event
        await expect(exchangeHandler.connect(operator).revokeVoucher(exchange.id))
          .to.emit(exchangeHandler, "VoucherRevoked")
          .withArgs(offerId, exchange.id, operator.address);
      });

      it("should update state", async function () {
        // Revoke the voucher
        await exchangeHandler.connect(operator).revokeVoucher(exchange.id);

        // Get the exchange state
        [, response] = await exchangeHandler.connect(rando).getExchangeState(exchange.id);

        // It should match ExchangeState.Revoked
        assert.equal(response, ExchangeState.Revoked, "Exchange state is incorrect");
      });

      context("💔 Revert Reasons", async function () {
        /*
         * Reverts if
         * - Exchange does not exist
         * - Exchange is not in committed state
         * - Caller is not seller's operator
         */

        it("exchange id is invalid", async function () {
          // An invalid exchange id
          id = "666";

          // Attempt to revoke the voucher, expecting revert
          await expect(exchangeHandler.connect(operator).revokeVoucher(id)).to.revertedWith(
            RevertReasons.NO_SUCH_EXCHANGE
          );
        });

        it("exchange is not in committed state", async function () {
          // Cancel the voucher
          await exchangeHandler.connect(buyer).cancelVoucher(exchange.id);

          // Attempt to revoke the voucher, expecting revert
          await expect(exchangeHandler.connect(operator).revokeVoucher(exchange.id)).to.revertedWith(
            RevertReasons.INVALID_STATE_TRANSITION
          );
        });

        it("caller is not seller's operator", async function () {
          // Attempt to complete the exchange, expecting revert
          await expect(exchangeHandler.connect(rando).revokeVoucher(exchange.id)).to.revertedWith(
            RevertReasons.NOT_OPERATOR
          );
        });
      });
    });

    context("👉 cancelVoucher()", async function () {
      beforeEach(async function () {
<<<<<<< HEAD
        // Commit to offer
=======
        // Commit to offer, retrieving the event
>>>>>>> 9f6ca8e4
        tx = await exchangeHandler.connect(buyer).commitToOffer(buyer.address, offerId, { value: price });

        // Get the block timestamp of the confirmed tx
        blockNumber = tx.blockNumber;
        block = await ethers.provider.getBlock(blockNumber);

        // Update the committed date in the expected exchange struct with the block timestamp of the tx
        exchange.voucher.committedDate = block.timestamp.toString();

        // Update the validUntilDate date in the expected exchange struct
        exchange.voucher.validUntilDate = calculateVoucherExpiry(block, redeemableFromDate, voucherValidDuration);

        // Get the struct
        exchangeStruct = exchange.toStruct();
      });

      it("should emit an VoucherCanceled event when original buyer calls", async function () {
        // Cancel the voucher, expecting event
        await expect(exchangeHandler.connect(buyer).cancelVoucher(exchange.id))
          .to.emit(exchangeHandler, "VoucherCanceled")
          .withArgs(offerId, exchange.id, buyer.address);
      });

      it("should emit an VoucherCanceled event when new owner (not a buyer) calls", async function () {
        // Transfer voucher to new owner
        await bosonVoucher.connect(buyer).transferFrom(buyer.address, newOwner.address, exchange.id);

        // Cancel the voucher, expecting event
        await expect(exchangeHandler.connect(newOwner).cancelVoucher(exchange.id))
          .to.emit(exchangeHandler, "VoucherCanceled")
          .withArgs(offerId, exchange.id, newOwner.address);
      });

      it("should update state when original buyer calls", async function () {
        // Cancel the voucher
        await exchangeHandler.connect(buyer).cancelVoucher(exchange.id);

        // Get the exchange state
        [, response] = await exchangeHandler.connect(rando).getExchangeState(exchange.id);

        // It should match ExchangeState.Canceled
        assert.equal(response, ExchangeState.Canceled, "Exchange state is incorrect");
      });

      it("should update state when new owner (not a buyer) calls", async function () {
        // Transfer voucher to new owner
        await bosonVoucher.connect(buyer).transferFrom(buyer.address, newOwner.address, exchange.id);

        // Get the id that will be assigned to the new owner
        newBuyerId = await accountHandler.connect(rando).getNextAccountId();

        // Cancel the voucher
        await exchangeHandler.connect(newOwner).cancelVoucher(exchange.id);

        // Get the exchange struct from the contract
        [exists, response] = await exchangeHandler.connect(rando).getExchange(exchange.id);

        // Parse the struct
        exchange = Exchange.fromStruct(response);

        // State should match ExchangeState.Canceled
        assert.equal(exchange.state, ExchangeState.Canceled, "Exchange state is incorrect");

        // Buyer ID should match the expected id
        assert.equal(exchange.buyerId, newBuyerId, "Buyer ID is incorrect");
      });

      it("should update state when new owner (already a buyer) calls", async function () {
        // Transfer voucher to new owner
        await bosonVoucher.connect(buyer).transferFrom(buyer.address, newOwner.address, exchange.id);

        // Get the id that will be assigned to the new owner
        newBuyerId = await accountHandler.connect(rando).getNextAccountId();

        // Create a buyer account for the new owner
        await accountHandler.connect(newOwner).createBuyer(new Buyer("0", newOwner.address, true));

        // Cancel the voucher
        await exchangeHandler.connect(newOwner).cancelVoucher(exchange.id);

        // Get the exchange struct from the contract
        [exists, response] = await exchangeHandler.connect(rando).getExchange(exchange.id);

        // Parse the struct
        exchange = Exchange.fromStruct(response);

        // State should match ExchangeState.Canceled
        assert.equal(exchange.state, ExchangeState.Canceled, "Exchange state is incorrect");

        // Buyer ID should match the expected id
        assert.equal(exchange.buyerId, newBuyerId, "Buyer ID is incorrect");
      });

      context("💔 Revert Reasons", async function () {
        /*
         * Reverts if
         * - Exchange does not exist
         * - Exchange is not in committed state
         * - Caller does not own voucher
         */

        it("exchange id is invalid", async function () {
          // An invalid exchange id
          id = "666";

          // Attempt to cancel the voucher, expecting revert
          await expect(exchangeHandler.connect(buyer).cancelVoucher(id)).to.revertedWith(
            RevertReasons.NO_SUCH_EXCHANGE
          );
        });

        it("exchange is not in committed state", async function () {
          // Revoke the voucher
          await exchangeHandler.connect(operator).revokeVoucher(exchange.id);

          // Attempt to cancel the voucher, expecting revert
          await expect(exchangeHandler.connect(buyer).cancelVoucher(exchange.id)).to.revertedWith(
            RevertReasons.INVALID_STATE_TRANSITION
          );
        });

        it("caller does not own voucher", async function () {
          // Attempt to cancel the voucher, expecting revert
          await expect(exchangeHandler.connect(rando).cancelVoucher(exchange.id)).to.revertedWith(
            RevertReasons.NOT_VOUCHER_HOLDER
          );
        });
      });
    });

    context("👉 expireVoucher()", async function () {
      beforeEach(async function () {
        // Commit to offer, retrieving the event
        tx = await exchangeHandler.connect(buyer).commitToOffer(buyer.address, offerId, { value: price });

        // Get the block timestamp of the confirmed tx
        blockNumber = tx.blockNumber;
        block = await ethers.provider.getBlock(blockNumber);

        // Update the committed date in the expected exchange struct with the block timestamp of the tx
        exchange.voucher.committedDate = block.timestamp.toString();

        // Update the validUntilDate date in the expected exchange struct
        exchange.voucher.validUntilDate = calculateVoucherExpiry(block, redeemableFromDate, voucherValidDuration);

        // Get the struct
        exchangeStruct = exchange.toStruct();
      });

      it("should emit an VoucherExpired event when anyone calls and voucher has expired", async function () {
        // Set time forward past the voucher's validUntilDate
        await setNextBlockTimestamp(Number(redeemableFromDate) + Number(voucherValidDuration) + Number(oneWeek));

        // Expire the voucher, expecting event
        await expect(exchangeHandler.connect(rando).expireVoucher(exchange.id))
          .to.emit(exchangeHandler, "VoucherExpired")
          .withArgs(offerId, exchange.id, rando.address);
      });

      it("should update state when anyone calls and voucher has expired", async function () {
        // Set time forward past the voucher's validUntilDate
        await setNextBlockTimestamp(Number(redeemableFromDate) + Number(voucherValidDuration) + Number(oneWeek));

        // Expire the voucher
        await exchangeHandler.connect(rando).expireVoucher(exchange.id);

        // Get the exchange state
        [, response] = await exchangeHandler.connect(rando).getExchangeState(exchange.id);

        // It should match ExchangeState.Canceled
        assert.equal(response, ExchangeState.Canceled, "Exchange state is incorrect");
      });

      it("should update voucher expired flag when anyone calls and voucher has expired", async function () {
        // Set time forward past the voucher's validUntilDate
        await setNextBlockTimestamp(Number(redeemableFromDate) + Number(voucherValidDuration) + Number(oneWeek));

        // Expire the voucher
        await exchangeHandler.connect(rando).expireVoucher(exchange.id);

        // Get the exchange
        [, response] = await exchangeHandler.connect(rando).getExchange(exchange.id);

        // Marshal response to entity
        exchange = Exchange.fromStruct(response);
        expect(exchange.isValid());

        // Exchange's voucher expired flag should be true
        assert.isTrue(exchange.voucher.expired, "Voucher expired flag not set");
      });

      context("💔 Revert Reasons", async function () {
        /*
         * Reverts if
         * - Exchange does not exist
         * - Exchange is not in committed state
         * - Redemption period has not yet elapsed
         */

        it("exchange id is invalid", async function () {
          // Set time forward past the voucher's validUntilDate
          await setNextBlockTimestamp(Number(redeemableFromDate) + Number(voucherValidDuration) + Number(oneWeek));

          // An invalid exchange id
          id = "666";

          // Attempt to cancel the voucher, expecting revert
          await expect(exchangeHandler.connect(buyer).expireVoucher(id)).to.revertedWith(
            RevertReasons.NO_SUCH_EXCHANGE
          );
        });

        it("exchange is not in committed state", async function () {
          // Set time forward past the voucher's validUntilDate
          await setNextBlockTimestamp(Number(redeemableFromDate) + Number(voucherValidDuration) + Number(oneWeek));

          // Revoke the voucher
          await exchangeHandler.connect(operator).revokeVoucher(exchange.id);

          // Attempt to expire the voucher, expecting revert
          await expect(exchangeHandler.connect(buyer).expireVoucher(exchange.id)).to.revertedWith(
            RevertReasons.INVALID_STATE_TRANSITION
          );
        });

        it("Redemption period has not yet elapsed", async function () {
          // Attempt to cancel the voucher, expecting revert
          await expect(exchangeHandler.connect(rando).expireVoucher(exchange.id)).to.revertedWith(
            RevertReasons.VOUCHER_STILL_VALID
          );
        });
      });
    });

    context("👉 redeemVoucher()", async function () {
      beforeEach(async function () {
<<<<<<< HEAD
        // Commit to offer, retrieving the event
=======
        // Commit to offer
>>>>>>> 9f6ca8e4
        tx = await exchangeHandler.connect(buyer).commitToOffer(buyer.address, offerId, { value: price });

        // Get the block timestamp of the confirmed tx
        blockNumber = tx.blockNumber;
        block = await ethers.provider.getBlock(blockNumber);

        // Update the committed date in the expected exchange struct with the block timestamp of the tx
        exchange.voucher.committedDate = block.timestamp.toString();

        // Update the validUntilDate date in the expected exchange struct
        exchange.voucher.validUntilDate = calculateVoucherExpiry(block, redeemableFromDate, voucherValidDuration);
<<<<<<< HEAD

        // Get the struct
        exchangeStruct = exchange.toStruct();
      });

      it("should emit an VoucherCanceled event when original buyer calls", async function () {
        // Cancel the voucher, expecting event
        await expect(exchangeHandler.connect(buyer).cancelVoucher(exchange.id))
          .to.emit(exchangeHandler, "VoucherCanceled")
          .withArgs(offerId, exchange.id, buyer.address);
      });

      it("should emit an VoucherCanceled event when new owner (not a buyer) calls", async function () {
        // Transfer voucher to new owner
        await bosonVoucher.connect(buyer).transferFrom(buyer.address, newOwner.address, exchange.id);

        // Cancel the voucher, expecting event
        await expect(exchangeHandler.connect(newOwner).cancelVoucher(exchange.id))
          .to.emit(exchangeHandler, "VoucherCanceled")
          .withArgs(offerId, exchange.id, newOwner.address);
      });

      it("should update state when original buyer calls", async function () {
        // Cancel the voucher
        await exchangeHandler.connect(buyer).cancelVoucher(exchange.id);

        // Get the exchange state
        [, response] = await exchangeHandler.connect(rando).getExchangeState(exchange.id);

        // It should match ExchangeState.Canceled
        assert.equal(response, ExchangeState.Canceled, "Exchange state is incorrect");
      });

      it("should update state when new owner (not a buyer) calls", async function () {
        // Transfer voucher to new owner
        await bosonVoucher.connect(buyer).transferFrom(buyer.address, newOwner.address, exchange.id);

        // Get the id that will be assigned to the new owner
        newBuyerId = await accountHandler.connect(rando).getNextAccountId();

        // Cancel the voucher
        await exchangeHandler.connect(newOwner).cancelVoucher(exchange.id);

        // Get the exchange struct from the contract
        [exists, response] = await exchangeHandler.connect(rando).getExchange(exchange.id);

        // Parse the struct
        exchange = Exchange.fromStruct(response);

        // State should match ExchangeState.Canceled
        assert.equal(exchange.state, ExchangeState.Canceled, "Exchange state is incorrect");

        // Buyer ID should match the expected id
        assert.equal(exchange.buyerId, newBuyerId, "Buyer ID is incorrect");
      });

      it("should update state when new owner (already a buyer) calls", async function () {
        // Transfer voucher to new owner
        await bosonVoucher.connect(buyer).transferFrom(buyer.address, newOwner.address, exchange.id);

        // Get the id that will be assigned to the new owner
        newBuyerId = await accountHandler.connect(rando).getNextAccountId();

        // Create a buyer account for the new owner
        await accountHandler.connect(newOwner).createBuyer(new Buyer("0", newOwner.address, true));

        // Cancel the voucher
        await exchangeHandler.connect(newOwner).cancelVoucher(exchange.id);

        // Get the exchange struct from the contract
        [exists, response] = await exchangeHandler.connect(rando).getExchange(exchange.id);

        // Parse the struct
        exchange = Exchange.fromStruct(response);

        // State should match ExchangeState.Canceled
        assert.equal(exchange.state, ExchangeState.Canceled, "Exchange state is incorrect");

        // Buyer ID should match the expected id
        assert.equal(exchange.buyerId, newBuyerId, "Buyer ID is incorrect");
      });

      context("💔 Revert Reasons", async function () {
        /*
         * Reverts if
         * - Exchange does not exist
         * - Exchange is not in committed state
         * - Caller does not own voucher
         */

        it("exchange id is invalid", async function () {
          // An invalid exchange id
          id = "666";

          // Attempt to cancel the voucher, expecting revert
          await expect(exchangeHandler.connect(buyer).cancelVoucher(id)).to.revertedWith(
            RevertReasons.NO_SUCH_EXCHANGE
          );
        });

        it("exchange is not in committed state", async function () {
          // Revoke the voucher
          await exchangeHandler.connect(operator).revokeVoucher(exchange.id);

          // Attempt to cancel the voucher, expecting revert
          await expect(exchangeHandler.connect(buyer).cancelVoucher(exchange.id)).to.revertedWith(
            RevertReasons.INVALID_STATE_TRANSITION
          );
        });

        it("caller does not own voucher", async function () {
          // Attempt to cancel the voucher, expecting revert
          await expect(exchangeHandler.connect(rando).cancelVoucher(exchange.id)).to.revertedWith(
            RevertReasons.NOT_VOUCHER_HOLDER
          );
        });
      });
    });

    context("👉 redeemVoucher()", async function () {
      beforeEach(async function () {
        // Commit to offer
        tx = await exchangeHandler.connect(buyer).commitToOffer(buyer.address, offerId, { value: price });

        // Get the block timestamp of the confirmed tx
        blockNumber = tx.blockNumber;
        block = await ethers.provider.getBlock(blockNumber);

        // Update the committed date in the expected exchange struct with the block timestamp of the tx
        exchange.voucher.committedDate = block.timestamp.toString();

        // Update the validUntilDate date in the expected exchange struct
        exchange.voucher.validUntilDate = calculateVoucherExpiry(block, redeemableFromDate, voucherValidDuration);

=======

>>>>>>> 9f6ca8e4
        // Get the struct
        exchangeStruct = exchange.toStruct();
      });

      it("should emit a VoucherRedeemed event when original buyer calls", async function () {
        // Set time forward to the offer's redeemableFromDate
        await setNextBlockTimestamp(Number(redeemableFromDate));

        // Redeem the voucher, expecting event
        await expect(exchangeHandler.connect(buyer).redeemVoucher(exchange.id))
          .to.emit(exchangeHandler, "VoucherRedeemed")
          .withArgs(offerId, exchange.id, buyer.address);
      });

      it("should emit a VoucherRedeemed event when new owner (not a buyer) calls", async function () {
        // Transfer voucher to new owner
        await bosonVoucher.connect(buyer).transferFrom(buyer.address, newOwner.address, exchange.id);

        // Set time forward to the offer's redeemableFromDate
        await setNextBlockTimestamp(Number(redeemableFromDate));

        // Redeem the voucher, expecting event
        await expect(exchangeHandler.connect(newOwner).redeemVoucher(exchange.id))
          .to.emit(exchangeHandler, "VoucherRedeemed")
          .withArgs(offerId, exchange.id, newOwner.address);
      });

      it("should update state when original buyer calls", async function () {
        // Set time forward to the offer's redeemableFromDate
        await setNextBlockTimestamp(Number(redeemableFromDate));

        // Redeem the voucher
        await exchangeHandler.connect(buyer).redeemVoucher(exchange.id);

        // Get the exchange state
        [, response] = await exchangeHandler.connect(rando).getExchangeState(exchange.id);

        // It should match ExchangeState.Redeemed
        assert.equal(response, ExchangeState.Redeemed, "Exchange state is incorrect");
      });

      it("should update state when new owner (not a buyer) calls", async function () {
        // Transfer voucher to new owner
        await bosonVoucher.connect(buyer).transferFrom(buyer.address, newOwner.address, exchange.id);

        // Get the id that will be assigned to the new owner
        newBuyerId = await accountHandler.connect(rando).getNextAccountId();

        // Set time forward to the offer's redeemableFromDate
        await setNextBlockTimestamp(Number(redeemableFromDate));

        // Redeem the voucher
        await exchangeHandler.connect(newOwner).redeemVoucher(exchange.id);

        // Get the exchange struct from the contract
        [exists, response] = await exchangeHandler.connect(rando).getExchange(exchange.id);

        // Parse the struct
        exchange = Exchange.fromStruct(response);

        // State should match ExchangeState.Redeemed
        assert.equal(exchange.state, ExchangeState.Redeemed, "Exchange state is incorrect");

        // Buyer ID should match the expected id
        assert.equal(exchange.buyerId, newBuyerId, "Buyer ID is incorrect");
      });

      it("should update state when new owner (already a buyer) calls", async function () {
        // Transfer voucher to new owner
        await bosonVoucher.connect(buyer).transferFrom(buyer.address, newOwner.address, exchange.id);

        // Get the id that will be assigned to the new owner
        newBuyerId = await accountHandler.connect(rando).getNextAccountId();

        // Create a buyer account for the new owner
        await accountHandler.connect(newOwner).createBuyer(new Buyer("0", newOwner.address, true));

        // Set time forward to the offer's redeemableFromDate
        await setNextBlockTimestamp(Number(redeemableFromDate));

        // Redeem the voucher
        await exchangeHandler.connect(newOwner).redeemVoucher(exchange.id);

        // Get the exchange struct from the contract
        [exists, response] = await exchangeHandler.connect(rando).getExchange(exchange.id);

        // Parse the struct
        exchange = Exchange.fromStruct(response);

        // State should match ExchangeState.Redeemed
        assert.equal(exchange.state, ExchangeState.Redeemed, "Exchange state is incorrect");

        // Buyer ID should match the expected id
        assert.equal(exchange.buyerId, newBuyerId, "Buyer ID is incorrect");
      });

      context("💔 Revert Reasons", async function () {
        /*
         * Reverts if
         * - Exchange does not exist
         * - Exchange is not in committed state
         * - Caller does not own voucher
         * - Current time is prior to offer.redeemableFromDate
         * - Current time is after exchange.voucher.validUntilDate
         */

        it("exchange id is invalid", async function () {
          // An invalid exchange id
          id = "666";

          // Attempt to redeem the voucher, expecting revert
          await expect(exchangeHandler.connect(buyer).redeemVoucher(id)).to.revertedWith(
            RevertReasons.NO_SUCH_EXCHANGE
          );
        });

        it("exchange is not in committed state", async function () {
          // Revoke the voucher
          await exchangeHandler.connect(operator).revokeVoucher(exchange.id);

          // Attempt to redeem the voucher, expecting revert
          await expect(exchangeHandler.connect(buyer).redeemVoucher(exchange.id)).to.revertedWith(
            RevertReasons.INVALID_STATE_TRANSITION
          );
        });

        it("caller does not own voucher", async function () {
          // Attempt to redeem the voucher, expecting revert
          await expect(exchangeHandler.connect(rando).redeemVoucher(exchange.id)).to.revertedWith(
            RevertReasons.NOT_VOUCHER_HOLDER
          );
        });

        it("current time is prior to offer's redeemableFromDate", async function () {
          // Attempt to redeem the voucher, expecting revert
          await expect(exchangeHandler.connect(buyer).redeemVoucher(exchange.id)).to.revertedWith(
            RevertReasons.VOUCHER_NOT_REDEEMABLE
          );
        });

        it("current time is after to voucher's validUntilDate", async function () {
          // Set time forward past the voucher's validUntilDate
          await setNextBlockTimestamp(Number(redeemableFromDate) + Number(voucherValidDuration) + Number(oneWeek));

          // Attempt to redeem the voucher, expecting revert
          await expect(exchangeHandler.connect(buyer).redeemVoucher(exchange.id)).to.revertedWith(
            RevertReasons.VOUCHER_NOT_REDEEMABLE
          );
        });
      });
    });

    context("👉 isExchangeFinalized()", async function () {
      beforeEach(async function () {
        // Commit to offer, creating a new exchange
        await exchangeHandler.connect(buyer).commitToOffer(buyer.address, offerId, { value: price });
      });

      context("👍 undisputed exchange", async function () {
        it("should return false if exchange is in Committed state", async function () {
          // In Committed state, ask if exchange is finalized
          [exists, response] = await exchangeHandler.connect(rando).isExchangeFinalized(exchange.id);

          // It should not be finalized
          assert.equal(response, false, "Incorrectly reports finalized state");
        });

        it("should return false if exchange is in Redeemed state", async function () {
          // Set time forward to the offer's redeemableFromDate
          await setNextBlockTimestamp(Number(redeemableFromDate));

          // Redeem voucher
          await exchangeHandler.connect(buyer).redeemVoucher(exchange.id);

          // Now in Redeemed state, ask if exchange is finalized
          [exists, response] = await exchangeHandler.connect(rando).isExchangeFinalized(exchange.id);

          // It should not be finalized
          assert.equal(response, false, "Incorrectly reports finalized state");
        });

        it("should return true if exchange is in Completed state", async function () {
          // Set time forward to the offer's redeemableFromDate
          await setNextBlockTimestamp(Number(redeemableFromDate));

          // Redeem voucher
          await exchangeHandler.connect(buyer).redeemVoucher(exchange.id);

          // Get the current block info
          blockNumber = await ethers.provider.getBlockNumber();
          block = await ethers.provider.getBlock(blockNumber);

          // Set time forward to run out the fulfillment period
          newTime = Number(
            (Number(redeemableFromDate) + Number(fulfillmentPeriodDuration) + 1).toString().substring(0, 11)
          );
          await setNextBlockTimestamp(newTime);

          // Complete exchange
          await exchangeHandler.connect(operator).completeExchange(exchange.id);

          // Now in Completed state, ask if exchange is finalized
          [exists, response] = await exchangeHandler.connect(rando).isExchangeFinalized(exchange.id);

          // It should be finalized
          assert.equal(response, true, "Incorrectly reports unfinalized state");
        });

        it("should return true if exchange is in Revoked state", async function () {
          // Revoke voucher
          await exchangeHandler.connect(operator).revokeVoucher(exchange.id);

          // Now in Revoked state, ask if exchange is finalized
          [exists, response] = await exchangeHandler.connect(rando).isExchangeFinalized(exchange.id);

          // It should be finalized
          assert.equal(response, true, "Incorrectly reports unfinalized state");
        });

        it("should return true if exchange is in Canceled state", async function () {
          // Cancel voucher
          await exchangeHandler.connect(buyer).cancelVoucher(exchange.id);

          // Now in Canceled state, ask if exchange is finalized
          [exists, response] = await exchangeHandler.connect(rando).isExchangeFinalized(exchange.id);

          // It should be finalized
          assert.equal(response, true, "Incorrectly reports unfinalized state");
        });
      });

      // TODO Include this context when DisputeHandlerFacet.raiseDispute works
      context.skip("👎 disputed exchange", async function () {
        beforeEach(async function () {
          // Raise a dispute on the exchange
          // await disputeHandler.connect(buyer).raiseDispute(exchange.id, "Tastes wierd");
        });

        // TODO Include this test when DisputeHandlerFacet.raiseDispute works
        it.skip("should return false if exchange has a dispute in Disputed state", async function () {
          // In Disputed state, ask if exchange is finalized
          [exists, response] = await exchangeHandler.connect(rando).isExchangeFinalized(exchange.id);

          // It should be finalized
          assert.equal(response, false, "Incorrectly reports unfinalized state");
        });

        // TODO Include this test when DisputeHandlerFacet.retractDispute works
        it.skip("should return true if exchange has a dispute in Retracted state", async function () {
          // Retract Dispute
          [exists, response] = await disputeHandler.connect(buyer).retractDispute(exchange.id);

          // Now in Retracted state, ask if exchange is finalized
          [exists, response] = await exchangeHandler.connect(rando).isExchangeFinalized(exchange.id);

          // It should be finalized
          assert.equal(response, true, "Incorrectly reports unfinalized state");
        });

        // TODO Include this test when DisputeHandlerFacet.resolveDispute works
        it.skip("should return true if exchange has a dispute in Resolved state", async function () {
          // Resolve Dispute
          [exists, response] = await disputeHandler.connect(game).resolveDispute(exchange.id);

          // Now in Resolved state, ask if exchange is finalized
          [exists, response] = await exchangeHandler.connect(rando).isExchangeFinalized(exchange.id);

          // It should be finalized
          assert.equal(response, true, "Incorrectly reports unfinalized state");
        });

        // TODO Include this test when DisputeHandlerFacet.decideDispute works
        it.skip("should return true if exchange has a dispute in Decided state", async function () {
          // Decide Dispute
          [exists, response] = await disputeHandler.connect(game).decideDispute(exchange.id);

          // Now in Decided state, ask if exchange is finalized
          [exists, response] = await exchangeHandler.connect(rando).isExchangeFinalized(exchange.id);

          // It should be finalized
          assert.equal(response, true, "Incorrectly reports unfinalized state");
        });
      });
    });

    context("👉 getNextExchangeId()", async function () {
      it("should return the next exchange id", async function () {
        // Get the next exchange id and compare it to the initial expected id
        nextExchangeId = await exchangeHandler.connect(rando).getNextExchangeId();
        expect(nextExchangeId).to.equal(id);

        // Commit to offer, creating a new exchange
        await exchangeHandler.connect(buyer).commitToOffer(buyer.address, offerId, { value: price });

        // Get the next exchange id and ensure it was incremented by the creation of the offer
        nextExchangeId = await exchangeHandler.connect(rando).getNextExchangeId();
        expect(nextExchangeId).to.equal(++id);
      });

      it("should not increment the counter", async function () {
        // Get the next exchange id
        nextExchangeId = await exchangeHandler.connect(rando).getNextExchangeId();
        expect(nextExchangeId).to.equal(id);

        // Get the next exchange id and ensure it was not incremented by the previous call
        nextExchangeId = await exchangeHandler.connect(rando).getNextExchangeId();
        expect(nextExchangeId).to.equal(id);
      });
    });

    context("👉 getExchange()", async function () {
      beforeEach(async function () {
        // Commit to offer
        tx = await exchangeHandler.connect(buyer).commitToOffer(buyer.address, offerId, { value: price });

        // Get the block timestamp of the confirmed tx
        blockNumber = tx.blockNumber;
        block = await ethers.provider.getBlock(blockNumber);

        // Update the committed date in the expected exchange struct with the block timestamp of the tx
        exchange.voucher.committedDate = block.timestamp.toString();

        // Update the validUntilDate date in the expected exchange struct
        exchange.voucher.validUntilDate = calculateVoucherExpiry(block, redeemableFromDate, voucherValidDuration);

        // Get the struct
        exchangeStruct = exchange.toStruct();
      });

      it("should return true for exists if exchange id is valid", async function () {
        // Get the exchange
        [exists, response] = await exchangeHandler.connect(rando).getExchange(exchange.id);

        // Test existence flag
        expect(exists).to.be.true;
      });

      it("should return false for exists if exchange id is not valid", async function () {
        // Get the exchange
        [exists, response] = await exchangeHandler.connect(rando).getExchange(exchange.id + 10);

        // Test existence flag
        expect(exists).to.be.false;
      });

      it("should return the expected exchange if exchange id is valid", async function () {
        // Get the exchange
        [exists, response] = await exchangeHandler.connect(rando).getExchange(exchange.id);

        // It should match the expected exchange struct
        assert.equal(exchange.toString(), Exchange.fromStruct(response).toString(), "Exchange struct is incorrect");
      });
    });

    context("👉 getExchangeState()", async function () {
      beforeEach(async function () {
        // Commit to offer
        tx = await exchangeHandler.connect(buyer).commitToOffer(buyer.address, offerId, { value: price });

        // Get the block timestamp of the confirmed tx
        blockNumber = tx.blockNumber;
        block = await ethers.provider.getBlock(blockNumber);

        // Update the committed date in the expected exchange struct with the block timestamp of the tx
        exchange.voucher.committedDate = block.timestamp.toString();

        // Update the validUntilDate date in the expected exchange struct
        exchange.voucher.validUntilDate = calculateVoucherExpiry(block, redeemableFromDate, voucherValidDuration);

        // Get the struct
        exchangeStruct = exchange.toStruct();
      });

      it("should return true for exists if exchange id is valid", async function () {
        // Get the exchange state
        [exists, response] = await exchangeHandler.connect(rando).getExchangeState(exchange.id);

        // Test existence flag
        expect(exists).to.be.true;
      });

      it("should return false for exists if exchange id is not valid", async function () {
        // Attempt to get the exchange state for invalid exchange
        [exists, response] = await exchangeHandler.connect(rando).getExchangeState(exchange.id + 10);

        // Test existence flag
        expect(exists).to.be.false;
      });

      it("should return the expected exchange state if exchange id is valid", async function () {
        // Get the exchange state
        [exists, response] = await exchangeHandler.connect(rando).getExchangeState(exchange.id);

        // It should match ExchangeState.Committed
        assert.equal(exchange.state, ExchangeState.Committed, "Exchange state is incorrect");
      });
    });
  });
});<|MERGE_RESOLUTION|>--- conflicted
+++ resolved
@@ -16,9 +16,6 @@
 const { deployProtocolHandlerFacets } = require("../../scripts/util/deploy-protocol-handler-facets.js");
 const { deployProtocolConfigFacet } = require("../../scripts/util/deploy-protocol-config-facet.js");
 const { deployProtocolClients } = require("../../scripts/util/deploy-protocol-clients");
-<<<<<<< HEAD
-const { getEvent, setNextBlockTimestamp, calculateVoucherExpiry } = require("../../scripts/util/test-utils.js");
-=======
 const {
   getEvent,
   setNextBlockTimestamp,
@@ -26,7 +23,6 @@
   prepareDataSignatureParameters,
   calculateProtocolFee,
 } = require("../../scripts/util/test-utils.js");
->>>>>>> 9f6ca8e4
 
 /**
  *  Test the Boson Exchange Handler interface
@@ -239,14 +235,11 @@
     });
 
     context("👉 commitToOffer()", async function () {
-<<<<<<< HEAD
-=======
       beforeEach(async function () {
         // Set a random nonce
         nonce = parseInt(ethers.utils.randomBytes(8));
       });
 
->>>>>>> 9f6ca8e4
       it("should emit a BuyerCommitted event", async function () {
         // Commit to offer, retrieving the event
         tx = await exchangeHandler.connect(buyer).commitToOffer(buyer.address, offerId, { value: price });
@@ -668,11 +661,7 @@
 
     context("👉 cancelVoucher()", async function () {
       beforeEach(async function () {
-<<<<<<< HEAD
-        // Commit to offer
-=======
         // Commit to offer, retrieving the event
->>>>>>> 9f6ca8e4
         tx = await exchangeHandler.connect(buyer).commitToOffer(buyer.address, offerId, { value: price });
 
         // Get the block timestamp of the confirmed tx
@@ -909,11 +898,7 @@
 
     context("👉 redeemVoucher()", async function () {
       beforeEach(async function () {
-<<<<<<< HEAD
-        // Commit to offer, retrieving the event
-=======
         // Commit to offer
->>>>>>> 9f6ca8e4
         tx = await exchangeHandler.connect(buyer).commitToOffer(buyer.address, offerId, { value: price });
 
         // Get the block timestamp of the confirmed tx
@@ -925,144 +910,6 @@
 
         // Update the validUntilDate date in the expected exchange struct
         exchange.voucher.validUntilDate = calculateVoucherExpiry(block, redeemableFromDate, voucherValidDuration);
-<<<<<<< HEAD
-
-        // Get the struct
-        exchangeStruct = exchange.toStruct();
-      });
-
-      it("should emit an VoucherCanceled event when original buyer calls", async function () {
-        // Cancel the voucher, expecting event
-        await expect(exchangeHandler.connect(buyer).cancelVoucher(exchange.id))
-          .to.emit(exchangeHandler, "VoucherCanceled")
-          .withArgs(offerId, exchange.id, buyer.address);
-      });
-
-      it("should emit an VoucherCanceled event when new owner (not a buyer) calls", async function () {
-        // Transfer voucher to new owner
-        await bosonVoucher.connect(buyer).transferFrom(buyer.address, newOwner.address, exchange.id);
-
-        // Cancel the voucher, expecting event
-        await expect(exchangeHandler.connect(newOwner).cancelVoucher(exchange.id))
-          .to.emit(exchangeHandler, "VoucherCanceled")
-          .withArgs(offerId, exchange.id, newOwner.address);
-      });
-
-      it("should update state when original buyer calls", async function () {
-        // Cancel the voucher
-        await exchangeHandler.connect(buyer).cancelVoucher(exchange.id);
-
-        // Get the exchange state
-        [, response] = await exchangeHandler.connect(rando).getExchangeState(exchange.id);
-
-        // It should match ExchangeState.Canceled
-        assert.equal(response, ExchangeState.Canceled, "Exchange state is incorrect");
-      });
-
-      it("should update state when new owner (not a buyer) calls", async function () {
-        // Transfer voucher to new owner
-        await bosonVoucher.connect(buyer).transferFrom(buyer.address, newOwner.address, exchange.id);
-
-        // Get the id that will be assigned to the new owner
-        newBuyerId = await accountHandler.connect(rando).getNextAccountId();
-
-        // Cancel the voucher
-        await exchangeHandler.connect(newOwner).cancelVoucher(exchange.id);
-
-        // Get the exchange struct from the contract
-        [exists, response] = await exchangeHandler.connect(rando).getExchange(exchange.id);
-
-        // Parse the struct
-        exchange = Exchange.fromStruct(response);
-
-        // State should match ExchangeState.Canceled
-        assert.equal(exchange.state, ExchangeState.Canceled, "Exchange state is incorrect");
-
-        // Buyer ID should match the expected id
-        assert.equal(exchange.buyerId, newBuyerId, "Buyer ID is incorrect");
-      });
-
-      it("should update state when new owner (already a buyer) calls", async function () {
-        // Transfer voucher to new owner
-        await bosonVoucher.connect(buyer).transferFrom(buyer.address, newOwner.address, exchange.id);
-
-        // Get the id that will be assigned to the new owner
-        newBuyerId = await accountHandler.connect(rando).getNextAccountId();
-
-        // Create a buyer account for the new owner
-        await accountHandler.connect(newOwner).createBuyer(new Buyer("0", newOwner.address, true));
-
-        // Cancel the voucher
-        await exchangeHandler.connect(newOwner).cancelVoucher(exchange.id);
-
-        // Get the exchange struct from the contract
-        [exists, response] = await exchangeHandler.connect(rando).getExchange(exchange.id);
-
-        // Parse the struct
-        exchange = Exchange.fromStruct(response);
-
-        // State should match ExchangeState.Canceled
-        assert.equal(exchange.state, ExchangeState.Canceled, "Exchange state is incorrect");
-
-        // Buyer ID should match the expected id
-        assert.equal(exchange.buyerId, newBuyerId, "Buyer ID is incorrect");
-      });
-
-      context("💔 Revert Reasons", async function () {
-        /*
-         * Reverts if
-         * - Exchange does not exist
-         * - Exchange is not in committed state
-         * - Caller does not own voucher
-         */
-
-        it("exchange id is invalid", async function () {
-          // An invalid exchange id
-          id = "666";
-
-          // Attempt to cancel the voucher, expecting revert
-          await expect(exchangeHandler.connect(buyer).cancelVoucher(id)).to.revertedWith(
-            RevertReasons.NO_SUCH_EXCHANGE
-          );
-        });
-
-        it("exchange is not in committed state", async function () {
-          // Revoke the voucher
-          await exchangeHandler.connect(operator).revokeVoucher(exchange.id);
-
-          // Attempt to cancel the voucher, expecting revert
-          await expect(exchangeHandler.connect(buyer).cancelVoucher(exchange.id)).to.revertedWith(
-            RevertReasons.INVALID_STATE_TRANSITION
-          );
-        });
-
-        it("caller does not own voucher", async function () {
-          // Attempt to cancel the voucher, expecting revert
-          await expect(exchangeHandler.connect(rando).cancelVoucher(exchange.id)).to.revertedWith(
-            RevertReasons.NOT_VOUCHER_HOLDER
-          );
-        });
-      });
-    });
-
-    context("👉 redeemVoucher()", async function () {
-      beforeEach(async function () {
-        // Commit to offer
-        tx = await exchangeHandler.connect(buyer).commitToOffer(buyer.address, offerId, { value: price });
-
-        // Get the block timestamp of the confirmed tx
-        blockNumber = tx.blockNumber;
-        block = await ethers.provider.getBlock(blockNumber);
-
-        // Update the committed date in the expected exchange struct with the block timestamp of the tx
-        exchange.voucher.committedDate = block.timestamp.toString();
-
-        // Update the validUntilDate date in the expected exchange struct
-        exchange.voucher.validUntilDate = calculateVoucherExpiry(block, redeemableFromDate, voucherValidDuration);
-
-=======
-
->>>>>>> 9f6ca8e4
         // Get the struct
         exchangeStruct = exchange.toStruct();
       });
