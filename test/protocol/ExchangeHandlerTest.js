--- conflicted
+++ resolved
@@ -39,15 +39,10 @@
   prepareDataSignatureParameters,
   calculateContractAddress,
   applyPercentage,
-<<<<<<< HEAD
-  getFacetsWithArgs,
-  deriveTokenId,
-=======
   deriveTokenId,
   setupTestEnvironment,
   getSnapshot,
   revertToSnapshot,
->>>>>>> 8b051bfe
 } = require("../util/utils.js");
 const { oneWeek, oneMonth } = require("../util/constants");
 const { FundsList } = require("../../scripts/domain/Funds");
@@ -73,6 +68,7 @@
     adminDR,
     clerkDR,
     treasuryDR;
+
   let erc165,
     accessController,
     accountHandler,
@@ -108,11 +104,8 @@
   let exchangesToComplete, exchangeId;
   let offer, offerFees;
   let offerDates, offerDurations;
-<<<<<<< HEAD
-=======
   let protocolDiamondAddress;
   let snapshotId;
->>>>>>> 8b051bfe
   let tokenId;
 
   before(async function () {
