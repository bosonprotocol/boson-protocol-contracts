--- conflicted
+++ resolved
@@ -3559,11 +3559,7 @@
             assert.equal(response, ExchangeState.Disputed, "Exchange state is incorrect");
           });
 
-<<<<<<< HEAD
-          it("if twin transfers consume all available gas, redeem still succeeds, but dispute is raised", async function () {
-=======
           it("if twin transfers consume all available gas, redeem still succeeds, but exchange is disputed", async function () {
->>>>>>> 2b9f60b6
             const [foreign20gt, foreign20gt_2] = await deployMockTokens(["Foreign20GasTheft", "Foreign20GasTheft"]);
 
             // Approve the protocol diamond to transfer seller's tokens
@@ -4271,11 +4267,7 @@
             assert.equal(response, ExchangeState.Disputed, "Exchange state is incorrect");
           });
 
-<<<<<<< HEAD
-          it("if twin transfers consume all available gas, redeem still succeeds, but dispute is raised", async function () {
-=======
           it("if twin transfers consume all available gas, redeem still succeeds, but exchange is disputed", async function () {
->>>>>>> 2b9f60b6
             const [foreign721gt, foreign721gt_2] = await deployMockTokens(["Foreign721GasTheft", "Foreign721GasTheft"]);
 
             // Approve the protocol diamond to transfer seller's tokens
@@ -4654,11 +4646,7 @@
             assert.equal(response, ExchangeState.Disputed, "Exchange state is incorrect");
           });
 
-<<<<<<< HEAD
-          it("if twin transfers consume all available gas, redeem still succeeds, but dispute is raised", async function () {
-=======
           it("if twin transfers consume all available gas, redeem still succeeds, but exchange is disputed", async function () {
->>>>>>> 2b9f60b6
             const [foreign1155gt, foreign1155gt_2] = await deployMockTokens([
               "Foreign1155GasTheft",
               "Foreign1155GasTheft",
@@ -4701,11 +4689,7 @@
             // Dispute should be raised and both transfers should fail
             await expect(tx)
               .to.emit(disputeHandler, "DisputeRaised")
-<<<<<<< HEAD
-              .withArgs(exchange.id, exchange.buyerId, seller.id, buyerAddress);
-=======
               .withArgs(exchange.id, exchange.buyerId, seller.id, buyer.address);
->>>>>>> 2b9f60b6
 
             await expect(tx)
               .to.emit(exchangeHandler, "TwinTransferFailed")
@@ -5279,11 +5263,7 @@
             assert.equal(response, ExchangeState.Disputed, "Exchange state is incorrect");
           });
 
-<<<<<<< HEAD
-          it("if twin transfers consume all available gas, redeem still succeeds, but dispute is raised", async function () {
-=======
           it("if twin transfers consume all available gas, redeem still succeeds, but exchange is disputed", async function () {
->>>>>>> 2b9f60b6
             const [foreign20gt, foreign721gt, foreign1155gt] = await deployMockTokens([
               "Foreign20GasTheft",
               "Foreign721GasTheft",
