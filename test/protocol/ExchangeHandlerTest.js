const hre = require("hardhat");
const ethers = hre.ethers;
const { expect, assert } = require("chai");

const Role = require("../../scripts/domain/Role");
const Exchange = require("../../scripts/domain/Exchange");
const Voucher = require("../../scripts/domain/Voucher");
const Offer = require("../../scripts/domain/Offer");
const Seller = require("../../scripts/domain/Seller");
const ExchangeState = require("../../scripts/domain/ExchangeState");
const { getEvent, setNextBlockTimestamp } = require("../../scripts/util/test-utils.js");
const { getInterfaceIds } = require("../../scripts/config/supported-interfaces.js");
const { RevertReasons } = require("../../scripts/config/revert-reasons.js");
const { deployProtocolDiamond } = require("../../scripts/util/deploy-protocol-diamond.js");
const { deployProtocolHandlerFacets } = require("../../scripts/util/deploy-protocol-handler-facets.js");
const { deployProtocolConfigFacet } = require("../../scripts/util/deploy-protocol-config-facet.js");
const { deployProtocolClients } = require("../../scripts/util/deploy-protocol-clients");

/**
 *  Test the Boson Exchange Handler interface
 */
describe("IBosonExchangeHandler", function () {
  // Common vars
  let InterfaceIds;
  let accounts, deployer, operator, admin, clerk, treasury, rando, game;
  let erc165, protocolDiamond, accessController, accountHandler, exchangeHandler, offerHandler, disputeHandler;
  let bosonVoucher, gasLimit;
  let id, buyer, buyerId, offer, offerId, seller, sellerId, nextExchangeId;
  let block, blockNumber, tx, txReceipt, event, clients;
  let support, oneMonth, oneWeek, newTime;
  let price,
    sellerDeposit,
    buyerCancelPenalty,
    quantityAvailable,
    validFromDate,
    redeemableFromDate,
    fulfillmentPeriodDuration,
    voucherValidDuration,
    exchangeToken,
    metadataUri,
    metadataHash,
    voided;
  let voucher, voucherStruct, committedDate, validUntilDate, redeemedDate, expired;
  let exchange, finalizedDate, state, exchangeStruct, response, exists;

  before(async function () {
    // get interface Ids
    InterfaceIds = await getInterfaceIds();
  });

  beforeEach(async function () {
    // Make accounts available
    accounts = await ethers.getSigners();
    deployer = accounts[0];
    operator = accounts[1];
    admin = accounts[2];
    clerk = accounts[3];
    treasury = accounts[4];
    buyer = accounts[5];
    rando = accounts[6];
    game = accounts[7]; // the MR Game that is allowed to push the Dispute into final states

    // Deploy the Protocol Diamond
    [protocolDiamond, , , accessController] = await deployProtocolDiamond();

    // Temporarily grant UPGRADER role to deployer account
    await accessController.grantRole(Role.UPGRADER, deployer.address);

    // Grant PROTOCOL role to ProtocolDiamond address and renounces admin
    await accessController.grantRole(Role.PROTOCOL, protocolDiamond.address);

    // Cut the protocol handler facets into the Diamond
    await deployProtocolHandlerFacets(protocolDiamond, [
      "AccountHandlerFacet",
      "ExchangeHandlerFacet",
      "OfferHandlerFacet",
    ]);

    // Deploy the Protocol client implementation/proxy pairs (currently just the Boson Voucher)
    const protocolClientArgs = [accessController.address, protocolDiamond.address];
    [, , clients] = await deployProtocolClients(protocolClientArgs, gasLimit);
    [bosonVoucher] = clients;

    // Add config Handler, so ids start at 1, and so voucher address can be found
    const protocolConfig = [
      "0x0000000000000000000000000000000000000000",
      "0x0000000000000000000000000000000000000000",
      bosonVoucher.address,
      "0",
      "0",
      "0",
      "0",
      "0",
    ];

    // Deploy the Config facet, initializing the protocol config
    await deployProtocolConfigFacet(protocolDiamond, protocolConfig, gasLimit);

    // Cast Diamond to IERC165
    erc165 = await ethers.getContractAt("IERC165", protocolDiamond.address);

    // Cast Diamond to IBosonAccountHandler
    accountHandler = await ethers.getContractAt("IBosonAccountHandler", protocolDiamond.address);

    // Cast Diamond to IBosonOfferHandler
    offerHandler = await ethers.getContractAt("IBosonOfferHandler", protocolDiamond.address);

    // Cast Diamond to IBosonExchangeHandler
    exchangeHandler = await ethers.getContractAt("IBosonExchangeHandler", protocolDiamond.address);
  });

  // Interface support (ERC-156 provided by ProtocolDiamond, others by deployed facets)
  context("📋 Interfaces", async function () {
    context("👉 supportsInterface()", async function () {
      it("should indicate support for IBosonExchangeHandler interface", async function () {
        // Current interfaceId for IBosonExchangeHandler
        support = await erc165.supportsInterface(InterfaceIds.IBosonExchangeHandler);

        // Test
        await expect(support, "IBosonExchangeHandler interface not supported").is.true;
      });
    });
  });

  // All supported Exchange methods
  context("📋 Exchange Handler Methods", async function () {
    beforeEach(async function () {
      // Initial ids for all the things
      id = offerId = sellerId = "1";
      buyerId = "2"; // created after seller

      // Create an offer to commit to
      oneWeek = 604800 * 1000; //  7 days in milliseconds
      oneMonth = 2678400 * 1000; // 31 days in milliseconds

      // Get the current block info
      blockNumber = await ethers.provider.getBlockNumber();
      block = await ethers.provider.getBlock(blockNumber);

      // Required constructor params
      price = ethers.utils.parseUnits("1.5", "ether").toString();
      sellerDeposit = price = ethers.utils.parseUnits("0.25", "ether").toString();
      buyerCancelPenalty = price = ethers.utils.parseUnits("0.05", "ether").toString();
      quantityAvailable = "1";
      validFromDate = ethers.BigNumber.from(block.timestamp).toString(); // valid from now
      validUntilDate = ethers.BigNumber.from(block.timestamp)
        .add(oneMonth * 6)
        .toString(); // until 6 months
      redeemableFromDate = ethers.BigNumber.from(block.timestamp).add(oneWeek).toString(); // redeemable in 1 week
      fulfillmentPeriodDuration = oneMonth.toString(); // fulfillment period is one month
      voucherValidDuration = oneMonth.toString(); // offers valid for one month
      exchangeToken = ethers.constants.AddressZero.toString(); // Zero addy ~ chain base currency
      metadataHash = "QmYXc12ov6F2MZVZwPs5XeCBbf61cW3wKRk8h3D5NTYj4T";
      metadataUri = `https://ipfs.io/ipfs/${metadataHash}`;
      voided = false;

      // Create a valid seller
      seller = new Seller(id, operator.address, admin.address, clerk.address, treasury.address, true);
      expect(seller.isValid()).is.true;
      await accountHandler.connect(admin).createSeller(seller);

      // Create a valid offer entity
      offer = new Offer(
        offerId,
        sellerId,
        price,
        sellerDeposit,
        buyerCancelPenalty,
        quantityAvailable,
        validFromDate,
        validUntilDate,
        redeemableFromDate,
        fulfillmentPeriodDuration,
        voucherValidDuration,
        exchangeToken,
        metadataUri,
        metadataHash,
        voided
      );
      expect(offer.isValid()).is.true;

      // Create the offer
      await offerHandler.connect(operator).createOffer(offer);

      // Required voucher constructor params
      committedDate = "0";
      validUntilDate = "0";
      redeemedDate = "0";
      expired = false;
      voucher = new Voucher(committedDate, validUntilDate, redeemedDate, expired);
      voucherStruct = [committedDate, validUntilDate, redeemedDate, expired];

      // Required exchange constructor params
      finalizedDate = "0";
      state = ExchangeState.Committed;
      exchange = new Exchange(id, offerId, buyerId, finalizedDate, voucher, state);
<<<<<<< HEAD
      exchangeStruct = [id, offerId, buyerId, finalizedDate, voucherStruct, disputed, state];
=======
      exchangeStruct = [id, offerId, buyerId, finalizedDate, voucherStruct, state];
>>>>>>> 48b68e58
    });

    context("👉 commitToOffer()", async function () {
      it("should emit a BuyerCommitted event", async function () {
        // Commit to offer, testing for the event
        tx = await exchangeHandler.connect(buyer).commitToOffer(buyer.address, offerId);
        txReceipt = await tx.wait();
        event = getEvent(txReceipt, exchangeHandler, "BuyerCommitted");

        // Get the block timestamp of the confirmed tx
        blockNumber = tx.blockNumber;
        block = await ethers.provider.getBlock(blockNumber);

        // Update the committed date in the expected exchange struct with the block timestamp of the tx
        exchange.voucher.committedDate = block.timestamp.toString();
        exchangeStruct = exchange.toStruct();

        assert.equal(event.exchangeId.toString(), id, "Exchange id is incorrect");
        assert.equal(event.offerId.toString(), offerId, "Offer id is incorrect");
        assert.equal(event.buyerId.toString(), buyerId, "Buyer id is incorrect");
        assert.equal(
          Exchange.fromStruct(event.exchange).toString(),
          Exchange.fromStruct(exchangeStruct).toString(),
          "Exchange struct is incorrect"
        );
      });

      it("should increment the next exchange id counter", async function () {
        // Commit to offer, creating a new exchange
        await exchangeHandler.connect(buyer).commitToOffer(buyer.address, offerId);

        // Get the next exchange id and ensure it was incremented by the creation of the offer
        nextExchangeId = await exchangeHandler.connect(rando).getNextExchangeId();
        expect(nextExchangeId).to.equal(++id);
      });

      context("💔 Revert Reasons", async function () {
        /*
         * Reverts if:
         * - offerId is invalid
         * - offer has been voided                    // TODO
         * - offer has expired                        // TODO
         * - offer is not yet available for commits   // TODO
         * - offer's quantity available is zero       // TODO
         * - buyer address is zero
         * - buyer account is inactive                // TODO
         */

        it("buyer address is the zero address", async function () {
          // Attempt to commit, expecting revert
          await expect(
            exchangeHandler.connect(buyer).commitToOffer(ethers.constants.AddressZero, offerId)
          ).to.revertedWith(RevertReasons.INVALID_ADDRESS);
        });

        it("offer id is invalid", async function () {
          // An invalid offer id
          offerId = "666";

          // Attempt to commit, expecting revert
          await expect(exchangeHandler.connect(buyer).commitToOffer(buyer.address, offerId)).to.revertedWith(
            RevertReasons.NO_SUCH_OFFER
          );
        });
      });
    });

    context("👉 completeExchange()", async function () {
      beforeEach(async function () {
        // Commit to offer, retrieving the event
        tx = await exchangeHandler.connect(buyer).commitToOffer(buyer.address, offerId);
        txReceipt = await tx.wait();
        event = getEvent(txReceipt, exchangeHandler, "BuyerCommitted");

        // Get the block timestamp of the confirmed tx
        blockNumber = tx.blockNumber;
        block = await ethers.provider.getBlock(blockNumber);

        // Update the committed date in the expected exchange struct with the block timestamp of the tx
        exchange.voucher.committedDate = block.timestamp.toString();
        exchangeStruct = exchange.toStruct();
      });

      it("should emit an ExchangeCompleted event when buyer calls", async function () {
        // TODO: redeemVoucher when that method becomes available
        // await exchangeHandler.connect(buyer).redeemVoucher(exchange.id);

        await expect(exchangeHandler.connect(buyer).completeExchange(exchange.id))
          .to.emit(exchangeHandler, "ExchangeCompleted")
          .withArgs(offerId, buyerId, exchange.id);
      });

      it("should update state", async function () {
        // TODO: redeemVoucher when that method becomes available
        // await exchangeHandler.connect(buyer).redeemVoucher(exchange.id);

        await expect(exchangeHandler.connect(buyer).completeExchange(exchange.id))
          .to.emit(exchangeHandler, "ExchangeCompleted")
          .withArgs(offerId, buyerId, exchange.id);

        // Get the exchange state
        [, response] = await exchangeHandler.connect(rando).getExchangeState(exchange.id);

        // It should match ExchangeState.Completed
        assert.equal(response, ExchangeState.Completed, "Exchange state is incorrect");
      });

      it("should emit an ExchangeCompleted event if operator calls after fulfillment period", async function () {
        // TODO: redeemVoucher when that method becomes available
        // await exchangeHandler.connect(buyer).redeemVoucher(exchange.id);

        // Set time forward to run out the fulfillment period
        newTime = Number((block.timestamp + Number(fulfillmentPeriodDuration) + 1).toString().substring(0, 10));
        await setNextBlockTimestamp(newTime);

        // Complete exchange
        await expect(exchangeHandler.connect(operator).completeExchange(exchange.id))
          .to.emit(exchangeHandler, "ExchangeCompleted")
          .withArgs(offerId, buyerId, exchange.id);
      });

      context("💔 Revert Reasons", async function () {
        /*
         * Reverts if:
         * - Exchange does not exist
         * - Exchange is not in redeemed state
         * - Caller is not buyer or seller's operator
         * - Caller is seller's operator and offer fulfillment period has not elapsed
         */

        it("exchange id is invalid", async function () {
          // An invalid exchange id
          id = "666";

          // Attempt to complete the exchange, expecting revert
          await expect(exchangeHandler.connect(operator).completeExchange(id)).to.revertedWith(
            RevertReasons.NO_SUCH_EXCHANGE
          );
        });

        // TODO: include when redeemVoucher method becomes available
        it.skip("exchange is not in redeemed state", async function () {
          // Cancel voucher
          // TODO cancel the voucher when

          // Attempt to complete the exchange, expecting revert
          await expect(exchangeHandler.connect(operator).completeExchange(exchange.id)).to.revertedWith(
            RevertReasons.INVALID_STATE_TRANSITION
          );
        });

        it("caller is not buyer or seller's operator", async function () {
          // TODO: redeemVoucher when that method becomes available
          // await exchangeHandler.connect(buyer).redeemVoucher(exchange.id);

          // Attempt to complete the exchange, expecting revert
          await expect(exchangeHandler.connect(rando).completeExchange(exchange.id)).to.revertedWith(
            RevertReasons.NOT_BUYER_OR_SELLER
          );
        });

        // TODO: include when redeemVoucher method becomes available (redeemedDate isn't set so calculation is off)
        it.skip("caller is seller's operator and offer fulfillment period has not elapsed", async function () {
          // TODO: redeemVoucher when that method becomes available
          // await exchangeHandler.connect(buyer).redeemVoucher(exchange.id);

          // Attempt to complete the exchange, expecting revert
          await expect(exchangeHandler.connect(operator).completeExchange(exchange.id)).to.revertedWith(
            RevertReasons.FULFILLMENT_PERIOD_NOT_ELAPSED
          );
        });
      });
    });

    context("👉 revokeVoucher()", async function () {
      beforeEach(async function () {
        // Commit to offer, retrieving the event
        tx = await exchangeHandler.connect(buyer).commitToOffer(buyer.address, offerId);
        txReceipt = await tx.wait();
        event = getEvent(txReceipt, exchangeHandler, "BuyerCommitted");

        // Get the block timestamp of the confirmed tx
        blockNumber = tx.blockNumber;
        block = await ethers.provider.getBlock(blockNumber);

        // Update the committed date in the expected exchange struct with the block timestamp of the tx
        exchange.voucher.committedDate = block.timestamp.toString();
        exchangeStruct = exchange.toStruct();
      });

      it("should emit an VoucherRevoked event when seller's operator calls", async function () {
        // Revoke the voucher, expecting event
        await expect(exchangeHandler.connect(operator).revokeVoucher(exchange.id))
          .to.emit(exchangeHandler, "VoucherRevoked")
          .withArgs(offerId, exchange.id, operator.address);
      });

      it("should update state", async function () {
        // Revoke the voucher
        await exchangeHandler.connect(operator).revokeVoucher(exchange.id);

        // Get the exchange state
        [, response] = await exchangeHandler.connect(rando).getExchangeState(exchange.id);

        // It should match ExchangeState.Revoked
        assert.equal(response, ExchangeState.Revoked, "Exchange state is incorrect");
      });

      context("💔 Revert Reasons", async function () {
        /*
         * Reverts if
         * - Exchange does not exist
         * - Exchange is not in committed state
         * - Caller is not seller's operator
         */

        it("exchange id is invalid", async function () {
          // An invalid exchange id
          id = "666";

          // Attempt to complete the exchange, expecting revert
          await expect(exchangeHandler.connect(operator).completeExchange(id)).to.revertedWith(
            RevertReasons.NO_SUCH_EXCHANGE
          );
        });

        it.skip("exchange is not in committed state", async function () {
          // TODO: redeemVoucher when that method becomes available
          // await exchangeHandler.connect(buyer).redeemVoucher(exchange.id);

          // Attempt to revoke the voucher, expecting revert
          await expect(exchangeHandler.connect(operator).revokeVoucher(exchange.id)).to.revertedWith(
            RevertReasons.INVALID_STATE_TRANSITION
          );
        });

        it("caller is not seller's operator", async function () {
          // TODO: redeemVoucher when that method becomes available
          // await exchangeHandler.connect(buyer).redeemVoucher(exchange.id);

          // Attempt to complete the exchange, expecting revert
          await expect(exchangeHandler.connect(rando).revokeVoucher(exchange.id)).to.revertedWith(
            RevertReasons.NOT_OPERATOR
          );
        });
      });
    });

    context("👉 isExchangeFinalized()", async function () {
      beforeEach(async function () {
        // Commit to offer, creating a new exchange
        await exchangeHandler.connect(buyer).commitToOffer(buyer.address, offerId);
      });

      context("👍 undisputed exchange", async function () {
        it("should return false if exchange is in Committed state", async function () {
          // In Committed state, ask if exchange is finalized
          [exists, response] = await exchangeHandler.connect(rando).isExchangeFinalized(exchange.id);

          // It should not be finalized
          assert.equal(response, false, "Incorrectly reports finalized state");
        });

        // TODO Include this test when BosonVoucher.redeemVoucher works
        it.skip("should return false if exchange is in Redeemed state", async function () {
          // Redeem voucher
          [exists, response] = await bosonVoucher.connect(buyer).redeemVoucher(exchange.id, buyer.address);

          // Now in Redeemed state, ask if exchange is finalized
          [exists, response] = await exchangeHandler.connect(rando).isExchangeFinalized(exchange.id);

          // It should not be finalized
          assert.equal(response, false, "Incorrectly reports finalized state");
        });

        // TODO Include this test when ExchangeHandlerFacet.completeExchange works
        it.skip("should return true if exchange is in Completed state", async function () {
          // Complete exchange
          [exists, response] = await exchangeHandler.connect(operator).completeExchange(exchange.id);

          // Now in Revoked state, ask if exchange is finalized
          [exists, response] = await exchangeHandler.connect(rando).isExchangeFinalized(exchange.id);

          // It should be finalized
          assert.equal(response, true, "Incorrectly reports unfinalized state");
        });

        // TODO Include this test when ExchangeHandlerFacet.revokeVoucher works
        it.skip("should return true if exchange is in Revoked state", async function () {
          // Revoke voucher
          [exists, response] = await bosonVoucher.connect(operator).revokeVoucher(exchange.id);

          // Now in Revoked state, ask if exchange is finalized
          [exists, response] = await exchangeHandler.connect(rando).isExchangeFinalized(exchange.id);

          // It should be finalized
          assert.equal(response, true, "Incorrectly reports unfinalized state");
        });

        // TODO Include this test when ExchangeHandlerFacet.cancelVoucher works
        it.skip("should return true if exchange is in Canceled state", async function () {
          // Cancel voucher
          [exists, response] = await bosonVoucher.connect(buyer).cancelVoucher(exchange.id);

          // Now in Canceled state, ask if exchange is finalized
          [exists, response] = await exchangeHandler.connect(rando).isExchangeFinalized(exchange.id);

          // It should be finalized
          assert.equal(response, true, "Incorrectly reports unfinalized state");
        });
      });

      // TODO Include this context when DisputeHandlerFacet.raiseDispute works
      context.skip("👎 disputed exchange", async function () {
        beforeEach(async function () {
          // Raise a dispute on the exchange
          // await disputeHandler.connect(buyer).raiseDispute(exchange.id, "Tastes wierd");
        });

        // TODO Include this test when DisputeHandlerFacet.raiseDispute works
        it.skip("should return false if exchange has a dispute in Disputed state", async function () {
          // In Disputed state, ask if exchange is finalized
          [exists, response] = await exchangeHandler.connect(rando).isExchangeFinalized(exchange.id);

          // It should be finalized
          assert.equal(response, false, "Incorrectly reports unfinalized state");
        });

        // TODO Include this test when DisputeHandlerFacet.retractDispute works
        it.skip("should return true if exchange has a dispute in Retracted state", async function () {
          // Retract Dispute
          [exists, response] = await disputeHandler.connect(buyer).retractDispute(exchange.id);

          // Now in Retracted state, ask if exchange is finalized
          [exists, response] = await exchangeHandler.connect(rando).isExchangeFinalized(exchange.id);

          // It should be finalized
          assert.equal(response, true, "Incorrectly reports unfinalized state");
        });

        // TODO Include this test when DisputeHandlerFacet.resolveDispute works
        it.skip("should return true if exchange has a dispute in Resolved state", async function () {
          // Resolve Dispute
          [exists, response] = await disputeHandler.connect(game).resolveDispute(exchange.id);

          // Now in Resolved state, ask if exchange is finalized
          [exists, response] = await exchangeHandler.connect(rando).isExchangeFinalized(exchange.id);

          // It should be finalized
          assert.equal(response, true, "Incorrectly reports unfinalized state");
        });

        // TODO Include this test when DisputeHandlerFacet.decideDispute works
        it.skip("should return true if exchange has a dispute in Decided state", async function () {
          // Decide Dispute
          [exists, response] = await disputeHandler.connect(game).decideDispute(exchange.id);

          // Now in Decided state, ask if exchange is finalized
          [exists, response] = await exchangeHandler.connect(rando).isExchangeFinalized(exchange.id);

          // It should be finalized
          assert.equal(response, true, "Incorrectly reports unfinalized state");
        });
      });
    });

    context("👉 getNextExchangeId()", async function () {
      it("should return the next exchange id", async function () {
        // Get the next exchange id and compare it to the initial expected id
        nextExchangeId = await exchangeHandler.connect(rando).getNextExchangeId();
        expect(nextExchangeId).to.equal(id);

        // Commit to offer, creating a new exchange
        await exchangeHandler.connect(buyer).commitToOffer(buyer.address, offerId);

        // Get the next exchange id and ensure it was incremented by the creation of the offer
        nextExchangeId = await exchangeHandler.connect(rando).getNextExchangeId();
        expect(nextExchangeId).to.equal(++id);
      });

      it("should not increment the counter", async function () {
        // Get the next exchange id
        nextExchangeId = await exchangeHandler.connect(rando).getNextExchangeId();
        expect(nextExchangeId).to.equal(id);

        // Get the next exchange id and ensure it was not incremented by the previous call
        nextExchangeId = await exchangeHandler.connect(rando).getNextExchangeId();
        expect(nextExchangeId).to.equal(id);
      });
    });

    context("👉 getExchange()", async function () {
      beforeEach(async function () {
        // Commit to offer, getting the exchange struct from the event
        tx = await exchangeHandler.connect(buyer).commitToOffer(buyer.address, offerId);
        txReceipt = await tx.wait();
        event = getEvent(txReceipt, exchangeHandler, "BuyerCommitted");

        // Get the block timestamp of the confirmed tx
        blockNumber = tx.blockNumber;
        block = await ethers.provider.getBlock(blockNumber);

        // Update the committed date in the expected exchange with the block timestamp of the tx
        exchange.voucher.committedDate = block.timestamp.toString();
      });

      it("should return true for exists if exchange id is valid", async function () {
        // Get the exchange
        [exists, response] = await exchangeHandler.connect(rando).getExchange(exchange.id);

        // Test existence flag
        expect(exists).to.be.true;
      });

      it("should return false for exists if exchange id is not valid", async function () {
        // Get the exchange
        [exists, response] = await exchangeHandler.connect(rando).getExchange(exchange.id + 10);

        // Test existence flag
        expect(exists).to.be.false;
      });

      it("should return the expected exchange if exchange id is valid", async function () {
        // Get the exchange
        [exists, response] = await exchangeHandler.connect(rando).getExchange(exchange.id);

        // It should match the expected exchange struct
        assert.equal(exchange.toString(), Exchange.fromStruct(response).toString(), "Exchange struct is incorrect");
      });
    });

    context("👉 getExchangeState()", async function () {
      beforeEach(async function () {
        // Commit to offer, getting the exchange struct from the event
        tx = await exchangeHandler.connect(buyer).commitToOffer(buyer.address, offerId);
        txReceipt = await tx.wait();
        event = getEvent(txReceipt, exchangeHandler, "BuyerCommitted");

        // Get the block timestamp of the confirmed tx
        blockNumber = tx.blockNumber;
        block = await ethers.provider.getBlock(blockNumber);

        // Update the committed date in the expected exchange with the block timestamp of the tx
        exchange.voucher.committedDate = block.timestamp.toString();
      });

      it("should return true for exists if exchange id is valid", async function () {
        // Get the exchange state
        [exists, response] = await exchangeHandler.connect(rando).getExchangeState(exchange.id);

        // Test existence flag
        expect(exists).to.be.true;
      });

      it("should return false for exists if exchange id is not valid", async function () {
        // Attempt to get the exchange state for invalid exchange
        [exists, response] = await exchangeHandler.connect(rando).getExchangeState(exchange.id + 10);

        // Test existence flag
        expect(exists).to.be.false;
      });

      it("should return the expected exchange state if exchange id is valid", async function () {
        // Get the exchange state
        [exists, response] = await exchangeHandler.connect(rando).getExchangeState(exchange.id);

        // It should match ExchangeState.Committed
        assert.equal(exchange.state, ExchangeState.Committed, "Exchange state is incorrect");
      });
    });
  });
});<|MERGE_RESOLUTION|>--- conflicted
+++ resolved
@@ -194,11 +194,7 @@
       finalizedDate = "0";
       state = ExchangeState.Committed;
       exchange = new Exchange(id, offerId, buyerId, finalizedDate, voucher, state);
-<<<<<<< HEAD
-      exchangeStruct = [id, offerId, buyerId, finalizedDate, voucherStruct, disputed, state];
-=======
       exchangeStruct = [id, offerId, buyerId, finalizedDate, voucherStruct, state];
->>>>>>> 48b68e58
     });
 
     context("👉 commitToOffer()", async function () {
