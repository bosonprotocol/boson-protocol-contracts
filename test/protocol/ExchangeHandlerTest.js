const { gasLimit } = require("../../environments");
const hre = require("hardhat");
const ethers = hre.ethers;
const { expect, assert } = require("chai");

const Role = require("../../scripts/domain/Role");
const Dispute = require("../../scripts/domain/Dispute");
const Receipt = require("../../scripts/domain/Receipt");
const TwinReceipt = require("../../scripts/domain/TwinReceipt");
const Exchange = require("../../scripts/domain/Exchange");
const Voucher = require("../../scripts/domain/Voucher");
const TokenType = require("../../scripts/domain/TokenType");
const Bundle = require("../../scripts/domain/Bundle");
const ExchangeState = require("../../scripts/domain/ExchangeState");
const DisputeState = require("../../scripts/domain/DisputeState");
const Group = require("../../scripts/domain/Group");
const EvaluationMethod = require("../../scripts/domain/EvaluationMethod");
const { DisputeResolverFee } = require("../../scripts/domain/DisputeResolverFee");
const PausableRegion = require("../../scripts/domain/PausableRegion.js");
const { getInterfaceIds } = require("../../scripts/config/supported-interfaces.js");
const { RevertReasons } = require("../../scripts/config/revert-reasons.js");
const { deployProtocolDiamond } = require("../../scripts/util/deploy-protocol-diamond.js");
const { deployProtocolHandlerFacets } = require("../../scripts/util/deploy-protocol-handler-facets.js");
const { deployProtocolConfigFacet } = require("../../scripts/util/deploy-protocol-config-facet.js");
const { deployProtocolClients } = require("../../scripts/util/deploy-protocol-clients");
const { deployMockTokens } = require("../../scripts/util/deploy-mock-tokens");
const {
  mockOffer,
  mockTwin,
  mockDisputeResolver,
  mockAuthToken,
  mockVoucherInitValues,
  mockSeller,
  mockVoucher,
  mockExchange,
  mockCondition,
  mockAgent,
  mockBuyer,
} = require("../utils/mock");
const {
  getEvent,
  setNextBlockTimestamp,
  calculateVoucherExpiry,
  prepareDataSignatureParameters,
  calculateContractAddress,
  applyPercentage,
} = require("../../scripts/util/test-utils.js");
const { oneWeek, oneMonth } = require("../utils/constants");
const { FundsList } = require("../../scripts/domain/Funds");

/**
 *  Test the Boson Exchange Handler interface
 */
describe("IBosonExchangeHandler", function () {
  // Common vars
  let InterfaceIds;
  let deployer,
    pauser,
    operator,
    admin,
    clerk,
    treasury,
    rando,
    buyer,
    newOwner,
    fauxClient,
    operatorDR,
    adminDR,
    clerkDR,
    treasuryDR;
  let erc165,
    protocolDiamond,
    accessController,
    accountHandler,
    exchangeHandler,
    offerHandler,
    fundsHandler,
    disputeHandler,
    twinHandler,
    bundleHandler,
    groupHandler,
    pauseHandler,
    configHandler;
  let bosonVoucher, voucherImplementation;
  let bosonVoucherClone, bosonVoucherCloneAddress;
  let id, buyerId, offerId, seller, sellerId, nextExchangeId, nextAccountId, disputeResolverId;
  let block, blockNumber, tx, txReceipt, event;
  let support, newTime;
  let price, sellerPool;
  let voucherRedeemableFrom;
  let fulfillmentPeriod, voucherValid;
  let protocolFeePercentage, protocolFeeFlatBoson, buyerEscalationDepositPercentage;
  let voucher, validUntilDate;
  let exchange, response, exists;
  let disputeResolver, disputeResolverFees;
  let foreign20, foreign721, foreign1155;
  let twin20, twin721, twin1155, twinIds, bundle, balance, owner;
  let expectedCloneAddress;
  let groupId, offerIds, condition, group;
  let voucherInitValues, royaltyPercentage1, royaltyPercentage2, seller1Treasury, seller2Treasury;
  let emptyAuthToken;
  let agentId, agent;
  let exchangesToComplete, exchangeId;
  let offer, offerFees;
  let offerDates, offerDurations;

  before(async function () {
    // get interface Ids
    InterfaceIds = await getInterfaceIds();
  });

  beforeEach(async function () {
    // Make accounts available
    [
      deployer,
      pauser,
      operator,
      admin,
      clerk,
      treasury,
      buyer,
      rando,
      newOwner,
      fauxClient,
      operatorDR,
      adminDR,
      clerkDR,
      treasuryDR,
    ] = await ethers.getSigners();

    // Deploy the Protocol Diamond
    [protocolDiamond, , , , accessController] = await deployProtocolDiamond();

    // Temporarily grant UPGRADER role to deployer account
    await accessController.grantRole(Role.UPGRADER, deployer.address);

    // Grant PROTOCOL role to ProtocolDiamond address and renounces admin
    await accessController.grantRole(Role.PROTOCOL, protocolDiamond.address);

    // Temporarily grant PAUSER role to pauser account
    await accessController.grantRole(Role.PAUSER, pauser.address);

    // Cut the protocol handler facets into the Diamond
    await deployProtocolHandlerFacets(protocolDiamond, [
      "AccountHandlerFacet",
      "AgentHandlerFacet",
      "SellerHandlerFacet",
      "BuyerHandlerFacet",
      "DisputeResolverHandlerFacet",
      "ExchangeHandlerFacet",
      "OfferHandlerFacet",
      "FundsHandlerFacet",
      "DisputeHandlerFacet",
      "TwinHandlerFacet",
      "BundleHandlerFacet",
      "GroupHandlerFacet",
      "PauseHandlerFacet",
    ]);

    // Deploy the Protocol client implementation/proxy pairs (currently just the Boson Voucher)
    const protocolClientArgs = [accessController.address, protocolDiamond.address];
    const [implementations, beacons, proxies, clients] = await deployProtocolClients(protocolClientArgs, gasLimit);
    [bosonVoucher] = clients;
    const [beacon] = beacons;
    const [proxy] = proxies;
    [voucherImplementation] = implementations;

    // Deploy the mock tokens
    [foreign20, foreign721, foreign1155] = await deployMockTokens(gasLimit, ["Foreign20", "Foreign721", "Foreign1155"]);

    // set protocolFees
    protocolFeePercentage = "200"; // 2 %
    protocolFeeFlatBoson = ethers.utils.parseUnits("0.01", "ether").toString();
    buyerEscalationDepositPercentage = "1000"; // 10%

    // Add config Handler, so ids start at 1, and so voucher address can be found
    const protocolConfig = [
      // Protocol addresses
      {
        treasury: ethers.constants.AddressZero,
        token: ethers.constants.AddressZero,
        voucherBeacon: beacon.address,
        beaconProxy: proxy.address,
      },
      // Protocol limits
      {
        maxExchangesPerBatch: 50,
        maxOffersPerGroup: 100,
        maxTwinsPerBundle: 100,
        maxOffersPerBundle: 100,
        maxOffersPerBatch: 100,
        maxTokensPerWithdrawal: 100,
        maxFeesPerDisputeResolver: 100,
        maxEscalationResponsePeriod: oneMonth,
        maxDisputesPerBatch: 100,
        maxAllowedSellers: 100,
        maxTotalOfferFeePercentage: 4000, //40%
        maxRoyaltyPecentage: 1000, //10%
        maxResolutionPeriod: oneMonth,
      },
      // Protocol fees
      {
        percentage: protocolFeePercentage,
        flatBoson: protocolFeeFlatBoson,
      },
      buyerEscalationDepositPercentage,
    ];

    // Deploy the Config facet, initializing the protocol config
    await deployProtocolConfigFacet(protocolDiamond, protocolConfig, gasLimit);

    // Cast Diamond to IERC165
    erc165 = await ethers.getContractAt("ERC165Facet", protocolDiamond.address);

    // Cast Diamond to IBosonAccountHandler. Use this interface to call all individual account handlers
    accountHandler = await ethers.getContractAt("IBosonAccountHandler", protocolDiamond.address);

    // Cast Diamond to IBosonOfferHandler
    offerHandler = await ethers.getContractAt("IBosonOfferHandler", protocolDiamond.address);

    // Cast Diamond to IBosonExchangeHandler
    exchangeHandler = await ethers.getContractAt("IBosonExchangeHandler", protocolDiamond.address);

    // Cast Diamond to IBosonFundsHandler
    fundsHandler = await ethers.getContractAt("IBosonFundsHandler", protocolDiamond.address);

    // Cast Diamond to IBosonDisputeHandler
    disputeHandler = await ethers.getContractAt("IBosonDisputeHandler", protocolDiamond.address);

    // Cast Diamond to ITwinHandler
    twinHandler = await ethers.getContractAt("IBosonTwinHandler", protocolDiamond.address);

    // Cast Diamond to IBundleHandler
    bundleHandler = await ethers.getContractAt("IBosonBundleHandler", protocolDiamond.address);

    // Cast Diamond to IGroupHandler
    groupHandler = await ethers.getContractAt("IBosonGroupHandler", protocolDiamond.address);

    // Cast Diamond to IBosonPauseHandler
    pauseHandler = await ethers.getContractAt("IBosonPauseHandler", protocolDiamond.address);

    // Cast Diamond to IConfigHandler
    configHandler = await ethers.getContractAt("IBosonConfigHandler", protocolDiamond.address);

    // Deploy the mock tokens
    [foreign20, foreign721, foreign1155] = await deployMockTokens(gasLimit, ["Foreign20", "Foreign721", "Foreign1155"]);
  });

  // Interface support (ERC-156 provided by ProtocolDiamond, others by deployed facets)
  context("📋 Interfaces", async function () {
    context("👉 supportsInterface()", async function () {
      it("should indicate support for IBosonExchangeHandler interface", async function () {
        // Current interfaceId for IBosonExchangeHandler
        support = await erc165.supportsInterface(InterfaceIds.IBosonExchangeHandler);

        // Test
        expect(support, "IBosonExchangeHandler interface not supported").is.true;
      });
    });
  });

  // All supported Exchange methods
  context("📋 Exchange Handler Methods", async function () {
    beforeEach(async function () {
      // Initial ids for all the things
      id = offerId = sellerId = nextAccountId = "1";
      buyerId = "3"; // created after seller and dispute resolver
      agentId = "0"; // agent id is optional while creating an offer

      // Create a valid seller
      seller = mockSeller(operator.address, admin.address, clerk.address, treasury.address);
      expect(seller.isValid()).is.true;

      // AuthToken
      emptyAuthToken = mockAuthToken();
      expect(emptyAuthToken.isValid()).is.true;

      // VoucherInitValues
      seller1Treasury = seller.treasury;
      royaltyPercentage1 = "0"; // 0%
      voucherInitValues = mockVoucherInitValues();
      expect(voucherInitValues.isValid()).is.true;

      await accountHandler.connect(admin).createSeller(seller, emptyAuthToken, voucherInitValues);
      expectedCloneAddress = calculateContractAddress(accountHandler.address, "1");

      // Create a valid dispute resolver
      disputeResolver = mockDisputeResolver(
        operatorDR.address,
        adminDR.address,
        clerkDR.address,
        treasuryDR.address,
        false
      );
      expect(disputeResolver.isValid()).is.true;

      //Create DisputeResolverFee array so offer creation will succeed
      disputeResolverFees = [new DisputeResolverFee(ethers.constants.AddressZero, "Native", "0")];

      // Make empty seller list, so every seller is allowed
      const sellerAllowList = [];

      // Register and activate the dispute resolver
      await accountHandler.connect(rando).createDisputeResolver(disputeResolver, disputeResolverFees, sellerAllowList);
      await accountHandler.connect(deployer).activateDisputeResolver(++nextAccountId);

      // Create the offer
      const mo = await mockOffer();
      ({ offerDates, offerDurations } = mo);
      offer = mo.offer;
      offerFees = mo.offerFees;
      offerFees.protocolFee = protocolFeeFlatBoson;
      offer.quantityAvailable = "10";
      disputeResolverId = mo.disputeResolverId;

      // Check if domains are valid
      expect(offer.isValid()).is.true;
      expect(offerDates.isValid()).is.true;
      expect(offerDurations.isValid()).is.true;

      // Create the offer
      await offerHandler.connect(operator).createOffer(offer, offerDates, offerDurations, disputeResolverId, agentId);

      // Set used variables
      price = offer.price;
      voucherRedeemableFrom = offerDates.voucherRedeemableFrom;
      voucherValid = offerDurations.voucherValid;
      fulfillmentPeriod = offerDurations.fulfillmentPeriod;
      sellerPool = ethers.utils.parseUnits("15", "ether").toString();

      // Required voucher constructor params
      voucher = mockVoucher();
      voucher.redeemedDate = "0";

      // Mock exchange
      exchange = mockExchange();
      exchange.buyerId = buyerId;
      exchange.finalizedDate = "0";

      // Deposit seller funds so the commit will succeed
      await fundsHandler
        .connect(operator)
        .depositFunds(seller.id, ethers.constants.AddressZero, sellerPool, { value: sellerPool });
    });

    context("👉 commitToOffer()", async function () {
      it("should emit a BuyerCommitted event", async function () {
        // Commit to offer, retrieving the event
        tx = await exchangeHandler.connect(buyer).commitToOffer(buyer.address, offerId, { value: price });
        txReceipt = await tx.wait();
        event = getEvent(txReceipt, exchangeHandler, "BuyerCommitted");

        // Get the block timestamp of the confirmed tx
        blockNumber = tx.blockNumber;
        block = await ethers.provider.getBlock(blockNumber);

        // Update the committed date in the expected exchange struct with the block timestamp of the tx
        voucher.committedDate = block.timestamp.toString();

        // Update the validUntilDate date in the expected exchange struct
        voucher.validUntilDate = calculateVoucherExpiry(block, voucherRedeemableFrom, voucherValid);

        // Examine event
        assert.equal(event.exchangeId.toString(), id, "Exchange id is incorrect");
        assert.equal(event.offerId.toString(), offerId, "Offer id is incorrect");
        assert.equal(event.buyerId.toString(), buyerId, "Buyer id is incorrect");

        // Examine the exchange struct
        assert.equal(
          Exchange.fromStruct(event.exchange).toString(),
          exchange.toString(),
          "Exchange struct is incorrect"
        );

        // Examine the voucher struct
        assert.equal(Voucher.fromStruct(event.voucher).toString(), voucher.toString(), "Voucher struct is incorrect");
      });

      it("should increment the next exchange id counter", async function () {
        // Commit to offer, creating a new exchange
        await exchangeHandler.connect(buyer).commitToOffer(buyer.address, offerId, { value: price });

        // Get the next exchange id and ensure it was incremented by the creation of the offer
        nextExchangeId = await exchangeHandler.connect(rando).getNextExchangeId();
        expect(nextExchangeId).to.equal(++id);
      });

      it("should issue the voucher on the correct clone", async function () {
        // Cast expectedCloneAddress to IBosonVoucher (existing clone)
        bosonVoucherClone = await ethers.getContractAt("IBosonVoucher", expectedCloneAddress);

        // Create a new seller to get new clone
        sellerId = "3"; // "1" is the first seller, "2" is DR
        seller = mockSeller(rando.address, rando.address, rando.address, rando.address);
        seller.id = sellerId;
        expect(seller.isValid()).is.true;

        await accountHandler.connect(rando).createSeller(seller, emptyAuthToken, voucherInitValues);
        expectedCloneAddress = calculateContractAddress(accountHandler.address, "2");
        const bosonVoucherClone2 = await ethers.getContractAt("IBosonVoucher", expectedCloneAddress);

        // Create an offer with new seller
        const { offer, offerDates, offerDurations, disputeResolverId } = await mockOffer();

        // Create the offer
        await offerHandler.connect(rando).createOffer(offer, offerDates, offerDurations, disputeResolverId, agentId);

        // Deposit seller funds so the commit will succeed
        await fundsHandler
          .connect(rando)
          .depositFunds(sellerId, ethers.constants.AddressZero, sellerPool, { value: sellerPool });

        const buyer2 = newOwner;

        // Commit to offer, creating a new exchange
        tx = await exchangeHandler.connect(buyer).commitToOffer(buyer.address, offerId, { value: price });
        const tx2 = await exchangeHandler.connect(deployer).commitToOffer(buyer2.address, ++offerId, { value: price });

        expect(tx).to.emit(bosonVoucherClone, "Transfer").withArgs(ethers.constants.Zero, buyer.address, "1");
        expect(tx2).to.emit(bosonVoucherClone2, "Transfer").withArgs(ethers.constants.Zero, buyer2.address, "2");

        // buyer should own 1 voucher on the clone1 address and buyer2 should own 1 voucher on clone2
        expect(await bosonVoucherClone.balanceOf(buyer.address)).to.equal("1", "Clone 1: buyer 1 balance should be 1");
        expect(await bosonVoucherClone.balanceOf(buyer2.address)).to.equal("0", "Clone 1: buyer 2 balance should be 0");
        expect(await bosonVoucherClone2.balanceOf(buyer.address)).to.equal("0", "Clone 2: buyer 1 balance should be 0");
        expect(await bosonVoucherClone2.balanceOf(buyer2.address)).to.equal(
          "1",
          "Clone 2: buyer 2 balance should be 1"
        );

        // Make sure that vouchers belong to correct buyers and that exist on the correct clone
        expect(await bosonVoucherClone.ownerOf("1")).to.equal(buyer.address, "Voucher 1: Wrong buyer address");
        await expect(bosonVoucherClone.ownerOf("2")).to.revertedWith(RevertReasons.ERC721_NON_EXISTENT);
        expect(await bosonVoucherClone2.ownerOf("2")).to.equal(buyer2.address, "Voucher 2: Wrong buyer address");
        await expect(bosonVoucherClone2.ownerOf("1")).to.revertedWith(RevertReasons.ERC721_NON_EXISTENT);

        // reference boson voucher proxy should not have any vouchers
        expect(await bosonVoucher.balanceOf(buyer.address)).to.equal(
          "0",
          "Reference proxy: buyer 1 balance should be 0"
        );
        expect(await bosonVoucher.balanceOf(buyer2.address)).to.equal(
          "0",
          "Reference proxy: buyer 2 balance should be 0"
        );

        // reference boson voucher should not have vouchers with id 1 and 2
        await expect(bosonVoucher.ownerOf("1")).to.revertedWith(RevertReasons.ERC721_NON_EXISTENT);
        await expect(bosonVoucher.ownerOf("2")).to.revertedWith(RevertReasons.ERC721_NON_EXISTENT);

        // boson voucher implemenation should not have any vouchers
        expect(await voucherImplementation.balanceOf(buyer.address)).to.equal(
          "0",
          "Voucher implementation: buyer 1 balance should be 0"
        );
        expect(await voucherImplementation.balanceOf(buyer2.address)).to.equal(
          "0",
          "Voucher implementation: buyer 2 balance should be 0"
        );

        // boson voucher implemenation should not have vouchers with id 1 and 2
        await expect(voucherImplementation.ownerOf("1")).to.revertedWith(RevertReasons.ERC721_NON_EXISTENT);
        await expect(voucherImplementation.ownerOf("2")).to.revertedWith(RevertReasons.ERC721_NON_EXISTENT);
      });

      it("ERC2981: issued voucher should have royalty fees", async function () {
        // Cast expectedCloneAddress to IBosonVoucher (existing clone)
        bosonVoucherClone = await ethers.getContractAt("IBosonVoucher", expectedCloneAddress);

        // Create a new seller to get new clone
        sellerId = "3"; // "1" is the first seller, "2" is DR
        seller = mockSeller(rando.address, rando.address, rando.address, rando.address);
        seller.id = sellerId;
        expect(seller.isValid()).is.true;

        // VoucherInitValues
        voucherInitValues.royaltyPercentage = "800"; // 8%
        expect(voucherInitValues.isValid()).is.true;

        await accountHandler.connect(rando).createSeller(seller, emptyAuthToken, voucherInitValues);
        expectedCloneAddress = calculateContractAddress(accountHandler.address, "2");
        const bosonVoucherClone2 = await ethers.getContractAt("IBosonVoucher", expectedCloneAddress);

        // Create an offer with new seller
        const { offer, offerDates, offerDurations, disputeResolverId } = await mockOffer();

        // Create the offer
        await offerHandler.connect(rando).createOffer(offer, offerDates, offerDurations, disputeResolverId, agentId);

        // Deposit seller funds so the commit will succeed
        await fundsHandler
          .connect(rando)
          .depositFunds(sellerId, ethers.constants.AddressZero, sellerPool, { value: sellerPool });

        const buyer2 = newOwner;

        // Commit to offer, creating a new exchange
        tx = await exchangeHandler.connect(buyer).commitToOffer(buyer.address, offerId, { value: price });
        const tx2 = await exchangeHandler.connect(deployer).commitToOffer(buyer2.address, ++offerId, { value: price });

        expect(tx).to.emit(bosonVoucherClone, "Transfer").withArgs(ethers.constants.Zero, buyer.address, "1");
        expect(tx2).to.emit(bosonVoucherClone2, "Transfer").withArgs(ethers.constants.Zero, buyer2.address, "2");

        // buyer should own 1 voucher on the clone1 address and buyer2 should own 1 voucher on clone2
        expect(await bosonVoucherClone.balanceOf(buyer.address)).to.equal("1", "Clone 1: buyer 1 balance should be 1");
        expect(await bosonVoucherClone.balanceOf(buyer2.address)).to.equal("0", "Clone 1: buyer 2 balance should be 0");
        expect(await bosonVoucherClone2.balanceOf(buyer.address)).to.equal("0", "Clone 2: buyer 1 balance should be 0");
        expect(await bosonVoucherClone2.balanceOf(buyer2.address)).to.equal(
          "1",
          "Clone 2: buyer 2 balance should be 1"
        );

        // Make sure that vouchers belong to correct buyers and that exist on the correct clone
        expect(await bosonVoucherClone.ownerOf("1")).to.equal(buyer.address, "Voucher 1: Wrong buyer address");
        await expect(bosonVoucherClone.ownerOf("2")).to.revertedWith(RevertReasons.ERC721_NON_EXISTENT);
        expect(await bosonVoucherClone2.ownerOf("2")).to.equal(buyer2.address, "Voucher 2: Wrong buyer address");
        await expect(bosonVoucherClone2.ownerOf("1")).to.revertedWith(RevertReasons.ERC721_NON_EXISTENT);

        // Make sure that vouchers have correct royalty fee for exchangeId 1
        exchangeId = "1";
        let receiver, royaltyAmount;
        [receiver, royaltyAmount] = await bosonVoucherClone.connect(operator).royaltyInfo(exchangeId, offer.price);

        // Expectations
        let expectedRecipient = seller1Treasury; //Expect 1st seller's treasury address as exchange id exists
        let expectedRoyaltyAmount = applyPercentage(price, royaltyPercentage1); //0% of offer price because royaltyPercentage1 is 0%

        assert.equal(receiver, expectedRecipient, "Recipient address is incorrect");
        assert.equal(royaltyAmount.toString(), expectedRoyaltyAmount, "Royalty amount is incorrect");

        // Make sure that vouchers have correct royalty fee for exchangeId 2
        exchangeId = "2";
        royaltyPercentage2 = voucherInitValues.royaltyPercentage; // 8%
        seller2Treasury = seller.treasury;

        receiver, royaltyAmount;
        [receiver, royaltyAmount] = await bosonVoucherClone2.connect(operator).royaltyInfo(exchangeId, offer.price);

        // Expectations
        expectedRecipient = seller2Treasury; //Expect 2nd seller's treasury address as exchange id exists
        expectedRoyaltyAmount = applyPercentage(price, royaltyPercentage2); //8% of offer price because royaltyPercentage2 is 30%

        assert.equal(receiver, expectedRecipient, "Recipient address is incorrect");
        assert.equal(royaltyAmount.toString(), expectedRoyaltyAmount, "Royalty amount is incorrect");
      });

      it("should allow redemption period to be defined by date rather than duration", async function () {
        // Create an offer specifying redemption period with end date rather than duration
        const { offer, offerDates, offerDurations, disputeResolverId } = await mockOffer();
        offerDurations.voucherValid = "0";
        offerDates.voucherRedeemableUntil = offerDates.validUntil; // all vouchers expire when offer expires

        // Check if domain entities are valid
        expect(offer.isValid()).is.true;
        expect(offerDates.isValid()).is.true;
        expect(offerDurations.isValid()).is.true;

        // Create the offer
        await offerHandler.connect(operator).createOffer(offer, offerDates, offerDurations, disputeResolverId, agentId);
        exchange.offerId = offerId = "2"; // tested against second offer

        // Commit to offer, retrieving the event
        tx = await exchangeHandler.connect(buyer).commitToOffer(buyer.address, offerId, { value: price });
        txReceipt = await tx.wait();
        event = getEvent(txReceipt, exchangeHandler, "BuyerCommitted");

        // Get the block timestamp of the confirmed tx
        blockNumber = tx.blockNumber;
        block = await ethers.provider.getBlock(blockNumber);

        // Update the committed date in the expected exchange struct with the block timestamp of the tx
        voucher.committedDate = block.timestamp.toString();

        // Update the validUntilDate date in the expected exchange struct
        voucher.validUntilDate = offerDates.validUntil;

        // Examine the event
        assert.equal(event.exchangeId.toString(), id, "Exchange id is incorrect");
        assert.equal(event.offerId.toString(), offerId, "Offer id is incorrect");
        assert.equal(event.buyerId.toString(), buyerId, "Buyer id is incorrect");

        // Examine the exchange struct
        assert.equal(
          Exchange.fromStruct(event.exchange).toString(),
          exchange.toString(),
          "Exchange struct is incorrect"
        );

        // Examine the voucher struct
        assert.equal(Voucher.fromStruct(event.voucher).toString(), voucher.toString(), "Voucher struct is incorrect");
      });

      it("Should decrement quantityAvailable", async function () {
        // Commit to offer
        await exchangeHandler.connect(buyer).commitToOffer(buyer.address, offerId, { value: price });

        // Offer qunantityAvailable should be decremented
        const [, offer] = await offerHandler.connect(rando).getOffer(offerId);
        expect(offer.quantityAvailable).to.equal(9, "Quantity available should be 9");
      });

      it("Should not decrement quantityAvailable if offer is unlimited", async function () {
        // Create an offer with unlimited quantity
        let { offer, ...details } = await mockOffer();
        offer.quantityAvailable = ethers.constants.MaxUint256.toString();

        // Delete unnecessary field
        delete details.offerFees;

        // Check if domain entities are valid
        expect(offer.isValid()).is.true;

        // Create the offer
        await offerHandler.connect(operator).createOffer(offer, ...Object.values(details), agentId);
        exchange.offerId = offerId = "2"; // first offer is created on beforeEach

        // Commit to offer
        await exchangeHandler.connect(buyer).commitToOffer(buyer.address, offerId, { value: price });

        // Offer qunantityAvailable should not be decremented
        [, offer] = await offerHandler.connect(rando).getOffer(offerId);
        expect(offer.quantityAvailable).to.equal(ethers.constants.MaxUint256, "Quantity available should be unlimited");
      });

      it("Should not decrement seller funds if offer price and sellerDeposit is 0", async function () {
        // Seller funds before
        const sellersFundsBefore = FundsList.fromStruct(await fundsHandler.getAvailableFunds(sellerId));

        // Set protocolFee to zero so we don't get the error AGENT_FEE_AMOUNT_TOO_HIGH
        protocolFeePercentage = "0";
        await configHandler.connect(deployer).setProtocolFeePercentage(protocolFeePercentage);
        offerFees.protocolFee = "0";

        // Create an absolute zero offer
        const mo = await mockOffer();
        const { offerDates, offerDurations } = mo;
        offer = mo.offer;
        offer.price = offer.sellerDeposit = offer.buyerCancelPenalty = "0";
        // set a dummy token address otherwise protocol token (zero address) and offer token will be the same and we will get the error AGENT_FEE_AMOUNT_TOO_HIGH
        offer.exchangeToken = foreign20.address;
        disputeResolverId = agentId = "0";
        exchange.offerId = offerId = "2"; // first offer is created on beforeEach

        // Check if domain entities are valid
        expect(offer.isValid()).is.true;

        // Create the offer
        await offerHandler.connect(operator).createOffer(offer, offerDates, offerDurations, disputeResolverId, agentId);

        // Commit to offer
        await exchangeHandler.connect(buyer).commitToOffer(buyer.address, offerId);

        // Seller funds after
        const sellerFundsAfter = FundsList.fromStruct(await fundsHandler.getAvailableFunds(sellerId));
        expect(sellerFundsAfter.toString()).to.equal(
          sellersFundsBefore.toString(),
          "Seller funds should not be decremented"
        );
      });

      context("💔 Revert Reasons", async function () {
        it("The exchanges region of protocol is paused", async function () {
          // Pause the exchanges region of the protocol
          await pauseHandler.connect(pauser).pause([PausableRegion.Exchanges]);

          // Attempt to create an exchange, expecting revert
          await expect(
            exchangeHandler.connect(buyer).commitToOffer(buyer.address, offerId, { value: price })
          ).to.revertedWith(RevertReasons.REGION_PAUSED);
        });

        it("The buyers region of protocol is paused", async function () {
          // Pause the buyers region of the protocol
          await pauseHandler.connect(pauser).pause([PausableRegion.Buyers]);

          // Attempt to create a buyer, expecting revert
          await expect(
            exchangeHandler.connect(buyer).commitToOffer(buyer.address, offerId, { value: price })
          ).to.revertedWith(RevertReasons.REGION_PAUSED);
        });

        it("buyer address is the zero address", async function () {
          // Attempt to commit, expecting revert
          await expect(
            exchangeHandler.connect(buyer).commitToOffer(ethers.constants.AddressZero, offerId, { value: price })
          ).to.revertedWith(RevertReasons.INVALID_ADDRESS);
        });

        it("offer id is invalid", async function () {
          // An invalid offer id
          offerId = "666";

          // Attempt to commit, expecting revert
          await expect(
            exchangeHandler.connect(buyer).commitToOffer(buyer.address, offerId, { value: price })
          ).to.revertedWith(RevertReasons.NO_SUCH_OFFER);
        });

        it("offer is voided", async function () {
          // Void the offer first
          await offerHandler.connect(operator).voidOffer(offerId);

          // Attempt to commit to the voided offer, expecting revert
          await expect(
            exchangeHandler.connect(buyer).commitToOffer(buyer.address, offerId, { value: price })
          ).to.revertedWith(RevertReasons.OFFER_HAS_BEEN_VOIDED);
        });

        it("offer is not yet available for commits", async function () {
          // Create an offer with staring date in the future
          // get current block timestamp
          const block = await ethers.provider.getBlock("latest");
          const now = block.timestamp.toString();

          // set validFrom date in the past
          offerDates.validFrom = ethers.BigNumber.from(now)
            .add((oneMonth / 1000) * 6)
            .toString(); // 6 months in the future
          offerDates.validUntil = ethers.BigNumber.from(offerDates.validFrom).add(10).toString(); // just after the valid from so it succeeds.

          await offerHandler
            .connect(operator)
            .createOffer(offer, offerDates, offerDurations, disputeResolverId, agentId);

          // Attempt to commit to the not availabe offer, expecting revert
          await expect(
            exchangeHandler.connect(buyer).commitToOffer(buyer.address, ++offerId, { value: price })
          ).to.revertedWith(RevertReasons.OFFER_NOT_AVAILABLE);
        });

        it("offer has expired", async function () {
          // Go past offer expiration date
          await setNextBlockTimestamp(Number(offerDates.validUntil));

          // Attempt to commit to the expired offer, expecting revert
          await expect(
            exchangeHandler.connect(buyer).commitToOffer(buyer.address, offerId, { value: price })
          ).to.revertedWith(RevertReasons.OFFER_HAS_EXPIRED);
        });

        it("offer sold", async function () {
          // Create an offer with only 1 item
          offer.quantityAvailable = "1";
          await offerHandler
            .connect(operator)
            .createOffer(offer, offerDates, offerDurations, disputeResolverId, agentId);
          // Commit to offer, so it's not availble anymore
          await exchangeHandler.connect(buyer).commitToOffer(buyer.address, ++offerId, { value: price });

          // Attempt to commit to the sold out offer, expecting revert
          await expect(
            exchangeHandler.connect(buyer).commitToOffer(buyer.address, offerId, { value: price })
          ).to.revertedWith(RevertReasons.OFFER_SOLD_OUT);
        });
      });
    });

    context("👉 commitToOffer() with condition", async function () {
      context("✋ Threshold ERC20", async function () {
        beforeEach(async function () {
          // Required constructor params for Group
          groupId = "1";
          offerIds = [offerId];

          // Create Condition
          condition = mockCondition({ tokenAddress: foreign20.address, threshold: "50", maxCommits: "3" });
          expect(condition.isValid()).to.be.true;

          // Create Group
          group = new Group(groupId, sellerId, offerIds);
          expect(group.isValid()).is.true;
          await groupHandler.connect(operator).createGroup(group, condition);
        });

        it("should emit a BuyerCommitted event if user meets condition", async function () {
          // mint enough tokens for the buyer
          await foreign20.connect(buyer).mint(buyer.address, condition.threshold);

          // Commit to offer.
          // We're only concerned that the event is emitted, indicating the condition was met
          await expect(exchangeHandler.connect(buyer).commitToOffer(buyer.address, offerId, { value: price })).to.emit(
            exchangeHandler,
            "BuyerCommitted"
          );
        });

        it("should allow buyer to commit up to the max times for the group", async function () {
          // mint enough tokens for the buyer
          await foreign20.connect(buyer).mint(buyer.address, condition.threshold);

          // Commit to offer the maximum number of times
          for (let i = 0; i < Number(condition.maxCommits); i++) {
            // We're only concerned that the event is emitted, indicating the commit was allowed
            await expect(
              exchangeHandler.connect(buyer).commitToOffer(buyer.address, offerId, { value: price })
            ).to.emit(exchangeHandler, "BuyerCommitted");
          }
        });

        context("💔 Revert Reasons", async function () {
          it("buyer does not meet condition for commit", async function () {
            // Attempt to commit, expecting revert
            await expect(
              exchangeHandler.connect(buyer).commitToOffer(buyer.address, offerId, { value: price })
            ).to.revertedWith(RevertReasons.CANNOT_COMMIT);
          });

          it("buyer has exhausted allowable commits", async function () {
            // mint a token for the buyer
            await foreign20.connect(buyer).mint(buyer.address, condition.threshold);

            // Commit to offer the maximum number of times
            for (let i = 0; i < Number(condition.maxCommits); i++) {
              await exchangeHandler.connect(buyer).commitToOffer(buyer.address, offerId, { value: price });
            }

            // Attempt to commit again after maximum commits has been reached
            await expect(
              exchangeHandler.connect(buyer).commitToOffer(buyer.address, offerId, { value: price })
            ).to.revertedWith(RevertReasons.CANNOT_COMMIT);
          });
        });
      });

      context("✋ Threshold ERC721", async function () {
        beforeEach(async function () {
          // Required constructor params for Group
          groupId = "1";
          offerIds = [offerId];

          // Create Condition
          condition = mockCondition({
            tokenAddress: foreign721.address,
            threshold: "1",
            maxCommits: "3",
            tokenType: TokenType.NonFungibleToken,
          });
          expect(condition.isValid()).to.be.true;

          // Create Group
          group = new Group(groupId, sellerId, offerIds);
          expect(group.isValid()).is.true;
          await groupHandler.connect(operator).createGroup(group, condition);
        });

        it("should emit a BuyerCommitted event if user meets condition", async function () {
          // mint enough tokens for the buyer
          await foreign721.connect(buyer).mint(condition.tokenId, condition.threshold);

          // Commit to offer.
          // We're only concerned that the event is emitted, indicating the condition was met
          await expect(exchangeHandler.connect(buyer).commitToOffer(buyer.address, offerId, { value: price })).to.emit(
            exchangeHandler,
            "BuyerCommitted"
          );
        });

        it("should allow buyer to commit up to the max times for the group", async function () {
          // mint enough tokens for the buyer
          await foreign721.connect(buyer).mint(condition.tokenId, condition.threshold);

          // Commit to offer the maximum number of times
          for (let i = 0; i < Number(condition.maxCommits); i++) {
            // We're only concerned that the event is emitted, indicating the commit was allowed
            await expect(
              exchangeHandler.connect(buyer).commitToOffer(buyer.address, offerId, { value: price })
            ).to.emit(exchangeHandler, "BuyerCommitted");
          }
        });

        context("💔 Revert Reasons", async function () {
          it("buyer does not meet condition for commit", async function () {
            // Attempt to commit, expecting revert
            await expect(
              exchangeHandler.connect(buyer).commitToOffer(buyer.address, offerId, { value: price })
            ).to.revertedWith(RevertReasons.CANNOT_COMMIT);
          });

          it("buyer has exhausted allowable commits", async function () {
            // mint enough tokens for the buyer
            await foreign721.connect(buyer).mint(condition.tokenId, condition.threshold);

            // Commit to offer the maximum number of times
            for (let i = 0; i < Number(condition.maxCommits); i++) {
              await exchangeHandler.connect(buyer).commitToOffer(buyer.address, offerId, { value: price });
            }

            // Attempt to commit again after maximum commits has been reached
            await expect(
              exchangeHandler.connect(buyer).commitToOffer(buyer.address, offerId, { value: price })
            ).to.revertedWith(RevertReasons.CANNOT_COMMIT);
          });
        });
      });

      context("✋ Threshold ERC1155", async function () {
        beforeEach(async function () {
          // Required constructor params for Group
          groupId = "1";
          offerIds = [offerId];

          // Create Condition
          condition = mockCondition({
            tokenAddress: foreign1155.address,
            threshold: "20",
            maxCommits: "3",
            tokenType: TokenType.MultiToken,
            tokenId: "1",
          });
          expect(condition.isValid()).to.be.true;

          // Create Group
          group = new Group(groupId, sellerId, offerIds);
          expect(group.isValid()).is.true;
          await groupHandler.connect(operator).createGroup(group, condition);
        });

        it("should emit a BuyerCommitted event if user meets condition", async function () {
          // mint enough tokens for the buyer
          await foreign1155.connect(buyer).mint(condition.tokenId, condition.threshold);

          // Commit to offer.
          // We're only concerned that the event is emitted, indicating the condition was met
          await expect(exchangeHandler.connect(buyer).commitToOffer(buyer.address, offerId, { value: price })).to.emit(
            exchangeHandler,
            "BuyerCommitted"
          );
        });

        it("should allow buyer to commit up to the max times for the group", async function () {
          // mint enough tokens for the buyer
          await foreign1155.connect(buyer).mint(condition.tokenId, condition.threshold);

          // Commit to offer the maximum number of times
          for (let i = 0; i < Number(condition.maxCommits); i++) {
            // We're only concerned that the event is emitted, indicating the commit was allowed
            await expect(
              exchangeHandler.connect(buyer).commitToOffer(buyer.address, offerId, { value: price })
            ).to.emit(exchangeHandler, "BuyerCommitted");
          }
        });

        context("💔 Revert Reasons", async function () {
          it("buyer does not meet condition for commit", async function () {
            // Attempt to commit, expecting revert
            await expect(
              exchangeHandler.connect(buyer).commitToOffer(buyer.address, offerId, { value: price })
            ).to.revertedWith(RevertReasons.CANNOT_COMMIT);
          });

          it("buyer has exhausted allowable commits", async function () {
            // mint enough tokens for the buyer
            await foreign1155.connect(buyer).mint(condition.tokenId, condition.threshold);

            // Commit to offer the maximum number of times
            for (let i = 0; i < Number(condition.maxCommits); i++) {
              await exchangeHandler.connect(buyer).commitToOffer(buyer.address, offerId, { value: price });
            }

            // Attempt to commit again after maximum commits has been reached
            await expect(
              exchangeHandler.connect(buyer).commitToOffer(buyer.address, offerId, { value: price })
            ).to.revertedWith(RevertReasons.CANNOT_COMMIT);
          });
        });
      });

      context("✋ SpecificToken ERC721", async function () {
        beforeEach(async function () {
          // Required constructor params for Group
          groupId = "1";
          offerIds = [offerId];

          // Create Condition
          condition = mockCondition({
            tokenAddress: foreign721.address,
            threshold: "0",
            maxCommits: "3",
            tokenType: TokenType.NonFungibleToken,
            tokenId: "12",
            method: EvaluationMethod.SpecificToken,
          });
          expect(condition.isValid()).to.be.true;

          // Create Group
          group = new Group(groupId, sellerId, offerIds);
          expect(group.isValid()).is.true;
          await groupHandler.connect(operator).createGroup(group, condition);
        });

        it("should emit a BuyerCommitted event if user meets condition", async function () {
          // mint correct token for the buyer
          await foreign721.connect(buyer).mint(condition.tokenId, "1");

          // Commit to offer.
          // We're only concerned that the event is emitted, indicating the condition was met
          await expect(exchangeHandler.connect(buyer).commitToOffer(buyer.address, offerId, { value: price })).to.emit(
            exchangeHandler,
            "BuyerCommitted"
          );
        });

        it("should allow buyer to commit up to the max times for the group", async function () {
          // mint correct token for the buyer
          await foreign721.connect(buyer).mint(condition.tokenId, "1");

          // Commit to offer the maximum number of times
          for (let i = 0; i < Number(condition.maxCommits); i++) {
            // We're only concerned that the event is emitted, indicating the commit was allowed
            await expect(
              exchangeHandler.connect(buyer).commitToOffer(buyer.address, offerId, { value: price })
            ).to.emit(exchangeHandler, "BuyerCommitted");
          }
        });

        context("💔 Revert Reasons", async function () {
          it("token id does not exist", async function () {
            // Attempt to commit, expecting revert
            await expect(
              exchangeHandler.connect(buyer).commitToOffer(buyer.address, offerId, { value: price })
            ).to.revertedWith(RevertReasons.ERC721_NON_EXISTENT);
          });

          it("buyer does not meet condition for commit", async function () {
            // mint correct token but to another user
            await foreign721.connect(rando).mint(condition.tokenId, "1");

            // Attempt to commit, expecting revert
            await expect(
              exchangeHandler.connect(buyer).commitToOffer(buyer.address, offerId, { value: price })
            ).to.revertedWith(RevertReasons.CANNOT_COMMIT);
          });

          it("buyer has exhausted allowable commits", async function () {
            // mint correct token for the buyer
            await foreign721.connect(buyer).mint(condition.tokenId, "1");

            // Commit to offer the maximum number of times
            for (let i = 0; i < Number(condition.maxCommits); i++) {
              await exchangeHandler.connect(buyer).commitToOffer(buyer.address, offerId, { value: price });
            }

            // Attempt to commit again after maximum commits has been reached
            await expect(
              exchangeHandler.connect(buyer).commitToOffer(buyer.address, offerId, { value: price })
            ).to.revertedWith(RevertReasons.CANNOT_COMMIT);
          });
        });
      });

      context("✋ Group without condition", async function () {
        beforeEach(async function () {
<<<<<<< HEAD
=======
          // Required constructor params for Condition
          method = EvaluationMethod.None;
          tokenType = TokenType.FungibleToken;
          tokenAddress = ethers.constants.AddressZero;
          tokenId = "0";
          threshold = "0";
          maxCommits = "0";

>>>>>>> 4e0cd755
          // Required constructor params for Group
          groupId = "1";
          offerIds = [offerId];

          // Create Condition
<<<<<<< HEAD
          condition = mockCondition({ method: EvaluationMethod.None, threshold: "0", maxCommits: "0" });
=======
          condition = new Condition(method, tokenType, tokenAddress, tokenId, threshold, maxCommits);
>>>>>>> 4e0cd755
          expect(condition.isValid()).to.be.true;

          // Create Group
          group = new Group(groupId, sellerId, offerIds);
          expect(group.isValid()).is.true;
          await groupHandler.connect(operator).createGroup(group, condition);
        });

        it("should emit a BuyerCommitted event", async function () {
          // Commit to offer.
          // We're only concerned that the event is emitted, indicating the condition was met
          await expect(exchangeHandler.connect(buyer).commitToOffer(buyer.address, offerId, { value: price })).to.emit(
            exchangeHandler,
            "BuyerCommitted"
          );
        });
      });
    });

    context("👉 completeExchange()", async function () {
      beforeEach(async function () {
        // Commit to offer
        await exchangeHandler.connect(buyer).commitToOffer(buyer.address, offerId, { value: price });
      });

      it("should emit an ExchangeCompleted event when buyer calls", async function () {
        // Set time forward to the offer's voucherRedeemableFrom
        await setNextBlockTimestamp(Number(voucherRedeemableFrom));

        // Redeem the voucher
        await exchangeHandler.connect(buyer).redeemVoucher(exchange.id);

        // Complete the exchange, expecting event
        await expect(exchangeHandler.connect(buyer).completeExchange(exchange.id))
          .to.emit(exchangeHandler, "ExchangeCompleted")
          .withArgs(offerId, buyerId, exchange.id, buyer.address);
      });

      it("should update state", async function () {
        // Set time forward to the offer's voucherRedeemableFrom
        await setNextBlockTimestamp(Number(voucherRedeemableFrom));

        // Redeem the voucher
        await exchangeHandler.connect(buyer).redeemVoucher(exchange.id);

        // Complete the exchange
        await expect(exchangeHandler.connect(buyer).completeExchange(exchange.id));

        // Get the exchange state
        [, response] = await exchangeHandler.connect(rando).getExchangeState(exchange.id);

        // It should match ExchangeState.Completed
        assert.equal(response, ExchangeState.Completed, "Exchange state is incorrect");
      });

      it("should emit an ExchangeCompleted event if operator calls after fulfillment period", async function () {
        // Set time forward to the offer's voucherRedeemableFrom
        await setNextBlockTimestamp(Number(voucherRedeemableFrom));

        // Redeem the voucher
        await exchangeHandler.connect(buyer).redeemVoucher(exchange.id);

        // Get the current block info
        blockNumber = await ethers.provider.getBlockNumber();
        block = await ethers.provider.getBlock(blockNumber);

        // Set time forward to run out the fulfillment period
        newTime = ethers.BigNumber.from(block.timestamp).add(fulfillmentPeriod).add(1).toNumber();
        await setNextBlockTimestamp(newTime);

        // Complete exchange
        await expect(exchangeHandler.connect(operator).completeExchange(exchange.id))
          .to.emit(exchangeHandler, "ExchangeCompleted")
          .withArgs(offerId, buyerId, exchange.id, operator.address);
      });

      it("should emit an ExchangeCompleted event if anyone calls after fulfillment period", async function () {
        // Set time forward to the offer's voucherRedeemableFrom
        await setNextBlockTimestamp(Number(voucherRedeemableFrom));

        // Redeem the voucher
        await exchangeHandler.connect(buyer).redeemVoucher(exchange.id);

        // Get the current block info
        blockNumber = await ethers.provider.getBlockNumber();
        block = await ethers.provider.getBlock(blockNumber);

        // Set time forward to run out the fulfillment period
        newTime = ethers.BigNumber.from(block.timestamp).add(fulfillmentPeriod).add(1).toNumber();
        await setNextBlockTimestamp(newTime);

        // Complete exchange
        await expect(exchangeHandler.connect(rando).completeExchange(exchange.id))
          .to.emit(exchangeHandler, "ExchangeCompleted")
          .withArgs(offerId, buyerId, exchange.id, rando.address);
      });

      context("💔 Revert Reasons", async function () {
        it("The exchanges region of protocol is paused", async function () {
          // Pause the exchanges region of the protocol
          await pauseHandler.connect(pauser).pause([PausableRegion.Exchanges]);

          // Attempt to complete an exchange, expecting revert
          await expect(exchangeHandler.connect(operator).completeExchange(id)).to.revertedWith(
            RevertReasons.REGION_PAUSED
          );
        });

        it("exchange id is invalid", async function () {
          // An invalid exchange id
          id = "666";

          // Attempt to complete the exchange, expecting revert
          await expect(exchangeHandler.connect(operator).completeExchange(id)).to.revertedWith(
            RevertReasons.NO_SUCH_EXCHANGE
          );
        });

        it("cannot complete an exchange when it is in the committed state", async function () {
          // Get the exchange state
          [, response] = await exchangeHandler.connect(rando).getExchangeState(exchange.id);

          // It should match ExchangeState.Committed
          assert.equal(response, ExchangeState.Committed, "Exchange state is incorrect");

          // Attempt to complete the exchange, expecting revert
          await expect(exchangeHandler.connect(operator).completeExchange(exchange.id)).to.revertedWith(
            RevertReasons.INVALID_STATE
          );
        });

        it("exchange is not in redeemed state", async function () {
          // Cancel the voucher
          await exchangeHandler.connect(buyer).cancelVoucher(exchange.id);

          // Attempt to complete the exchange, expecting revert
          await expect(exchangeHandler.connect(operator).completeExchange(exchange.id)).to.revertedWith(
            RevertReasons.INVALID_STATE
          );
        });

        it("caller is not buyer and offer fulfillment period has not elapsed", async function () {
          // Set time forward to the offer's voucherRedeemableFrom
          await setNextBlockTimestamp(Number(voucherRedeemableFrom));

          // Redeem the voucher
          await exchangeHandler.connect(buyer).redeemVoucher(exchange.id);

          // Attempt to complete the exchange, expecting revert
          await expect(exchangeHandler.connect(rando).completeExchange(exchange.id)).to.revertedWith(
            RevertReasons.FULFILLMENT_PERIOD_NOT_ELAPSED
          );
        });

        it("caller is seller's operator and offer fulfillment period has not elapsed", async function () {
          // Set time forward to the offer's voucherRedeemableFrom
          await setNextBlockTimestamp(Number(voucherRedeemableFrom));

          // Redeem the voucher
          await exchangeHandler.connect(buyer).redeemVoucher(exchange.id);

          // Attempt to complete the exchange, expecting revert
          await expect(exchangeHandler.connect(operator).completeExchange(exchange.id)).to.revertedWith(
            RevertReasons.FULFILLMENT_PERIOD_NOT_ELAPSED
          );
        });
      });
    });

    context("👉 completeExchangeBatch()", async function () {
      beforeEach(async function () {
        // Set time forward to the offer's voucherRedeemableFrom
        await setNextBlockTimestamp(Number(voucherRedeemableFrom));

        for (exchangeId = 1; exchangeId <= 5; exchangeId++) {
          // Commit to offer, creating a new exchange
          await exchangeHandler.connect(buyer).commitToOffer(buyer.address, offerId, { value: price });

          // Redeem voucher
          await exchangeHandler.connect(buyer).redeemVoucher(exchangeId);
        }

        exchangesToComplete = ["1", "2", "3", "4", "5"];
      });

      it("should emit a ExchangeCompleted event for all events", async function () {
        // Complete the exchange, expecting event
        const tx = await exchangeHandler.connect(buyer).completeExchangeBatch(exchangesToComplete);
        await expect(tx)
          .to.emit(exchangeHandler, "ExchangeCompleted")
          .withArgs(offerId, buyerId, exchangesToComplete[0], buyer.address);

        await expect(tx)
          .to.emit(exchangeHandler, "ExchangeCompleted")
          .withArgs(offerId, buyerId, exchangesToComplete[1], buyer.address);

        await expect(tx)
          .to.emit(exchangeHandler, "ExchangeCompleted")
          .withArgs(offerId, buyerId, exchangesToComplete[2], buyer.address);

        await expect(tx)
          .to.emit(exchangeHandler, "ExchangeCompleted")
          .withArgs(offerId, buyerId, exchangesToComplete[3], buyer.address);

        await expect(tx)
          .to.emit(exchangeHandler, "ExchangeCompleted")
          .withArgs(offerId, buyerId, exchangesToComplete[4], buyer.address);
      });

      it("should update state", async function () {
        // Complete the exchange
        await expect(exchangeHandler.connect(buyer).completeExchangeBatch(exchangesToComplete));

        for (exchangeId = 1; exchangeId <= 5; exchangeId++) {
          // Get the exchange state
          [, response] = await exchangeHandler.connect(rando).getExchangeState(exchangeId);

          // It should match ExchangeState.Completed
          assert.equal(response, ExchangeState.Completed, "Exchange state is incorrect");
        }
      });

      it("should emit an ExchangeCompleted event if operator calls after fulfillment period", async function () {
        // Get the current block info
        blockNumber = await ethers.provider.getBlockNumber();
        block = await ethers.provider.getBlock(blockNumber);

        // Set time forward to run out the fulfillment period
        newTime = ethers.BigNumber.from(block.timestamp).add(fulfillmentPeriod).add(1).toNumber();
        await setNextBlockTimestamp(newTime);

        // Complete exchange
        const tx = await exchangeHandler.connect(operator).completeExchangeBatch(exchangesToComplete);
        await expect(tx)
          .to.emit(exchangeHandler, "ExchangeCompleted")
          .withArgs(offerId, buyerId, exchangesToComplete[0], operator.address);

        await expect(tx)
          .to.emit(exchangeHandler, "ExchangeCompleted")
          .withArgs(offerId, buyerId, exchangesToComplete[1], operator.address);

        await expect(tx)
          .to.emit(exchangeHandler, "ExchangeCompleted")
          .withArgs(offerId, buyerId, exchangesToComplete[2], operator.address);

        await expect(tx)
          .to.emit(exchangeHandler, "ExchangeCompleted")
          .withArgs(offerId, buyerId, exchangesToComplete[3], operator.address);

        await expect(tx)
          .to.emit(exchangeHandler, "ExchangeCompleted")
          .withArgs(offerId, buyerId, exchangesToComplete[4], operator.address);
      });

      it("should emit an ExchangeCompleted event if anyone calls after fulfillment period", async function () {
        // Get the current block info
        blockNumber = await ethers.provider.getBlockNumber();
        block = await ethers.provider.getBlock(blockNumber);

        // Set time forward to run out the fulfillment period
        newTime = ethers.BigNumber.from(block.timestamp).add(fulfillmentPeriod).add(1).toNumber();
        await setNextBlockTimestamp(newTime);

        // Complete exchange
        const tx = await exchangeHandler.connect(rando).completeExchangeBatch(exchangesToComplete);
        await expect(tx)
          .to.emit(exchangeHandler, "ExchangeCompleted")
          .withArgs(offerId, buyerId, exchangesToComplete[0], rando.address);

        await expect(tx)
          .to.emit(exchangeHandler, "ExchangeCompleted")
          .withArgs(offerId, buyerId, exchangesToComplete[1], rando.address);

        await expect(tx)
          .to.emit(exchangeHandler, "ExchangeCompleted")
          .withArgs(offerId, buyerId, exchangesToComplete[2], rando.address);

        await expect(tx)
          .to.emit(exchangeHandler, "ExchangeCompleted")
          .withArgs(offerId, buyerId, exchangesToComplete[3], rando.address);

        await expect(tx)
          .to.emit(exchangeHandler, "ExchangeCompleted")
          .withArgs(offerId, buyerId, exchangesToComplete[4], rando.address);
      });

      context("💔 Revert Reasons", async function () {
        it("The exchanges region of protocol is paused", async function () {
          // Pause the exchanges region of the protocol
          await pauseHandler.connect(pauser).pause([PausableRegion.Exchanges]);

          // Attempt to complete an exchange, expecting revert
          await expect(exchangeHandler.connect(buyer).completeExchangeBatch(exchangesToComplete)).to.revertedWith(
            RevertReasons.REGION_PAUSED
          );
        });

        it("Completing too many exchanges", async function () {
          // Try to complete more than 50 exchanges
          exchangesToComplete = [...Array(51).keys()];

          // Attempt to complete the exchange, expecting revert
          await expect(exchangeHandler.connect(rando).completeExchangeBatch(exchangesToComplete)).to.revertedWith(
            RevertReasons.TOO_MANY_EXCHANGES
          );
        });

        it("exchange id is invalid", async function () {
          // An invalid exchange id
          exchangeId = "666";

          // Add new exchange id to the array
          exchangesToComplete = [exchangeId, ...exchangesToComplete];

          // Attempt to complete the exchange, expecting revert
          await expect(exchangeHandler.connect(operator).completeExchangeBatch(exchangesToComplete)).to.revertedWith(
            RevertReasons.NO_SUCH_EXCHANGE
          );
        });

        it("exchange is not in redeemed state", async function () {
          // Create exchange with id 6
          await exchangeHandler.connect(buyer).commitToOffer(buyer.address, offerId, { value: price });

          exchangeId = "6";
          // Cancel the voucher for any 1 exchange
          await exchangeHandler.connect(buyer).cancelVoucher(exchangeId);

          // Add new exchange id to the array
          exchangesToComplete = [exchangeId, ...exchangesToComplete];

          // Attempt to complete the exchange, expecting revert
          await expect(exchangeHandler.connect(operator).completeExchangeBatch(exchangesToComplete)).to.revertedWith(
            RevertReasons.INVALID_STATE
          );
        });

        it("caller is not buyer and offer fulfillment period has not elapsed", async function () {
          // Create exchange with id 6
          await exchangeHandler.connect(buyer).commitToOffer(buyer.address, offerId, { value: price });

          exchangeId = "6";

          // Redeem the voucher
          await exchangeHandler.connect(buyer).redeemVoucher(exchangeId);

          // Add new exchange id to the array
          exchangesToComplete = [exchangeId, ...exchangesToComplete];

          // Attempt to complete the exchange, expecting revert
          await expect(exchangeHandler.connect(rando).completeExchangeBatch(exchangesToComplete)).to.revertedWith(
            RevertReasons.FULFILLMENT_PERIOD_NOT_ELAPSED
          );
        });

        it("caller is seller's operator and offer fulfillment period has not elapsed", async function () {
          // Create exchange with id 6
          await exchangeHandler.connect(buyer).commitToOffer(buyer.address, offerId, { value: price });

          exchangeId = "6";

          // Redeem the voucher
          await exchangeHandler.connect(buyer).redeemVoucher(exchangeId);

          // Attempt to complete the exchange, expecting revert
          await expect(exchangeHandler.connect(operator).completeExchangeBatch(exchangesToComplete)).to.revertedWith(
            RevertReasons.FULFILLMENT_PERIOD_NOT_ELAPSED
          );
        });
      });
    });

    context("👉 revokeVoucher()", async function () {
      beforeEach(async function () {
        // Commit to offer
        await exchangeHandler.connect(buyer).commitToOffer(buyer.address, offerId, { value: price });
      });

      it("should emit an VoucherRevoked event when seller's operator calls", async function () {
        // Revoke the voucher, expecting event
        await expect(exchangeHandler.connect(operator).revokeVoucher(exchange.id))
          .to.emit(exchangeHandler, "VoucherRevoked")
          .withArgs(offerId, exchange.id, operator.address);
      });

      it("should update state", async function () {
        // Revoke the voucher
        await exchangeHandler.connect(operator).revokeVoucher(exchange.id);

        // Get the exchange state
        [, response] = await exchangeHandler.connect(rando).getExchangeState(exchange.id);

        // It should match ExchangeState.Revoked
        assert.equal(response, ExchangeState.Revoked, "Exchange state is incorrect");
      });

      context("💔 Revert Reasons", async function () {
        it("The exchanges region of protocol is paused", async function () {
          // Pause the exchanges region of the protocol
          await pauseHandler.connect(pauser).pause([PausableRegion.Exchanges]);

          // Attempt to complete an exchange, expecting revert
          await expect(exchangeHandler.connect(operator).revokeVoucher(exchange.id)).to.revertedWith(
            RevertReasons.REGION_PAUSED
          );
        });

        it("exchange id is invalid", async function () {
          // An invalid exchange id
          id = "666";

          // Attempt to revoke the voucher, expecting revert
          await expect(exchangeHandler.connect(operator).revokeVoucher(id)).to.revertedWith(
            RevertReasons.NO_SUCH_EXCHANGE
          );
        });

        it("exchange is not in committed state", async function () {
          // Cancel the voucher
          await exchangeHandler.connect(buyer).cancelVoucher(exchange.id);

          // Attempt to revoke the voucher, expecting revert
          await expect(exchangeHandler.connect(operator).revokeVoucher(exchange.id)).to.revertedWith(
            RevertReasons.INVALID_STATE
          );
        });

        it("caller is not seller's operator", async function () {
          // Attempt to complete the exchange, expecting revert
          await expect(exchangeHandler.connect(rando).revokeVoucher(exchange.id)).to.revertedWith(
            RevertReasons.NOT_OPERATOR
          );
        });
      });
    });

    context("👉 cancelVoucher()", async function () {
      beforeEach(async function () {
        // Commit to offer, retrieving the event
        await exchangeHandler.connect(buyer).commitToOffer(buyer.address, offerId, { value: price });
      });

      it("should emit an VoucherCanceled event when original buyer calls", async function () {
        // Cancel the voucher, expecting event
        await expect(exchangeHandler.connect(buyer).cancelVoucher(exchange.id))
          .to.emit(exchangeHandler, "VoucherCanceled")
          .withArgs(offerId, exchange.id, buyer.address);
      });

      it("should emit an VoucherCanceled event when new owner (not a buyer) calls", async function () {
        // Transfer voucher to new owner
        bosonVoucherCloneAddress = calculateContractAddress(exchangeHandler.address, "1");
        bosonVoucherClone = await ethers.getContractAt("IBosonVoucher", bosonVoucherCloneAddress);
        await bosonVoucherClone.connect(buyer).transferFrom(buyer.address, newOwner.address, exchange.id);

        // Cancel the voucher, expecting event
        await expect(exchangeHandler.connect(newOwner).cancelVoucher(exchange.id))
          .to.emit(exchangeHandler, "VoucherCanceled")
          .withArgs(offerId, exchange.id, newOwner.address);
      });

      it("should update state when buyer calls", async function () {
        // Cancel the voucher
        await exchangeHandler.connect(buyer).cancelVoucher(exchange.id);

        // Get the exchange state
        [, response] = await exchangeHandler.connect(rando).getExchangeState(exchange.id);

        // It should match ExchangeState.Canceled
        assert.equal(response, ExchangeState.Canceled, "Exchange state is incorrect");
      });

      context("💔 Revert Reasons", async function () {
        it("The exchanges region of protocol is paused", async function () {
          // Pause the exchanges region of the protocol
          await pauseHandler.connect(pauser).pause([PausableRegion.Exchanges]);

          // Attempt to complete an exchange, expecting revert
          await expect(exchangeHandler.connect(buyer).cancelVoucher(exchange.id)).to.revertedWith(
            RevertReasons.REGION_PAUSED
          );
        });

        it("exchange id is invalid", async function () {
          // An invalid exchange id
          id = "666";

          // Attempt to cancel the voucher, expecting revert
          await expect(exchangeHandler.connect(buyer).cancelVoucher(id)).to.revertedWith(
            RevertReasons.NO_SUCH_EXCHANGE
          );
        });

        it("cannot cancel when exchange is in Redeemed state", async function () {
          // Set time forward to the offer's voucherRedeemableFrom
          await setNextBlockTimestamp(Number(voucherRedeemableFrom));

          // Redeem voucher
          await exchangeHandler.connect(buyer).redeemVoucher(exchange.id);

          // Get the exchange state
          [, response] = await exchangeHandler.connect(rando).getExchangeState(exchange.id);

          // It should match ExchangeState.Redeemed
          assert.equal(response, ExchangeState.Redeemed, "Exchange state is incorrect");

          // Attempt to cancel the voucher, expecting revert
          await expect(exchangeHandler.connect(buyer).cancelVoucher(exchange.id)).to.revertedWith(
            RevertReasons.INVALID_STATE
          );
        });

        it("exchange is not in committed state", async function () {
          // Revoke the voucher
          await exchangeHandler.connect(operator).revokeVoucher(exchange.id);

          // Attempt to cancel the voucher, expecting revert
          await expect(exchangeHandler.connect(buyer).cancelVoucher(exchange.id)).to.revertedWith(
            RevertReasons.INVALID_STATE
          );
        });

        it("caller does not own voucher", async function () {
          // Attempt to cancel the voucher, expecting revert
          await expect(exchangeHandler.connect(rando).cancelVoucher(exchange.id)).to.revertedWith(
            RevertReasons.NOT_VOUCHER_HOLDER
          );
        });
      });
    });

    context("👉 expireVoucher()", async function () {
      beforeEach(async function () {
        // Commit to offer, retrieving the event
        await exchangeHandler.connect(buyer).commitToOffer(buyer.address, offerId, { value: price });
      });

      it("should emit an VoucherExpired event when anyone calls and voucher has expired", async function () {
        // Set time forward past the voucher's validUntilDate
        await setNextBlockTimestamp(Number(voucherRedeemableFrom) + Number(voucherValid) + Number(oneWeek));

        // Expire the voucher, expecting event
        await expect(exchangeHandler.connect(rando).expireVoucher(exchange.id))
          .to.emit(exchangeHandler, "VoucherExpired")
          .withArgs(offerId, exchange.id, rando.address);
      });

      it("should update state when anyone calls and voucher has expired", async function () {
        // Set time forward past the voucher's validUntilDate
        await setNextBlockTimestamp(Number(voucherRedeemableFrom) + Number(voucherValid) + Number(oneWeek));

        // Expire the voucher
        await exchangeHandler.connect(rando).expireVoucher(exchange.id);

        // Get the exchange state
        [, response] = await exchangeHandler.connect(rando).getExchangeState(exchange.id);

        // It should match ExchangeState.Canceled
        assert.equal(response, ExchangeState.Canceled, "Exchange state is incorrect");
      });

      it("should update voucher expired flag when anyone calls and voucher has expired", async function () {
        // Set time forward past the voucher's validUntilDate
        await setNextBlockTimestamp(Number(voucherRedeemableFrom) + Number(voucherValid) + Number(oneWeek));

        // Expire the voucher
        await exchangeHandler.connect(rando).expireVoucher(exchange.id);

        // Get the voucher
        [, , response] = await exchangeHandler.connect(rando).getExchange(exchange.id);

        // Marshal response to entity
        voucher = Voucher.fromStruct(response);
        expect(voucher.isValid());

        // Exchange's voucher expired flag should be true
        assert.isTrue(voucher.expired, "Voucher expired flag not set");
      });

      context("💔 Revert Reasons", async function () {
        it("The exchanges region of protocol is paused", async function () {
          // Pause the exchanges region of the protocol
          await pauseHandler.connect(pauser).pause([PausableRegion.Exchanges]);

          // Attempt to complete an exchange, expecting revert
          await expect(exchangeHandler.connect(buyer).expireVoucher(id)).to.revertedWith(RevertReasons.REGION_PAUSED);
        });

        it("exchange id is invalid", async function () {
          // Set time forward past the voucher's validUntilDate
          await setNextBlockTimestamp(Number(voucherRedeemableFrom) + Number(voucherValid) + Number(oneWeek));

          // An invalid exchange id
          id = "666";

          // Attempt to cancel the voucher, expecting revert
          await expect(exchangeHandler.connect(buyer).expireVoucher(id)).to.revertedWith(
            RevertReasons.NO_SUCH_EXCHANGE
          );
        });

        it("cannot expire voucher when exchange is in Redeemed state", async function () {
          // Set time forward to the offer's voucherRedeemableFrom
          await setNextBlockTimestamp(Number(voucherRedeemableFrom));

          // Redeem the voucher
          await exchangeHandler.connect(buyer).redeemVoucher(exchange.id);

          // Get the exchange state
          [, response] = await exchangeHandler.connect(rando).getExchangeState(exchange.id);

          // It should match ExchangeState.Redeemed
          assert.equal(response, ExchangeState.Redeemed, "Exchange state is incorrect");

          // Attempt to expire the voucher, expecting revert
          await expect(exchangeHandler.connect(buyer).expireVoucher(exchange.id)).to.revertedWith(
            RevertReasons.INVALID_STATE
          );
        });

        it("exchange is not in committed state", async function () {
          // Set time forward past the voucher's validUntilDate
          await setNextBlockTimestamp(Number(voucherRedeemableFrom) + Number(voucherValid) + Number(oneWeek));

          // Revoke the voucher
          await exchangeHandler.connect(operator).revokeVoucher(exchange.id);

          // Attempt to expire the voucher, expecting revert
          await expect(exchangeHandler.connect(buyer).expireVoucher(exchange.id)).to.revertedWith(
            RevertReasons.INVALID_STATE
          );
        });

        it("Redemption period has not yet elapsed", async function () {
          // Attempt to cancel the voucher, expecting revert
          await expect(exchangeHandler.connect(rando).expireVoucher(exchange.id)).to.revertedWith(
            RevertReasons.VOUCHER_STILL_VALID
          );
        });
      });
    });

    context("👉 redeemVoucher()", async function () {
      beforeEach(async function () {
        // Commit to offer
        await exchangeHandler.connect(buyer).commitToOffer(buyer.address, offerId, { value: price });
      });

      it("should emit a VoucherRedeemed event when buyer calls", async function () {
        // Set time forward to the offer's voucherRedeemableFrom
        await setNextBlockTimestamp(Number(voucherRedeemableFrom));

        // Redeem the voucher, expecting event
        await expect(exchangeHandler.connect(buyer).redeemVoucher(exchange.id))
          .to.emit(exchangeHandler, "VoucherRedeemed")
          .withArgs(offerId, exchange.id, buyer.address);
      });

      it("should update state", async function () {
        // Set time forward to the offer's voucherRedeemableFrom
        await setNextBlockTimestamp(Number(voucherRedeemableFrom));

        // Redeem the voucher
        await exchangeHandler.connect(buyer).redeemVoucher(exchange.id);

        // Get the exchange state
        [, response] = await exchangeHandler.connect(rando).getExchangeState(exchange.id);

        // It should match ExchangeState.Redeemed
        assert.equal(response, ExchangeState.Redeemed, "Exchange state is incorrect");
      });

      context("💔 Revert Reasons", async function () {
        it("The exchanges region of protocol is paused", async function () {
          // Pause the exchanges region of the protocol
          await pauseHandler.connect(pauser).pause([PausableRegion.Exchanges]);

          // Attempt to complete an exchange, expecting revert
          await expect(exchangeHandler.connect(buyer).redeemVoucher(id)).to.revertedWith(RevertReasons.REGION_PAUSED);
        });

        it("exchange id is invalid", async function () {
          // An invalid exchange id
          id = "666";

          // Attempt to redeem the voucher, expecting revert
          await expect(exchangeHandler.connect(buyer).redeemVoucher(id)).to.revertedWith(
            RevertReasons.NO_SUCH_EXCHANGE
          );
        });

        it("exchange is not in committed state", async function () {
          // Revoke the voucher
          await exchangeHandler.connect(operator).revokeVoucher(exchange.id);

          // Attempt to redeem the voucher, expecting revert
          await expect(exchangeHandler.connect(buyer).redeemVoucher(exchange.id)).to.revertedWith(
            RevertReasons.INVALID_STATE
          );
        });

        it("caller does not own voucher", async function () {
          // Attempt to redeem the voucher, expecting revert
          await expect(exchangeHandler.connect(rando).redeemVoucher(exchange.id)).to.revertedWith(
            RevertReasons.NOT_VOUCHER_HOLDER
          );
        });

        it("current time is prior to offer's voucherRedeemableFrom", async function () {
          // Attempt to redeem the voucher, expecting revert
          await expect(exchangeHandler.connect(buyer).redeemVoucher(exchange.id)).to.revertedWith(
            RevertReasons.VOUCHER_NOT_REDEEMABLE
          );
        });

        it("current time is after to voucher's validUntilDate", async function () {
          // Set time forward past the voucher's validUntilDate
          await setNextBlockTimestamp(Number(voucherRedeemableFrom) + Number(voucherValid) + Number(oneWeek));

          // Attempt to redeem the voucher, expecting revert
          await expect(exchangeHandler.connect(buyer).redeemVoucher(exchange.id)).to.revertedWith(
            RevertReasons.VOUCHER_NOT_REDEEMABLE
          );
        });
      });
    });

    context("👉 redeemVoucher() with bundle", async function () {
      beforeEach(async function () {
        // Mint some tokens to be bundled
        await foreign20.connect(operator).mint(operator.address, "500");
        // Mint first two and last two tokens of range
        await foreign721.connect(operator).mint("0", "2");
        await foreign721.connect(operator).mint("8", "2");
        await foreign1155.connect(operator).mint("1", "500");

        // Approve the protocol diamond to transfer seller's tokens
        await foreign20.connect(operator).approve(protocolDiamond.address, "30");
        await foreign721.connect(operator).setApprovalForAll(protocolDiamond.address, true);
        await foreign1155.connect(operator).setApprovalForAll(protocolDiamond.address, true);

        // Create an ERC20 twin
        twin20 = mockTwin(foreign20.address);
        twin20.amount = "3";
        twin20.supplyAvailable = "30";
        expect(twin20.isValid()).is.true;

        // Create an ERC721 twin
        twin721 = mockTwin(foreign721.address, TokenType.NonFungibleToken);
        twin721.id = "2";
        twin721.amount = "0";
        twin721.supplyAvailable = "10";
        expect(twin721.isValid()).is.true;

        // Create an ERC1155 twin
        twin1155 = mockTwin(foreign1155.address, TokenType.MultiToken);
        twin1155.id = "3";
        twin1155.tokenId = "1";
        twin1155.amount = "1";
        twin1155.supplyAvailable = "10";

        expect(twin1155.isValid()).is.true;

        // All the twin ids (for mixed bundle)
        twinIds = [twin20.id, twin721.id, twin1155.id];

        // Create twins
        await twinHandler.connect(operator).createTwin(twin20.toStruct());
        await twinHandler.connect(operator).createTwin(twin721.toStruct());
        await twinHandler.connect(operator).createTwin(twin1155.toStruct());
      });

      context("📦 Offer bundled with ERC20 twin", async function () {
        beforeEach(async function () {
          // Create a new bundle
          bundle = new Bundle("1", sellerId, [offerId], [twin20.id]);
          expect(bundle.isValid()).is.true;
          await bundleHandler.connect(operator).createBundle(bundle.toStruct());

          // Commit to offer
          await exchangeHandler.connect(buyer).commitToOffer(buyer.address, offerId, { value: price });

          // Set time forward to the offer's voucherRedeemableFrom
          await setNextBlockTimestamp(Number(voucherRedeemableFrom));
        });

        it("should transfer the twin", async function () {
          // Check the buyer's balance of the ERC20
          balance = await foreign20.balanceOf(buyer.address);
          expect(balance).to.equal(0);

          // Redeem the voucher
          await expect(exchangeHandler.connect(buyer).redeemVoucher(exchange.id))
            .to.emit(exchangeHandler, "TwinTransferred")
            .withArgs(twin20.id, twin20.tokenAddress, exchange.id, twin20.tokenId, twin20.amount, buyer.address);

          // Check the buyer's balance of the ERC20
          balance = await foreign20.balanceOf(buyer.address);
          expect(balance).to.equal(3);
        });

        it("Amount should be reduced from twin supplyAvailable", async function () {
          // Redeem the voucher
          await exchangeHandler.connect(buyer).redeemVoucher(exchange.id);

          // Check twin supplyAvailable
          const [, twin] = await twinHandler.connect(operator).getTwin(twin20.id);

          expect(twin.supplyAvailable).to.equal(twin20.supplyAvailable - twin20.amount);
        });

        it("Should not decrease twin supplyAvailable if supply is unlimited", async function () {
          // Change twin supply to unlimited
          twin20.supplyAvailable = ethers.constants.MaxUint256.toString();
          twin20.id = "4";

          // Create a new twin
          await twinHandler.connect(operator).createTwin(twin20.toStruct());

          const { offer, offerDates, offerDurations, disputeResolverId } = await mockOffer();
          offer.quantityAvailable = "2";

          // Create a new offer
          await offerHandler
            .connect(operator)
            .createOffer(offer, offerDates, offerDurations, disputeResolverId, agentId);

          // Create a new bundle
          bundle = new Bundle("1", sellerId, [++offerId], [twin20.id]);
          await bundleHandler.connect(operator).createBundle(bundle.toStruct());

          // Commit to offer
          await exchangeHandler.connect(buyer).commitToOffer(buyer.address, offerId, { value: price });

          // Set time forward to the offer's voucherRedeemableFrom
          voucherRedeemableFrom = offerDates.voucherRedeemableFrom;
          await setNextBlockTimestamp(Number(voucherRedeemableFrom));

          // Redeem the voucher
          await exchangeHandler.connect(buyer).redeemVoucher(exchange.id);

          // Check the supplyAvailable of the twin
          const [exists, twin] = await twinHandler.connect(operator).getTwin(twin20.id);
          expect(exists).to.be.true;
          expect(twin.supplyAvailable).to.equal(twin20.supplyAvailable);
        });

        context("Twin transfer fail", async function () {
          it("should revoke exchange when buyer is an EOA", async function () {
            // Remove the approval for the protocal to transfer the seller's tokens
            await foreign20.connect(operator).approve(protocolDiamond.address, "0");

            const tx = await exchangeHandler.connect(buyer).redeemVoucher(exchange.id);

            await expect(tx)
              .to.emit(exchangeHandler, "VoucherRevoked")
              .withArgs(exchange.offerId, exchange.id, buyer.address);

            await expect(tx)
              .to.emit(exchangeHandler, "TwinTransferFailed")
              .withArgs(twin20.id, twin20.tokenAddress, exchange.id, twin20.tokenId, twin20.amount, buyer.address);

            // Get the exchange state
            [, response] = await exchangeHandler.connect(rando).getExchangeState(exchange.id);

            // It should match ExchangeState.Revoked
            assert.equal(response, ExchangeState.Revoked, "Exchange state is incorrect");
          });

          it("should raise a dispute when buyer account is a contract", async function () {
            // Remove the approval for the protocal to transfer the seller's tokens
            await foreign20.connect(operator).approve(protocolDiamond.address, "0");

            // Deploy contract to test redeem called by another contract
            let TestProtocolFunctionsFactory = await ethers.getContractFactory("TestProtocolFunctions");
            const testProtocolFunctions = await TestProtocolFunctionsFactory.deploy(protocolDiamond.address, {
              gasLimit,
            });
            await testProtocolFunctions.deployed();

            await testProtocolFunctions.commit(offerId, { value: price });

            let exchangeId = ++exchange.id;
            // Protocol should raised dispute automatically if transfer twin failed
            const tx = await testProtocolFunctions.redeem(exchangeId);

            await expect(tx)
              .to.emit(disputeHandler, "DisputeRaised")
              .withArgs(exchangeId, ++exchange.buyerId, sellerId, testProtocolFunctions.address);

            await expect(tx)
              .to.emit(exchangeHandler, "TwinTransferFailed")
              .withArgs(
                twin20.id,
                twin20.tokenAddress,
                exchangeId,
                twin20.tokenId,
                twin20.amount,
                testProtocolFunctions.address
              );

            // Get the exchange state
            [, response] = await exchangeHandler.connect(rando).getExchangeState(exchange.id);

            // It should match ExchangeState.Revoked
            assert.equal(response, ExchangeState.Disputed, "Exchange state is incorrect");
          });
        });
      });

      context("📦 Offer bundled with ERC721 twin", async function () {
        beforeEach(async function () {
          // Create a new bundle
          bundle = new Bundle("1", sellerId, [offerId], [twin721.id]);
          expect(bundle.isValid()).is.true;
          await bundleHandler.connect(operator).createBundle(bundle.toStruct());

          // Commit to offer
          await exchangeHandler.connect(buyer).commitToOffer(buyer.address, offerId, { value: price });

          // Set time forward to the offer's voucherRedeemableFrom
          await setNextBlockTimestamp(Number(voucherRedeemableFrom));
        });

        it("Should transfer the twin", async function () {
          let tokenId = "9";

          // Check the operator owns the last ERC721 of twin range
          owner = await foreign721.ownerOf(tokenId);
          expect(owner).to.equal(operator.address);
          [exists, response] = await exchangeHandler.connect(rando).getExchangeState(exchange.id);

          // Redeem the voucher
          await expect(exchangeHandler.connect(buyer).redeemVoucher(exchange.id))
            .to.emit(exchangeHandler, "TwinTransferred")
            .withArgs(twin721.id, twin721.tokenAddress, exchange.id, tokenId, "0", buyer.address);

          // Check the buyer owns the last ERC721 of twin range
          owner = await foreign721.ownerOf(tokenId);
          expect(owner).to.equal(buyer.address);

          tokenId = "8";
          // Check the operator owns the last ERC721 of twin range
          owner = await foreign721.ownerOf(tokenId);
          expect(owner).to.equal(operator.address);

          // Commit to offer for the second time
          await exchangeHandler.connect(buyer).commitToOffer(buyer.address, offerId, { value: price });

          // Redeem the second voucher for the second time / id = 2
          await expect(exchangeHandler.connect(buyer).redeemVoucher(++exchange.id))
            .to.emit(exchangeHandler, "TwinTransferred")
            .withArgs(twin721.id, twin721.tokenAddress, exchange.id, tokenId, "0", buyer.address);

          // Check the buyer owns the last ERC721 of twin range
          owner = await foreign721.ownerOf(tokenId);
          expect(owner).to.equal(buyer.address);
        });

        it("1 should be reduced from twin supplyAvailable", async function () {
          // Redeem the voucher
          await exchangeHandler.connect(buyer).redeemVoucher(exchange.id);

          // Check twin supplyAvailable
          const [, twin] = await twinHandler.connect(operator).getTwin(twin721.id);

          expect(twin.supplyAvailable).to.equal(twin721.supplyAvailable - 1);
        });

        context("Unlimited supply", async function () {
          let other721;
          beforeEach(async function () {
            // Deploy a new ERC721 token
            let TokenContractFactory = await ethers.getContractFactory("Foreign721");
            other721 = await TokenContractFactory.connect(rando).deploy({ gasLimit });

            // Mint enough tokens to cover the offer
            await other721.connect(operator).mint("0", "2");

            // Approve the protocol diamond to transfer seller's tokens
            await other721.connect(operator).setApprovalForAll(protocolDiamond.address, true);

            const { offer, offerDates, offerDurations, disputeResolverId } = await mockOffer();
            offer.quantityAvailable = "2";

            // Create a new offer
            await offerHandler
              .connect(operator)
              .createOffer(offer, offerDates, offerDurations, disputeResolverId, agentId);

            // Change twin supply to unlimited and token address to the new token
            twin721.supplyAvailable = ethers.constants.MaxUint256.toString();
            twin721.tokenAddress = other721.address;
            twin721.id = "4";

            // Create a new twin with the new token address
            await twinHandler.connect(operator).createTwin(twin721.toStruct());

            // Create a new bundle
            bundle = new Bundle("1", sellerId, [++offerId], [twin721.id]);
            await bundleHandler.connect(operator).createBundle(bundle.toStruct());

            // Commit to offer
            await exchangeHandler.connect(buyer).commitToOffer(buyer.address, offerId, { value: price });

            // Set time forward to the offer's voucherRedeemableFrom
            voucherRedeemableFrom = offerDates.voucherRedeemableFrom;
            await setNextBlockTimestamp(Number(voucherRedeemableFrom));
          });

          it("Should not decrease twin supplyAvailable if supply is unlimited", async function () {
            // Redeem the voucher
            await exchangeHandler.connect(buyer).redeemVoucher(exchange.id);

            // Check the supplyAvailable of the twin
            const [exists, twin] = await twinHandler.connect(operator).getTwin(twin721.id);
            expect(exists).to.be.true;
            expect(twin.supplyAvailable).to.equal(twin721.supplyAvailable);
          });

          it("Transfer token order must be ascending if twin supply is unlimited", async function () {
            let exchangeId = ++exchange.id;

            // tokenId transferred to the buyer is 0
            let expectedTokenId = "0";

            // Check the operator owns the first ERC721 of twin range
            owner = await other721.ownerOf(expectedTokenId);
            expect(owner).to.equal(operator.address);

            // Redeem the voucher
            await expect(exchangeHandler.connect(buyer).redeemVoucher(exchangeId))
              .to.emit(exchangeHandler, "TwinTransferred")
              .withArgs(twin721.id, twin721.tokenAddress, exchangeId, expectedTokenId, "0", buyer.address);

            // Check the buyer owns the first ERC721 of twin range
            owner = await other721.ownerOf(expectedTokenId);
            expect(owner).to.equal(buyer.address);

            ++expectedTokenId;

            // Check the operator owns the second ERC721 of twin range
            owner = await other721.ownerOf(expectedTokenId);
            expect(owner).to.equal(operator.address);

            // Commit to offer for the second time
            await exchangeHandler.connect(buyer).commitToOffer(buyer.address, offerId, { value: price });

            // Redeem the voucher
            // tokenId transferred to the buyer is 1
            await expect(exchangeHandler.connect(buyer).redeemVoucher(++exchangeId))
              .to.emit(exchangeHandler, "TwinTransferred")
              .withArgs(twin721.id, twin721.tokenAddress, exchangeId, expectedTokenId, "0", buyer.address);

            // Check the buyer owns the second ERC721 of twin range
            owner = await other721.ownerOf(expectedTokenId);
            expect(owner).to.equal(buyer.address);
          });
        });

        context("Twin transfer fail", async function () {
          it("should revoke exchange when buyer is an EOA", async function () {
            // Remove the approval for the protocal to transfer the seller's tokens
            await foreign721.connect(operator).setApprovalForAll(protocolDiamond.address, false);

            const tx = await exchangeHandler.connect(buyer).redeemVoucher(exchange.id);

            await expect(tx)
              .to.emit(exchangeHandler, "VoucherRevoked")
              .withArgs(exchange.offerId, exchange.id, buyer.address);

            await expect(tx)
              .to.emit(exchangeHandler, "TwinTransferFailed")
              .withArgs(twin721.id, twin721.tokenAddress, exchange.id, "9", "0", buyer.address);

            // Get the exchange state
            [, response] = await exchangeHandler.connect(rando).getExchangeState(exchange.id);

            // It should match ExchangeState.Revoked
            assert.equal(response, ExchangeState.Revoked, "Exchange state is incorrect");
          });

          it("should raise a dispute when buyer account is a contract", async function () {
            // Deploy contract to test redeem called by another contract
            let TestProtocolFunctionsFactory = await ethers.getContractFactory("TestProtocolFunctions");
            const testProtocolFunctions = await TestProtocolFunctionsFactory.deploy(protocolDiamond.address, {
              gasLimit,
            });
            await testProtocolFunctions.deployed();

            await testProtocolFunctions.commit(offerId, { value: price });

            // Protocol should raised dispute automatically if transfer twin failed
            const tx = await testProtocolFunctions.connect(buyer).redeem(++exchange.id);

            await expect(tx)
              .to.emit(disputeHandler, "DisputeRaised")
              .withArgs(exchange.id, ++exchange.buyerId, sellerId, testProtocolFunctions.address);

            await expect(tx)
              .to.emit(exchangeHandler, "TwinTransferFailed")
              .withArgs(twin721.id, twin721.tokenAddress, exchange.id, "9", "0", testProtocolFunctions.address);

            // Get the exchange state
            [, response] = await exchangeHandler.connect(rando).getExchangeState(exchange.id);

            // It should match ExchangeState.Revoked
            assert.equal(response, ExchangeState.Disputed, "Exchange state is incorrect");
          });
        });
      });

      context("📦 Offer bundled with ERC1155 twin", async function () {
        beforeEach(async function () {
          // Create a new bundle
          bundle = new Bundle("1", sellerId, [offerId], [twin1155.id]);
          expect(bundle.isValid()).is.true;
          await bundleHandler.connect(operator).createBundle(bundle.toStruct());

          // Commit to offer
          await exchangeHandler.connect(buyer).commitToOffer(buyer.address, offerId, { value: price });

          // Set time forward to the offer's voucherRedeemableFrom
          await setNextBlockTimestamp(Number(voucherRedeemableFrom));
        });

        it("should transfer the twin", async function () {
          let tokenId = "1";

          // Check the buyer's balance of the ERC1155
          balance = await foreign1155.balanceOf(buyer.address, tokenId);
          expect(balance).to.equal(0);

          // Redeem the voucher
          await expect(exchangeHandler.connect(buyer).redeemVoucher(exchange.id))
            .to.emit(exchangeHandler, "TwinTransferred")
            .withArgs(twin1155.id, twin1155.tokenAddress, exchange.id, tokenId, twin1155.amount, buyer.address);

          // Check the buyer's balance of the ERC1155
          balance = await foreign1155.balanceOf(buyer.address, tokenId);
          expect(balance).to.equal(1);
        });

        it("Amount should be reduced from twin supplyAvailable", async function () {
          // Redeem the voucher
          await exchangeHandler.connect(buyer).redeemVoucher(exchange.id);

          // Check twin supplyAvailable
          const [, twin] = await twinHandler.connect(operator).getTwin(twin1155.id);

          expect(twin.supplyAvailable).to.equal(twin1155.supplyAvailable - twin1155.amount);
        });

        it("Should not decrease twin supplyAvailable if supply is unlimited", async function () {
          // Change twin supply to unlimited
          twin1155.supplyAvailable = ethers.constants.MaxUint256.toString();
          twin1155.id = "4";

          // Create a new twin
          await twinHandler.connect(operator).createTwin(twin1155.toStruct());

          const { offer, offerDates, offerDurations, disputeResolverId } = await mockOffer();
          offer.quantityAvailable = "2";

          // Create a new offer
          await offerHandler
            .connect(operator)
            .createOffer(offer, offerDates, offerDurations, disputeResolverId, agentId);

          // Create a new bundle
          bundle = new Bundle("1", sellerId, [++offerId], [twin1155.id]);
          await bundleHandler.connect(operator).createBundle(bundle.toStruct());

          // Commit to offer
          await exchangeHandler.connect(buyer).commitToOffer(buyer.address, offerId, { value: price });

          // Set time forward to the offer's voucherRedeemableFrom
          voucherRedeemableFrom = offerDates.voucherRedeemableFrom;
          await setNextBlockTimestamp(Number(voucherRedeemableFrom));

          // Redeem the voucher
          await exchangeHandler.connect(buyer).redeemVoucher(exchange.id);

          // Check the supplyAvailable of the twin
          const [exists, twin] = await twinHandler.connect(operator).getTwin(twin1155.id);
          expect(exists).to.be.true;
          expect(twin.supplyAvailable).to.equal(twin1155.supplyAvailable);
        });

        context("Twin transfer fail", async function () {
          it("should revoke exchange when buyer is an EOA", async function () {
            // Remove the approval for the protocal to transfer the seller's tokens
            await foreign1155.connect(operator).setApprovalForAll(protocolDiamond.address, false);

            const tx = await exchangeHandler.connect(buyer).redeemVoucher(exchange.id);
            await expect(tx)
              .to.emit(exchangeHandler, "VoucherRevoked")
              .withArgs(exchange.offerId, exchange.id, buyer.address);

            await expect(tx)
              .to.emit(exchangeHandler, "TwinTransferFailed")
              .withArgs(
                twin1155.id,
                twin1155.tokenAddress,
                exchange.id,
                twin1155.tokenId,
                twin1155.amount,
                buyer.address
              );

            // Get the exchange state
            [, response] = await exchangeHandler.connect(rando).getExchangeState(exchange.id);

            // It should match ExchangeState.Revoked
            assert.equal(response, ExchangeState.Revoked, "Exchange state is incorrect");
          });

          it("should raise a dispute when buyer account is a contract", async function () {
            // Deploy contract to test redeem called by another contract
            let TestProtocolFunctionsFactory = await ethers.getContractFactory("TestProtocolFunctions");
            const testProtocolFunctions = await TestProtocolFunctionsFactory.deploy(protocolDiamond.address, {
              gasLimit,
            });
            await testProtocolFunctions.deployed();

            await testProtocolFunctions.commit(offerId, { value: price });

            // Protocol should raised dispute automatically if transfer twin failed
            const tx = await testProtocolFunctions.redeem(++exchange.id);
            await expect(tx)
              .to.emit(disputeHandler, "DisputeRaised")
              .withArgs(exchange.id, ++exchange.buyerId, sellerId, testProtocolFunctions.address);

            await expect(tx)
              .to.emit(exchangeHandler, "TwinTransferFailed")
              .withArgs(
                twin1155.id,
                twin1155.tokenAddress,
                exchange.id,
                twin1155.tokenId,
                twin1155.amount,
                testProtocolFunctions.address
              );

            // Get the exchange state
            [, response] = await exchangeHandler.connect(rando).getExchangeState(exchange.id);

            // It should match ExchangeState.Revoked
            assert.equal(response, ExchangeState.Disputed, "Exchange state is incorrect");
          });
        });
      });

      context("📦 Offer bundled with mixed twins", async function () {
        beforeEach(async function () {
          // Create a new bundle
          bundle = new Bundle("1", sellerId, [offerId], twinIds);
          expect(bundle.isValid()).is.true;
          await bundleHandler.connect(operator).createBundle(bundle.toStruct());

          // Commit to offer
          await exchangeHandler.connect(buyer).commitToOffer(buyer.address, offerId, { value: price });

          // Set time forward to the offer's voucherRedeemableFrom
          await setNextBlockTimestamp(Number(voucherRedeemableFrom));
        });

        it("should transfer the twins", async function () {
          let tokenIdNonFungible = "9";
          let tokenIdMultiToken = "1";

          // Check the buyer's balance of the ERC20
          balance = await foreign20.balanceOf(buyer.address);
          expect(balance).to.equal(0);

          // Check the operator owns the ERC721
          owner = await foreign721.ownerOf(tokenIdNonFungible);
          expect(owner).to.equal(operator.address);

          // Check the buyer's balance of the ERC1155
          balance = await foreign1155.balanceOf(buyer.address, tokenIdMultiToken);
          expect(balance).to.equal(0);

          let exchangeId = exchange.id;

          // Redeem the voucher
          const tx = await exchangeHandler.connect(buyer).redeemVoucher(exchangeId);

          await expect(tx)
            .to.emit(exchangeHandler, "TwinTransferred")
            .withArgs(
              twin1155.id,
              twin1155.tokenAddress,
              exchangeId,
              tokenIdMultiToken,
              twin1155.amount,
              buyer.address
            );

          await expect(tx)
            .and.to.emit(exchangeHandler, "TwinTransferred")
            .withArgs(twin20.id, twin20.tokenAddress, exchangeId, "0", twin20.amount, buyer.address);

          await expect(tx)
            .and.to.emit(exchangeHandler, "TwinTransferred")
            .withArgs(twin721.id, twin721.tokenAddress, exchangeId, tokenIdNonFungible, twin721.amount, buyer.address);

          // Check the buyer's balance of the ERC20
          balance = await foreign20.balanceOf(buyer.address);
          expect(balance).to.equal(3);

          // Check the buyer owns the ERC721
          owner = await foreign721.ownerOf(tokenIdNonFungible);
          expect(owner).to.equal(buyer.address);

          // Check the buyer's balance of the ERC1155
          balance = await foreign1155.balanceOf(buyer.address, tokenIdMultiToken);
          expect(balance).to.equal(1);
        });

        context("Unlimited supply", async function () {
          let other721;

          beforeEach(async function () {
            // Deploy a new ERC721 token
            let TokenContractFactory = await ethers.getContractFactory("Foreign721");
            other721 = await TokenContractFactory.connect(rando).deploy({ gasLimit });

            // Mint enough tokens to cover the offer
            await other721.connect(operator).mint("0", "2");

            // Approve the protocol diamond to transfer seller's tokens
            await other721.connect(operator).setApprovalForAll(protocolDiamond.address, true);

            const { offer, offerDates, offerDurations, disputeResolverId } = await mockOffer();
            offer.quantityAvailable = "2";

            // Create a new offer
            await offerHandler
              .connect(operator)
              .createOffer(offer, offerDates, offerDurations, disputeResolverId, agentId);

            // Change twin supply to unlimited and token address to the new token
            twin721.supplyAvailable = ethers.constants.MaxUint256.toString();
            twin721.tokenAddress = other721.address;
            twin721.id = "4";
            // Create a new ERC721 twin with the new token address
            await twinHandler.connect(operator).createTwin(twin721.toStruct());

            twin20.supplyAvailable = ethers.constants.MaxUint256.toString();
            twin20.id = "5";
            // Create a new ERC20 twin with the new token address
            await twinHandler.connect(operator).createTwin(twin20.toStruct());

            twin1155.supplyAvailable = ethers.constants.MaxUint256.toString();
            twin1155.id = "6";
            // Create a new ERC1155 twin with the new token address
            await twinHandler.connect(operator).createTwin(twin1155.toStruct());

            // Create a new bundle
            bundle = new Bundle("1", sellerId, [++offerId], [twin721.id, twin20.id, twin1155.id]);
            await bundleHandler.connect(operator).createBundle(bundle.toStruct());

            // Commit to offer
            await exchangeHandler.connect(buyer).commitToOffer(buyer.address, offerId, { value: price });

            // Set time forward to the offer's voucherRedeemableFrom
            voucherRedeemableFrom = offerDates.voucherRedeemableFrom;
            await setNextBlockTimestamp(Number(voucherRedeemableFrom));

            ++exchange.id;
          });

          it("Should not decrease twin supplyAvailable if supply is unlimited", async function () {
            // Redeem the voucher
            const tx = await exchangeHandler.connect(buyer).redeemVoucher(exchange.id);

            await expect(tx)
              .to.emit(exchangeHandler, "TwinTransferred")
              .withArgs(twin721.id, twin721.tokenAddress, exchange.id, "0", twin721.amount, buyer.address);

            await expect(tx)
              .to.emit(exchangeHandler, "TwinTransferred")
              .withArgs(twin20.id, twin20.tokenAddress, exchange.id, twin20.tokenId, twin20.amount, buyer.address);

            await expect(tx)
              .to.emit(exchangeHandler, "TwinTransferred")
              .withArgs(
                twin1155.id,
                twin1155.tokenAddress,
                exchange.id,
                twin1155.tokenId,
                twin1155.amount,
                buyer.address
              );

            // Check the supplyAvailable of each twin
            let [, twin] = await twinHandler.connect(operator).getTwin(twin721.id);
            expect(twin.supplyAvailable).to.equal(twin721.supplyAvailable);

            [, twin] = await twinHandler.connect(operator).getTwin(twin20.id);
            expect(twin.supplyAvailable).to.equal(twin20.supplyAvailable);

            [, twin] = await twinHandler.connect(operator).getTwin(twin1155.id);
            expect(twin.supplyAvailable).to.equal(twin1155.supplyAvailable);
          });

          it("Transfer token order must be ascending if twin supply is unlimited and token type is NonFungible", async function () {
            // tokenId transferred to the buyer is 0
            let expectedTokenId = "0";
            let exchangeId = exchange.id;

            // Check the operator owns the first ERC721 of twin range
            owner = await other721.ownerOf(expectedTokenId);
            expect(owner).to.equal(operator.address);

            // Redeem the voucher
            await expect(exchangeHandler.connect(buyer).redeemVoucher(exchangeId))
              .to.emit(exchangeHandler, "TwinTransferred")
              .withArgs(twin721.id, twin721.tokenAddress, exchangeId, expectedTokenId, "0", buyer.address);

            // Check the buyer owns the first ERC721 of twin range
            owner = await other721.ownerOf(expectedTokenId);
            expect(owner).to.equal(buyer.address);

            ++expectedTokenId;

            // Check the operator owns the second ERC721 of twin range
            owner = await other721.ownerOf(expectedTokenId);
            expect(owner).to.equal(operator.address);

            // Commit to offer for the second time
            await exchangeHandler.connect(buyer).commitToOffer(buyer.address, offerId, { value: price });

            // Redeem the voucher
            // tokenId transferred to the buyer is 1
            await expect(exchangeHandler.connect(buyer).redeemVoucher(++exchangeId))
              .to.emit(exchangeHandler, "TwinTransferred")
              .withArgs(twin721.id, twin721.tokenAddress, exchangeId, expectedTokenId, "0", buyer.address);

            // Check the buyer owns the second ERC721 of twin range
            owner = await other721.ownerOf(expectedTokenId);
            expect(owner).to.equal(buyer.address);
          });
        });

        context("Twin transfer fail", async function () {
          it("should revoke exchange when buyer is an EOA", async function () {
            // Remove the approval for the protocal to transfer the seller's tokens
            await foreign20.connect(operator).approve(protocolDiamond.address, "0");

            let exchangeId = exchange.id;
            const tx = await exchangeHandler.connect(buyer).redeemVoucher(exchangeId);

            await expect(tx)
              .to.emit(exchangeHandler, "VoucherRevoked")
              .withArgs(exchange.offerId, exchangeId, buyer.address);

            await expect(tx)
              .to.emit(exchangeHandler, "TwinTransferFailed")
              .withArgs(twin20.id, twin20.tokenAddress, exchangeId, "0", twin20.amount, buyer.address);

            await expect(tx)
              .to.emit(exchangeHandler, "TwinTransferred")
              .withArgs(twin721.id, twin721.tokenAddress, exchangeId, "9", "0", buyer.address);

            await expect(tx)
              .to.emit(exchangeHandler, "TwinTransferred")
              .withArgs(
                twin1155.id,
                twin1155.tokenAddress,
                exchangeId,
                twin1155.tokenId,
                twin1155.amount,
                buyer.address
              );

            // Get the exchange state
            [, response] = await exchangeHandler.connect(rando).getExchangeState(exchange.id);

            // It should match ExchangeState.Revoked
            assert.equal(response, ExchangeState.Revoked, "Exchange state is incorrect");
          });

          it("should raise a dispute when buyer account is a contract", async function () {
            // Remove the approval for the protocal to transfer the seller's tokens
            await foreign20.connect(operator).approve(protocolDiamond.address, "0");

            // Deploy contract to test redeem called by another contract
            let TestProtocolFunctionsFactory = await ethers.getContractFactory("TestProtocolFunctions");
            const testProtocolFunctions = await TestProtocolFunctionsFactory.deploy(protocolDiamond.address, {
              gasLimit,
            });
            await testProtocolFunctions.deployed();

            await testProtocolFunctions.commit(offerId, { value: price });

            let exchangeId = ++exchange.id;

            // Protocol should raised dispute automatically if transfer twin failed
            const tx = await testProtocolFunctions.redeem(exchangeId);
            await expect(tx)
              .to.emit(disputeHandler, "DisputeRaised")
              .withArgs(exchangeId, ++exchange.buyerId, sellerId, testProtocolFunctions.address);

            await expect(tx)
              .to.emit(exchangeHandler, "TwinTransferFailed")
              .withArgs(twin20.id, twin20.tokenAddress, exchangeId, "0", twin20.amount, testProtocolFunctions.address);

            await expect(tx)
              .to.emit(exchangeHandler, "TwinTransferFailed")
              .withArgs(twin721.id, twin721.tokenAddress, exchangeId, "9", "0", testProtocolFunctions.address);

            await expect(tx)
              .to.emit(exchangeHandler, "TwinTransferFailed")
              .withArgs(
                twin1155.id,
                twin1155.tokenAddress,
                exchangeId,
                twin1155.tokenId,
                twin1155.amount,
                testProtocolFunctions.address
              );

            // Get the exchange state
            [, response] = await exchangeHandler.connect(rando).getExchangeState(exchange.id);

            // It should match ExchangeState.Revoked
            assert.equal(response, ExchangeState.Disputed, "Exchange state is incorrect");
          });
        });
      });
    });

    context("👉 extendVoucher()", async function () {
      beforeEach(async function () {
        // Commit to offer
        tx = await exchangeHandler.connect(buyer).commitToOffer(buyer.address, offerId, { value: price });

        // Get the block timestamp of the confirmed tx
        blockNumber = tx.blockNumber;
        block = await ethers.provider.getBlock(blockNumber);

        // Update the committed date in the expected exchange struct with the block timestamp of the tx
        voucher.committedDate = block.timestamp.toString();

        // Update the validUntilDate date in the expected exchange struct
        voucher.validUntilDate = calculateVoucherExpiry(block, voucherRedeemableFrom, voucherValid);

        // New expiry date for extensions
        validUntilDate = ethers.BigNumber.from(voucher.validUntilDate).add(oneMonth).toString();
      });

      it("should emit an VoucherExtended event when seller's operator calls", async function () {
        // Extend the voucher, expecting event
        await expect(exchangeHandler.connect(operator).extendVoucher(exchange.id, validUntilDate))
          .to.emit(exchangeHandler, "VoucherExtended")
          .withArgs(offerId, exchange.id, validUntilDate, operator.address);
      });

      it("should update state", async function () {
        // Extend the voucher
        await exchangeHandler.connect(operator).extendVoucher(exchange.id, validUntilDate);

        // Get the voucher
        [, , response] = await exchangeHandler.connect(rando).getExchange(exchange.id);
        voucher = Voucher.fromStruct(response);

        // It should match the new validUntilDate
        assert.equal(voucher.validUntilDate, validUntilDate, "Voucher validUntilDate not updated");
      });

      context("💔 Revert Reasons", async function () {
        it("The exchanges region of protocol is paused", async function () {
          // Pause the exchanges region of the protocol
          await pauseHandler.connect(pauser).pause([PausableRegion.Exchanges]);

          // Attempt to complete an exchange, expecting revert
          await expect(exchangeHandler.connect(operator).extendVoucher(id, validUntilDate)).to.revertedWith(
            RevertReasons.REGION_PAUSED
          );
        });

        it("exchange id is invalid", async function () {
          // An invalid exchange id
          id = "666";

          // Attempt to extend voucher, expecting revert
          await expect(exchangeHandler.connect(operator).extendVoucher(id, validUntilDate)).to.revertedWith(
            RevertReasons.NO_SUCH_EXCHANGE
          );
        });

        it("exchange is not in committed state", async function () {
          // Cancel the voucher
          await exchangeHandler.connect(buyer).cancelVoucher(exchange.id);

          // Attempt to extend voucher, expecting revert
          await expect(exchangeHandler.connect(operator).extendVoucher(exchange.id, validUntilDate)).to.revertedWith(
            RevertReasons.INVALID_STATE
          );
        });

        it("caller is not seller's operator", async function () {
          // Attempt to extend voucher, expecting revert
          await expect(exchangeHandler.connect(rando).extendVoucher(exchange.id, validUntilDate)).to.revertedWith(
            RevertReasons.NOT_OPERATOR
          );
        });

        it("new date is not later than the current one", async function () {
          // New expiry date is older than current
          validUntilDate = ethers.BigNumber.from(voucher.validUntilDate).sub(oneMonth).toString();

          // Attempt to extend voucher, expecting revert
          await expect(exchangeHandler.connect(operator).extendVoucher(exchange.id, validUntilDate)).to.revertedWith(
            RevertReasons.VOUCHER_EXTENSION_NOT_VALID
          );
        });
      });
    });

    context("👉 onVoucherTransferred()", async function () {
      beforeEach(async function () {
        // Commit to offer, retrieving the event
        await exchangeHandler.connect(buyer).commitToOffer(buyer.address, offerId, { value: price });

        // Client used for tests
        bosonVoucherCloneAddress = calculateContractAddress(exchangeHandler.address, "1");
        bosonVoucherClone = await ethers.getContractAt("IBosonVoucher", bosonVoucherCloneAddress);
      });

      it("should emit an VoucherTransferred event when called by CLIENT-roled address", async function () {
        // Get the next buyer id
        nextAccountId = await accountHandler.connect(rando).getNextAccountId();

        // Call onVoucherTransferred, expecting event
        await expect(bosonVoucherClone.connect(buyer).transferFrom(buyer.address, newOwner.address, exchange.id))
          .to.emit(exchangeHandler, "VoucherTransferred")
          .withArgs(offerId, exchange.id, nextAccountId, bosonVoucherClone.address);
      });

      it("should update exchange when new buyer (with existing, active account) is passed", async function () {
        // Get the next buyer id
        nextAccountId = await accountHandler.connect(rando).getNextAccountId();

        // Create a buyer account for the new owner
        await accountHandler.connect(newOwner).createBuyer(mockBuyer(newOwner.address));

        // Call onVoucherTransferred
        await bosonVoucherClone.connect(buyer).transferFrom(buyer.address, newOwner.address, exchange.id);

        // Get the exchange
        [exists, response] = await exchangeHandler.connect(rando).getExchange(exchange.id);

        // Marshal response to entity
        exchange = Exchange.fromStruct(response);
        expect(exchange.isValid());

        // Exchange's voucher expired flag should be true
        assert.equal(exchange.buyerId, nextAccountId, "Exchange.buyerId not updated");
      });

      it("should update exchange when new buyer (no account) is passed", async function () {
        // Get the next buyer id
        nextAccountId = await accountHandler.connect(rando).getNextAccountId();

        // Call onVoucherTransferred
        await bosonVoucherClone.connect(buyer).transferFrom(buyer.address, newOwner.address, exchange.id);

        // Get the exchange
        [exists, response] = await exchangeHandler.connect(rando).getExchange(exchange.id);

        // Marshal response to entity
        exchange = Exchange.fromStruct(response);
        expect(exchange.isValid());

        // Exchange's voucher expired flag should be true
        assert.equal(exchange.buyerId, nextAccountId, "Exchange.buyerId not updated");
      });

      it("should be triggered when a voucher is transferred", async function () {
        // Transfer voucher, expecting event
        await expect(
          bosonVoucherClone.connect(buyer).transferFrom(buyer.address, newOwner.address, exchange.id)
        ).to.emit(exchangeHandler, "VoucherTransferred");
      });

      it("should not be triggered when a voucher is issued", async function () {
        // Get the next buyer id
        nextAccountId = await accountHandler.getNextAccountId();

        // Get the next exchange id
        nextExchangeId = await exchangeHandler.getNextExchangeId();

        // Get a buyer struct
        buyer = mockBuyer(newOwner.address);
        buyer.id = nextAccountId;

        // Create a buyer account
        await accountHandler.connect(newOwner).createBuyer(mockBuyer(newOwner.address));

        // Grant PROTOCOL role to EOA address for test
        await accessController.grantRole(Role.PROTOCOL, rando.address);

        // Issue voucher, expecting no event
        await expect(bosonVoucherClone.connect(rando).issueVoucher(nextExchangeId, buyer.wallet)).to.not.emit(
          exchangeHandler,
          "VoucherTransferred"
        );
      });

      it("should not be triggered when a voucher is burned", async function () {
        // Grant PROTOCOL role to EOA address for test
        await accessController.grantRole(Role.PROTOCOL, rando.address);

        // Burn voucher, expecting no event
        await expect(bosonVoucherClone.connect(rando).burnVoucher(exchange.id)).to.not.emit(
          exchangeHandler,
          "VoucherTransferred"
        );
      });

      context("💔 Revert Reasons", async function () {
        it("The buyers region of protocol is paused", async function () {
          // Pause the buyers region of the protocol
          await pauseHandler.connect(pauser).pause([PausableRegion.Buyers]);

          // Attempt to create a buyer, expecting revert
          await expect(
            bosonVoucherClone.connect(buyer).transferFrom(buyer.address, newOwner.address, exchange.id)
          ).to.revertedWith(RevertReasons.REGION_PAUSED);
        });

        it("Caller is not a clone address", async function () {
          // Attempt to call onVoucherTransferred, expecting revert
          await expect(
            exchangeHandler.connect(rando).onVoucherTransferred(exchange.id, newOwner.address)
          ).to.revertedWith(RevertReasons.ACCESS_DENIED);
        });

        it("Caller is not a clone address associated with the seller", async function () {
          // Create a new seller to get new clone
          seller = mockSeller(rando.address, rando.address, rando.address, rando.address);
          expect(seller.isValid()).is.true;

          await accountHandler.connect(rando).createSeller(seller, emptyAuthToken, voucherInitValues);
          expectedCloneAddress = calculateContractAddress(accountHandler.address, "2");
          const bosonVoucherClone2 = await ethers.getContractAt("IBosonVoucher", expectedCloneAddress);

          // For the sake of test, mint token on bv2 with the id of token on bv1
          // Temporarily grant PROTOCOL role to deployer account
          await accessController.grantRole(Role.PROTOCOL, deployer.address);

          const newBuyer = mockBuyer(buyer.address);
          newBuyer.id = buyerId;
          await bosonVoucherClone2.issueVoucher(exchange.id, newBuyer.wallet);

          // Attempt to call onVoucherTransferred, expecting revert
          await expect(
            bosonVoucherClone2.connect(buyer).transferFrom(buyer.address, newOwner.address, exchange.id)
          ).to.revertedWith(RevertReasons.ACCESS_DENIED);
        });

        it("exchange id is invalid", async function () {
          // An invalid exchange id
          id = "666";

          // Attempt to call onVoucherTransferred, expecting revert
          await expect(exchangeHandler.connect(fauxClient).onVoucherTransferred(id, newOwner.address)).to.revertedWith(
            RevertReasons.NO_SUCH_EXCHANGE
          );
        });

        it("exchange is not in committed state", async function () {
          // Revoke the voucher
          await exchangeHandler.connect(operator).revokeVoucher(exchange.id);

          // Attempt to call onVoucherTransferred, expecting revert
          await expect(exchangeHandler.connect(fauxClient).onVoucherTransferred(id, newOwner.address)).to.revertedWith(
            RevertReasons.INVALID_STATE
          );
        });

        it("Voucher has expired", async function () {
          // Set time forward past the voucher's validUntilDate
          await setNextBlockTimestamp(Number(voucherRedeemableFrom) + Number(voucherValid) + Number(oneWeek));

          // Attempt to call onVoucherTransferred, expecting revert
          await expect(exchangeHandler.connect(fauxClient).onVoucherTransferred(id, newOwner.address)).to.revertedWith(
            RevertReasons.VOUCHER_HAS_EXPIRED
          );
        });
      });
    });

    context("👉 isExchangeFinalized()", async function () {
      beforeEach(async function () {
        // Commit to offer, creating a new exchange
        await exchangeHandler.connect(buyer).commitToOffer(buyer.address, offerId, { value: price });
      });

      context("👍 undisputed exchange", async function () {
        it("should return false if exchange does not exists", async function () {
          let exchangeId = "100";
          // Invalied exchange id, ask if exchange is finalized
          [exists, response] = await exchangeHandler.connect(rando).isExchangeFinalized(exchangeId);

          // It should not be exist
          assert.equal(exists, false, "Incorrectly reports existence");
          assert.equal(response, false, "Incorrectly reports finalized state");
        });

        it("should return false if exchange is in Committed state", async function () {
          // In Committed state, ask if exchange is finalized
          [exists, response] = await exchangeHandler.connect(rando).isExchangeFinalized(exchange.id);

          // It should not be finalized
          assert.equal(response, false, "Incorrectly reports finalized state");
        });

        it("should return false if exchange is in Redeemed state", async function () {
          // Set time forward to the offer's voucherRedeemableFrom
          await setNextBlockTimestamp(Number(voucherRedeemableFrom));

          // Redeem voucher
          await exchangeHandler.connect(buyer).redeemVoucher(exchange.id);

          // Now in Redeemed state, ask if exchange is finalized
          [exists, response] = await exchangeHandler.connect(rando).isExchangeFinalized(exchange.id);

          // It should not be finalized
          assert.equal(response, false, "Incorrectly reports finalized state");
        });

        it("should return true if exchange is in Completed state", async function () {
          // Set time forward to the offer's voucherRedeemableFrom
          await setNextBlockTimestamp(Number(voucherRedeemableFrom));

          // Redeem voucher
          await exchangeHandler.connect(buyer).redeemVoucher(exchange.id);

          // Get the current block info
          blockNumber = await ethers.provider.getBlockNumber();
          block = await ethers.provider.getBlock(blockNumber);

          // Set time forward to run out the fulfillment period
          newTime = ethers.BigNumber.from(voucherRedeemableFrom).add(fulfillmentPeriod).add(1).toNumber();
          await setNextBlockTimestamp(newTime);

          // Complete exchange
          await exchangeHandler.connect(operator).completeExchange(exchange.id);

          // Now in Completed state, ask if exchange is finalized
          [exists, response] = await exchangeHandler.connect(rando).isExchangeFinalized(exchange.id);

          // It should be finalized
          assert.equal(response, true, "Incorrectly reports unfinalized state");
        });

        it("should return true if exchange is in Revoked state", async function () {
          // Revoke voucher
          await exchangeHandler.connect(operator).revokeVoucher(exchange.id);

          // Now in Revoked state, ask if exchange is finalized
          [exists, response] = await exchangeHandler.connect(rando).isExchangeFinalized(exchange.id);

          // It should be finalized
          assert.equal(response, true, "Incorrectly reports unfinalized state");
        });

        it("should return true if exchange is in Canceled state", async function () {
          // Cancel voucher
          await exchangeHandler.connect(buyer).cancelVoucher(exchange.id);

          // Now in Canceled state, ask if exchange is finalized
          [exists, response] = await exchangeHandler.connect(rando).isExchangeFinalized(exchange.id);

          // It should be finalized
          assert.equal(response, true, "Incorrectly reports unfinalized state");
        });
      });

      context("👎 disputed exchange", async function () {
        beforeEach(async function () {
          // Set time forward to the offer's voucherRedeemableFrom
          await setNextBlockTimestamp(Number(voucherRedeemableFrom));

          // Redeem voucher
          await exchangeHandler.connect(buyer).redeemVoucher(exchange.id);

          // Raise a dispute on the exchange
          await disputeHandler.connect(buyer).raiseDispute(exchange.id);
        });

        it("should return false if exchange has a dispute in Disputed state", async function () {
          // In Disputed state, ask if exchange is finalized
          [exists, response] = await exchangeHandler.connect(rando).isExchangeFinalized(exchange.id);

          // It should not be finalized
          assert.equal(response, false, "Incorrectly reports finalized state");
        });

        it("should return true if exchange has a dispute in Retracted state", async function () {
          // Retract Dispute
          await disputeHandler.connect(buyer).retractDispute(exchange.id);

          // Now in Retracted state, ask if exchange is finalized
          [exists, response] = await exchangeHandler.connect(rando).isExchangeFinalized(exchange.id);

          // It should be finalized
          assert.equal(response, true, "Incorrectly reports unfinalized state");
        });

        it("should return true if exchange has a dispute in Resolved state", async function () {
          const buyerPercent = "5566"; // 55.66%

          // Set the message Type, needed for signature
          const resolutionType = [
            { name: "exchangeId", type: "uint256" },
            { name: "buyerPercent", type: "uint256" },
          ];

          const customSignatureType = {
            Resolution: resolutionType,
          };

          const message = {
            exchangeId: exchange.id,
            buyerPercent,
          };

          // Collect the signature components
          const { r, s, v } = await prepareDataSignatureParameters(
            buyer, // Operator is the caller, seller should be the signer.
            customSignatureType,
            "Resolution",
            message,
            disputeHandler.address
          );

          // Resolve Dispute
          await disputeHandler.connect(operator).resolveDispute(exchange.id, buyerPercent, r, s, v);

          // Now in Resolved state, ask if exchange is finalized
          [exists, response] = await exchangeHandler.connect(rando).isExchangeFinalized(exchange.id);

          // It should be finalized
          assert.equal(response, true, "Incorrectly reports unfinalized state");
        });

        it("should return false if exchange has a dispute in Escalated state", async function () {
          // Escalate the dispute
          await disputeHandler.connect(buyer).escalateDispute(exchange.id);

          // In Escalated state, ask if exchange is finalized
          [exists, response] = await exchangeHandler.connect(rando).isExchangeFinalized(exchange.id);

          // It should not be finalized
          assert.equal(response, false, "Incorrectly reports finalized state");
        });

        it("should return true if exchange has a dispute in Decided state", async function () {
          // Escalate the dispute
          await disputeHandler.connect(buyer).escalateDispute(exchange.id);

          // Decide Dispute
          await disputeHandler.connect(operatorDR).decideDispute(exchange.id, "1111");

          // Now in Decided state, ask if exchange is finalized
          [exists, response] = await exchangeHandler.connect(rando).isExchangeFinalized(exchange.id);

          // It should be finalized
          assert.equal(response, true, "Incorrectly reports unfinalized state");
        });

        it("should return true if exchange has a dispute in Refused state", async function () {
          // Escalate the dispute
          tx = await disputeHandler.connect(buyer).escalateDispute(exchange.id);

          // Get the block timestamp of the confirmed tx and set escalatedDate
          blockNumber = tx.blockNumber;
          block = await ethers.provider.getBlock(blockNumber);
          const escalatedDate = block.timestamp.toString();

          await setNextBlockTimestamp(Number(escalatedDate) + Number(disputeResolver.escalationResponsePeriod));

          // Expire dispute
          await disputeHandler.connect(rando).expireEscalatedDispute(exchange.id);

          // Now in Decided state, ask if exchange is finalized
          [exists, response] = await exchangeHandler.connect(rando).isExchangeFinalized(exchange.id);

          // It should be finalized
          assert.equal(response, true, "Incorrectly reports unfinalized state");
        });
      });
    });

    context("👉 getNextExchangeId()", async function () {
      it("should return the next exchange id", async function () {
        // Get the next exchange id and compare it to the initial expected id
        nextExchangeId = await exchangeHandler.connect(rando).getNextExchangeId();
        expect(nextExchangeId).to.equal(id);

        // Commit to offer, creating a new exchange
        await exchangeHandler.connect(buyer).commitToOffer(buyer.address, offerId, { value: price });

        // Get the next exchange id and ensure it was incremented by the creation of the offer
        nextExchangeId = await exchangeHandler.connect(rando).getNextExchangeId();
        expect(nextExchangeId).to.equal(++id);
      });

      it("should not increment the counter", async function () {
        // Get the next exchange id
        nextExchangeId = await exchangeHandler.connect(rando).getNextExchangeId();
        expect(nextExchangeId).to.equal(id);

        // Get the next exchange id and ensure it was not incremented by the previous call
        nextExchangeId = await exchangeHandler.connect(rando).getNextExchangeId();
        expect(nextExchangeId).to.equal(id);
      });
    });

    context("👉 getExchange()", async function () {
      beforeEach(async function () {
        // Commit to offer
        await exchangeHandler.connect(buyer).commitToOffer(buyer.address, offerId, { value: price });
      });

      it("should return true for exists if exchange id is valid", async function () {
        // Get the exchange
        [exists, response] = await exchangeHandler.connect(rando).getExchange(exchange.id);

        // Test existence flag
        expect(exists).to.be.true;
      });

      it("should return false for exists if exchange id is not valid", async function () {
        // Get the exchange
        [exists, response] = await exchangeHandler.connect(rando).getExchange(exchange.id + 10);

        // Test existence flag
        expect(exists).to.be.false;
      });

      it("should return the expected exchange if exchange id is valid", async function () {
        // Get the exchange
        [exists, response] = await exchangeHandler.connect(rando).getExchange(exchange.id);

        // It should match the expected exchange struct
        assert.equal(exchange.toString(), Exchange.fromStruct(response).toString(), "Exchange struct is incorrect");
      });
    });

    context("👉 getExchangeState()", async function () {
      beforeEach(async function () {
        // Commit to offer
        await exchangeHandler.connect(buyer).commitToOffer(buyer.address, offerId, { value: price });
      });

      it("should return true for exists if exchange id is valid", async function () {
        // Get the exchange state
        [exists, response] = await exchangeHandler.connect(rando).getExchangeState(exchange.id);

        // Test existence flag
        expect(exists).to.be.true;
      });

      it("should return false for exists if exchange id is not valid", async function () {
        // Attempt to get the exchange state for invalid exchange
        [exists, response] = await exchangeHandler.connect(rando).getExchangeState(exchange.id + 10);

        // Test existence flag
        expect(exists).to.be.false;
      });

      it("should return the expected exchange state if exchange id is valid", async function () {
        // Get the exchange state
        [exists, response] = await exchangeHandler.connect(rando).getExchangeState(exchange.id);

        // It should match ExchangeState.Committed
        assert.equal(response, ExchangeState.Committed, "Exchange state is incorrect");
      });
    });

    context("getReceipt", async function () {
      beforeEach(async () => {
        // Commit to offer
        tx = await exchangeHandler.connect(buyer).commitToOffer(buyer.address, offerId, { value: price });

        // Decrease offer quantityAvailable
        offer.quantityAvailable = "9";

        // Get the block timestamp of the confirmed tx
        blockNumber = tx.blockNumber;
        block = await ethers.provider.getBlock(blockNumber);

        // Update the committed date in the expected exchange struct with the block timestamp of the tx
        voucher.committedDate = block.timestamp.toString();

        // Update the validUntilDate date in the expected exchange struct
        voucher.validUntilDate = calculateVoucherExpiry(block, voucherRedeemableFrom, voucherValid);

        // Set time forward to the offer's voucherRedeemableFrom
        await setNextBlockTimestamp(Number(voucherRedeemableFrom));

        // Redeem the voucher
        tx = await exchangeHandler.connect(buyer).redeemVoucher(exchange.id);

        // Get the block timestamp of the confirmed tx
        blockNumber = tx.blockNumber;
        block = await ethers.provider.getBlock(blockNumber);

        // Update the redeemedDate date in the expected exchange struct
        voucher.redeemedDate = block.timestamp.toString();
      });

      it("Should return the correct receipt", async function () {
        // Complete the exchange
        const tx = await exchangeHandler.connect(buyer).completeExchange(exchange.id);

        // Get the block timestamp of the confirmed tx
        blockNumber = tx.blockNumber;
        block = await ethers.provider.getBlock(blockNumber);

        // Update the finalizedDate date in the expected exchange struct
        exchange.finalizedDate = block.timestamp.toString();

        // Update the state in the expected exchange struct
        exchange.state = ExchangeState.Completed;

        // Get the exchange state
        [, response] = await exchangeHandler.connect(rando).getExchangeState(exchange.id);

        // It should match ExchangeState.Completed
        assert.equal(response, ExchangeState.Completed, "Exchange state is incorrect");

        // Get receipt
        const receipt = await exchangeHandler.connect(buyer).getReceipt(exchange.id);
        const receiptObject = Receipt.fromStruct(receipt);

        const expectedReceipt = new Receipt(
          exchange.id,
          offer.id,
          buyerId,
          sellerId,
          price,
          offer.sellerDeposit,
          offer.buyerCancelPenalty,
          offerFees,
          agentId,
          offer.exchangeToken,
          exchange.finalizedDate,
          undefined,
          voucher.committedDate,
          voucher.redeemedDate,
          voucher.expired
        );
        expect(expectedReceipt.isValid()).is.true;

        expect(receiptObject).to.eql(expectedReceipt);
      });

      it("price, sellerDeposit, and disputeResolverId must be 0 if is an absolute zero offer", async function () {
        // Set protocolFee to zero so we don't get the error AGENT_FEE_AMOUNT_TOO_HIGH
        protocolFeePercentage = "0";
        await configHandler.connect(deployer).setProtocolFeePercentage(protocolFeePercentage);
        offerFees.protocolFee = "0";

        // Create a new offer with params price, sellerDeposit and disputeResolverId = 0
        const mo = await mockOffer();
        const { offerDates, offerDurations } = mo;
        offer = mo.offer;
        offer.id = offerId = "2";
        offer.price = offer.buyerCancelPenalty = offer.sellerDeposit = "0";
        // set a dummy token address otherwise protocol token (zero address) and offer token will be the same and we will get the error AGENT_FEE_AMOUNT_TOO_HIGH
        offer.exchangeToken = foreign20.address;
        disputeResolverId = agentId = "0";

        // Update voucherRedeemableFrom
        voucherRedeemableFrom = offerDates.voucherRedeemableFrom;

        // Check if domains are valid
        expect(offer.isValid()).is.true;
        expect(offerDates.isValid()).is.true;
        expect(offerDurations.isValid()).is.true;

        // Create the offer
        await offerHandler.connect(operator).createOffer(offer, offerDates, offerDurations, disputeResolverId, agentId);

        // Commit to offer
        tx = await exchangeHandler.connect(buyer).commitToOffer(buyer.address, offerId);

        // Decrease offer quantityAvailable
        offer.quantityAvailable = "0";
        // Increase exchange.id as is a new commitToOffer
        exchange.id = "2";

        // Get the block timestamp of the confirmed tx
        blockNumber = tx.blockNumber;
        block = await ethers.provider.getBlock(blockNumber);

        // Update the committed date in the expected exchange struct with the block timestamp of the tx
        voucher.committedDate = block.timestamp.toString();

        // Update the validUntilDate date in the expected exchange struct
        voucher.validUntilDate = calculateVoucherExpiry(block, voucherRedeemableFrom, voucherValid);

        // Set time forward to the offer's voucherRedeemableFrom
        await setNextBlockTimestamp(Number(voucherRedeemableFrom));

        // Redeem the voucher
        tx = await exchangeHandler.connect(buyer).redeemVoucher(exchange.id);

        // Get the block timestamp of the confirmed tx
        blockNumber = tx.blockNumber;
        block = await ethers.provider.getBlock(blockNumber);

        // Update the redeemedDate date in the expected exchange struct
        voucher.redeemedDate = block.timestamp.toString();

        // Get the block timestamp of the confirmed tx
        blockNumber = tx.blockNumber;
        block = await ethers.provider.getBlock(blockNumber);

        // Update the redeemedDate date in the expected exchange struct
        voucher.redeemedDate = block.timestamp.toString();

        // Complete the exchange
        tx = await exchangeHandler.connect(buyer).completeExchange(exchange.id);

        // Get the block timestamp of the confirmed tx
        blockNumber = tx.blockNumber;
        block = await ethers.provider.getBlock(blockNumber);

        // Update the finalizedDate date in the expected exchange struct
        exchange.finalizedDate = block.timestamp.toString();

        // Update the state in the expected exchange struct
        exchange.state = ExchangeState.Completed;

        // Get the exchange state
        [, response] = await exchangeHandler.connect(rando).getExchangeState(exchange.id);

        // It should match ExchangeState.Completed
        assert.equal(response, ExchangeState.Completed, "Exchange state is incorrect");

        // Get receipt
        const receipt = await exchangeHandler.connect(buyer).getReceipt(exchange.id);
        const receiptObject = Receipt.fromStruct(receipt);

        const expectedReceipt = new Receipt(
          exchange.id,
          offer.id,
          buyerId,
          sellerId,
          offer.price,
          offer.sellerDeposit,
          offer.buyerCancelPenalty,
          offerFees,
          agentId,
          offer.exchangeToken,
          exchange.finalizedDate,
          undefined,
          voucher.committedDate,
          voucher.redeemedDate,
          voucher.expired
        );
        expect(expectedReceipt.isValid()).is.true;

        expect(receiptObject).to.eql(expectedReceipt);
      });

      context("Disputed was raised", async function () {
        let disputedDate;
        beforeEach(async function () {
          // Raise a dispute on the exchange
          const tx = await disputeHandler.connect(buyer).raiseDispute(exchange.id);

          // Get the block timestamp of the confirmed tx
          blockNumber = tx.blockNumber;
          block = await ethers.provider.getBlock(blockNumber);

          disputedDate = block.timestamp.toString();
        });

        it("Receipt should contain dispute data if a dispute was raised for exchange", async function () {
          // Retract dispute
          const tx = await disputeHandler.connect(buyer).retractDispute(exchange.id);

          // Get the block timestamp of the confirmed tx
          blockNumber = tx.blockNumber;
          block = await ethers.provider.getBlock(blockNumber);

          // Update the finalizedDate date in the expected exchange struct
          exchange.finalizedDate = block.timestamp.toString();

          // Update the state in the expected exchange struct
          exchange.state = ExchangeState.Disputed;

          // Get the exchange state
          [, response] = await exchangeHandler.connect(rando).getExchangeState(exchange.id);

          // It should match ExchangeState.Completed
          assert.equal(response, ExchangeState.Disputed, "Exchange state is incorrect");

          const receipt = await exchangeHandler.connect(buyer).getReceipt(exchange.id);
          const receiptObject = Receipt.fromStruct(receipt);

          const expectedDispute = new Dispute(exchange.id, DisputeState.Retracted, "0");
          expect(expectedDispute.isValid()).is.true;

          const expectedReceipt = new Receipt(
            exchange.id,
            offer.id,
            buyerId,
            sellerId,
            price,
            offer.sellerDeposit,
            offer.buyerCancelPenalty,
            offerFees,
            agentId,
            offer.exchangeToken,
            exchange.finalizedDate,
            undefined,
            voucher.committedDate,
            voucher.redeemedDate,
            voucher.expired,
            disputeResolverId,
            disputedDate,
            undefined,
            DisputeState.Retracted
          );
          expect(expectedReceipt.isValid()).is.true;

          expect(receiptObject).to.eql(expectedReceipt);
        });

        it("Receipt should contain escalatedDate if a dispute was raised and escalated", async function () {
          // Escalate a dispute
          let tx = await disputeHandler.connect(buyer).escalateDispute(exchange.id);

          // Get the block timestamp of the confirmed tx
          blockNumber = tx.blockNumber;
          block = await ethers.provider.getBlock(blockNumber);

          const escalatedDate = block.timestamp.toString();

          // Retract dispute
          tx = await disputeHandler.connect(buyer).retractDispute(exchange.id);

          // Get the block timestamp of the confirmed tx
          blockNumber = tx.blockNumber;
          block = await ethers.provider.getBlock(blockNumber);

          // Update the finalizedDate date in the expected exchange struct
          exchange.finalizedDate = block.timestamp.toString();

          // Update the state in the expected exchange struct
          exchange.state = ExchangeState.Disputed;

          // Get the exchange state
          [, response] = await exchangeHandler.connect(rando).getExchangeState(exchange.id);

          // It should match ExchangeState.Completed
          assert.equal(response, ExchangeState.Disputed, "Exchange state is incorrect");

          const receipt = await exchangeHandler.connect(buyer).getReceipt(exchange.id);
          const receiptObject = Receipt.fromStruct(receipt);

          const expectedDispute = new Dispute(exchange.id, DisputeState.Retracted, "0");
          expect(expectedDispute.isValid()).is.true;

          const expectedReceipt = new Receipt(
            exchange.id,
            offer.id,
            buyerId,
            sellerId,
            price,
            offer.sellerDeposit,
            offer.buyerCancelPenalty,
            offerFees,
            agentId,
            offer.exchangeToken,
            exchange.finalizedDate,
            undefined,
            voucher.committedDate,
            voucher.redeemedDate,
            voucher.expired,
            disputeResolverId,
            disputedDate,
            escalatedDate,
            DisputeState.Retracted
          );
          expect(expectedReceipt.isValid()).is.true;

          expect(receiptObject).to.eql(expectedReceipt);
        });
      });

      context("TwinReceipt tests", async function () {
        beforeEach(async function () {
          // Mint some tokens to be bundled
          await foreign20.connect(operator).mint(operator.address, "500");
          await foreign721.connect(operator).mint("0", "10");

          // Approve the protocol diamond to transfer seller's tokens
          await foreign20.connect(operator).approve(protocolDiamond.address, "3");
          await foreign721.connect(operator).setApprovalForAll(protocolDiamond.address, true);

          // Create an ERC20 twin
          twin20 = mockTwin(foreign20.address);
          twin20.amount = "3";
          expect(twin20.isValid()).is.true;

          await twinHandler.connect(operator).createTwin(twin20.toStruct());

          // Create an ERC721 twin
          twin721 = mockTwin(foreign721.address, TokenType.NonFungibleToken);
          twin721.amount = "0";
          twin721.supplyAvailable = "10";
          twin721.id = "2";
          expect(twin721.isValid()).is.true;

          await twinHandler.connect(operator).createTwin(twin721.toStruct());

          // Create a new offer
          const mo = await mockOffer();
          const { offerDates, offerDurations } = mo;
          offer = mo.offer;
          offer.quantityAvailable = "10";
          offer.id = offerId = "2";
          disputeResolverId = mo.disputeResolverId;

          // Update voucherRedeemableFrom
          voucherRedeemableFrom = offerDates.voucherRedeemableFrom;

          // Check if domains are valid
          expect(offer.isValid()).is.true;
          expect(offerDates.isValid()).is.true;
          expect(offerDurations.isValid()).is.true;

          // Create the offer
          await offerHandler
            .connect(operator)
            .createOffer(offer, offerDates, offerDurations, disputeResolverId, agentId);
        });

        it("Receipt should contain twin receipt data if offer was bundled with twin", async function () {
          // Create a new bundle
          bundle = new Bundle("1", sellerId, [offerId], [twin20.id]);
          expect(bundle.isValid()).is.true;
          await bundleHandler.connect(operator).createBundle(bundle.toStruct());

          // Set time forward to the offer's voucherRedeemableFrom
          await setNextBlockTimestamp(Number(voucherRedeemableFrom));

          // Commit to offer
          let tx = await exchangeHandler.connect(buyer).commitToOffer(buyer.address, offerId, { value: price });

          // Get the block timestamp of the confirmed tx
          blockNumber = tx.blockNumber;
          block = await ethers.provider.getBlock(blockNumber);

          // Update the committed date in the expected exchange struct with the block timestamp of the tx
          voucher.committedDate = block.timestamp.toString();

          // Update the validUntilDate date in the expected exchange struct
          voucher.validUntilDate = calculateVoucherExpiry(block, voucherRedeemableFrom, voucherValid);

          // Decrease expected offer quantityAvailable after commit
          offer.quantityAvailable = "9";

          // Increase expected id and offerId in exchange struct
          exchange.id = "2";
          exchange.offerId = "2";

          // Redeem the voucher
          tx = await exchangeHandler.connect(buyer).redeemVoucher(exchange.id);

          // Get the block timestamp of the confirmed tx
          blockNumber = tx.blockNumber;
          block = await ethers.provider.getBlock(blockNumber);

          // Update the redeemedDate date in the expected exchange struct
          voucher.redeemedDate = block.timestamp.toString();

          // Complete the exchange
          tx = await exchangeHandler.connect(buyer).completeExchange(exchange.id);

          // Get the block timestamp of the confirmed tx
          blockNumber = tx.blockNumber;
          block = await ethers.provider.getBlock(blockNumber);

          // Update the finalizedDate date in the expected exchange struct
          exchange.finalizedDate = block.timestamp.toString();

          // Update the state in the expected exchange struct
          exchange.state = ExchangeState.Completed;

          // Get the exchange state
          [, response] = await exchangeHandler.connect(rando).getExchangeState(exchange.id);

          // It should match ExchangeState.Completed
          assert.equal(response, ExchangeState.Completed, "Exchange state is incorrect");

          // Get receipt
          const receipt = await exchangeHandler.connect(buyer).getReceipt(exchange.id);
          const receiptObject = Receipt.fromStruct(receipt);

          const expectedTwinReceipt = new TwinReceipt(
            twin20.id,
            twin20.tokenId,
            twin20.amount,
            twin20.tokenAddress,
            twin20.tokenType
          );
          expect(expectedTwinReceipt.isValid()).is.true;

          const expectedReceipt = new Receipt(
            exchange.id,
            offer.id,
            buyerId,
            sellerId,
            price,
            offer.sellerDeposit,
            offer.buyerCancelPenalty,
            offerFees,
            agentId,
            offer.exchangeToken,
            exchange.finalizedDate,
            undefined,
            voucher.committedDate,
            voucher.redeemedDate,
            voucher.expired,
            undefined,
            undefined,
            undefined,
            undefined,
            [expectedTwinReceipt]
          );

          expect(expectedReceipt.isValid()).is.true;
          expect(receiptObject).to.eql(expectedReceipt);
        });

        it("Receipt should contain multiple twin receipts data if offer was bundled with multiple twin", async function () {
          // Create a new bundle
          bundle = new Bundle("1", sellerId, [offerId], [twin20.id, twin721.id]);
          expect(bundle.isValid()).is.true;
          await bundleHandler.connect(operator).createBundle(bundle.toStruct());

          // Set time forward to the offer's voucherRedeemableFrom
          await setNextBlockTimestamp(Number(voucherRedeemableFrom));

          // Commit to offer
          let tx = await exchangeHandler.connect(buyer).commitToOffer(buyer.address, offerId, { value: price });

          // Get the block timestamp of the confirmed tx
          blockNumber = tx.blockNumber;
          block = await ethers.provider.getBlock(blockNumber);

          // Update the committed date in the expected exchange struct with the block timestamp of the tx
          voucher.committedDate = block.timestamp.toString();

          // Update the validUntilDate date in the expected exchange struct
          voucher.validUntilDate = calculateVoucherExpiry(block, voucherRedeemableFrom, voucherValid);

          // Decrease expected offer quantityAvailable after commit
          offer.quantityAvailable = "9";

          // Increase expected id and offerId in exchange struct
          exchange.id = "2";
          exchange.offerId = "2";

          // Redeem the voucher
          tx = await exchangeHandler.connect(buyer).redeemVoucher(exchange.id);

          // Get the block timestamp of the confirmed tx
          blockNumber = tx.blockNumber;
          block = await ethers.provider.getBlock(blockNumber);

          // Update the redeemedDate date in the expected exchange struct
          voucher.redeemedDate = block.timestamp.toString();

          // Complete the exchange
          tx = await exchangeHandler.connect(buyer).completeExchange(exchange.id);

          // Get the block timestamp of the confirmed tx
          blockNumber = tx.blockNumber;
          block = await ethers.provider.getBlock(blockNumber);

          // Update the finalizedDate date in the expected exchange struct
          exchange.finalizedDate = block.timestamp.toString();

          // Update the state in the expected exchange struct
          exchange.state = ExchangeState.Completed;

          // Get the exchange state
          [, response] = await exchangeHandler.connect(rando).getExchangeState(exchange.id);

          // It should match ExchangeState.Completed
          assert.equal(response, ExchangeState.Completed, "Exchange state is incorrect");

          // Get receipt
          const receipt = await exchangeHandler.connect(buyer).getReceipt(exchange.id);
          const receiptObject = Receipt.fromStruct(receipt);

          const expectedTwin20Receipt = new TwinReceipt(
            twin20.id,
            twin20.tokenId,
            twin20.amount,
            twin20.tokenAddress,
            twin20.tokenType
          );
          expect(expectedTwin20Receipt.isValid()).is.true;

          const expectedTwin721Receipt = new TwinReceipt(
            twin721.id,
            "9", // twin transfer order is descending
            twin721.amount,
            twin721.tokenAddress,
            twin721.tokenType
          );
          expect(expectedTwin721Receipt.isValid()).is.true;

          const expectedReceipt = new Receipt(
            exchange.id,
            offer.id,
            buyerId,
            sellerId,
            price,
            offer.sellerDeposit,
            offer.buyerCancelPenalty,
            offerFees,
            agentId,
            offer.exchangeToken,
            exchange.finalizedDate,
            undefined,
            voucher.committedDate,
            voucher.redeemedDate,
            voucher.expired,
            undefined,
            undefined,
            undefined,
            undefined,
            [expectedTwin20Receipt, expectedTwin721Receipt]
          );
          expect(expectedReceipt.isValid()).is.true;
          expect(receiptObject).to.eql(expectedReceipt);
        });
      });

      it("Receipt should contain condition data if offer belongs to a group", async function () {
        // Required constructor params for Group
        groupId = "1";
        offerIds = [offerId];

        // Create condition
        condition = mockCondition({ tokenAddress: foreign20.address });
        expect(condition.isValid()).to.be.true;

        // Create a new group
        group = new Group(groupId, sellerId, offerIds);
        expect(group.isValid()).is.true;
        await groupHandler.connect(operator).createGroup(group, condition);

        // Mint enough tokens for the buyer
        await foreign20.connect(buyer).mint(buyer.address, condition.threshold);

        // Commit to offer
        let tx = await exchangeHandler.connect(buyer).commitToOffer(buyer.address, offerId, { value: price });

        // Decrease offer quantityAvailable
        offer.quantityAvailable = "9";

        // Increase expected id and offerId in exchange struct
        exchange.id = "2";
        exchange.offerId = "2";

        // Get the block timestamp of the confirmed tx
        blockNumber = tx.blockNumber;
        block = await ethers.provider.getBlock(blockNumber);

        // Update the committed date in the expected exchange struct with the block timestamp of the tx
        voucher.committedDate = block.timestamp.toString();

        // Update the validUntilDate date in the expected exchange struct
        voucher.validUntilDate = calculateVoucherExpiry(block, voucherRedeemableFrom, voucherValid);

        // Set time forward to the offer's voucherRedeemableFrom
        // await setNextBlockTimestamp(Number(voucherRedeemableFrom));

        // Redeem the voucher
        tx = await exchangeHandler.connect(buyer).redeemVoucher(exchange.id);

        // Get the block timestamp of the confirmed tx
        blockNumber = tx.blockNumber;
        block = await ethers.provider.getBlock(blockNumber);

        // Update the redeemedDate date in the expected exchange struct
        voucher.redeemedDate = block.timestamp.toString();

        // Complete the exchange
        tx = await exchangeHandler.connect(buyer).completeExchange(exchange.id);

        // Get the block timestamp of the confirmed tx
        blockNumber = tx.blockNumber;
        block = await ethers.provider.getBlock(blockNumber);

        // Update the finalizedDate date in the expected exchange struct
        exchange.finalizedDate = block.timestamp.toString();

        // Update the state in the expected exchange struct
        exchange.state = ExchangeState.Completed;

        // Get the exchange state
        [, response] = await exchangeHandler.connect(rando).getExchangeState(exchange.id);

        // It should match ExchangeState.Completed
        assert.equal(response, ExchangeState.Completed, "Exchange state is incorrect");

        // Get receipt
        const receipt = await exchangeHandler.connect(buyer).getReceipt(exchange.id);
        const receiptObject = Receipt.fromStruct(receipt);

        const expectedReceipt = new Receipt(
          exchange.id,
          offer.id,
          buyerId,
          sellerId,
          price,
          offer.sellerDeposit,
          offer.buyerCancelPenalty,
          offerFees,
          agentId,
          offer.exchangeToken,
          exchange.finalizedDate,
          condition,
          voucher.committedDate,
          voucher.redeemedDate,
          voucher.expired
        );
        expect(expectedReceipt.isValid()).is.true;

        expect(receiptObject).to.eql(expectedReceipt);
      });

      it("Receipt should contain agentId and agentAddress if agent for offer exists", async function () {
        // Create a valid agent
        agent = mockAgent(rando.address);
        // Set new agentId
        agentId = agent.id = "4";
        expect(agent.isValid()).is.true;

        // Create an agent
        await accountHandler.connect(rando).createAgent(agent);

        // Update agentFee
        const agentFee = ethers.BigNumber.from(offer.price).mul(agent.feePercentage).div("10000").toString();
        offerFees.agentFee = agentFee;

        // Create a new offer
        const mo = await mockOffer();
        const { offerDates, offerDurations } = mo;
        offer = mo.offer;
        offer.id = offerId = "2";
        disputeResolverId = mo.disputeResolverId;

        // Update voucherRedeemableFrom
        voucherRedeemableFrom = offerDates.voucherRedeemableFrom;

        // Check if domains are valid
        expect(offer.isValid()).is.true;
        expect(offerDates.isValid()).is.true;
        expect(offerDurations.isValid()).is.true;

        // Create the offer
        await offerHandler.connect(operator).createOffer(offer, offerDates, offerDurations, disputeResolverId, agentId);

        // Commit to offer
        let tx = await exchangeHandler.connect(buyer).commitToOffer(buyer.address, offerId, { value: price });

        // Decrease offer quantityAvailable
        offer.quantityAvailable = "0";

        // Increase expected id and offerId in exchange struct
        exchange.id = "2";
        exchange.offerId = "2";

        // Get the block timestamp of the confirmed tx
        blockNumber = tx.blockNumber;
        block = await ethers.provider.getBlock(blockNumber);

        // Update the committed date in the expected exchange struct with the block timestamp of the tx
        voucher.committedDate = block.timestamp.toString();

        // Update the validUntilDate date in the expected exchange struct
        voucher.validUntilDate = calculateVoucherExpiry(block, voucherRedeemableFrom, voucherValid);

        // Set time forward to the offer's voucherRedeemableFrom
        await setNextBlockTimestamp(Number(voucherRedeemableFrom));

        // Redeem the voucher
        tx = await exchangeHandler.connect(buyer).redeemVoucher(exchange.id);

        // Get the block timestamp of the confirmed tx
        blockNumber = tx.blockNumber;
        block = await ethers.provider.getBlock(blockNumber);

        // Update the redeemedDate date in the expected exchange struct
        voucher.redeemedDate = block.timestamp.toString();

        // Complete the exchange
        tx = await exchangeHandler.connect(buyer).completeExchange(exchange.id);

        // Get the block timestamp of the confirmed tx
        blockNumber = tx.blockNumber;
        block = await ethers.provider.getBlock(blockNumber);

        // Update the finalizedDate date in the expected exchange struct
        exchange.finalizedDate = block.timestamp.toString();

        // Update the state in the expected exchange struct
        exchange.state = ExchangeState.Completed;

        // Get the exchange state
        [, response] = await exchangeHandler.connect(rando).getExchangeState(exchange.id);

        // It should match ExchangeState.Completed
        assert.equal(response, ExchangeState.Completed, "Exchange state is incorrect");

        // Get receipt
        const receipt = await exchangeHandler.connect(buyer).getReceipt(exchange.id);
        const receiptObject = Receipt.fromStruct(receipt);

        const expectedReceipt = new Receipt(
          exchange.id,
          offer.id,
          buyerId,
          sellerId,
          price,
          offer.sellerDeposit,
          offer.buyerCancelPenalty,
          offerFees,
          agentId,
          offer.exchangeToken,
          exchange.finalizedDate,
          undefined,
          voucher.committedDate,
          voucher.redeemedDate,
          voucher.expired
        );
        expect(expectedReceipt.isValid()).is.true;

        expect(receiptObject).to.eql(expectedReceipt);
      });

      context("💔 Revert Reasons", async function () {
        it("Exchange is not in a final state", async function () {
          await expect(exchangeHandler.connect(rando).getReceipt(exchange.id)).to.be.revertedWith(
            RevertReasons.EXCHANGE_IS_NOT_IN_A_FINAL_STATE
          );
        });

        it("Exchange id is invalid", async function () {
          const invalidExchangeId = "666";

          await expect(exchangeHandler.connect(rando).getReceipt(invalidExchangeId)).to.be.revertedWith(
            RevertReasons.NO_SUCH_EXCHANGE
          );
        });
      });
    });
  });
});<|MERGE_RESOLUTION|>--- conflicted
+++ resolved
@@ -831,7 +831,7 @@
           // Create Condition
           condition = mockCondition({
             tokenAddress: foreign721.address,
-            threshold: "1",
+            threshold: "5",
             maxCommits: "3",
             tokenType: TokenType.NonFungibleToken,
           });
@@ -1050,27 +1050,12 @@
 
       context("✋ Group without condition", async function () {
         beforeEach(async function () {
-<<<<<<< HEAD
-=======
-          // Required constructor params for Condition
-          method = EvaluationMethod.None;
-          tokenType = TokenType.FungibleToken;
-          tokenAddress = ethers.constants.AddressZero;
-          tokenId = "0";
-          threshold = "0";
-          maxCommits = "0";
-
->>>>>>> 4e0cd755
           // Required constructor params for Group
           groupId = "1";
           offerIds = [offerId];
 
           // Create Condition
-<<<<<<< HEAD
           condition = mockCondition({ method: EvaluationMethod.None, threshold: "0", maxCommits: "0" });
-=======
-          condition = new Condition(method, tokenType, tokenAddress, tokenId, threshold, maxCommits);
->>>>>>> 4e0cd755
           expect(condition.isValid()).to.be.true;
 
           // Create Group
