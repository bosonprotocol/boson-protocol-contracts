--- conflicted
+++ resolved
@@ -388,7 +388,7 @@
           rando.address,
           ""
         );
-        const bosonVoucherClone2 = await ethers.getContractAt("IBosonVoucher", expectedCloneAddress);
+        const bosonVoucherClone2 = await getContractAt("IBosonVoucher", expectedCloneAddress);
 
         // Create an offer with new seller
         const { offer, offerDates, offerDurations, disputeResolverId } = await mockOffer();
@@ -495,7 +495,7 @@
           rando.address,
           ""
         );
-        const bosonVoucherClone2 = await ethers.getContractAt("IBosonVoucher", expectedCloneAddress);
+        const bosonVoucherClone2 = await getContractAt("IBosonVoucher", expectedCloneAddress);
 
         // Create an offer with new seller
         const { offer, offerDates, offerDurations, disputeResolverId } = await mockOffer();
@@ -718,27 +718,20 @@
         await exchangeHandler.connect(buyer).commitToOffer(buyer.address, offer.id, { value: price });
 
         // expected address of the first clone and first additional collection
-<<<<<<< HEAD
         const defaultCloneAddress = calculateCloneAddress(
           await accountHandler.getAddress(),
           beaconProxyAddress,
           admin.address,
           ""
         );
-        const defaultBosonVoucher = await ethers.getContractAt("BosonVoucher", defaultCloneAddress);
+        const defaultBosonVoucher = await getContractAt("BosonVoucher", defaultCloneAddress);
         const additionalCollectionAddress = calculateCloneAddress(
           await accountHandler.getAddress(),
           beaconProxyAddress,
           admin.address,
           externalId
         );
-        const additionalCollection = await ethers.getContractAt("BosonVoucher", additionalCollectionAddress);
-=======
-        const defaultCloneAddress = calculateContractAddress(await accountHandler.getAddress(), "1");
-        const defaultBosonVoucher = await getContractAt("BosonVoucher", defaultCloneAddress);
-        const additionalCollectionAddress = calculateContractAddress(await accountHandler.getAddress(), "2");
         const additionalCollection = await getContractAt("BosonVoucher", additionalCollectionAddress);
->>>>>>> 6cdc94ac
 
         // buyer should own 1 voucher additional collection and 0 vouchers on the default clone
         expect(await defaultBosonVoucher.balanceOf(buyer.address)).to.equal(
@@ -864,7 +857,7 @@
           admin.address,
           ""
         );
-        bosonVoucher = await ethers.getContractAt("BosonVoucher", voucherCloneAddress);
+        bosonVoucher = await getContractAt("BosonVoucher", voucherCloneAddress);
         await bosonVoucher.connect(assistant).preMint(offer.id, offer.quantityAvailable);
 
         tokenId = deriveTokenId(offer.id, exchangeId);
@@ -1025,18 +1018,13 @@
         await offerHandler.connect(assistant).reserveRange(offer.id, offer.quantityAvailable, assistant.address);
 
         // expected address of the additional collection
-<<<<<<< HEAD
         const voucherCloneAddress = calculateCloneAddress(
           await accountHandler.getAddress(),
           beaconProxyAddress,
           admin.address,
           externalId
         );
-        bosonVoucher = await ethers.getContractAt("BosonVoucher", voucherCloneAddress);
-=======
-        const voucherCloneAddress = calculateContractAddress(await accountHandler.getAddress(), "2");
         bosonVoucher = await getContractAt("BosonVoucher", voucherCloneAddress);
->>>>>>> 6cdc94ac
         await bosonVoucher.connect(assistant).preMint(offer.id, offer.quantityAvailable);
 
         // Commit to preminted offer, retrieving the event
@@ -1946,18 +1934,13 @@
         await exchangeHandler.connect(buyer).commitToOffer(buyer.address, offer.id, { value: price });
 
         // expected address of the first additional collection
-<<<<<<< HEAD
         const additionalCollectionAddress = calculateCloneAddress(
           await accountHandler.getAddress(),
           beaconProxyAddress,
           admin.address,
           externalId
         );
-        const additionalCollection = await ethers.getContractAt("BosonVoucher", additionalCollectionAddress);
-=======
-        const additionalCollectionAddress = calculateContractAddress(await accountHandler.getAddress(), "2");
         const additionalCollection = await getContractAt("BosonVoucher", additionalCollectionAddress);
->>>>>>> 6cdc94ac
 
         // Revoke the voucher, expecting event
         await expect(exchangeHandler.connect(assistant).revokeVoucher(exchange.id))
@@ -2027,7 +2010,7 @@
           admin.address,
           ""
         );
-        bosonVoucherClone = await ethers.getContractAt("IBosonVoucher", bosonVoucherCloneAddress);
+        bosonVoucherClone = await getContractAt("IBosonVoucher", bosonVoucherCloneAddress);
         await bosonVoucherClone.connect(buyer).transferFrom(buyer.address, newOwner.address, tokenId);
 
         // Cancel the voucher, expecting event
@@ -2066,18 +2049,13 @@
         await exchangeHandler.connect(buyer).commitToOffer(buyer.address, offer.id, { value: price });
 
         // expected address of the first additional collection
-<<<<<<< HEAD
         const additionalCollectionAddress = calculateCloneAddress(
           await accountHandler.getAddress(),
           beaconProxyAddress,
           admin.address,
           externalId
         );
-        const additionalCollection = await ethers.getContractAt("BosonVoucher", additionalCollectionAddress);
-=======
-        const additionalCollectionAddress = calculateContractAddress(await accountHandler.getAddress(), "2");
         const additionalCollection = await getContractAt("BosonVoucher", additionalCollectionAddress);
->>>>>>> 6cdc94ac
 
         // Cancel the voucher, expecting event
         await expect(exchangeHandler.connect(buyer).cancelVoucher(exchange.id))
@@ -2306,8 +2284,6 @@
         assert.equal(response, ExchangeState.Redeemed, "Exchange state is incorrect");
       });
 
-<<<<<<< HEAD
-=======
       it("It's possible to redeem at the the end of voucher validity period", async function () {
         // Set time forward to the offer's validUntilDate
         await setNextBlockTimestamp(Number(voucherRedeemableFrom) + Number(voucherValid));
@@ -2319,7 +2295,6 @@
         );
       });
 
->>>>>>> 6cdc94ac
       it("should work on an additional collection", async function () {
         // Create a new collection
         const externalId = `Brand1`;
@@ -2339,18 +2314,13 @@
         await exchangeHandler.connect(buyer).commitToOffer(buyer.address, offer.id, { value: price });
 
         // expected address of the first additional collection
-<<<<<<< HEAD
         const additionalCollectionAddress = calculateCloneAddress(
           await accountHandler.getAddress(),
           beaconProxyAddress,
           admin.address,
           externalId
         );
-        const additionalCollection = await ethers.getContractAt("BosonVoucher", additionalCollectionAddress);
-=======
-        const additionalCollectionAddress = calculateContractAddress(await accountHandler.getAddress(), "2");
         const additionalCollection = await getContractAt("BosonVoucher", additionalCollectionAddress);
->>>>>>> 6cdc94ac
 
         // Set time forward to the offer's voucherRedeemableFrom
         await setNextBlockTimestamp(Number(voucherRedeemableFrom));
@@ -3967,7 +3937,7 @@
           admin.address,
           ""
         );
-        bosonVoucherClone = await ethers.getContractAt("IBosonVoucher", bosonVoucherCloneAddress);
+        bosonVoucherClone = await getContractAt("IBosonVoucher", bosonVoucherCloneAddress);
 
         tokenId = deriveTokenId(offerId, exchange.id);
       });
@@ -4083,18 +4053,13 @@
         offer.collectionIndex = 1;
         offer.id = await offerHandler.getNextOfferId();
         exchange.id = await exchangeHandler.getNextExchangeId();
-<<<<<<< HEAD
         bosonVoucherCloneAddress = calculateCloneAddress(
           await accountHandler.getAddress(),
           beaconProxyAddress,
           admin.address,
           externalId
         );
-        bosonVoucherClone = await ethers.getContractAt("IBosonVoucher", bosonVoucherCloneAddress);
-=======
-        bosonVoucherCloneAddress = calculateContractAddress(await exchangeHandler.getAddress(), "2");
         bosonVoucherClone = await getContractAt("IBosonVoucher", bosonVoucherCloneAddress);
->>>>>>> 6cdc94ac
         const tokenId = deriveTokenId(offer.id, exchange.id);
 
         // Create the offer
@@ -4151,7 +4116,7 @@
             rando.address,
             ""
           );
-          const bosonVoucherClone2 = await ethers.getContractAt("IBosonVoucher", expectedCloneAddress);
+          const bosonVoucherClone2 = await getContractAt("IBosonVoucher", expectedCloneAddress);
 
           // For the sake of test, mint token on bv2 with the id of token on bv1
           // Temporarily grant PROTOCOL role to deployer account
