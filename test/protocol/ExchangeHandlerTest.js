const { ethers } = require("hardhat");
const {
  ZeroAddress,
  getSigners,
  getContractAt,
  provider,
  parseUnits,
  getContractFactory,
  MaxUint256,
  parseEther,
  getImpersonatedSigner,
  toBeHex,
} = ethers;
const { expect, assert } = require("chai");

const Role = require("../../scripts/domain/Role");
const Dispute = require("../../scripts/domain/Dispute");
const Receipt = require("../../scripts/domain/Receipt");
const TwinReceipt = require("../../scripts/domain/TwinReceipt");
const Exchange = require("../../scripts/domain/Exchange");
const Voucher = require("../../scripts/domain/Voucher");
const TokenType = require("../../scripts/domain/TokenType");
const Bundle = require("../../scripts/domain/Bundle");
const ExchangeState = require("../../scripts/domain/ExchangeState");
const DisputeState = require("../../scripts/domain/DisputeState");
const Group = require("../../scripts/domain/Group");
const EvaluationMethod = require("../../scripts/domain/EvaluationMethod");
const { DisputeResolverFee } = require("../../scripts/domain/DisputeResolverFee");
const PausableRegion = require("../../scripts/domain/PausableRegion.js");
const { getInterfaceIds } = require("../../scripts/config/supported-interfaces.js");
const { RevertReasons } = require("../../scripts/config/revert-reasons.js");
const { deployMockTokens } = require("../../scripts/util/deploy-mock-tokens");
const {
  mockOffer,
  mockTwin,
  mockDisputeResolver,
  mockAuthToken,
  mockVoucherInitValues,
  mockSeller,
  mockVoucher,
  mockExchange,
  mockCondition,
  mockAgent,
  mockBuyer,
  accountId,
} = require("../util/mock");
const {
  getEvent,
  setNextBlockTimestamp,
  calculateVoucherExpiry,
  prepareDataSignatureParameters,
  calculateContractAddress,
  applyPercentage,
  deriveTokenId,
  setupTestEnvironment,
  getSnapshot,
  revertToSnapshot,
} = require("../util/utils.js");
const { oneWeek, oneMonth } = require("../util/constants");
const { FundsList } = require("../../scripts/domain/Funds");
const { getSelectors, FacetCutAction } = require("../../scripts/util/diamond-utils.js");

/**
 *  Test the Boson Exchange Handler interface
 */
describe("IBosonExchangeHandler", function () {
  // Common vars
  let InterfaceIds;
  let deployer,
    pauser,
    assistant,
    admin,
    clerk,
    treasury,
    rando,
    buyer,
    newOwner,
    fauxClient,
    assistantDR,
    adminDR,
    clerkDR,
    treasuryDR;
  let erc165,
    accessController,
    accountHandler,
    exchangeHandler,
    offerHandler,
    fundsHandler,
    disputeHandler,
    twinHandler,
    bundleHandler,
    groupHandler,
    pauseHandler,
    configHandler,
    mockMetaTransactionsHandler;
  let bosonVoucher, voucherImplementation;
  let bosonVoucherClone, bosonVoucherCloneAddress;
  let buyerId, offerId, seller, nextExchangeId, nextAccountId, disputeResolverId;
  let block, blockNumber, tx, txReceipt, event;
  let support, newTime;
  let price, sellerPool;
  let voucherRedeemableFrom;
  let disputePeriod, voucherValid;
  let protocolFeePercentage;
  let voucher, validUntilDate;
  let exchange, response, exists;
  let disputeResolver, disputeResolverFees;
  let foreign20, foreign721, foreign1155;
  let twin20, twin721, twin1155, twinIds, bundle, balance, owner;
  let expectedCloneAddress;
  let groupId, offerIds, condition, group;
  let voucherInitValues, royaltyPercentage1, royaltyPercentage2, seller1Treasury, seller2Treasury;
  let emptyAuthToken;
  let agentId, agent;
  let exchangesToComplete, exchangeId;
  let offer, offerFees;
  let offerDates, offerDurations;
  let protocolDiamondAddress;
  let snapshotId;
  let tokenId;

  before(async function () {
    accountId.next(true);

    // get interface Ids
    InterfaceIds = await getInterfaceIds();

    // Specify contracts needed for this test
    const contracts = {
      erc165: "ERC165Facet",
      accountHandler: "IBosonAccountHandler",
      twinHandler: "IBosonTwinHandler",
      bundleHandler: "IBosonBundleHandler",
      offerHandler: "IBosonOfferHandler",
      exchangeHandler: "IBosonExchangeHandler",
      fundsHandler: "IBosonFundsHandler",
      disputeHandler: "IBosonDisputeHandler",
      groupHandler: "IBosonGroupHandler",
      pauseHandler: "IBosonPauseHandler",
      configHandler: "IBosonConfigHandler",
    };

    ({
      signers: [pauser, admin, treasury, buyer, rando, newOwner, fauxClient, adminDR, treasuryDR],
      contractInstances: {
        erc165,
        accountHandler,
        twinHandler,
        bundleHandler,
        offerHandler,
        exchangeHandler,
        fundsHandler,
        disputeHandler,
        groupHandler,
        pauseHandler,
        configHandler,
      },
      protocolConfig: [, , { percentage: protocolFeePercentage }],
      extraReturnValues: { bosonVoucher, voucherImplementation, accessController },
      diamondAddress: protocolDiamondAddress,
    } = await setupTestEnvironment(contracts));

    [deployer] = await getSigners();

    // make all account the same
    assistant = admin;
    assistantDR = adminDR;
    clerk = clerkDR = { address: ZeroAddress };

    // Deploy the mock tokens
    [foreign20, foreign721, foreign1155] = await deployMockTokens(["Foreign20", "Foreign721", "Foreign1155"]);

    // Get snapshot id
    snapshotId = await getSnapshot();
  });

  afterEach(async function () {
    await revertToSnapshot(snapshotId);
    snapshotId = await getSnapshot();
  });

  async function upgradeMetaTransactionsHandlerFacet() {
    // Upgrade the ExchangeHandlerFacet functions
    // DiamondCutFacet
    const cutFacetViaDiamond = await getContractAt("DiamondCutFacet", protocolDiamondAddress);

    // Deploy MockMetaTransactionsHandlerFacet
    const MockMetaTransactionsHandlerFacet = await getContractFactory("MockMetaTransactionsHandlerFacet");
    const mockMetaTransactionsHandlerFacet = await MockMetaTransactionsHandlerFacet.deploy();
    await mockMetaTransactionsHandlerFacet.waitForDeployment();

    // Define the facet cut
    const facetCuts = [
      {
        facetAddress: await mockMetaTransactionsHandlerFacet.getAddress(),
        action: FacetCutAction.Add,
        functionSelectors: getSelectors(mockMetaTransactionsHandlerFacet),
      },
    ];

    // Send the DiamondCut transaction
    const tx = await cutFacetViaDiamond.connect(deployer).diamondCut(facetCuts, ZeroAddress, "0x");

    // Wait for transaction to confirm
    const receipt = await tx.wait();

    // Be certain transaction was successful
    assert.equal(receipt.status, 1, `Diamond upgrade failed: ${tx.hash}`);

    // Cast Diamond to MockMetaTransactionsHandlerFacet
    mockMetaTransactionsHandler = await getContractAt("MockMetaTransactionsHandlerFacet", protocolDiamondAddress);
  }

  // Interface support (ERC-156 provided by ProtocolDiamond, others by deployed facets)
  context("📋 Interfaces", async function () {
    context("👉 supportsInterface()", async function () {
      it("should indicate support for IBosonExchangeHandler interface", async function () {
        // Current interfaceId for IBosonExchangeHandler
        support = await erc165.supportsInterface(InterfaceIds.IBosonExchangeHandler);

        // Test
        expect(support, "IBosonExchangeHandler interface not supported").is.true;
      });
    });
  });

  // All supported Exchange methods
  context("📋 Exchange Handler Methods", async function () {
    beforeEach(async function () {
      // Initial ids for all the things
      exchangeId = offerId = "1";
      agentId = "0"; // agent id is optional while creating an offer

      // Create a valid seller
      seller = mockSeller(
        await assistant.getAddress(),
        await admin.getAddress(),
        clerk.address,
        await treasury.getAddress()
      );
      expect(seller.isValid()).is.true;

      // AuthToken
      emptyAuthToken = mockAuthToken();
      expect(emptyAuthToken.isValid()).is.true;

      // VoucherInitValues
      seller1Treasury = seller.treasury;
      royaltyPercentage1 = "0"; // 0%
      voucherInitValues = mockVoucherInitValues();
      expect(voucherInitValues.isValid()).is.true;

      await accountHandler.connect(admin).createSeller(seller, emptyAuthToken, voucherInitValues);
      expectedCloneAddress = calculateContractAddress(await accountHandler.getAddress(), "1");

      // Create a valid dispute resolver
      disputeResolver = mockDisputeResolver(
        await assistantDR.getAddress(),
        await adminDR.getAddress(),
        clerkDR.address,
        await treasuryDR.getAddress(),
        true
      );
      expect(disputeResolver.isValid()).is.true;

      //Create DisputeResolverFee array so offer creation will succeed
      disputeResolverFees = [new DisputeResolverFee(ZeroAddress, "Native", "0")];

      // Make empty seller list, so every seller is allowed
      const sellerAllowList = [];

      // Register the dispute resolver
      await accountHandler
        .connect(adminDR)
        .createDisputeResolver(disputeResolver, disputeResolverFees, sellerAllowList);

      // Create the offer
      const mo = await mockOffer();
      ({ offerDates, offerDurations } = mo);
      offer = mo.offer;
      offerFees = mo.offerFees;
      offerFees.protocolFee = applyPercentage(offer.price, protocolFeePercentage);

      offer.quantityAvailable = "10";
      disputeResolverId = mo.disputeResolverId;

      // Check if domains are valid
      expect(offer.isValid()).is.true;
      expect(offerDates.isValid()).is.true;
      expect(offerDurations.isValid()).is.true;

      // Create the offer
      await offerHandler.connect(assistant).createOffer(offer, offerDates, offerDurations, disputeResolverId, agentId);

      // Set used variables
      price = offer.price;
      voucherRedeemableFrom = offerDates.voucherRedeemableFrom;
      voucherValid = offerDurations.voucherValid;
      disputePeriod = offerDurations.disputePeriod;
      sellerPool = parseUnits("15", "ether").toString();

      // Required voucher constructor params
      voucher = mockVoucher();
      voucher.redeemedDate = "0";

      // Mock exchange
      exchange = mockExchange();

      buyerId = accountId.next().value;
      exchange.buyerId = buyerId;
      exchange.finalizedDate = "0";

      // Deposit seller funds so the commit will succeed
      await fundsHandler.connect(assistant).depositFunds(seller.id, ZeroAddress, sellerPool, { value: sellerPool });
    });

    afterEach(async function () {
      // Reset the accountId iterator
      accountId.next(true);
    });

    context("👉 commitToOffer()", async function () {
      it("should emit a BuyerCommitted event", async function () {
        // Commit to offer, retrieving the event
        tx = await exchangeHandler.connect(buyer).commitToOffer(await buyer.getAddress(), offerId, { value: price });
        txReceipt = await tx.wait();
        event = getEvent(txReceipt, exchangeHandler, "BuyerCommitted");

        // Get the block timestamp of the confirmed tx
        blockNumber = tx.blockNumber;
        block = await provider.getBlock(blockNumber);

        // Update the committed date in the expected exchange struct with the block timestamp of the tx
        voucher.committedDate = block.timestamp.toString();

        // Update the validUntilDate date in the expected exchange struct
        voucher.validUntilDate = calculateVoucherExpiry(block, voucherRedeemableFrom, voucherValid);

        // Examine event
        assert.equal(event.exchangeId.toString(), exchangeId, "Exchange id is incorrect");
        assert.equal(event.offerId.toString(), offerId, "Offer id is incorrect");
        assert.equal(event.buyerId.toString(), buyerId, "Buyer id is incorrect");

        // Examine the exchange struct
        assert.equal(
          Exchange.fromStruct(event.exchange).toString(),
          exchange.toString(),
          "Exchange struct is incorrect"
        );

        // Examine the voucher struct
        assert.equal(Voucher.fromStruct(event.voucher).toString(), voucher.toString(), "Voucher struct is incorrect");
      });

      it("should increment the next exchange id counter", async function () {
        // Commit to offer, creating a new exchange
        await exchangeHandler.connect(buyer).commitToOffer(await buyer.getAddress(), offerId, { value: price });

        // Get the next exchange id and ensure it was incremented by the creation of the offer
        nextExchangeId = await exchangeHandler.connect(rando).getNextExchangeId();
        expect(nextExchangeId).to.equal(++exchangeId);
      });

      it("should issue the voucher on the correct clone", async function () {
        // Cast expectedCloneAddress to IBosonVoucher (existing clone)
        bosonVoucherClone = await getContractAt("IBosonVoucher", expectedCloneAddress);

        // Create a new seller to get new clone
        seller = mockSeller(await rando.getAddress(), await rando.getAddress(), ZeroAddress, await rando.getAddress());
        seller.id = "3"; // buyer is created after seller in this test
        expect(seller.isValid()).is.true;

        await accountHandler.connect(rando).createSeller(seller, emptyAuthToken, voucherInitValues);

        expectedCloneAddress = calculateContractAddress(await accountHandler.getAddress(), "2");
        const bosonVoucherClone2 = await getContractAt("IBosonVoucher", expectedCloneAddress);

        // Create an offer with new seller
        const { offer, offerDates, offerDurations, disputeResolverId } = await mockOffer();

        // Create the offer
        await offerHandler.connect(rando).createOffer(offer, offerDates, offerDurations, disputeResolverId, agentId);

        // Deposit seller funds so the commit will succeed
        await fundsHandler.connect(rando).depositFunds(seller.id, ZeroAddress, sellerPool, { value: sellerPool });

        const buyer2 = newOwner;

        // Commit to offer, creating a new exchange
        tx = await exchangeHandler.connect(buyer).commitToOffer(await buyer.getAddress(), offerId, { value: price });
        const tokenId1 = deriveTokenId(offerId, "1");
        const tx2 = await exchangeHandler
          .connect(deployer)
          .commitToOffer(await buyer2.getAddress(), ++offerId, { value: price });
        const tokenId2 = deriveTokenId(offerId, "2");

        await expect(tx)
          .to.emit(bosonVoucherClone, "Transfer")
          .withArgs(0n, await buyer.getAddress(), tokenId1);
        await expect(tx2)
          .to.emit(bosonVoucherClone2, "Transfer")
          .withArgs(0n, await buyer2.getAddress(), tokenId2);

        // buyer should own 1 voucher on the clone1 address and buyer2 should own 1 voucher on clone2
        expect(await bosonVoucherClone.balanceOf(await buyer.getAddress())).to.equal(
          "1",
          "Clone 1: buyer 1 balance should be 1"
        );
        expect(await bosonVoucherClone.balanceOf(await buyer2.getAddress())).to.equal(
          "0",
          "Clone 1: buyer 2 balance should be 0"
        );
        expect(await bosonVoucherClone2.balanceOf(await buyer.getAddress())).to.equal(
          "0",
          "Clone 2: buyer 1 balance should be 0"
        );
        expect(await bosonVoucherClone2.balanceOf(await buyer2.getAddress())).to.equal(
          "1",
          "Clone 2: buyer 2 balance should be 1"
        );

        // Make sure that vouchers belong to correct buyers and that exist on the correct clone
<<<<<<< HEAD
        expect(await bosonVoucherClone.ownerOf(tokenId1)).to.equal(buyer.address, "Voucher 1: Wrong buyer address");
        await expect(bosonVoucherClone.ownerOf(tokenId2)).to.revertedWith(RevertReasons.ERC721_INVALID_TOKEN_ID);
        expect(await bosonVoucherClone2.ownerOf(tokenId2)).to.equal(buyer2.address, "Voucher 2: Wrong buyer address");
        await expect(bosonVoucherClone2.ownerOf(tokenId1)).to.revertedWith(RevertReasons.ERC721_INVALID_TOKEN_ID);
=======
        expect(await bosonVoucherClone.ownerOf(tokenId1)).to.equal(
          await buyer.getAddress(),
          "Voucher 1: Wrong buyer address"
        );
        await expect(bosonVoucherClone.ownerOf(tokenId2)).to.revertedWith(RevertReasons.ERC721_NON_EXISTENT);
        expect(await bosonVoucherClone2.ownerOf(tokenId2)).to.equal(
          await buyer2.getAddress(),
          "Voucher 2: Wrong buyer address"
        );
        await expect(bosonVoucherClone2.ownerOf(tokenId1)).to.revertedWith(RevertReasons.ERC721_NON_EXISTENT);
>>>>>>> 65f8f9a7

        // reference boson voucher proxy should not have any vouchers
        expect(await bosonVoucher.balanceOf(await buyer.getAddress())).to.equal(
          "0",
          "Reference proxy: buyer 1 balance should be 0"
        );
        expect(await bosonVoucher.balanceOf(await buyer2.getAddress())).to.equal(
          "0",
          "Reference proxy: buyer 2 balance should be 0"
        );

        // reference boson voucher should not have vouchers with id 1 and 2
        await expect(bosonVoucher.ownerOf(tokenId1)).to.revertedWith(RevertReasons.ERC721_INVALID_TOKEN_ID);
        await expect(bosonVoucher.ownerOf(tokenId2)).to.revertedWith(RevertReasons.ERC721_INVALID_TOKEN_ID);

        // boson voucher implementation should not have any vouchers
        expect(await voucherImplementation.balanceOf(await buyer.getAddress())).to.equal(
          "0",
          "Voucher implementation: buyer 1 balance should be 0"
        );
        expect(await voucherImplementation.balanceOf(await buyer2.getAddress())).to.equal(
          "0",
          "Voucher implementation: buyer 2 balance should be 0"
        );

        // boson voucher implementation should not have vouchers with id 1 and 2
        await expect(voucherImplementation.ownerOf(tokenId1)).to.revertedWith(RevertReasons.ERC721_INVALID_TOKEN_ID);
        await expect(voucherImplementation.ownerOf(tokenId2)).to.revertedWith(RevertReasons.ERC721_INVALID_TOKEN_ID);
      });

      it("ERC2981: issued voucher should have royalty fees", async function () {
        // Cast expectedCloneAddress to IBosonVoucher (existing clone)
        bosonVoucherClone = await getContractAt("IBosonVoucher", expectedCloneAddress);

        // Create a new seller to get new clone
        seller = mockSeller(await rando.getAddress(), await rando.getAddress(), ZeroAddress, await rando.getAddress());
        seller.id = "3"; // buyer is created after seller in this test
        expect(seller.isValid()).is.true;

        // VoucherInitValues
        voucherInitValues.royaltyPercentage = "800"; // 8%
        expect(voucherInitValues.isValid()).is.true;

        await accountHandler.connect(rando).createSeller(seller, emptyAuthToken, voucherInitValues);
        expectedCloneAddress = calculateContractAddress(await accountHandler.getAddress(), "2");
        const bosonVoucherClone2 = await getContractAt("IBosonVoucher", expectedCloneAddress);

        // Create an offer with new seller
        const { offer, offerDates, offerDurations, disputeResolverId } = await mockOffer();

        // Create the offer
        await offerHandler.connect(rando).createOffer(offer, offerDates, offerDurations, disputeResolverId, agentId);

        // Deposit seller funds so the commit will succeed
        await fundsHandler.connect(rando).depositFunds(seller.id, ZeroAddress, sellerPool, { value: sellerPool });

        const buyer2 = newOwner;

        // Commit to offer, creating a new exchange
        tx = await exchangeHandler.connect(buyer).commitToOffer(await buyer.getAddress(), offerId, { value: price });
        const tokenId1 = deriveTokenId(offerId, "1");
        const tx2 = await exchangeHandler
          .connect(deployer)
          .commitToOffer(await buyer2.getAddress(), ++offerId, { value: price });
        const tokenId2 = deriveTokenId(offerId, "2");

        await expect(tx)
          .to.emit(bosonVoucherClone, "Transfer")
          .withArgs(0n, await buyer.getAddress(), tokenId1);
        await expect(tx2)
          .to.emit(bosonVoucherClone2, "Transfer")
          .withArgs(0n, await buyer2.getAddress(), tokenId2);

        // buyer should own 1 voucher on the clone1 address and buyer2 should own 1 voucher on clone2
        expect(await bosonVoucherClone.balanceOf(await buyer.getAddress())).to.equal(
          "1",
          "Clone 1: buyer 1 balance should be 1"
        );
        expect(await bosonVoucherClone.balanceOf(await buyer2.getAddress())).to.equal(
          "0",
          "Clone 1: buyer 2 balance should be 0"
        );
        expect(await bosonVoucherClone2.balanceOf(await buyer.getAddress())).to.equal(
          "0",
          "Clone 2: buyer 1 balance should be 0"
        );
        expect(await bosonVoucherClone2.balanceOf(await buyer2.getAddress())).to.equal(
          "1",
          "Clone 2: buyer 2 balance should be 1"
        );

        // Make sure that vouchers belong to correct buyers and that exist on the correct clone
<<<<<<< HEAD
        expect(await bosonVoucherClone.ownerOf(tokenId1)).to.equal(buyer.address, "Voucher 1: Wrong buyer address");
        await expect(bosonVoucherClone.ownerOf(tokenId2)).to.revertedWith(RevertReasons.ERC721_INVALID_TOKEN_ID);
        expect(await bosonVoucherClone2.ownerOf(tokenId2)).to.equal(buyer2.address, "Voucher 2: Wrong buyer address");
        await expect(bosonVoucherClone2.ownerOf(tokenId1)).to.revertedWith(RevertReasons.ERC721_INVALID_TOKEN_ID);
=======
        expect(await bosonVoucherClone.ownerOf(tokenId1)).to.equal(
          await buyer.getAddress(),
          "Voucher 1: Wrong buyer address"
        );
        await expect(bosonVoucherClone.ownerOf(tokenId2)).to.revertedWith(RevertReasons.ERC721_NON_EXISTENT);
        expect(await bosonVoucherClone2.ownerOf(tokenId2)).to.equal(
          await buyer2.getAddress(),
          "Voucher 2: Wrong buyer address"
        );
        await expect(bosonVoucherClone2.ownerOf(tokenId1)).to.revertedWith(RevertReasons.ERC721_NON_EXISTENT);
>>>>>>> 65f8f9a7

        // Make sure that vouchers have correct royalty fee for exchangeId 1
        exchangeId = "1";
        let receiver, royaltyAmount;
        [receiver, royaltyAmount] = await bosonVoucherClone.connect(assistant).royaltyInfo(tokenId1, offer.price);

        // Expectations
        let expectedRecipient = seller1Treasury; //Expect 1st seller's treasury address as exchange id exists
        let expectedRoyaltyAmount = applyPercentage(price, royaltyPercentage1); //0% of offer price because royaltyPercentage1 is 0%

        assert.equal(receiver, expectedRecipient, "Recipient address is incorrect");
        assert.equal(royaltyAmount.toString(), expectedRoyaltyAmount, "Royalty amount is incorrect");

        // Make sure that vouchers have correct royalty fee for exchangeId 2
        exchangeId = "2";
        royaltyPercentage2 = voucherInitValues.royaltyPercentage; // 8%
        seller2Treasury = seller.treasury;

        receiver, royaltyAmount;
        [receiver, royaltyAmount] = await bosonVoucherClone2.connect(assistant).royaltyInfo(tokenId2, offer.price);

        // Expectations
        expectedRecipient = seller2Treasury; //Expect 2nd seller's treasury address as exchange id exists
        expectedRoyaltyAmount = applyPercentage(price, royaltyPercentage2); //8% of offer price because royaltyPercentage2 is 30%

        assert.equal(receiver, expectedRecipient, "Recipient address is incorrect");
        assert.equal(royaltyAmount.toString(), expectedRoyaltyAmount, "Royalty amount is incorrect");
      });

      it("should allow redemption period to be defined by date rather than duration", async function () {
        // Create an offer specifying redemption period with end date rather than duration
        const { offer, offerDates, offerDurations, disputeResolverId } = await mockOffer();
        offerDurations.voucherValid = "0";
        offerDates.voucherRedeemableUntil = offerDates.validUntil; // all vouchers expire when offer expires

        // Check if domain entities are valid
        expect(offer.isValid()).is.true;
        expect(offerDates.isValid()).is.true;
        expect(offerDurations.isValid()).is.true;

        // Create the offer
        await offerHandler
          .connect(assistant)
          .createOffer(offer, offerDates, offerDurations, disputeResolverId, agentId);
        exchange.offerId = offerId = "2"; // tested against second offer

        // Commit to offer, retrieving the event
        tx = await exchangeHandler.connect(buyer).commitToOffer(await buyer.getAddress(), offerId, { value: price });
        txReceipt = await tx.wait();
        event = getEvent(txReceipt, exchangeHandler, "BuyerCommitted");

        // Get the block timestamp of the confirmed tx
        blockNumber = tx.blockNumber;
        block = await provider.getBlock(blockNumber);

        // Update the committed date in the expected exchange struct with the block timestamp of the tx
        voucher.committedDate = block.timestamp.toString();

        // Update the validUntilDate date in the expected exchange struct
        voucher.validUntilDate = offerDates.validUntil;

        // Examine the event
        assert.equal(event.exchangeId.toString(), exchangeId, "Exchange id is incorrect");
        assert.equal(event.offerId.toString(), offerId, "Offer id is incorrect");
        assert.equal(event.buyerId.toString(), buyerId, "Buyer id is incorrect");

        // Examine the exchange struct
        assert.equal(
          Exchange.fromStruct(event.exchange).toString(),
          exchange.toString(),
          "Exchange struct is incorrect"
        );

        // Examine the voucher struct
        assert.equal(Voucher.fromStruct(event.voucher).toString(), voucher.toString(), "Voucher struct is incorrect");
      });

      it("Should decrement quantityAvailable", async function () {
        // Commit to offer
        await exchangeHandler.connect(buyer).commitToOffer(await buyer.getAddress(), offerId, { value: price });

        // Offer qunantityAvailable should be decremented
        const [, offer] = await offerHandler.connect(rando).getOffer(offerId);
        expect(offer.quantityAvailable).to.equal(9, "Quantity available should be 9");
      });

      it("Should not decrement quantityAvailable if offer is unlimited", async function () {
        // Create an offer with unlimited quantity
        let { offer, ...details } = await mockOffer();
        offer.quantityAvailable = MaxUint256.toString();

        // Delete unnecessary field
        delete details.offerFees;

        // Check if domain entities are valid
        expect(offer.isValid()).is.true;

        // Create the offer
        await offerHandler.connect(assistant).createOffer(offer, ...Object.values(details), agentId);
        exchange.offerId = offerId = "2"; // first offer is created on beforeEach

        // Commit to offer
        await exchangeHandler.connect(buyer).commitToOffer(await buyer.getAddress(), offerId, { value: price });

        // Offer qunantityAvailable should not be decremented
        [, offer] = await offerHandler.connect(rando).getOffer(offerId);
        expect(offer.quantityAvailable).to.equal(MaxUint256, "Quantity available should be unlimited");
      });

      it("Should not decrement seller funds if offer price and sellerDeposit is 0", async function () {
        // Seller funds before
        const sellersFundsBefore = FundsList.fromStruct(await fundsHandler.getAvailableFunds(seller.id));

        // Set protocolFee to zero so we don't get the error AGENT_FEE_AMOUNT_TOO_HIGH
        let protocolFeePercentage = "0";
        await configHandler.connect(deployer).setProtocolFeePercentage(protocolFeePercentage);
        offerFees.protocolFee = "0";

        // Create an absolute zero offer
        const mo = await mockOffer();
        const { offerDates, offerDurations } = mo;
        offer = mo.offer;
        offer.price = offer.sellerDeposit = offer.buyerCancelPenalty = "0";
        // set a dummy token address otherwise protocol token (zero address) and offer token will be the same and we will get the error AGENT_FEE_AMOUNT_TOO_HIGH
        offer.exchangeToken = await foreign20.getAddress();
        disputeResolverId = agentId = "0";
        exchange.offerId = offerId = "2"; // first offer is created on beforeEach

        // Check if domain entities are valid
        expect(offer.isValid()).is.true;

        // Create the offer
        await offerHandler
          .connect(assistant)
          .createOffer(offer, offerDates, offerDurations, disputeResolverId, agentId);

        // Commit to offer
        await exchangeHandler.connect(buyer).commitToOffer(await buyer.getAddress(), offerId);

        // Seller funds after
        const sellerFundsAfter = FundsList.fromStruct(await fundsHandler.getAvailableFunds(seller.id));
        expect(sellerFundsAfter.toString()).to.equal(
          sellersFundsBefore.toString(),
          "Seller funds should not be decremented"
        );
      });

      context("💔 Revert Reasons", async function () {
        it("The exchanges region of protocol is paused", async function () {
          // Pause the exchanges region of the protocol
          await pauseHandler.connect(pauser).pause([PausableRegion.Exchanges]);

          // Attempt to create an exchange, expecting revert
          await expect(
            exchangeHandler.connect(buyer).commitToOffer(await buyer.getAddress(), offerId, { value: price })
          ).to.revertedWith(RevertReasons.REGION_PAUSED);
        });

        it("The buyers region of protocol is paused", async function () {
          // Pause the buyers region of the protocol
          await pauseHandler.connect(pauser).pause([PausableRegion.Buyers]);

          // Attempt to create a buyer, expecting revert
          await expect(
            exchangeHandler.connect(buyer).commitToOffer(await buyer.getAddress(), offerId, { value: price })
          ).to.revertedWith(RevertReasons.REGION_PAUSED);
        });

        it("buyer address is the zero address", async function () {
          // Attempt to commit, expecting revert
          await expect(
            exchangeHandler.connect(buyer).commitToOffer(ZeroAddress, offerId, { value: price })
          ).to.revertedWith(RevertReasons.INVALID_ADDRESS);
        });

        it("offer id is invalid", async function () {
          // An invalid offer id
          offerId = "666";

          // Attempt to commit, expecting revert
          await expect(
            exchangeHandler.connect(buyer).commitToOffer(await buyer.getAddress(), offerId, { value: price })
          ).to.revertedWith(RevertReasons.NO_SUCH_OFFER);
        });

        it("offer is voided", async function () {
          // Void the offer first
          await offerHandler.connect(assistant).voidOffer(offerId);

          // Attempt to commit to the voided offer, expecting revert
          await expect(
            exchangeHandler.connect(buyer).commitToOffer(await buyer.getAddress(), offerId, { value: price })
          ).to.revertedWith(RevertReasons.OFFER_HAS_BEEN_VOIDED);
        });

        it("offer is not yet available for commits", async function () {
          // Create an offer with staring date in the future
          // get current block timestamp
          const block = await provider.getBlock("latest");

          // set validFrom date in the past
          offerDates.validFrom = (BigInt(block.timestamp) + oneMonth * 6n).toString(); // 6 months in the future
          offerDates.validUntil = BigInt(offerDates.validFrom + 10).toString(); // just after the valid from so it succeeds.

          await offerHandler
            .connect(assistant)
            .createOffer(offer, offerDates, offerDurations, disputeResolverId, agentId);

          // Attempt to commit to the not availabe offer, expecting revert
          await expect(
            exchangeHandler.connect(buyer).commitToOffer(await buyer.getAddress(), ++offerId, { value: price })
          ).to.revertedWith(RevertReasons.OFFER_NOT_AVAILABLE);
        });

        it("offer has expired", async function () {
          // Go past offer expiration date
          await setNextBlockTimestamp(Number(offerDates.validUntil));

          // Attempt to commit to the expired offer, expecting revert
          await expect(
            exchangeHandler.connect(buyer).commitToOffer(await buyer.getAddress(), offerId, { value: price })
          ).to.revertedWith(RevertReasons.OFFER_HAS_EXPIRED);
        });

        it("offer sold", async function () {
          // Create an offer with only 1 item
          offer.quantityAvailable = "1";
          await offerHandler
            .connect(assistant)
            .createOffer(offer, offerDates, offerDurations, disputeResolverId, agentId);
          // Commit to offer, so it's not availble anymore
          await exchangeHandler.connect(buyer).commitToOffer(await buyer.getAddress(), ++offerId, { value: price });

          // Attempt to commit to the sold out offer, expecting revert
          await expect(
            exchangeHandler.connect(buyer).commitToOffer(await buyer.getAddress(), offerId, { value: price })
          ).to.revertedWith(RevertReasons.OFFER_SOLD_OUT);
        });
      });
    });

    context("👉 commitToPremintedOffer()", async function () {
      let tokenId;
      beforeEach(async function () {
        // Reserve range
        await offerHandler
          .connect(assistant)
          .reserveRange(offer.id, offer.quantityAvailable, await assistant.getAddress());

        // expected address of the first clone
        const voucherCloneAddress = calculateContractAddress(await accountHandler.getAddress(), "1");
        bosonVoucher = await getContractAt("BosonVoucher", voucherCloneAddress);
        await bosonVoucher.connect(assistant).preMint(offer.id, offer.quantityAvailable);

        tokenId = deriveTokenId(offer.id, exchangeId);
      });

      it("should emit a BuyerCommitted event", async function () {
        // Commit to preminted offer, retrieving the event
        tx = await bosonVoucher
          .connect(assistant)
          .transferFrom(await assistant.getAddress(), await buyer.getAddress(), tokenId);
        txReceipt = await tx.wait();
        event = getEvent(txReceipt, exchangeHandler, "BuyerCommitted");

        // Get the block timestamp of the confirmed tx
        blockNumber = tx.blockNumber;
        block = await provider.getBlock(blockNumber);

        // Update the committed date in the expected exchange struct with the block timestamp of the tx
        voucher.committedDate = block.timestamp.toString();

        // Update the validUntilDate date in the expected exchange struct
        voucher.validUntilDate = calculateVoucherExpiry(block, voucherRedeemableFrom, voucherValid);

        // Examine event
        assert.equal(event.exchangeId.toString(), exchangeId, "Exchange id is incorrect");
        assert.equal(event.offerId.toString(), offerId, "Offer id is incorrect");
        assert.equal(event.buyerId.toString(), buyerId, "Buyer id is incorrect");

        // Examine the exchange struct
        assert.equal(
          Exchange.fromStruct(event.exchange).toString(),
          exchange.toString(),
          "Exchange struct is incorrect"
        );

        // Examine the voucher struct
        assert.equal(Voucher.fromStruct(event.voucher).toString(), voucher.toString(), "Voucher struct is incorrect");
      });

      it("should not increment the next exchange id counter", async function () {
        // Get the next exchange id
        let nextExchangeIdBefore = await exchangeHandler.connect(rando).getNextExchangeId();

        // Commit to preminted offer, creating a new exchange
        await bosonVoucher
          .connect(assistant)
          .transferFrom(await assistant.getAddress(), await buyer.getAddress(), tokenId);

        // Get the next exchange id and ensure it was incremented by the creation of the offer
        nextExchangeId = await exchangeHandler.connect(rando).getNextExchangeId();
        expect(nextExchangeId).to.equal(nextExchangeIdBefore);
      });

      it("should not issue a new voucher on the clone", async function () {
        // Get next exchange id
        nextExchangeId = await exchangeHandler.connect(rando).getNextExchangeId();

        // Voucher with nextExchangeId should not exist
        await expect(bosonVoucher.ownerOf(nextExchangeId)).to.be.revertedWith(RevertReasons.ERC721_INVALID_TOKEN_ID);

        // Commit to preminted offer, creating a new exchange
        await bosonVoucher
          .connect(assistant)
          .transferFrom(await assistant.getAddress(), await buyer.getAddress(), tokenId);

        // Voucher with nextExchangeId still should not exist
        await expect(bosonVoucher.ownerOf(nextExchangeId)).to.be.revertedWith(RevertReasons.ERC721_INVALID_TOKEN_ID);
      });

      it("ERC2981: issued voucher should have royalty fees", async function () {
        // set non zero royalty percentage
        const royaltyPercentage = "10";
        await bosonVoucher.connect(assistant).setRoyaltyPercentage(royaltyPercentage);

        // Before voucher is transferred, it should have zero royalty fee
        let [receiver, royaltyAmount] = await bosonVoucher.connect(assistant).royaltyInfo(tokenId, offer.price);
        assert.equal(receiver, ZeroAddress, "Recipient address is incorrect");
        assert.equal(royaltyAmount.toString(), "0", "Royalty amount is incorrect");

        // Commit to preminted offer, creating a new exchange
        await bosonVoucher
          .connect(assistant)
          .transferFrom(await assistant.getAddress(), await buyer.getAddress(), tokenId);

        // After voucher is transferred, it should have royalty fee
        [receiver, royaltyAmount] = await bosonVoucher.connect(assistant).royaltyInfo(tokenId, offer.price);
        assert.equal(receiver, await treasury.getAddress(), "Recipient address is incorrect");
        assert.equal(
          royaltyAmount.toString(),
          applyPercentage(offer.price, royaltyPercentage),
          "Royalty amount is incorrect"
        );
      });

      it("Should not decrement quantityAvailable", async function () {
        // Offer qunantityAvailable should be decremented
        let [, offer] = await offerHandler.connect(rando).getOffer(offerId);
        const quantityAvailableBefore = offer.quantityAvailable;

        // Commit to preminted offer
        await bosonVoucher
          .connect(assistant)
          .transferFrom(await assistant.getAddress(), await buyer.getAddress(), tokenId);

        // Offer qunantityAvailable should be decremented
        [, offer] = await offerHandler.connect(rando).getOffer(offerId);
        assert.equal(
          offer.quantityAvailable.toString(),
          quantityAvailableBefore.toString(),
          "Quantity available should not change"
        );
      });

      it("should still be possible to commit if offer is not fully preminted", async function () {
        // Create a new offer
        offerId = await offerHandler.getNextOfferId();
        const { offer, offerDates, offerDurations, disputeResolverId } = await mockOffer();

        // Create the offer
        offer.quantityAvailable = "10";
        const rangeLength = "5";
        await offerHandler
          .connect(assistant)
          .createOffer(offer, offerDates, offerDurations, disputeResolverId, agentId);

        // Deposit seller funds so the commit will succeed
        await fundsHandler
          .connect(rando)
          .depositFunds(seller.id, ZeroAddress, offer.sellerDeposit, { value: offer.sellerDeposit });

        // reserve half of the offer, so it's still possible to commit directly
        await offerHandler.connect(assistant).reserveRange(offerId, rangeLength, await assistant.getAddress());

        // Commit to offer directly
        await expect(
          exchangeHandler.connect(buyer).commitToOffer(await buyer.getAddress(), offerId, { value: offer.price })
        ).to.emit(exchangeHandler, "BuyerCommitted");
      });

      context("💔 Revert Reasons", async function () {
        it("The exchanges region of protocol is paused", async function () {
          // Pause the exchanges region of the protocol
          await pauseHandler.connect(pauser).pause([PausableRegion.Exchanges]);

          // Attempt to create an exchange, expecting revert
          await expect(
            bosonVoucher
              .connect(assistant)
              .transferFrom(await assistant.getAddress(), await buyer.getAddress(), tokenId)
          ).to.revertedWith(RevertReasons.REGION_PAUSED);
        });

        it("The buyers region of protocol is paused", async function () {
          // Pause the buyers region of the protocol
          await pauseHandler.connect(pauser).pause([PausableRegion.Buyers]);

          // Attempt to create a buyer, expecting revert
          await expect(
            bosonVoucher
              .connect(assistant)
              .transferFrom(await assistant.getAddress(), await buyer.getAddress(), tokenId)
          ).to.revertedWith(RevertReasons.REGION_PAUSED);
        });

        it("Caller is not the voucher contract, owned by the seller", async function () {
          // Attempt to commit to preminted offer, expecting revert
          await expect(
            exchangeHandler.connect(rando).commitToPreMintedOffer(await buyer.getAddress(), offerId, tokenId)
          ).to.revertedWith(RevertReasons.ACCESS_DENIED);
        });

        it("Exchange exists already", async function () {
          // Commit to preminted offer, creating a new exchange
          await bosonVoucher
            .connect(assistant)
            .transferFrom(await assistant.getAddress(), await buyer.getAddress(), tokenId);

          // impersonate voucher contract and give it some funds
          const impersonatedBosonVoucher = await getImpersonatedSigner(await bosonVoucher.getAddress());
          await provider.send("hardhat_setBalance", [
            await impersonatedBosonVoucher.getAddress(),
            toBeHex(parseEther("10")),
          ]);

          // Simulate a second commit with the same token id
          await expect(
            exchangeHandler
              .connect(impersonatedBosonVoucher)
              .commitToPreMintedOffer(await buyer.getAddress(), offerId, exchangeId)
          ).to.revertedWith(RevertReasons.EXCHANGE_ALREADY_EXISTS);
        });

        it("offer is voided", async function () {
          // Void the offer first
          await offerHandler.connect(assistant).voidOffer(offerId);

          // Attempt to commit to the voided offer, expecting revert
          await expect(
            bosonVoucher
              .connect(assistant)
              .transferFrom(await assistant.getAddress(), await buyer.getAddress(), tokenId)
          ).to.revertedWith(RevertReasons.OFFER_HAS_BEEN_VOIDED);
        });

        it("offer is not yet available for commits", async function () {
          // Create an offer with staring date in the future
          // get current block timestamp
          const block = await provider.getBlock("latest");
          const now = block.timestamp.toString();

          // Get next offer id
          offerId = await offerHandler.getNextOfferId();
          // set validFrom date in the past
          offerDates.validFrom = BigInt(now + oneMonth * 6n).toString(); // 6 months in the future
          offerDates.validUntil = BigInt(offerDates.validFrom + 10n).toString(); // just after the valid from so it succeeds.

          await offerHandler
            .connect(assistant)
            .createOffer(offer, offerDates, offerDurations, disputeResolverId, agentId);

          // Reserve a range and premint vouchers
          exchangeId = await exchangeHandler.getNextExchangeId();
          await offerHandler.connect(assistant).reserveRange(offerId, "1", await assistant.getAddress());
          await bosonVoucher.connect(assistant).preMint(offerId, "1");

          tokenId = deriveTokenId(offerId, exchangeId);

          // Attempt to commit to the not available offer, expecting revert
          await expect(
            bosonVoucher
              .connect(assistant)
              .transferFrom(await assistant.getAddress(), await buyer.getAddress(), tokenId)
          ).to.revertedWith(RevertReasons.OFFER_NOT_AVAILABLE);
        });

        it("offer has expired", async function () {
          // Go past offer expiration date
          await setNextBlockTimestamp(Number(offerDates.validUntil));

          // Attempt to commit to the expired offer, expecting revert
          await expect(
            bosonVoucher
              .connect(assistant)
              .transferFrom(await assistant.getAddress(), await buyer.getAddress(), tokenId)
          ).to.revertedWith(RevertReasons.OFFER_HAS_EXPIRED);
        });

        it("should not be able to commit directly if whole offer preminted", async function () {
          // Create an offer with only 1 item
          offer.quantityAvailable = "1";
          await offerHandler
            .connect(assistant)
            .createOffer(offer, offerDates, offerDurations, disputeResolverId, agentId);
          // Commit to offer, so it's not availble anymore
          await exchangeHandler.connect(buyer).commitToOffer(await buyer.getAddress(), ++offerId, { value: price });

          // Attempt to commit to the sold out offer, expecting revert
          await expect(
            exchangeHandler.connect(buyer).commitToOffer(await buyer.getAddress(), offerId, { value: price })
          ).to.revertedWith(RevertReasons.OFFER_SOLD_OUT);
        });
      });
    });

    context("👉 commitToOffer() with condition", async function () {
      context("✋ Threshold ERC20", async function () {
        beforeEach(async function () {
          // Required constructor params for Group
          groupId = "1";
          offerIds = [offerId];

          // Create Condition
          condition = mockCondition({ tokenAddress: await foreign20.getAddress(), threshold: "50", maxCommits: "3" });
          expect(condition.isValid()).to.be.true;

          // Create Group
          group = new Group(groupId, seller.id, offerIds);
          expect(group.isValid()).is.true;
          await groupHandler.connect(assistant).createGroup(group, condition);
        });

        it("should emit a BuyerCommitted event if user meets condition", async function () {
          // mint enough tokens for the buyer
          await foreign20.connect(buyer).mint(await buyer.getAddress(), condition.threshold);

          // Commit to offer.
          // We're only concerned that the event is emitted, indicating the condition was met
          await expect(
            exchangeHandler.connect(buyer).commitToOffer(await buyer.getAddress(), offerId, { value: price })
          ).to.emit(exchangeHandler, "BuyerCommitted");
        });

        it("should allow buyer to commit up to the max times for the group", async function () {
          // mint enough tokens for the buyer
          await foreign20.connect(buyer).mint(await buyer.getAddress(), condition.threshold);

          // Commit to offer the maximum number of times
          for (let i = 0; i < Number(condition.maxCommits); i++) {
            // We're only concerned that the event is emitted, indicating the commit was allowed
            await expect(
              exchangeHandler.connect(buyer).commitToOffer(await buyer.getAddress(), offerId, { value: price })
            ).to.emit(exchangeHandler, "BuyerCommitted");
          }
        });

        context("💔 Revert Reasons", async function () {
          it("buyer does not meet condition for commit", async function () {
            // Attempt to commit, expecting revert
            await expect(
              exchangeHandler.connect(buyer).commitToOffer(await buyer.getAddress(), offerId, { value: price })
            ).to.revertedWith(RevertReasons.CANNOT_COMMIT);
          });

          it("buyer has exhausted allowable commits", async function () {
            // mint a token for the buyer
            await foreign20.connect(buyer).mint(await buyer.getAddress(), condition.threshold);

            // Commit to offer the maximum number of times
            for (let i = 0; i < Number(condition.maxCommits); i++) {
              await exchangeHandler.connect(buyer).commitToOffer(await buyer.getAddress(), offerId, { value: price });
            }

            // Attempt to commit again after maximum commits has been reached
            await expect(
              exchangeHandler.connect(buyer).commitToOffer(await buyer.getAddress(), offerId, { value: price })
            ).to.revertedWith(RevertReasons.CANNOT_COMMIT);
          });
        });
      });

      context("✋ Threshold ERC721", async function () {
        beforeEach(async function () {
          // Required constructor params for Group
          groupId = "1";
          offerIds = [offerId];

          // Create Condition
          condition = mockCondition({
            tokenAddress: await foreign721.getAddress(),
            threshold: "5",
            maxCommits: "3",
            tokenType: TokenType.NonFungibleToken,
          });
          expect(condition.isValid()).to.be.true;

          // Create Group
          group = new Group(groupId, seller.id, offerIds);
          expect(group.isValid()).is.true;
          await groupHandler.connect(assistant).createGroup(group, condition);
        });

        it("should emit a BuyerCommitted event if user meets condition", async function () {
          // mint enough tokens for the buyer
          await foreign721.connect(buyer).mint(condition.tokenId, condition.threshold);

          // Commit to offer.
          // We're only concerned that the event is emitted, indicating the condition was met
          await expect(
            exchangeHandler.connect(buyer).commitToOffer(await buyer.getAddress(), offerId, { value: price })
          ).to.emit(exchangeHandler, "BuyerCommitted");
        });

        it("should allow buyer to commit up to the max times for the group", async function () {
          // mint enough tokens for the buyer
          await foreign721.connect(buyer).mint(condition.tokenId, condition.threshold);

          // Commit to offer the maximum number of times
          for (let i = 0; i < Number(condition.maxCommits); i++) {
            // We're only concerned that the event is emitted, indicating the commit was allowed
            await expect(
              exchangeHandler.connect(buyer).commitToOffer(await buyer.getAddress(), offerId, { value: price })
            ).to.emit(exchangeHandler, "BuyerCommitted");
          }
        });

        context("💔 Revert Reasons", async function () {
          it("buyer does not meet condition for commit", async function () {
            // Attempt to commit, expecting revert
            await expect(
              exchangeHandler.connect(buyer).commitToOffer(await buyer.getAddress(), offerId, { value: price })
            ).to.revertedWith(RevertReasons.CANNOT_COMMIT);
          });

          it("buyer has exhausted allowable commits", async function () {
            // mint enough tokens for the buyer
            await foreign721.connect(buyer).mint(condition.tokenId, condition.threshold);

            // Commit to offer the maximum number of times
            for (let i = 0; i < Number(condition.maxCommits); i++) {
              await exchangeHandler.connect(buyer).commitToOffer(await buyer.getAddress(), offerId, { value: price });
            }

            // Attempt to commit again after maximum commits has been reached
            await expect(
              exchangeHandler.connect(buyer).commitToOffer(await buyer.getAddress(), offerId, { value: price })
            ).to.revertedWith(RevertReasons.CANNOT_COMMIT);
          });
        });
      });

      context("✋ Threshold ERC1155", async function () {
        beforeEach(async function () {
          // Required constructor params for Group
          groupId = "1";
          offerIds = [offerId];

          // Create Condition
          condition = mockCondition({
            tokenAddress: await foreign1155.getAddress(),
            threshold: "20",
            maxCommits: "3",
            tokenType: TokenType.MultiToken,
            tokenId: "1",
          });
          expect(condition.isValid()).to.be.true;

          // Create Group
          group = new Group(groupId, seller.id, offerIds);
          expect(group.isValid()).is.true;
          await groupHandler.connect(assistant).createGroup(group, condition);
        });

        it("should emit a BuyerCommitted event if user meets condition", async function () {
          // mint enough tokens for the buyer
          await foreign1155.connect(buyer).mint(condition.tokenId, condition.threshold);

          // Commit to offer.
          // We're only concerned that the event is emitted, indicating the condition was met
          await expect(
            exchangeHandler.connect(buyer).commitToOffer(await buyer.getAddress(), offerId, { value: price })
          ).to.emit(exchangeHandler, "BuyerCommitted");
        });

        it("should allow buyer to commit up to the max times for the group", async function () {
          // mint enough tokens for the buyer
          await foreign1155.connect(buyer).mint(condition.tokenId, condition.threshold);

          // Commit to offer the maximum number of times
          for (let i = 0; i < Number(condition.maxCommits); i++) {
            // We're only concerned that the event is emitted, indicating the commit was allowed
            await expect(
              exchangeHandler.connect(buyer).commitToOffer(await buyer.getAddress(), offerId, { value: price })
            ).to.emit(exchangeHandler, "BuyerCommitted");
          }
        });

        context("💔 Revert Reasons", async function () {
          it("buyer does not meet condition for commit", async function () {
            // Attempt to commit, expecting revert
            await expect(
              exchangeHandler.connect(buyer).commitToOffer(await buyer.getAddress(), offerId, { value: price })
            ).to.revertedWith(RevertReasons.CANNOT_COMMIT);
          });

          it("buyer has exhausted allowable commits", async function () {
            // mint enough tokens for the buyer
            await foreign1155.connect(buyer).mint(condition.tokenId, condition.threshold);

            // Commit to offer the maximum number of times
            for (let i = 0; i < Number(condition.maxCommits); i++) {
              await exchangeHandler.connect(buyer).commitToOffer(await buyer.getAddress(), offerId, { value: price });
            }

            // Attempt to commit again after maximum commits has been reached
            await expect(
              exchangeHandler.connect(buyer).commitToOffer(await buyer.getAddress(), offerId, { value: price })
            ).to.revertedWith(RevertReasons.CANNOT_COMMIT);
          });
        });
      });

      context("✋ SpecificToken ERC721", async function () {
        beforeEach(async function () {
          // Required constructor params for Group
          groupId = "1";
          offerIds = [offerId];

          // Create Condition
          condition = mockCondition({
            tokenAddress: await foreign721.getAddress(),
            threshold: "0",
            maxCommits: "3",
            tokenType: TokenType.NonFungibleToken,
            tokenId: "12",
            method: EvaluationMethod.SpecificToken,
          });
          expect(condition.isValid()).to.be.true;

          // Create Group
          group = new Group(groupId, seller.id, offerIds);
          expect(group.isValid()).is.true;
          await groupHandler.connect(assistant).createGroup(group, condition);
        });

        it("should emit a BuyerCommitted event if user meets condition", async function () {
          // mint correct token for the buyer
          await foreign721.connect(buyer).mint(condition.tokenId, "1");

          // Commit to offer.
          // We're only concerned that the event is emitted, indicating the condition was met
          await expect(
            exchangeHandler.connect(buyer).commitToOffer(await buyer.getAddress(), offerId, { value: price })
          ).to.emit(exchangeHandler, "BuyerCommitted");
        });

        it("should allow buyer to commit up to the max times for the group", async function () {
          // mint correct token for the buyer
          await foreign721.connect(buyer).mint(condition.tokenId, "1");

          // Commit to offer the maximum number of times
          for (let i = 0; i < Number(condition.maxCommits); i++) {
            // We're only concerned that the event is emitted, indicating the commit was allowed
            await expect(
              exchangeHandler.connect(buyer).commitToOffer(await buyer.getAddress(), offerId, { value: price })
            ).to.emit(exchangeHandler, "BuyerCommitted");
          }
        });

        context("💔 Revert Reasons", async function () {
          it("token id does not exist", async function () {
            // Attempt to commit, expecting revert
            await expect(
<<<<<<< HEAD
              exchangeHandler.connect(buyer).commitToOffer(buyer.address, offerId, { value: price })
            ).to.revertedWith(RevertReasons.ERC721_INVALID_TOKEN_ID);
=======
              exchangeHandler.connect(buyer).commitToOffer(await buyer.getAddress(), offerId, { value: price })
            ).to.revertedWith(RevertReasons.ERC721_NON_EXISTENT);
>>>>>>> 65f8f9a7
          });

          it("buyer does not meet condition for commit", async function () {
            // mint correct token but to another user
            await foreign721.connect(rando).mint(condition.tokenId, "1");

            // Attempt to commit, expecting revert
            await expect(
              exchangeHandler.connect(buyer).commitToOffer(await buyer.getAddress(), offerId, { value: price })
            ).to.revertedWith(RevertReasons.CANNOT_COMMIT);
          });

          it("buyer has exhausted allowable commits", async function () {
            // mint correct token for the buyer
            await foreign721.connect(buyer).mint(condition.tokenId, "1");

            // Commit to offer the maximum number of times
            for (let i = 0; i < Number(condition.maxCommits); i++) {
              await exchangeHandler.connect(buyer).commitToOffer(await buyer.getAddress(), offerId, { value: price });
            }

            // Attempt to commit again after maximum commits has been reached
            await expect(
              exchangeHandler.connect(buyer).commitToOffer(await buyer.getAddress(), offerId, { value: price })
            ).to.revertedWith(RevertReasons.CANNOT_COMMIT);
          });
        });
      });

      context("✋ Group without condition", async function () {
        beforeEach(async function () {
          // Required constructor params for Group
          groupId = "1";
          offerIds = [offerId];

          // Create Condition
          condition = mockCondition({ method: EvaluationMethod.None, threshold: "0", maxCommits: "0" });
          expect(condition.isValid()).to.be.true;

          // Create Group
          group = new Group(groupId, seller.id, offerIds);
          expect(group.isValid()).is.true;
          await groupHandler.connect(assistant).createGroup(group, condition);
        });

        it("should emit a BuyerCommitted event", async function () {
          // Commit to offer.
          // We're only concerned that the event is emitted, indicating the condition was met
          await expect(
            exchangeHandler.connect(buyer).commitToOffer(await buyer.getAddress(), offerId, { value: price })
          ).to.emit(exchangeHandler, "BuyerCommitted");
        });
      });
    });

    context("👉 completeExchange()", async function () {
      beforeEach(async function () {
        // Commit to offer
        await exchangeHandler.connect(buyer).commitToOffer(await buyer.getAddress(), offerId, { value: price });
      });

      it("should emit an ExchangeCompleted event when buyer calls", async function () {
        // Set time forward to the offer's voucherRedeemableFrom
        await setNextBlockTimestamp(Number(voucherRedeemableFrom));

        // Redeem the voucher
        await exchangeHandler.connect(buyer).redeemVoucher(exchange.id);

        // Complete the exchange, expecting event
        await expect(exchangeHandler.connect(buyer).completeExchange(exchange.id))
          .to.emit(exchangeHandler, "ExchangeCompleted")
          .withArgs(offerId, buyerId, exchange.id, await buyer.getAddress());
      });

      it("should update state", async function () {
        // Set time forward to the offer's voucherRedeemableFrom
        await setNextBlockTimestamp(Number(voucherRedeemableFrom));

        // Redeem the voucher
        await exchangeHandler.connect(buyer).redeemVoucher(exchange.id);

        // Complete the exchange
        await exchangeHandler.connect(buyer).completeExchange(exchange.id);

        // Get the exchange state
        [, response] = await exchangeHandler.connect(rando).getExchangeState(exchange.id);

        // It should match ExchangeState.Completed
        assert.equal(response, ExchangeState.Completed, "Exchange state is incorrect");
      });

      it("should emit an ExchangeCompleted event if assistant calls after dispute period", async function () {
        // Set time forward to the offer's voucherRedeemableFrom
        await setNextBlockTimestamp(Number(voucherRedeemableFrom));

        // Redeem the voucher
        await exchangeHandler.connect(buyer).redeemVoucher(exchange.id);

        // Get the current block info
        blockNumber = await provider.getBlockNumber();
        block = await provider.getBlock(blockNumber);

        // Set time forward to run out the dispute period
        newTime = Number(BigInt(block.timestamp) + BigInt(disputePeriod) + 1n);
        await setNextBlockTimestamp(newTime);

        // Complete exchange
        await expect(exchangeHandler.connect(assistant).completeExchange(exchange.id))
          .to.emit(exchangeHandler, "ExchangeCompleted")
          .withArgs(offerId, buyerId, exchange.id, await assistant.getAddress());
      });

      it("should emit an ExchangeCompleted event if anyone calls after dispute period", async function () {
        // Set time forward to the offer's voucherRedeemableFrom
        await setNextBlockTimestamp(Number(voucherRedeemableFrom));

        // Redeem the voucher
        await exchangeHandler.connect(buyer).redeemVoucher(exchange.id);

        // Get the current block info
        blockNumber = await provider.getBlockNumber();
        block = await provider.getBlock(blockNumber);

        // Set time forward to run out the dispute period
        newTime = Number(BigInt(block.timestamp) + BigInt(disputePeriod) + 1n);
        await setNextBlockTimestamp(newTime);

        // Complete exchange
        await expect(exchangeHandler.connect(rando).completeExchange(exchange.id))
          .to.emit(exchangeHandler, "ExchangeCompleted")
          .withArgs(offerId, buyerId, exchange.id, await rando.getAddress());
      });

      it("should emit an ExchangeCompleted event if another buyer calls after dispute period", async function () {
        // Set time forward to the offer's voucherRedeemableFrom
        await setNextBlockTimestamp(Number(voucherRedeemableFrom));

        // Redeem the voucher
        await exchangeHandler.connect(buyer).redeemVoucher(exchange.id);

        // Get the current block info
        blockNumber = await provider.getBlockNumber();
        block = await provider.getBlock(blockNumber);

        // Set time forward to run out the dispute period
        newTime = Number(BigInt(block.timestamp) + BigInt(disputePeriod) + 1n);
        await setNextBlockTimestamp(newTime);

        // Create a rando buyer account
        await accountHandler.connect(rando).createBuyer(mockBuyer(await rando.getAddress()));

        // Complete exchange
        await expect(exchangeHandler.connect(rando).completeExchange(exchange.id))
          .to.emit(exchangeHandler, "ExchangeCompleted")
          .withArgs(offerId, buyerId, exchange.id, await rando.getAddress());
      });

      context("💔 Revert Reasons", async function () {
        it("The exchanges region of protocol is paused", async function () {
          // Pause the exchanges region of the protocol
          await pauseHandler.connect(pauser).pause([PausableRegion.Exchanges]);

          // Attempt to complete an exchange, expecting revert
          await expect(exchangeHandler.connect(assistant).completeExchange(exchangeId)).to.revertedWith(
            RevertReasons.REGION_PAUSED
          );
        });

        it("exchange id is invalid", async function () {
          // An invalid exchange id
          exchangeId = "666";

          // Attempt to complete the exchange, expecting revert
          await expect(exchangeHandler.connect(assistant).completeExchange(exchangeId)).to.revertedWith(
            RevertReasons.NO_SUCH_EXCHANGE
          );
        });

        it("cannot complete an exchange when it is in the committed state", async function () {
          // Get the exchange state
          [, response] = await exchangeHandler.connect(rando).getExchangeState(exchange.id);

          // It should match ExchangeState.Committed
          assert.equal(response, ExchangeState.Committed, "Exchange state is incorrect");

          // Attempt to complete the exchange, expecting revert
          await expect(exchangeHandler.connect(assistant).completeExchange(exchange.id)).to.revertedWith(
            RevertReasons.INVALID_STATE
          );
        });

        it("exchange is not in redeemed state", async function () {
          // Cancel the voucher
          await exchangeHandler.connect(buyer).cancelVoucher(exchange.id);

          // Attempt to complete the exchange, expecting revert
          await expect(exchangeHandler.connect(assistant).completeExchange(exchange.id)).to.revertedWith(
            RevertReasons.INVALID_STATE
          );
        });

        it("caller is not buyer and offer dispute period has not elapsed", async function () {
          // Set time forward to the offer's voucherRedeemableFrom
          await setNextBlockTimestamp(Number(voucherRedeemableFrom));

          // Redeem the voucher
          await exchangeHandler.connect(buyer).redeemVoucher(exchange.id);

          // Attempt to complete the exchange, expecting revert
          await expect(exchangeHandler.connect(rando).completeExchange(exchange.id)).to.revertedWith(
            RevertReasons.DISPUTE_PERIOD_NOT_ELAPSED
          );
        });

        it("caller is a buyer, but not the buyer of the exchange and offer dispute period has not elapsed", async function () {
          // Set time forward to the offer's voucherRedeemableFrom
          await setNextBlockTimestamp(Number(voucherRedeemableFrom));

          // Redeem the voucher
          await exchangeHandler.connect(buyer).redeemVoucher(exchange.id);

          // Create a rando buyer account
          await accountHandler.connect(rando).createBuyer(mockBuyer(await rando.getAddress()));

          // Attempt to complete the exchange, expecting revert
          await expect(exchangeHandler.connect(rando).completeExchange(exchange.id)).to.revertedWith(
            RevertReasons.DISPUTE_PERIOD_NOT_ELAPSED
          );
        });

        it("caller is seller's assistant and offer dispute period has not elapsed", async function () {
          // Set time forward to the offer's voucherRedeemableFrom
          await setNextBlockTimestamp(Number(voucherRedeemableFrom));

          // Redeem the voucher
          await exchangeHandler.connect(buyer).redeemVoucher(exchange.id);

          // Attempt to complete the exchange, expecting revert
          await expect(exchangeHandler.connect(assistant).completeExchange(exchange.id)).to.revertedWith(
            RevertReasons.DISPUTE_PERIOD_NOT_ELAPSED
          );
        });
      });
    });

    context("👉 completeExchangeBatch()", async function () {
      beforeEach(async function () {
        // Set time forward to the offer's voucherRedeemableFrom
        await setNextBlockTimestamp(Number(voucherRedeemableFrom));

        for (exchangeId = 1; exchangeId <= 5; exchangeId++) {
          // Commit to offer, creating a new exchange
          await exchangeHandler.connect(buyer).commitToOffer(await buyer.getAddress(), offerId, { value: price });

          // Redeem voucher
          await exchangeHandler.connect(buyer).redeemVoucher(exchangeId);
        }

        exchangesToComplete = ["1", "2", "3", "4", "5"];
      });

      it("should emit a ExchangeCompleted event for all events", async function () {
        // Complete the exchange, expecting event
        const tx = await exchangeHandler.connect(buyer).completeExchangeBatch(exchangesToComplete);
        await expect(tx)
          .to.emit(exchangeHandler, "ExchangeCompleted")
          .withArgs(offerId, buyerId, exchangesToComplete[0], await buyer.getAddress());

        await expect(tx)
          .to.emit(exchangeHandler, "ExchangeCompleted")
          .withArgs(offerId, buyerId, exchangesToComplete[1], await buyer.getAddress());

        await expect(tx)
          .to.emit(exchangeHandler, "ExchangeCompleted")
          .withArgs(offerId, buyerId, exchangesToComplete[2], await buyer.getAddress());

        await expect(tx)
          .to.emit(exchangeHandler, "ExchangeCompleted")
          .withArgs(offerId, buyerId, exchangesToComplete[3], await buyer.getAddress());

        await expect(tx)
          .to.emit(exchangeHandler, "ExchangeCompleted")
          .withArgs(offerId, buyerId, exchangesToComplete[4], await buyer.getAddress());
      });

      it("should update state", async function () {
        // Complete the exchange
        await exchangeHandler.connect(buyer).completeExchangeBatch(exchangesToComplete);

        for (exchangeId = 1; exchangeId <= 5; exchangeId++) {
          // Get the exchange state
          [, response] = await exchangeHandler.connect(rando).getExchangeState(exchangeId);

          // It should match ExchangeState.Completed
          assert.equal(response, ExchangeState.Completed, "Exchange state is incorrect");
        }
      });

      it("should emit an ExchangeCompleted event if assistant calls after dispute period", async function () {
        // Get the current block info
        blockNumber = await provider.getBlockNumber();
        block = await provider.getBlock(blockNumber);

        // Set time forward to run out the dispute period
        newTime = Number(BigInt(block.timestamp) + BigInt(disputePeriod) + 1n);
        await setNextBlockTimestamp(newTime);

        // Complete exchange
        const tx = await exchangeHandler.connect(assistant).completeExchangeBatch(exchangesToComplete);
        await expect(tx)
          .to.emit(exchangeHandler, "ExchangeCompleted")
          .withArgs(offerId, buyerId, exchangesToComplete[0], await assistant.getAddress());

        await expect(tx)
          .to.emit(exchangeHandler, "ExchangeCompleted")
          .withArgs(offerId, buyerId, exchangesToComplete[1], await assistant.getAddress());

        await expect(tx)
          .to.emit(exchangeHandler, "ExchangeCompleted")
          .withArgs(offerId, buyerId, exchangesToComplete[2], await assistant.getAddress());

        await expect(tx)
          .to.emit(exchangeHandler, "ExchangeCompleted")
          .withArgs(offerId, buyerId, exchangesToComplete[3], await assistant.getAddress());

        await expect(tx)
          .to.emit(exchangeHandler, "ExchangeCompleted")
          .withArgs(offerId, buyerId, exchangesToComplete[4], await assistant.getAddress());
      });

      it("should emit an ExchangeCompleted event if anyone calls after dispute period", async function () {
        // Get the current block info
        blockNumber = await provider.getBlockNumber();
        block = await provider.getBlock(blockNumber);

        // Set time forward to run out the dispute period
        newTime = Number(BigInt(block.timestamp) + BigInt(disputePeriod) + 1n);
        await setNextBlockTimestamp(newTime);

        // Complete exchange
        const tx = await exchangeHandler.connect(rando).completeExchangeBatch(exchangesToComplete);
        await expect(tx)
          .to.emit(exchangeHandler, "ExchangeCompleted")
          .withArgs(offerId, buyerId, exchangesToComplete[0], await rando.getAddress());

        await expect(tx)
          .to.emit(exchangeHandler, "ExchangeCompleted")
          .withArgs(offerId, buyerId, exchangesToComplete[1], await rando.getAddress());

        await expect(tx)
          .to.emit(exchangeHandler, "ExchangeCompleted")
          .withArgs(offerId, buyerId, exchangesToComplete[2], await rando.getAddress());

        await expect(tx)
          .to.emit(exchangeHandler, "ExchangeCompleted")
          .withArgs(offerId, buyerId, exchangesToComplete[3], await rando.getAddress());

        await expect(tx)
          .to.emit(exchangeHandler, "ExchangeCompleted")
          .withArgs(offerId, buyerId, exchangesToComplete[4], await rando.getAddress());
      });

      context("💔 Revert Reasons", async function () {
        it("The exchanges region of protocol is paused", async function () {
          // Pause the exchanges region of the protocol
          await pauseHandler.connect(pauser).pause([PausableRegion.Exchanges]);

          // Attempt to complete an exchange, expecting revert
          await expect(exchangeHandler.connect(buyer).completeExchangeBatch(exchangesToComplete)).to.revertedWith(
            RevertReasons.REGION_PAUSED
          );
        });

        it("Completing too many exchanges", async function () {
          // Try to complete more than 100 exchanges
          exchangesToComplete = [...Array(101).keys()];

          // Attempt to complete the exchange, expecting revert
          await expect(exchangeHandler.connect(rando).completeExchangeBatch(exchangesToComplete)).to.revertedWith(
            RevertReasons.TOO_MANY_EXCHANGES
          );
        });

        it("exchange id is invalid", async function () {
          // An invalid exchange id
          exchangeId = "666";

          // Add new exchange id to the array
          exchangesToComplete = [exchangeId, ...exchangesToComplete];

          // Attempt to complete the exchange, expecting revert
          await expect(exchangeHandler.connect(assistant).completeExchangeBatch(exchangesToComplete)).to.revertedWith(
            RevertReasons.NO_SUCH_EXCHANGE
          );
        });

        it("exchange is not in redeemed state", async function () {
          // Create exchange with id 6
          await exchangeHandler.connect(buyer).commitToOffer(await buyer.getAddress(), offerId, { value: price });

          exchangeId = "6";
          // Cancel the voucher for any 1 exchange
          await exchangeHandler.connect(buyer).cancelVoucher(exchangeId);

          // Add new exchange id to the array
          exchangesToComplete = [exchangeId, ...exchangesToComplete];

          // Attempt to complete the exchange, expecting revert
          await expect(exchangeHandler.connect(assistant).completeExchangeBatch(exchangesToComplete)).to.revertedWith(
            RevertReasons.INVALID_STATE
          );
        });

        it("caller is not buyer and offer dispute period has not elapsed", async function () {
          // Create exchange with id 6
          await exchangeHandler.connect(buyer).commitToOffer(await buyer.getAddress(), offerId, { value: price });

          exchangeId = "6";

          // Redeem the voucher
          await exchangeHandler.connect(buyer).redeemVoucher(exchangeId);

          // Add new exchange id to the array
          exchangesToComplete = [exchangeId, ...exchangesToComplete];

          // Attempt to complete the exchange, expecting revert
          await expect(exchangeHandler.connect(rando).completeExchangeBatch(exchangesToComplete)).to.revertedWith(
            RevertReasons.DISPUTE_PERIOD_NOT_ELAPSED
          );
        });

        it("caller is seller's assistant and offer dispute period has not elapsed", async function () {
          // Create exchange with id 6
          await exchangeHandler.connect(buyer).commitToOffer(await buyer.getAddress(), offerId, { value: price });

          exchangeId = "6";

          // Redeem the voucher
          await exchangeHandler.connect(buyer).redeemVoucher(exchangeId);

          // Attempt to complete the exchange, expecting revert
          await expect(exchangeHandler.connect(assistant).completeExchangeBatch(exchangesToComplete)).to.revertedWith(
            RevertReasons.DISPUTE_PERIOD_NOT_ELAPSED
          );
        });
      });
    });

    context("👉 revokeVoucher()", async function () {
      beforeEach(async function () {
        // Commit to offer
        await exchangeHandler.connect(buyer).commitToOffer(await buyer.getAddress(), offerId, { value: price });
      });

      it("should emit an VoucherRevoked event when seller's assistant calls", async function () {
        // Revoke the voucher, expecting event
        await expect(exchangeHandler.connect(assistant).revokeVoucher(exchange.id))
          .to.emit(exchangeHandler, "VoucherRevoked")
          .withArgs(offerId, exchange.id, await assistant.getAddress());
      });

      it("should update state", async function () {
        // Revoke the voucher
        await exchangeHandler.connect(assistant).revokeVoucher(exchange.id);

        // Get the exchange state
        [, response] = await exchangeHandler.connect(rando).getExchangeState(exchange.id);

        // It should match ExchangeState.Revoked
        assert.equal(response, ExchangeState.Revoked, "Exchange state is incorrect");
      });

      context("💔 Revert Reasons", async function () {
        it("The exchanges region of protocol is paused", async function () {
          // Pause the exchanges region of the protocol
          await pauseHandler.connect(pauser).pause([PausableRegion.Exchanges]);

          // Attempt to complete an exchange, expecting revert
          await expect(exchangeHandler.connect(assistant).revokeVoucher(exchange.id)).to.revertedWith(
            RevertReasons.REGION_PAUSED
          );
        });

        it("exchange id is invalid", async function () {
          // An invalid exchange id
          exchangeId = "666";

          // Attempt to revoke the voucher, expecting revert
          await expect(exchangeHandler.connect(assistant).revokeVoucher(exchangeId)).to.revertedWith(
            RevertReasons.NO_SUCH_EXCHANGE
          );
        });

        it("exchange is not in committed state", async function () {
          // Cancel the voucher
          await exchangeHandler.connect(buyer).cancelVoucher(exchange.id);

          // Attempt to revoke the voucher, expecting revert
          await expect(exchangeHandler.connect(assistant).revokeVoucher(exchange.id)).to.revertedWith(
            RevertReasons.INVALID_STATE
          );
        });

        it("caller is not seller's assistant", async function () {
          // Attempt to complete the exchange, expecting revert
          await expect(exchangeHandler.connect(rando).revokeVoucher(exchange.id)).to.revertedWith(
            RevertReasons.NOT_ASSISTANT
          );
        });
      });
    });

    context("👉 cancelVoucher()", async function () {
      beforeEach(async function () {
        // Commit to offer, retrieving the event
        await exchangeHandler.connect(buyer).commitToOffer(await buyer.getAddress(), offerId, { value: price });
      });

      it("should emit an VoucherCanceled event when original buyer calls", async function () {
        // Cancel the voucher, expecting event
        await expect(exchangeHandler.connect(buyer).cancelVoucher(exchange.id))
          .to.emit(exchangeHandler, "VoucherCanceled")
          .withArgs(offerId, exchange.id, await buyer.getAddress());
      });

      it("should emit an VoucherCanceled event when new owner (not a buyer) calls", async function () {
        // Transfer voucher to new owner
        tokenId = deriveTokenId(offerId, exchange.id);
        bosonVoucherCloneAddress = calculateContractAddress(await exchangeHandler.getAddress(), "1");
        bosonVoucherClone = await getContractAt("IBosonVoucher", bosonVoucherCloneAddress);
        await bosonVoucherClone
          .connect(buyer)
          .transferFrom(await buyer.getAddress(), await newOwner.getAddress(), tokenId);

        // Cancel the voucher, expecting event
        await expect(exchangeHandler.connect(newOwner).cancelVoucher(exchange.id))
          .to.emit(exchangeHandler, "VoucherCanceled")
          .withArgs(offerId, exchange.id, await newOwner.getAddress());
      });

      it("should update state when buyer calls", async function () {
        // Cancel the voucher
        await exchangeHandler.connect(buyer).cancelVoucher(exchange.id);

        // Get the exchange state
        [, response] = await exchangeHandler.connect(rando).getExchangeState(exchange.id);

        // It should match ExchangeState.Canceled
        assert.equal(response, ExchangeState.Canceled, "Exchange state is incorrect");
      });

      context("💔 Revert Reasons", async function () {
        it("The exchanges region of protocol is paused", async function () {
          // Pause the exchanges region of the protocol
          await pauseHandler.connect(pauser).pause([PausableRegion.Exchanges]);

          // Attempt to complete an exchange, expecting revert
          await expect(exchangeHandler.connect(buyer).cancelVoucher(exchange.id)).to.revertedWith(
            RevertReasons.REGION_PAUSED
          );
        });

        it("exchange id is invalid", async function () {
          // An invalid exchange id
          exchangeId = "666";

          // Attempt to cancel the voucher, expecting revert
          await expect(exchangeHandler.connect(buyer).cancelVoucher(exchangeId)).to.revertedWith(
            RevertReasons.NO_SUCH_EXCHANGE
          );
        });

        it("cannot cancel when exchange is in Redeemed state", async function () {
          // Set time forward to the offer's voucherRedeemableFrom
          await setNextBlockTimestamp(Number(voucherRedeemableFrom));

          // Redeem voucher
          await exchangeHandler.connect(buyer).redeemVoucher(exchange.id);

          // Get the exchange state
          [, response] = await exchangeHandler.connect(rando).getExchangeState(exchange.id);

          // It should match ExchangeState.Redeemed
          assert.equal(response, ExchangeState.Redeemed, "Exchange state is incorrect");

          // Attempt to cancel the voucher, expecting revert
          await expect(exchangeHandler.connect(buyer).cancelVoucher(exchange.id)).to.revertedWith(
            RevertReasons.INVALID_STATE
          );
        });

        it("exchange is not in committed state", async function () {
          // Revoke the voucher
          await exchangeHandler.connect(assistant).revokeVoucher(exchange.id);

          // Attempt to cancel the voucher, expecting revert
          await expect(exchangeHandler.connect(buyer).cancelVoucher(exchange.id)).to.revertedWith(
            RevertReasons.INVALID_STATE
          );
        });

        it("caller does not own voucher", async function () {
          // Attempt to cancel the voucher, expecting revert
          await expect(exchangeHandler.connect(rando).cancelVoucher(exchange.id)).to.revertedWith(
            RevertReasons.NOT_VOUCHER_HOLDER
          );
        });

        it("getCurrentSenderAddress() returns zero address and has isMetaTransaction set to true on chain", async function () {
          await upgradeMetaTransactionsHandlerFacet();

          await mockMetaTransactionsHandler.setAsMetaTransactionAndCurrentSenderAs(ZeroAddress);

          // Attempt to cancel the voucher, expecting revert
          await expect(exchangeHandler.connect(rando).cancelVoucher(exchange.id)).to.revertedWith(
            RevertReasons.INVALID_ADDRESS
          );
        });
      });
    });

    context("👉 expireVoucher()", async function () {
      beforeEach(async function () {
        // Commit to offer, retrieving the event
        await exchangeHandler.connect(buyer).commitToOffer(await buyer.getAddress(), offerId, { value: price });
      });

      it("should emit an VoucherExpired event when anyone calls and voucher has expired", async function () {
        // Set time forward past the voucher's validUntilDate
        await setNextBlockTimestamp(Number(voucherRedeemableFrom) + Number(voucherValid) + Number(oneWeek));

        // Expire the voucher, expecting event
        await expect(exchangeHandler.connect(rando).expireVoucher(exchange.id))
          .to.emit(exchangeHandler, "VoucherExpired")
          .withArgs(offerId, exchange.id, await rando.getAddress());
      });

      it("should update state when anyone calls and voucher has expired", async function () {
        // Set time forward past the voucher's validUntilDate
        await setNextBlockTimestamp(Number(voucherRedeemableFrom) + Number(voucherValid) + Number(oneWeek));

        // Expire the voucher
        await exchangeHandler.connect(rando).expireVoucher(exchange.id);

        // Get the exchange state
        [, response] = await exchangeHandler.connect(rando).getExchangeState(exchange.id);

        // It should match ExchangeState.Canceled
        assert.equal(response, ExchangeState.Canceled, "Exchange state is incorrect");
      });

      it("should update voucher expired flag when anyone calls and voucher has expired", async function () {
        // Set time forward past the voucher's validUntilDate
        await setNextBlockTimestamp(Number(voucherRedeemableFrom) + Number(voucherValid) + Number(oneWeek));

        // Expire the voucher
        await exchangeHandler.connect(rando).expireVoucher(exchange.id);

        // Get the voucher
        [, , response] = await exchangeHandler.connect(rando).getExchange(exchange.id);

        // Marshal response to entity
        voucher = Voucher.fromStruct(response);
        expect(voucher.isValid());

        // Exchange's voucher expired flag should be true
        assert.isTrue(voucher.expired, "Voucher expired flag not set");
      });

      context("💔 Revert Reasons", async function () {
        it("The exchanges region of protocol is paused", async function () {
          // Pause the exchanges region of the protocol
          await pauseHandler.connect(pauser).pause([PausableRegion.Exchanges]);

          // Attempt to complete an exchange, expecting revert
          await expect(exchangeHandler.connect(buyer).expireVoucher(exchangeId)).to.revertedWith(
            RevertReasons.REGION_PAUSED
          );
        });

        it("exchange id is invalid", async function () {
          // Set time forward past the voucher's validUntilDate
          await setNextBlockTimestamp(Number(voucherRedeemableFrom) + Number(voucherValid) + Number(oneWeek));

          // An invalid exchange id
          exchangeId = "666";

          // Attempt to cancel the voucher, expecting revert
          await expect(exchangeHandler.connect(buyer).expireVoucher(exchangeId)).to.revertedWith(
            RevertReasons.NO_SUCH_EXCHANGE
          );
        });

        it("cannot expire voucher when exchange is in Redeemed state", async function () {
          // Set time forward to the offer's voucherRedeemableFrom
          await setNextBlockTimestamp(Number(voucherRedeemableFrom));

          // Redeem the voucher
          await exchangeHandler.connect(buyer).redeemVoucher(exchange.id);

          // Get the exchange state
          [, response] = await exchangeHandler.connect(rando).getExchangeState(exchange.id);

          // It should match ExchangeState.Redeemed
          assert.equal(response, ExchangeState.Redeemed, "Exchange state is incorrect");

          // Attempt to expire the voucher, expecting revert
          await expect(exchangeHandler.connect(buyer).expireVoucher(exchange.id)).to.revertedWith(
            RevertReasons.INVALID_STATE
          );
        });

        it("exchange is not in committed state", async function () {
          // Set time forward past the voucher's validUntilDate
          await setNextBlockTimestamp(Number(voucherRedeemableFrom) + Number(voucherValid) + Number(oneWeek));

          // Revoke the voucher
          await exchangeHandler.connect(assistant).revokeVoucher(exchange.id);

          // Attempt to expire the voucher, expecting revert
          await expect(exchangeHandler.connect(buyer).expireVoucher(exchange.id)).to.revertedWith(
            RevertReasons.INVALID_STATE
          );
        });

        it("Redemption period has not yet elapsed", async function () {
          // Attempt to cancel the voucher, expecting revert
          await expect(exchangeHandler.connect(rando).expireVoucher(exchange.id)).to.revertedWith(
            RevertReasons.VOUCHER_STILL_VALID
          );
        });
      });
    });

    context("👉 redeemVoucher()", async function () {
      beforeEach(async function () {
        // Commit to offer
        await exchangeHandler.connect(buyer).commitToOffer(await buyer.getAddress(), offerId, { value: price });
      });

      it("should emit a VoucherRedeemed event when buyer calls", async function () {
        // Set time forward to the offer's voucherRedeemableFrom
        await setNextBlockTimestamp(Number(voucherRedeemableFrom));

        // Redeem the voucher, expecting event
        await expect(exchangeHandler.connect(buyer).redeemVoucher(exchange.id))
          .to.emit(exchangeHandler, "VoucherRedeemed")
          .withArgs(offerId, exchange.id, await buyer.getAddress());
      });

      it("should update state", async function () {
        // Set time forward to the offer's voucherRedeemableFrom
        await setNextBlockTimestamp(Number(voucherRedeemableFrom));

        // Redeem the voucher
        await exchangeHandler.connect(buyer).redeemVoucher(exchange.id);

        // Get the exchange state
        [, response] = await exchangeHandler.connect(rando).getExchangeState(exchange.id);

        // It should match ExchangeState.Redeemed
        assert.equal(response, ExchangeState.Redeemed, "Exchange state is incorrect");
      });

      context("💔 Revert Reasons", async function () {
        it("The exchanges region of protocol is paused", async function () {
          // Pause the exchanges region of the protocol
          await pauseHandler.connect(pauser).pause([PausableRegion.Exchanges]);

          // Attempt to complete an exchange, expecting revert
          await expect(exchangeHandler.connect(buyer).redeemVoucher(exchangeId)).to.revertedWith(
            RevertReasons.REGION_PAUSED
          );
        });

        it("exchange id is invalid", async function () {
          // An invalid exchange id
          exchangeId = "666";

          // Attempt to redeem the voucher, expecting revert
          await expect(exchangeHandler.connect(buyer).redeemVoucher(exchangeId)).to.revertedWith(
            RevertReasons.NO_SUCH_EXCHANGE
          );
        });

        it("exchange is not in committed state", async function () {
          // Revoke the voucher
          await exchangeHandler.connect(assistant).revokeVoucher(exchange.id);

          // Attempt to redeem the voucher, expecting revert
          await expect(exchangeHandler.connect(buyer).redeemVoucher(exchange.id)).to.revertedWith(
            RevertReasons.INVALID_STATE
          );
        });

        it("caller does not own voucher", async function () {
          // Attempt to redeem the voucher, expecting revert
          await expect(exchangeHandler.connect(rando).redeemVoucher(exchange.id)).to.revertedWith(
            RevertReasons.NOT_VOUCHER_HOLDER
          );
        });

        it("current time is prior to offer's voucherRedeemableFrom", async function () {
          // Attempt to redeem the voucher, expecting revert
          await expect(exchangeHandler.connect(buyer).redeemVoucher(exchange.id)).to.revertedWith(
            RevertReasons.VOUCHER_NOT_REDEEMABLE
          );
        });

        it("current time is after to voucher's validUntilDate", async function () {
          // Set time forward past the voucher's validUntilDate
          await setNextBlockTimestamp(Number(voucherRedeemableFrom) + Number(voucherValid) + Number(oneWeek));

          // Attempt to redeem the voucher, expecting revert
          await expect(exchangeHandler.connect(buyer).redeemVoucher(exchange.id)).to.revertedWith(
            RevertReasons.VOUCHER_NOT_REDEEMABLE
          );
        });
      });
    });

    context("👉 redeemVoucher() with bundle", async function () {
      beforeEach(async function () {
        // Mint some tokens to be bundled
        await foreign20.connect(assistant).mint(await assistant.getAddress(), "500");
        // Mint first two and last two tokens of range
        await foreign721.connect(assistant).mint("0", "2");
        await foreign721.connect(assistant).mint("8", "2");
        await foreign1155.connect(assistant).mint("1", "500");

        // Approve the protocol diamond to transfer seller's tokens
        await foreign20.connect(assistant).approve(protocolDiamondAddress, "30");
        await foreign721.connect(assistant).setApprovalForAll(protocolDiamondAddress, true);
        await foreign1155.connect(assistant).setApprovalForAll(protocolDiamondAddress, true);

        // Create an ERC20 twin
        twin20 = mockTwin(await foreign20.getAddress());
        twin20.amount = "3";
        twin20.supplyAvailable = "30";
        expect(twin20.isValid()).is.true;

        // Create an ERC721 twin
        twin721 = mockTwin(await foreign721.getAddress(), TokenType.NonFungibleToken);
        twin721.id = "2";
        twin721.amount = "0";
        twin721.supplyAvailable = "10";
        expect(twin721.isValid()).is.true;

        // Create an ERC1155 twin
        twin1155 = mockTwin(await foreign1155.getAddress(), TokenType.MultiToken);
        twin1155.id = "3";
        twin1155.tokenId = "1";
        twin1155.amount = "1";
        twin1155.supplyAvailable = "10";

        expect(twin1155.isValid()).is.true;

        // All the twin ids (for mixed bundle)
        twinIds = [twin20.id, twin721.id, twin1155.id];

        // Create twins
        await twinHandler.connect(assistant).createTwin(twin20.toStruct());
        await twinHandler.connect(assistant).createTwin(twin721.toStruct());
        await twinHandler.connect(assistant).createTwin(twin1155.toStruct());
      });

      context("📦 Offer bundled with ERC20 twin", async function () {
        beforeEach(async function () {
          // Create a new bundle
          bundle = new Bundle("1", seller.id, [offerId], [twin20.id]);
          expect(bundle.isValid()).is.true;
          await bundleHandler.connect(assistant).createBundle(bundle.toStruct());

          // Commit to offer
          await exchangeHandler.connect(buyer).commitToOffer(await buyer.getAddress(), offerId, { value: price });

          // Set time forward to the offer's voucherRedeemableFrom
          await setNextBlockTimestamp(Number(voucherRedeemableFrom));
        });

        it("should transfer the twin", async function () {
          // Check the buyer's balance of the ERC20
          balance = await foreign20.balanceOf(await buyer.getAddress());
          expect(balance).to.equal(0);

          // Redeem the voucher
          await expect(exchangeHandler.connect(buyer).redeemVoucher(exchange.id))
            .to.emit(exchangeHandler, "TwinTransferred")
            .withArgs(
              twin20.id,
              twin20.tokenAddress,
              exchange.id,
              twin20.tokenId,
              twin20.amount,
              await buyer.getAddress()
            );

          // Check the buyer's balance of the ERC20
          balance = await foreign20.balanceOf(await buyer.getAddress());
          expect(balance).to.equal(3);
        });

        it("Amount should be reduced from twin supplyAvailable", async function () {
          // Redeem the voucher
          await exchangeHandler.connect(buyer).redeemVoucher(exchange.id);

          // Check twin supplyAvailable
          const [, twin] = await twinHandler.connect(assistant).getTwin(twin20.id);

          expect(twin.supplyAvailable).to.equal(twin20.supplyAvailable - twin20.amount);
        });

        it("Should not decrease twin supplyAvailable if supply is unlimited", async function () {
          // Change twin supply to unlimited
          twin20.supplyAvailable = MaxUint256.toString();
          twin20.id = "4";

          // Create a new twin
          await twinHandler.connect(assistant).createTwin(twin20.toStruct());

          const { offer, offerDates, offerDurations, disputeResolverId } = await mockOffer();
          offer.quantityAvailable = "2";

          // Create a new offer
          await offerHandler
            .connect(assistant)
            .createOffer(offer, offerDates, offerDurations, disputeResolverId, agentId);

          // Create a new bundle
          bundle = new Bundle("1", seller.id, [++offerId], [twin20.id]);
          await bundleHandler.connect(assistant).createBundle(bundle.toStruct());

          // Commit to offer
          await exchangeHandler.connect(buyer).commitToOffer(await buyer.getAddress(), offerId, { value: price });

          // Set time forward to the offer's voucherRedeemableFrom
          voucherRedeemableFrom = offerDates.voucherRedeemableFrom;
          await setNextBlockTimestamp(Number(voucherRedeemableFrom));

          // Redeem the voucher
          await exchangeHandler.connect(buyer).redeemVoucher(exchange.id);

          // Check the supplyAvailable of the twin
          const [exists, twin] = await twinHandler.connect(assistant).getTwin(twin20.id);
          expect(exists).to.be.true;
          expect(twin.supplyAvailable).to.equal(twin20.supplyAvailable);
        });

        it("Should transfer the twin even if supplyAvailable is equal to amount", async function () {
          const { offer, offerDates, offerDurations, disputeResolverId } = await mockOffer();
          offer.quantityAvailable = "1";

          // Create a new offer
          await offerHandler
            .connect(assistant)
            .createOffer(offer, offerDates, offerDurations, disputeResolverId, agentId);

          twin20.supplyAvailable = "3";
          twin20.id = "4";

          await twinHandler.connect(assistant).createTwin(twin20.toStruct());

          // Create a new bundle
          bundle = new Bundle("1", seller.id, [++offerId], [twin20.id]);
          await bundleHandler.connect(assistant).createBundle(bundle.toStruct());

          // Commit to offer
          await exchangeHandler.connect(buyer).commitToOffer(await buyer.getAddress(), offerId, { value: price });

          // Set time forward to the offer's voucherRedeemableFrom
          voucherRedeemableFrom = offerDates.voucherRedeemableFrom;
          await setNextBlockTimestamp(Number(voucherRedeemableFrom));

          // Redeem the second voucher
          await expect(exchangeHandler.connect(buyer).redeemVoucher(++exchange.id))
            .to.emit(exchangeHandler, "TwinTransferred")
            .withArgs(twin20.id, twin20.tokenAddress, exchange.id, "0", twin20.amount, await buyer.getAddress());

          // Check the buyer's balance
          balance = await foreign20.balanceOf(await buyer.getAddress());
          expect(balance).to.equal(3);

          const [, twin] = await twinHandler.getTwin(twin20.id);
          expect(twin.supplyAvailable).to.equal(0);
        });

        context("Twin transfer fail", async function () {
          it("should revoke exchange when buyer is an EOA", async function () {
            // Remove the approval for the protocol to transfer the seller's tokens
            await foreign20.connect(assistant).approve(protocolDiamondAddress, "0");

            const tx = await exchangeHandler.connect(buyer).redeemVoucher(exchange.id);

            await expect(tx)
              .to.emit(exchangeHandler, "VoucherRevoked")
              .withArgs(exchange.offerId, exchange.id, await buyer.getAddress());

            await expect(tx)
              .to.emit(exchangeHandler, "TwinTransferFailed")
              .withArgs(
                twin20.id,
                twin20.tokenAddress,
                exchange.id,
                twin20.tokenId,
                twin20.amount,
                await buyer.getAddress()
              );

            // Get the exchange state
            [, response] = await exchangeHandler.connect(rando).getExchangeState(exchange.id);

            // It should match ExchangeState.Revoked
            assert.equal(response, ExchangeState.Revoked, "Exchange state is incorrect");
          });

          it("should revoke exchange when ERC20 contract transferFrom returns false", async function () {
            const [foreign20ReturnFalse] = await deployMockTokens(["Foreign20TransferFromReturnFalse"]);

            await foreign20ReturnFalse.connect(assistant).mint(await assistant.getAddress(), "500");
            await foreign20ReturnFalse.connect(assistant).approve(protocolDiamondAddress, "100");

            // Create a new ERC20 twin
            twin20 = mockTwin(await foreign20ReturnFalse.getAddress(), TokenType.FungibleToken);
            twin20.id = "4";

            // Create a new twin
            await twinHandler.connect(assistant).createTwin(twin20.toStruct());

            // Create a new offer
            const { offer, offerDates, offerDurations, disputeResolverId } = await mockOffer();

            await offerHandler
              .connect(assistant)
              .createOffer(offer, offerDates, offerDurations, disputeResolverId, agentId);

            // Set time forward to the offer's voucherRedeemableFrom
            voucherRedeemableFrom = offerDates.voucherRedeemableFrom;
            await setNextBlockTimestamp(Number(voucherRedeemableFrom));

            // Create a new bundle
            await bundleHandler.connect(assistant).createBundle(new Bundle("1", seller.id, [++offerId], [twin20.id]));

            // Commit to offer
            await exchangeHandler.connect(buyer).commitToOffer(await buyer.getAddress(), offerId, { value: price });

            await expect(exchangeHandler.connect(buyer).redeemVoucher(++exchange.id))
              .to.emit(exchangeHandler, "TwinTransferFailed")
              .withArgs(twin20.id, twin20.tokenAddress, exchange.id, "0", twin20.amount, await buyer.getAddress());

            // Get the exchange state
            [, response] = await exchangeHandler.connect(rando).getExchangeState(exchange.id);

            // It should match ExchangeState.Revoked
            assert.equal(response, ExchangeState.Revoked, "Exchange state is incorrect");
          });

          it("should raise a dispute when buyer account is a contract", async function () {
            // Remove the approval for the protocol to transfer the seller's tokens
            await foreign20.connect(assistant).approve(protocolDiamondAddress, "0");

            // Deploy contract to test redeem called by another contract
            let TestProtocolFunctionsFactory = await getContractFactory("TestProtocolFunctions");
            const testProtocolFunctions = await TestProtocolFunctionsFactory.deploy(protocolDiamondAddress);
            await testProtocolFunctions.waitForDeployment();

            await testProtocolFunctions.commit(offerId, { value: price });

            let exchangeId = ++exchange.id;
            // Protocol should raised dispute automatically if transfer twin failed
            const tx = await testProtocolFunctions.redeem(exchangeId);

            await expect(tx)
              .to.emit(disputeHandler, "DisputeRaised")
              .withArgs(exchangeId, ++exchange.buyerId, seller.id, await testProtocolFunctions.getAddress());

            await expect(tx)
              .to.emit(exchangeHandler, "TwinTransferFailed")
              .withArgs(
                twin20.id,
                twin20.tokenAddress,
                exchangeId,
                twin20.tokenId,
                twin20.amount,
                await testProtocolFunctions.getAddress()
              );

            // Get the exchange state
            [, response] = await exchangeHandler.connect(rando).getExchangeState(exchange.id);

            // It should match ExchangeState.Revoked
            assert.equal(response, ExchangeState.Disputed, "Exchange state is incorrect");
          });
        });
      });

      context("📦 Offer bundled with ERC721 twin", async function () {
        beforeEach(async function () {
          // Create a new bundle
          bundle = new Bundle("1", seller.id, [offerId], [twin721.id]);
          expect(bundle.isValid()).is.true;
          await bundleHandler.connect(assistant).createBundle(bundle.toStruct());

          // Commit to offer
          await exchangeHandler.connect(buyer).commitToOffer(await buyer.getAddress(), offerId, { value: price });

          // Set time forward to the offer's voucherRedeemableFrom
          await setNextBlockTimestamp(Number(voucherRedeemableFrom));
        });

        it("Should transfer the twin", async function () {
          let tokenId = "9";

          // Check the assistant owns the last ERC721 of twin range
          owner = await foreign721.ownerOf(tokenId);
          expect(owner).to.equal(await assistant.getAddress());
          [exists, response] = await exchangeHandler.connect(rando).getExchangeState(exchange.id);

          // Redeem the voucher
          await expect(exchangeHandler.connect(buyer).redeemVoucher(exchange.id))
            .to.emit(exchangeHandler, "TwinTransferred")
            .withArgs(twin721.id, twin721.tokenAddress, exchange.id, tokenId, "0", await buyer.getAddress());

          // Check the buyer owns the last ERC721 of twin range
          owner = await foreign721.ownerOf(tokenId);
          expect(owner).to.equal(await buyer.getAddress());

          tokenId = "8";
          // Check the assistant owns the last ERC721 of twin range
          owner = await foreign721.ownerOf(tokenId);
          expect(owner).to.equal(await assistant.getAddress());

          // Commit to offer for the second time
          await exchangeHandler.connect(buyer).commitToOffer(await buyer.getAddress(), offerId, { value: price });

          // Redeem the second voucher for the second time / id = 2
          await expect(exchangeHandler.connect(buyer).redeemVoucher(++exchange.id))
            .to.emit(exchangeHandler, "TwinTransferred")
            .withArgs(twin721.id, twin721.tokenAddress, exchange.id, tokenId, "0", await buyer.getAddress());

          // Check the buyer owns the last ERC721 of twin range
          owner = await foreign721.ownerOf(tokenId);
          expect(owner).to.equal(await buyer.getAddress());
        });

        it("1 should be reduced from twin supplyAvailable", async function () {
          // Redeem the voucher
          await exchangeHandler.connect(buyer).redeemVoucher(exchange.id);

          // Check twin supplyAvailable
          const [, twin] = await twinHandler.connect(assistant).getTwin(twin721.id);

          expect(twin.supplyAvailable).to.equal(twin721.supplyAvailable - 1);
        });

        it("Should transfer the twin even if supplyAvailable is equal to 1", async function () {
          await foreign721.connect(assistant).mint("10", "2");

          const { offer, offerDates, offerDurations, disputeResolverId } = await mockOffer();
          offer.quantityAvailable = "1";

          // Create a new offer
          await offerHandler
            .connect(assistant)
            .createOffer(offer, offerDates, offerDurations, disputeResolverId, agentId);

          twin721.supplyAvailable = "1";
          twin721.tokenId = "10";
          twin721.id = "4";

          // Create a new twin
          await twinHandler.connect(assistant).createTwin(twin721.toStruct());

          // Create a new bundle
          bundle = new Bundle("1", seller.id, [++offerId], [twin721.id]);
          await bundleHandler.connect(assistant).createBundle(bundle.toStruct());

          // Commit to offer
          await exchangeHandler.connect(buyer).commitToOffer(await buyer.getAddress(), offerId, { value: price });

          // Set time forward to the offer's voucherRedeemableFrom
          voucherRedeemableFrom = offerDates.voucherRedeemableFrom;
          await setNextBlockTimestamp(Number(voucherRedeemableFrom));

          let tokenId = "10";
          // Redeem the second voucher
          await expect(exchangeHandler.connect(buyer).redeemVoucher(++exchange.id))
            .to.emit(exchangeHandler, "TwinTransferred")
            .withArgs(twin721.id, twin721.tokenAddress, exchange.id, tokenId, twin721.amount, await buyer.getAddress());

          // Check the buyer owns the first ERC721 in twin range
          owner = await foreign721.ownerOf(tokenId);
          expect(owner).to.equal(await buyer.getAddress());

          const [, twin] = await twinHandler.getTwin(twin721.id);
          expect(twin.supplyAvailable).to.equal(0);
        });

        context("Unlimited supply", async function () {
          let other721;
          beforeEach(async function () {
            // Deploy a new ERC721 token
            let TokenContractFactory = await getContractFactory("Foreign721");
            other721 = await TokenContractFactory.connect(rando).deploy();

            // Mint enough tokens to cover the offer
            await other721.connect(assistant).mint("0", "2");

            // Approve the protocol diamond to transfer seller's tokens
            await other721.connect(assistant).setApprovalForAll(protocolDiamondAddress, true);

            const { offer, offerDates, offerDurations, disputeResolverId } = await mockOffer();
            offer.quantityAvailable = "2";

            // Create a new offer
            await offerHandler
              .connect(assistant)
              .createOffer(offer, offerDates, offerDurations, disputeResolverId, agentId);

            // Change twin supply to unlimited and token address to the new token
            twin721.supplyAvailable = MaxUint256.toString();
            twin721.tokenAddress = await other721.getAddress();
            twin721.id = "4";

            // Create a new twin with the new token address
            await twinHandler.connect(assistant).createTwin(twin721.toStruct());

            // Create a new bundle
            bundle = new Bundle("1", seller.id, [++offerId], [twin721.id]);
            await bundleHandler.connect(assistant).createBundle(bundle.toStruct());

            // Commit to offer
            await exchangeHandler.connect(buyer).commitToOffer(await buyer.getAddress(), offerId, { value: price });

            // Set time forward to the offer's voucherRedeemableFrom
            voucherRedeemableFrom = offerDates.voucherRedeemableFrom;
            await setNextBlockTimestamp(Number(voucherRedeemableFrom));
          });

          it("Should not decrease twin supplyAvailable if supply is unlimited", async function () {
            // Redeem the voucher
            await exchangeHandler.connect(buyer).redeemVoucher(exchange.id);

            // Check the supplyAvailable of the twin
            const [exists, twin] = await twinHandler.connect(assistant).getTwin(twin721.id);
            expect(exists).to.be.true;
            expect(twin.supplyAvailable).to.equal(twin721.supplyAvailable);
          });

          it("Transfer token order must be ascending if twin supply is unlimited", async function () {
            let exchangeId = ++exchange.id;

            // tokenId transferred to the buyer is 0
            let expectedTokenId = "0";

            // Check the assistant owns the first ERC721 of twin range
            owner = await other721.ownerOf(expectedTokenId);
            expect(owner).to.equal(await assistant.getAddress());

            // Redeem the voucher
            await expect(exchangeHandler.connect(buyer).redeemVoucher(exchangeId))
              .to.emit(exchangeHandler, "TwinTransferred")
              .withArgs(twin721.id, twin721.tokenAddress, exchangeId, expectedTokenId, "0", await buyer.getAddress());

            // Check the buyer owns the first ERC721 of twin range
            owner = await other721.ownerOf(expectedTokenId);
            expect(owner).to.equal(await buyer.getAddress());

            ++expectedTokenId;

            // Check the assistant owns the second ERC721 of twin range
            owner = await other721.ownerOf(expectedTokenId);
            expect(owner).to.equal(await assistant.getAddress());

            // Commit to offer for the second time
            await exchangeHandler.connect(buyer).commitToOffer(await buyer.getAddress(), offerId, { value: price });

            // Redeem the voucher
            // tokenId transferred to the buyer is 1
            await expect(exchangeHandler.connect(buyer).redeemVoucher(++exchangeId))
              .to.emit(exchangeHandler, "TwinTransferred")
              .withArgs(twin721.id, twin721.tokenAddress, exchangeId, expectedTokenId, "0", await buyer.getAddress());

            // Check the buyer owns the second ERC721 of twin range
            owner = await other721.ownerOf(expectedTokenId);
            expect(owner).to.equal(await buyer.getAddress());
          });
        });

        context("Twin transfer fail", async function () {
          it("should revoke exchange when buyer is an EOA", async function () {
            // Remove the approval for the protocal to transfer the seller's tokens
            await foreign721.connect(assistant).setApprovalForAll(protocolDiamondAddress, false);

            const tx = await exchangeHandler.connect(buyer).redeemVoucher(exchange.id);

            await expect(tx)
              .to.emit(exchangeHandler, "VoucherRevoked")
              .withArgs(exchange.offerId, exchange.id, await buyer.getAddress());

            await expect(tx)
              .to.emit(exchangeHandler, "TwinTransferFailed")
              .withArgs(twin721.id, twin721.tokenAddress, exchange.id, "9", "0", await buyer.getAddress());

            // Get the exchange state
            [, response] = await exchangeHandler.connect(rando).getExchangeState(exchange.id);

            // It should match ExchangeState.Revoked
            assert.equal(response, ExchangeState.Revoked, "Exchange state is incorrect");
          });

          it("should raise a dispute when buyer account is a contract", async function () {
            // Deploy contract to test redeem called by another contract
            let TestProtocolFunctionsFactory = await getContractFactory("TestProtocolFunctions");
            const testProtocolFunctions = await TestProtocolFunctionsFactory.deploy(protocolDiamondAddress);
            await testProtocolFunctions.waitForDeployment();

            await testProtocolFunctions.commit(offerId, { value: price });

            // Protocol should raised dispute automatically if transfer twin failed
            const tx = await testProtocolFunctions.connect(buyer).redeem(++exchange.id);

            await expect(tx)
              .to.emit(disputeHandler, "DisputeRaised")
              .withArgs(exchange.id, ++exchange.buyerId, seller.id, await testProtocolFunctions.getAddress());

            await expect(tx)
              .to.emit(exchangeHandler, "TwinTransferFailed")
              .withArgs(
                twin721.id,
                twin721.tokenAddress,
                exchange.id,
                "9",
                "0",
                await testProtocolFunctions.getAddress()
              );

            // Get the exchange state
            [, response] = await exchangeHandler.connect(rando).getExchangeState(exchange.id);

            // It should match ExchangeState.Revoked
            assert.equal(response, ExchangeState.Disputed, "Exchange state is incorrect");
          });
        });
      });

      context("📦 Offer bundled with ERC1155 twin", async function () {
        beforeEach(async function () {
          // Create a new bundle
          bundle = new Bundle("1", seller.id, [offerId], [twin1155.id]);
          expect(bundle.isValid()).is.true;
          await bundleHandler.connect(assistant).createBundle(bundle.toStruct());

          // Commit to offer
          await exchangeHandler.connect(buyer).commitToOffer(await buyer.getAddress(), offerId, { value: price });

          // Set time forward to the offer's voucherRedeemableFrom
          await setNextBlockTimestamp(Number(voucherRedeemableFrom));
        });

        it("should transfer the twin", async function () {
          let tokenId = "1";

          // Check the buyer's balance of the ERC1155
          balance = await foreign1155.balanceOf(await buyer.getAddress(), tokenId);
          expect(balance).to.equal(0);

          // Redeem the voucher
          await expect(exchangeHandler.connect(buyer).redeemVoucher(exchange.id))
            .to.emit(exchangeHandler, "TwinTransferred")
            .withArgs(
              twin1155.id,
              twin1155.tokenAddress,
              exchange.id,
              tokenId,
              twin1155.amount,
              await buyer.getAddress()
            );

          // Check the buyer's balance of the ERC1155
          balance = await foreign1155.balanceOf(await buyer.getAddress(), tokenId);
          expect(balance).to.equal(1);
        });

        it("Amount should be reduced from twin supplyAvailable", async function () {
          // Redeem the voucher
          await exchangeHandler.connect(buyer).redeemVoucher(exchange.id);

          // Check twin supplyAvailable
          const [, twin] = await twinHandler.connect(assistant).getTwin(twin1155.id);

          expect(twin.supplyAvailable).to.equal(twin1155.supplyAvailable - twin1155.amount);
        });

        it("Should not decrease twin supplyAvailable if supply is unlimited", async function () {
          // Change twin supply to unlimited
          twin1155.supplyAvailable = MaxUint256.toString();
          twin1155.id = "4";

          // Create a new twin
          await twinHandler.connect(assistant).createTwin(twin1155.toStruct());

          const { offer, offerDates, offerDurations, disputeResolverId } = await mockOffer();
          offer.quantityAvailable = "2";

          // Create a new offer
          await offerHandler
            .connect(assistant)
            .createOffer(offer, offerDates, offerDurations, disputeResolverId, agentId);

          // Create a new bundle
          bundle = new Bundle("1", seller.id, [++offerId], [twin1155.id]);
          await bundleHandler.connect(assistant).createBundle(bundle.toStruct());

          // Commit to offer
          await exchangeHandler.connect(buyer).commitToOffer(await buyer.getAddress(), offerId, { value: price });

          // Set time forward to the offer's voucherRedeemableFrom
          voucherRedeemableFrom = offerDates.voucherRedeemableFrom;
          await setNextBlockTimestamp(Number(voucherRedeemableFrom));

          // Redeem the voucher
          await exchangeHandler.connect(buyer).redeemVoucher(exchange.id);

          // Check the supplyAvailable of the twin
          const [exists, twin] = await twinHandler.connect(assistant).getTwin(twin1155.id);
          expect(exists).to.be.true;
          expect(twin.supplyAvailable).to.equal(twin1155.supplyAvailable);
        });

        it("Should transfer the twin even if supplyAvailable is equal to amount", async function () {
          const { offer, offerDates, offerDurations, disputeResolverId } = await mockOffer();
          offer.quantityAvailable = "1";

          // Create a new offer
          await offerHandler
            .connect(assistant)
            .createOffer(offer, offerDates, offerDurations, disputeResolverId, agentId);

          twin1155.supplyAvailable = "1";
          twin1155.id = "4";

          // Create a new twin
          await twinHandler.connect(assistant).createTwin(twin1155.toStruct());

          // Create a new bundle
          bundle = new Bundle("1", seller.id, [++offerId], [twin1155.id]);
          await bundleHandler.connect(assistant).createBundle(bundle.toStruct());

          // Commit to offer
          await exchangeHandler.connect(buyer).commitToOffer(await buyer.getAddress(), offerId, { value: price });

          // Set time forward to the offer's voucherRedeemableFrom
          voucherRedeemableFrom = offerDates.voucherRedeemableFrom;
          await setNextBlockTimestamp(Number(voucherRedeemableFrom));

          // Redeem the second voucher
          await expect(exchangeHandler.connect(buyer).redeemVoucher(++exchange.id))
            .to.emit(exchangeHandler, "TwinTransferred")
            .withArgs(
              twin1155.id,
              twin1155.tokenAddress,
              exchange.id,
              twin1155.tokenId,
              twin1155.amount,
              await buyer.getAddress()
            );

          // Check the buyer's balance
          balance = await foreign1155.balanceOf(await buyer.getAddress(), twin1155.tokenId);
          expect(balance).to.equal(1);

          const [, twin] = await twinHandler.getTwin(twin1155.id);
          expect(twin.supplyAvailable).to.equal(0);
        });

        context("Twin transfer fail", async function () {
          it("should revoke exchange when buyer is an EOA", async function () {
            // Remove the approval for the protocal to transfer the seller's tokens
            await foreign1155.connect(assistant).setApprovalForAll(protocolDiamondAddress, false);

            const tx = await exchangeHandler.connect(buyer).redeemVoucher(exchange.id);
            await expect(tx)
              .to.emit(exchangeHandler, "VoucherRevoked")
              .withArgs(exchange.offerId, exchange.id, await buyer.getAddress());

            await expect(tx)
              .to.emit(exchangeHandler, "TwinTransferFailed")
              .withArgs(
                twin1155.id,
                twin1155.tokenAddress,
                exchange.id,
                twin1155.tokenId,
                twin1155.amount,
                await buyer.getAddress()
              );

            // Get the exchange state
            [, response] = await exchangeHandler.connect(rando).getExchangeState(exchange.id);

            // It should match ExchangeState.Revoked
            assert.equal(response, ExchangeState.Revoked, "Exchange state is incorrect");
          });

          it("should raise a dispute when buyer account is a contract", async function () {
            // Deploy contract to test redeem called by another contract
            let TestProtocolFunctionsFactory = await getContractFactory("TestProtocolFunctions");
            const testProtocolFunctions = await TestProtocolFunctionsFactory.deploy(protocolDiamondAddress);
            await testProtocolFunctions.waitForDeployment();

            await testProtocolFunctions.commit(offerId, { value: price });

            // Protocol should raised dispute automatically if transfer twin failed
            const tx = await testProtocolFunctions.redeem(++exchange.id);
            await expect(tx)
              .to.emit(disputeHandler, "DisputeRaised")
              .withArgs(exchange.id, ++exchange.buyerId, seller.id, await testProtocolFunctions.getAddress());

            await expect(tx)
              .to.emit(exchangeHandler, "TwinTransferFailed")
              .withArgs(
                twin1155.id,
                twin1155.tokenAddress,
                exchange.id,
                twin1155.tokenId,
                twin1155.amount,
                await testProtocolFunctions.getAddress()
              );

            // Get the exchange state
            [, response] = await exchangeHandler.connect(rando).getExchangeState(exchange.id);

            // It should match ExchangeState.Revoked
            assert.equal(response, ExchangeState.Disputed, "Exchange state is incorrect");
          });
        });
      });

      context("📦 Offer bundled with mixed twins", async function () {
        beforeEach(async function () {
          // Create a new bundle
          bundle = new Bundle("1", seller.id, [offerId], twinIds);
          expect(bundle.isValid()).is.true;
          await bundleHandler.connect(assistant).createBundle(bundle.toStruct());

          // Commit to offer
          await exchangeHandler.connect(buyer).commitToOffer(await buyer.getAddress(), offerId, { value: price });

          // Set time forward to the offer's voucherRedeemableFrom
          await setNextBlockTimestamp(Number(voucherRedeemableFrom));
        });

        it("should transfer the twins", async function () {
          let tokenIdNonFungible = "9";
          let tokenIdMultiToken = "1";

          // Check the buyer's balance of the ERC20
          balance = await foreign20.balanceOf(await buyer.getAddress());
          expect(balance).to.equal(0);

          // Check the assistant owns the ERC721
          owner = await foreign721.ownerOf(tokenIdNonFungible);
          expect(owner).to.equal(await assistant.getAddress());

          // Check the buyer's balance of the ERC1155
          balance = await foreign1155.balanceOf(await buyer.getAddress(), tokenIdMultiToken);
          expect(balance).to.equal(0);

          let exchangeId = exchange.id;

          // Redeem the voucher
          const tx = await exchangeHandler.connect(buyer).redeemVoucher(exchangeId);

          await expect(tx)
            .to.emit(exchangeHandler, "TwinTransferred")
            .withArgs(
              twin1155.id,
              twin1155.tokenAddress,
              exchangeId,
              tokenIdMultiToken,
              twin1155.amount,
              await buyer.getAddress()
            );

          await expect(tx)
            .and.to.emit(exchangeHandler, "TwinTransferred")
            .withArgs(twin20.id, twin20.tokenAddress, exchangeId, "0", twin20.amount, await buyer.getAddress());

          await expect(tx)
            .and.to.emit(exchangeHandler, "TwinTransferred")
            .withArgs(
              twin721.id,
              twin721.tokenAddress,
              exchangeId,
              tokenIdNonFungible,
              twin721.amount,
              await buyer.getAddress()
            );

          // Check the buyer's balance of the ERC20
          balance = await foreign20.balanceOf(await buyer.getAddress());
          expect(balance).to.equal(3);

          // Check the buyer owns the ERC721
          owner = await foreign721.ownerOf(tokenIdNonFungible);
          expect(owner).to.equal(await buyer.getAddress());

          // Check the buyer's balance of the ERC1155
          balance = await foreign1155.balanceOf(await buyer.getAddress(), tokenIdMultiToken);
          expect(balance).to.equal(1);
        });

        it("Should transfer the twin even if supplyAvailable is equal to amount", async function () {
          await foreign721.connect(assistant).mint("10", "1");

          const { offer, offerDates, offerDurations, disputeResolverId } = await mockOffer();
          offer.quantityAvailable = "1";

          // Create a new offer
          await offerHandler
            .connect(assistant)
            .createOffer(offer, offerDates, offerDurations, disputeResolverId, agentId);

          twin1155.supplyAvailable = "1";
          twin1155.id = "4";

          // Create a new twin
          await twinHandler.connect(assistant).createTwin(twin1155.toStruct());

          twin20.supplyAvailable = "3";
          twin20.id = "5";

          await twinHandler.connect(assistant).createTwin(twin20.toStruct());

          twin721.supplyAvailable = "1";
          twin721.tokenId = "10";
          twin721.id = "6";

          await twinHandler.connect(assistant).createTwin(twin721.toStruct());

          // Create a new bundle
          bundle = new Bundle("1", seller.id, [++offerId], [twin1155.id, twin20.id, twin721.id]);
          await bundleHandler.connect(assistant).createBundle(bundle.toStruct());

          // Commit to offer
          await exchangeHandler.connect(buyer).commitToOffer(await buyer.getAddress(), offerId, { value: price });

          // Set time forward to the offer's voucherRedeemableFrom
          voucherRedeemableFrom = offerDates.voucherRedeemableFrom;
          await setNextBlockTimestamp(Number(voucherRedeemableFrom));

          // Redeem the second voucher
          const tx = await exchangeHandler.connect(buyer).redeemVoucher(++exchange.id);

          await expect(tx)
            .to.emit(exchangeHandler, "TwinTransferred")
            .withArgs(
              twin1155.id,
              twin1155.tokenAddress,
              exchange.id,
              twin1155.tokenId,
              twin1155.amount,
              await buyer.getAddress()
            );

          await expect(tx)
            .and.to.emit(exchangeHandler, "TwinTransferred")
            .withArgs(
              twin721.id,
              twin721.tokenAddress,
              exchange.id,
              twin721.tokenId,
              twin721.amount,
              await buyer.getAddress()
            );

          await expect(tx)
            .and.to.emit(exchangeHandler, "TwinTransferred")
            .withArgs(twin20.id, twin20.tokenAddress, exchange.id, "0", twin20.amount, await buyer.getAddress());

          // Check the buyer's balance
          balance = await foreign1155.balanceOf(await buyer.getAddress(), twin1155.tokenId);
          expect(balance).to.equal(1);

          balance = await foreign721.balanceOf(await buyer.getAddress());
          expect(balance).to.equal(1);

          balance = await foreign20.balanceOf(await buyer.getAddress());
          expect(balance).to.equal(3);

          let [, twin] = await twinHandler.getTwin(twin1155.id);
          expect(twin.supplyAvailable).to.equal(0);

          [, twin] = await twinHandler.getTwin(twin721.id);
          expect(twin.supplyAvailable).to.equal(0);

          [, twin] = await twinHandler.getTwin(twin20.id);
          expect(twin.supplyAvailable).to.equal(0);
        });

        context("Unlimited supply", async function () {
          let other721;

          beforeEach(async function () {
            // Deploy a new ERC721 token
            let TokenContractFactory = await getContractFactory("Foreign721");
            other721 = await TokenContractFactory.connect(rando).deploy();

            // Mint enough tokens to cover the offer
            await other721.connect(assistant).mint("0", "2");

            // Approve the protocol diamond to transfer seller's tokens
            await other721.connect(assistant).setApprovalForAll(protocolDiamondAddress, true);

            const { offer, offerDates, offerDurations, disputeResolverId } = await mockOffer();
            offer.quantityAvailable = "2";

            // Create a new offer
            await offerHandler
              .connect(assistant)
              .createOffer(offer, offerDates, offerDurations, disputeResolverId, agentId);

            // Change twin supply to unlimited and token address to the new token
            twin721.supplyAvailable = MaxUint256.toString();
            twin721.tokenAddress = await other721.getAddress();
            twin721.id = "4";
            // Create a new ERC721 twin with the new token address
            await twinHandler.connect(assistant).createTwin(twin721.toStruct());

            twin20.supplyAvailable = MaxUint256.toString();
            twin20.id = "5";
            // Create a new ERC20 twin with the new token address
            await twinHandler.connect(assistant).createTwin(twin20.toStruct());

            twin1155.supplyAvailable = MaxUint256.toString();
            twin1155.id = "6";
            // Create a new ERC1155 twin with the new token address
            await twinHandler.connect(assistant).createTwin(twin1155.toStruct());

            // Create a new bundle
            bundle = new Bundle("1", seller.id, [++offerId], [twin721.id, twin20.id, twin1155.id]);
            await bundleHandler.connect(assistant).createBundle(bundle.toStruct());

            // Commit to offer
            await exchangeHandler.connect(buyer).commitToOffer(await buyer.getAddress(), offerId, { value: price });

            // Set time forward to the offer's voucherRedeemableFrom
            voucherRedeemableFrom = offerDates.voucherRedeemableFrom;
            await setNextBlockTimestamp(Number(voucherRedeemableFrom));

            ++exchange.id;
          });

          it("Should not decrease twin supplyAvailable if supply is unlimited", async function () {
            // Redeem the voucher
            const tx = await exchangeHandler.connect(buyer).redeemVoucher(exchange.id);

            await expect(tx)
              .to.emit(exchangeHandler, "TwinTransferred")
              .withArgs(twin721.id, twin721.tokenAddress, exchange.id, "0", twin721.amount, await buyer.getAddress());

            await expect(tx)
              .to.emit(exchangeHandler, "TwinTransferred")
              .withArgs(
                twin20.id,
                twin20.tokenAddress,
                exchange.id,
                twin20.tokenId,
                twin20.amount,
                await buyer.getAddress()
              );

            await expect(tx)
              .to.emit(exchangeHandler, "TwinTransferred")
              .withArgs(
                twin1155.id,
                twin1155.tokenAddress,
                exchange.id,
                twin1155.tokenId,
                twin1155.amount,
                await buyer.getAddress()
              );

            // Check the supplyAvailable of each twin
            let [, twin] = await twinHandler.connect(assistant).getTwin(twin721.id);
            expect(twin.supplyAvailable).to.equal(twin721.supplyAvailable);

            [, twin] = await twinHandler.connect(assistant).getTwin(twin20.id);
            expect(twin.supplyAvailable).to.equal(twin20.supplyAvailable);

            [, twin] = await twinHandler.connect(assistant).getTwin(twin1155.id);
            expect(twin.supplyAvailable).to.equal(twin1155.supplyAvailable);
          });

          it("Transfer token order must be ascending if twin supply is unlimited and token type is NonFungible", async function () {
            // tokenId transferred to the buyer is 0
            let expectedTokenId = "0";
            let exchangeId = exchange.id;

            // Check the assistant owns the first ERC721 of twin range
            owner = await other721.ownerOf(expectedTokenId);
            expect(owner).to.equal(await assistant.getAddress());

            // Redeem the voucher
            await expect(exchangeHandler.connect(buyer).redeemVoucher(exchangeId))
              .to.emit(exchangeHandler, "TwinTransferred")
              .withArgs(twin721.id, twin721.tokenAddress, exchangeId, expectedTokenId, "0", await buyer.getAddress());

            // Check the buyer owns the first ERC721 of twin range
            owner = await other721.ownerOf(expectedTokenId);
            expect(owner).to.equal(await buyer.getAddress());

            ++expectedTokenId;

            // Check the assistant owns the second ERC721 of twin range
            owner = await other721.ownerOf(expectedTokenId);
            expect(owner).to.equal(await assistant.getAddress());

            // Commit to offer for the second time
            await exchangeHandler.connect(buyer).commitToOffer(await buyer.getAddress(), offerId, { value: price });

            // Redeem the voucher
            // tokenId transferred to the buyer is 1
            await expect(exchangeHandler.connect(buyer).redeemVoucher(++exchangeId))
              .to.emit(exchangeHandler, "TwinTransferred")
              .withArgs(twin721.id, twin721.tokenAddress, exchangeId, expectedTokenId, "0", await buyer.getAddress());

            // Check the buyer owns the second ERC721 of twin range
            owner = await other721.ownerOf(expectedTokenId);
            expect(owner).to.equal(await buyer.getAddress());
          });
        });

        context("Twin transfer fail", async function () {
          it("should revoke exchange when buyer is an EOA", async function () {
            // Remove the approval for the protocal to transfer the seller's tokens
            await foreign20.connect(assistant).approve(protocolDiamondAddress, "0");

            let exchangeId = exchange.id;
            const tx = await exchangeHandler.connect(buyer).redeemVoucher(exchangeId);

            await expect(tx)
              .to.emit(exchangeHandler, "VoucherRevoked")
              .withArgs(exchange.offerId, exchangeId, await buyer.getAddress());

            await expect(tx)
              .to.emit(exchangeHandler, "TwinTransferFailed")
              .withArgs(twin20.id, twin20.tokenAddress, exchangeId, "0", twin20.amount, await buyer.getAddress());

            await expect(tx)
              .to.emit(exchangeHandler, "TwinTransferred")
              .withArgs(twin721.id, twin721.tokenAddress, exchangeId, "9", "0", await buyer.getAddress());

            await expect(tx)
              .to.emit(exchangeHandler, "TwinTransferred")
              .withArgs(
                twin1155.id,
                twin1155.tokenAddress,
                exchangeId,
                twin1155.tokenId,
                twin1155.amount,
                await buyer.getAddress()
              );

            // Get the exchange state
            [, response] = await exchangeHandler.connect(rando).getExchangeState(exchange.id);

            // It should match ExchangeState.Revoked
            assert.equal(response, ExchangeState.Revoked, "Exchange state is incorrect");
          });

          it("should raise a dispute when buyer account is a contract", async function () {
            // Remove the approval for the protocal to transfer the seller's tokens
            await foreign20.connect(assistant).approve(protocolDiamondAddress, "0");

            // Deploy contract to test redeem called by another contract
            let TestProtocolFunctionsFactory = await getContractFactory("TestProtocolFunctions");
            const testProtocolFunctions = await TestProtocolFunctionsFactory.deploy(protocolDiamondAddress);
            await testProtocolFunctions.waitForDeployment();

            await testProtocolFunctions.commit(offerId, { value: price });

            let exchangeId = ++exchange.id;

            // Protocol should raised dispute automatically if transfer twin failed
            const tx = await testProtocolFunctions.redeem(exchangeId);
            await expect(tx)
              .to.emit(disputeHandler, "DisputeRaised")
              .withArgs(exchangeId, ++exchange.buyerId, seller.id, await testProtocolFunctions.getAddress());

            await expect(tx)
              .to.emit(exchangeHandler, "TwinTransferFailed")
              .withArgs(
                twin20.id,
                twin20.tokenAddress,
                exchangeId,
                "0",
                twin20.amount,
                await testProtocolFunctions.getAddress()
              );

            await expect(tx)
              .to.emit(exchangeHandler, "TwinTransferFailed")
              .withArgs(
                twin721.id,
                twin721.tokenAddress,
                exchangeId,
                "9",
                "0",
                await testProtocolFunctions.getAddress()
              );

            await expect(tx)
              .to.emit(exchangeHandler, "TwinTransferFailed")
              .withArgs(
                twin1155.id,
                twin1155.tokenAddress,
                exchangeId,
                twin1155.tokenId,
                twin1155.amount,
                await testProtocolFunctions.getAddress()
              );

            // Get the exchange state
            [, response] = await exchangeHandler.connect(rando).getExchangeState(exchange.id);

            // It should match ExchangeState.Revoked
            assert.equal(response, ExchangeState.Disputed, "Exchange state is incorrect");
          });
        });
      });
    });

    context("👉 extendVoucher()", async function () {
      beforeEach(async function () {
        // Commit to offer
        tx = await exchangeHandler.connect(buyer).commitToOffer(await buyer.getAddress(), offerId, { value: price });

        // Get the block timestamp of the confirmed tx
        blockNumber = tx.blockNumber;
        block = await provider.getBlock(blockNumber);

        // Update the committed date in the expected exchange struct with the block timestamp of the tx
        voucher.committedDate = block.timestamp.toString();

        // Update the validUntilDate date in the expected exchange struct
        voucher.validUntilDate = calculateVoucherExpiry(block, voucherRedeemableFrom, voucherValid);

        // New expiry date for extensions
        validUntilDate = BigInt(voucher.validUntilDate) + oneMonth.toString();
      });

      it("should emit an VoucherExtended event when seller's assistant calls", async function () {
        // Extend the voucher, expecting event
        await expect(exchangeHandler.connect(assistant).extendVoucher(exchange.id, validUntilDate))
          .to.emit(exchangeHandler, "VoucherExtended")
          .withArgs(offerId, exchange.id, validUntilDate, await assistant.getAddress());
      });

      it("should update state", async function () {
        // Extend the voucher
        await exchangeHandler.connect(assistant).extendVoucher(exchange.id, validUntilDate);

        // Get the voucher
        [, , response] = await exchangeHandler.connect(rando).getExchange(exchange.id);
        voucher = Voucher.fromStruct(response);

        // It should match the new validUntilDate
        assert.equal(voucher.validUntilDate, validUntilDate, "Voucher validUntilDate not updated");
      });

      context("💔 Revert Reasons", async function () {
        it("The exchanges region of protocol is paused", async function () {
          // Pause the exchanges region of the protocol
          await pauseHandler.connect(pauser).pause([PausableRegion.Exchanges]);

          // Attempt to complete an exchange, expecting revert
          await expect(exchangeHandler.connect(assistant).extendVoucher(exchange.id, validUntilDate)).to.revertedWith(
            RevertReasons.REGION_PAUSED
          );
        });

        it("exchange id is invalid", async function () {
          // An invalid exchange id
          exchangeId = "666";

          // Attempt to extend voucher, expecting revert
          await expect(exchangeHandler.connect(assistant).extendVoucher(exchangeId, validUntilDate)).to.revertedWith(
            RevertReasons.NO_SUCH_EXCHANGE
          );
        });

        it("exchange is not in committed state", async function () {
          // Cancel the voucher
          await exchangeHandler.connect(buyer).cancelVoucher(exchange.id);

          // Attempt to extend voucher, expecting revert
          await expect(exchangeHandler.connect(assistant).extendVoucher(exchange.id, validUntilDate)).to.revertedWith(
            RevertReasons.INVALID_STATE
          );
        });

        it("caller is not seller's assistant", async function () {
          // Attempt to extend voucher, expecting revert
          await expect(exchangeHandler.connect(rando).extendVoucher(exchange.id, validUntilDate)).to.revertedWith(
            RevertReasons.NOT_ASSISTANT
          );
        });

        it("new date is not later than the current one", async function () {
          // New expiry date is older than current
          validUntilDate = BigInt(voucher.validUntilDate) - oneMonth;

          // Attempt to extend voucher, expecting revert
          await expect(exchangeHandler.connect(assistant).extendVoucher(exchange.id, validUntilDate)).to.revertedWith(
            RevertReasons.VOUCHER_EXTENSION_NOT_VALID
          );
        });
      });
    });

    context("👉 onVoucherTransferred()", async function () {
      beforeEach(async function () {
        // Commit to offer, retrieving the event
        await exchangeHandler.connect(buyer).commitToOffer(await buyer.getAddress(), offerId, { value: price });

        // Client used for tests
        bosonVoucherCloneAddress = calculateContractAddress(await exchangeHandler.getAddress(), "1");
        bosonVoucherClone = await getContractAt("IBosonVoucher", bosonVoucherCloneAddress);

        tokenId = deriveTokenId(offerId, exchange.id);
      });

      it("should emit an VoucherTransferred event when called by CLIENT-roled address", async function () {
        // Get the next buyer id
        nextAccountId = await accountHandler.connect(rando).getNextAccountId();

        // Call onVoucherTransferred, expecting event
        await expect(
          bosonVoucherClone.connect(buyer).transferFrom(await buyer.getAddress(), await newOwner.getAddress(), tokenId)
        )
          .to.emit(exchangeHandler, "VoucherTransferred")
          .withArgs(offerId, exchange.id, nextAccountId, await bosonVoucherClone.getAddress());
      });

      it("should update exchange when new buyer (with existing, active account) is passed", async function () {
        // Get the next buyer id
        nextAccountId = await accountHandler.connect(rando).getNextAccountId();

        // Create a buyer account for the new owner
        await accountHandler.connect(newOwner).createBuyer(mockBuyer(await newOwner.getAddress()));

        // Call onVoucherTransferred
        await bosonVoucherClone
          .connect(buyer)
          .transferFrom(await buyer.getAddress(), await newOwner.getAddress(), tokenId);

        // Get the exchange
        [exists, response] = await exchangeHandler.connect(rando).getExchange(exchange.id);

        // Marshal response to entity
        exchange = Exchange.fromStruct(response);
        expect(exchange.isValid());

        // Exchange's voucher expired flag should be true
        assert.equal(exchange.buyerId, nextAccountId, "Exchange.buyerId not updated");
      });

      it("should update exchange when new buyer (no account) is passed", async function () {
        // Get the next buyer id
        nextAccountId = await accountHandler.connect(rando).getNextAccountId();

        // Call onVoucherTransferred
        await bosonVoucherClone
          .connect(buyer)
          .transferFrom(await buyer.getAddress(), await newOwner.getAddress(), tokenId);

        // Get the exchange
        [exists, response] = await exchangeHandler.connect(rando).getExchange(exchange.id);

        // Marshal response to entity
        exchange = Exchange.fromStruct(response);
        expect(exchange.isValid());

        // Exchange's voucher expired flag should be true
        assert.equal(exchange.buyerId, nextAccountId, "Exchange.buyerId not updated");
      });

      it("should be triggered when a voucher is transferred", async function () {
        // Transfer voucher, expecting event
        await expect(
          bosonVoucherClone.connect(buyer).transferFrom(await buyer.getAddress(), await newOwner.getAddress(), tokenId)
        ).to.emit(exchangeHandler, "VoucherTransferred");
      });

      it("should not be triggered when a voucher is issued", async function () {
        // Get the next exchange id
        nextExchangeId = await exchangeHandler.getNextExchangeId();

        // Create a buyer account
        await accountHandler.connect(newOwner).createBuyer(mockBuyer(await newOwner.getAddress()));

        // Grant PROTOCOL role to EOA address for test
        await accessController.grantRole(Role.PROTOCOL, await rando.getAddress());

        // Issue voucher, expecting no event
        await expect(
          bosonVoucherClone.connect(rando).issueVoucher(nextExchangeId, await buyer.getAddress())
        ).to.not.emit(exchangeHandler, "VoucherTransferred");
      });

      it("should not be triggered when a voucher is burned", async function () {
        // Grant PROTOCOL role to EOA address for test
        await accessController.grantRole(Role.PROTOCOL, await rando.getAddress());

        // Burn voucher, expecting no event
        await expect(bosonVoucherClone.connect(rando).burnVoucher(tokenId)).to.not.emit(
          exchangeHandler,
          "VoucherTransferred"
        );
      });

      it("Should not be triggered when from and to addresses are the same", async function () {
        // Transfer voucher, expecting event
        await expect(
          bosonVoucherClone.connect(buyer).transferFrom(await buyer.getAddress(), await buyer.getAddress(), tokenId)
        ).to.not.emit(exchangeHandler, "VoucherTransferred");
      });

      it("Should not be triggered when first transfer of preminted voucher happens", async function () {
        // Transfer voucher, expecting event
        await expect(
          bosonVoucherClone.connect(buyer).transferFrom(await buyer.getAddress(), await buyer.getAddress(), tokenId)
        ).to.not.emit(exchangeHandler, "VoucherTransferred");
      });

      context("💔 Revert Reasons", async function () {
        it("The buyers region of protocol is paused", async function () {
          // Pause the buyers region of the protocol
          await pauseHandler.connect(pauser).pause([PausableRegion.Buyers]);

          // Attempt to create a buyer, expecting revert
          await expect(
            bosonVoucherClone
              .connect(buyer)
              .transferFrom(await buyer.getAddress(), await newOwner.getAddress(), tokenId)
          ).to.revertedWith(RevertReasons.REGION_PAUSED);
        });

        it("Caller is not a clone address", async function () {
          // Attempt to call onVoucherTransferred, expecting revert
          await expect(
            exchangeHandler.connect(rando).onVoucherTransferred(exchange.id, await newOwner.getAddress())
          ).to.revertedWith(RevertReasons.ACCESS_DENIED);
        });

        it("Caller is not a clone address associated with the seller", async function () {
          // Create a new seller to get new clone
          seller = mockSeller(
            await rando.getAddress(),
            await rando.getAddress(),
            ZeroAddress,
            await rando.getAddress()
          );
          expect(seller.isValid()).is.true;

          await accountHandler.connect(rando).createSeller(seller, emptyAuthToken, voucherInitValues);
          expectedCloneAddress = calculateContractAddress(await accountHandler.getAddress(), "2");
          const bosonVoucherClone2 = await getContractAt("IBosonVoucher", expectedCloneAddress);

          // For the sake of test, mint token on bv2 with the id of token on bv1
          // Temporarily grant PROTOCOL role to deployer account
          await accessController.grantRole(Role.PROTOCOL, await deployer.getAddress());

          const newBuyer = mockBuyer(await buyer.getAddress());
          newBuyer.id = buyerId;
          await bosonVoucherClone2.issueVoucher(exchange.id, newBuyer.wallet);

          // Attempt to call onVoucherTransferred, expecting revert
          await expect(
            bosonVoucherClone2
              .connect(buyer)
              .transferFrom(await buyer.getAddress(), await newOwner.getAddress(), exchange.id)
          ).to.revertedWith(RevertReasons.ACCESS_DENIED);
        });

        it("exchange id is invalid", async function () {
          // An invalid exchange id
          exchangeId = "666";

          // Attempt to call onVoucherTransferred, expecting revert
          await expect(
            exchangeHandler.connect(fauxClient).onVoucherTransferred(exchangeId, await newOwner.getAddress())
          ).to.revertedWith(RevertReasons.NO_SUCH_EXCHANGE);
        });

        it("exchange is not in committed state", async function () {
          // Revoke the voucher
          await exchangeHandler.connect(assistant).revokeVoucher(exchange.id);

          // Attempt to call onVoucherTransferred, expecting revert
          await expect(
            exchangeHandler.connect(fauxClient).onVoucherTransferred(exchangeId, await newOwner.getAddress())
          ).to.revertedWith(RevertReasons.INVALID_STATE);
        });

        it("Voucher has expired", async function () {
          // Set time forward past the voucher's validUntilDate
          await setNextBlockTimestamp(Number(voucherRedeemableFrom) + Number(voucherValid) + Number(oneWeek));

          // Attempt to call onVoucherTransferred, expecting revert
          await expect(
            exchangeHandler.connect(fauxClient).onVoucherTransferred(exchangeId, await newOwner.getAddress())
          ).to.revertedWith(RevertReasons.VOUCHER_HAS_EXPIRED);
        });
      });
    });

    context("👉 isExchangeFinalized()", async function () {
      beforeEach(async function () {
        // Commit to offer, creating a new exchange
        await exchangeHandler.connect(buyer).commitToOffer(await buyer.getAddress(), offerId, { value: price });
      });

      context("👍 undisputed exchange", async function () {
        it("should return false if exchange does not exists", async function () {
          let exchangeId = "100";
          // Invalied exchange id, ask if exchange is finalized
          [exists, response] = await exchangeHandler.connect(rando).isExchangeFinalized(exchangeId);

          // It should not be exist
          assert.equal(exists, false, "Incorrectly reports existence");
          assert.equal(response, false, "Incorrectly reports finalized state");
        });

        it("should return false if exchange is in Committed state", async function () {
          // In Committed state, ask if exchange is finalized
          [exists, response] = await exchangeHandler.connect(rando).isExchangeFinalized(exchange.id);

          // It should not be finalized
          assert.equal(response, false, "Incorrectly reports finalized state");
        });

        it("should return false if exchange is in Redeemed state", async function () {
          // Set time forward to the offer's voucherRedeemableFrom
          await setNextBlockTimestamp(Number(voucherRedeemableFrom));

          // Redeem voucher
          await exchangeHandler.connect(buyer).redeemVoucher(exchange.id);

          // Now in Redeemed state, ask if exchange is finalized
          [exists, response] = await exchangeHandler.connect(rando).isExchangeFinalized(exchange.id);

          // It should not be finalized
          assert.equal(response, false, "Incorrectly reports finalized state");
        });

        it("should return true if exchange is in Completed state", async function () {
          // Set time forward to the offer's voucherRedeemableFrom
          await setNextBlockTimestamp(Number(voucherRedeemableFrom));

          // Redeem voucher
          await exchangeHandler.connect(buyer).redeemVoucher(exchange.id);

          // Get the current block info
          blockNumber = await provider.getBlockNumber();
          block = await provider.getBlock(blockNumber);

          // Set time forward to run out the dispute period
          newTime = Number(BigInt(voucherRedeemableFrom) + BigInt(disputePeriod) + 1n);
          await setNextBlockTimestamp(newTime);

          // Complete exchange
          await exchangeHandler.connect(assistant).completeExchange(exchange.id);

          // Now in Completed state, ask if exchange is finalized
          [exists, response] = await exchangeHandler.connect(rando).isExchangeFinalized(exchange.id);

          // It should be finalized
          assert.equal(response, true, "Incorrectly reports unfinalized state");
        });

        it("should return true if exchange is in Revoked state", async function () {
          // Revoke voucher
          await exchangeHandler.connect(assistant).revokeVoucher(exchange.id);

          // Now in Revoked state, ask if exchange is finalized
          [exists, response] = await exchangeHandler.connect(rando).isExchangeFinalized(exchange.id);

          // It should be finalized
          assert.equal(response, true, "Incorrectly reports unfinalized state");
        });

        it("should return true if exchange is in Canceled state", async function () {
          // Cancel voucher
          await exchangeHandler.connect(buyer).cancelVoucher(exchange.id);

          // Now in Canceled state, ask if exchange is finalized
          [exists, response] = await exchangeHandler.connect(rando).isExchangeFinalized(exchange.id);

          // It should be finalized
          assert.equal(response, true, "Incorrectly reports unfinalized state");
        });
      });

      context("👎 disputed exchange", async function () {
        beforeEach(async function () {
          // Set time forward to the offer's voucherRedeemableFrom
          await setNextBlockTimestamp(Number(voucherRedeemableFrom));

          // Redeem voucher
          await exchangeHandler.connect(buyer).redeemVoucher(exchange.id);

          // Raise a dispute on the exchange
          await disputeHandler.connect(buyer).raiseDispute(exchange.id);
        });

        it("should return false if exchange has a dispute in Disputed state", async function () {
          // In Disputed state, ask if exchange is finalized
          [exists, response] = await exchangeHandler.connect(rando).isExchangeFinalized(exchange.id);

          // It should not be finalized
          assert.equal(response, false, "Incorrectly reports finalized state");
        });

        it("should return true if exchange has a dispute in Retracted state", async function () {
          // Retract Dispute
          await disputeHandler.connect(buyer).retractDispute(exchange.id);

          // Now in Retracted state, ask if exchange is finalized
          [exists, response] = await exchangeHandler.connect(rando).isExchangeFinalized(exchange.id);

          // It should be finalized
          assert.equal(response, true, "Incorrectly reports unfinalized state");
        });

        it("should return true if exchange has a dispute in Resolved state", async function () {
          const buyerPercentBasisPoints = "5566"; // 55.66%

          // Set the message Type, needed for signature
          const resolutionType = [
            { name: "exchangeId", type: "uint256" },
            { name: "buyerPercentBasisPoints", type: "uint256" },
          ];

          const customSignatureType = {
            Resolution: resolutionType,
          };

          const message = {
            exchangeId: exchange.id,
            buyerPercentBasisPoints,
          };

          // Collect the signature components
          const { r, s, v } = await prepareDataSignatureParameters(
            buyer, // Assistant is the caller, seller should be the signer.
            customSignatureType,
            "Resolution",
            message,
            await disputeHandler.getAddress()
          );

          // Resolve Dispute
          await disputeHandler.connect(assistant).resolveDispute(exchange.id, buyerPercentBasisPoints, r, s, v);

          // Now in Resolved state, ask if exchange is finalized
          [exists, response] = await exchangeHandler.connect(rando).isExchangeFinalized(exchange.id);

          // It should be finalized
          assert.equal(response, true, "Incorrectly reports unfinalized state");
        });

        it("should return false if exchange has a dispute in Escalated state", async function () {
          // Escalate the dispute
          await disputeHandler.connect(buyer).escalateDispute(exchange.id);

          // In Escalated state, ask if exchange is finalized
          [exists, response] = await exchangeHandler.connect(rando).isExchangeFinalized(exchange.id);

          // It should not be finalized
          assert.equal(response, false, "Incorrectly reports finalized state");
        });

        it("should return true if exchange has a dispute in Decided state", async function () {
          // Escalate the dispute
          await disputeHandler.connect(buyer).escalateDispute(exchange.id);

          // Decide Dispute
          await disputeHandler.connect(assistantDR).decideDispute(exchange.id, "1111");

          // Now in Decided state, ask if exchange is finalized
          [exists, response] = await exchangeHandler.connect(rando).isExchangeFinalized(exchange.id);

          // It should be finalized
          assert.equal(response, true, "Incorrectly reports unfinalized state");
        });

        it("should return true if exchange has a dispute in Refused state", async function () {
          // Escalate the dispute
          tx = await disputeHandler.connect(buyer).escalateDispute(exchange.id);

          // Get the block timestamp of the confirmed tx and set escalatedDate
          blockNumber = tx.blockNumber;
          block = await provider.getBlock(blockNumber);
          const escalatedDate = block.timestamp.toString();

          await setNextBlockTimestamp(Number(escalatedDate) + Number(disputeResolver.escalationResponsePeriod));

          // Expire dispute
          await disputeHandler.connect(rando).expireEscalatedDispute(exchange.id);

          // Now in Decided state, ask if exchange is finalized
          [exists, response] = await exchangeHandler.connect(rando).isExchangeFinalized(exchange.id);

          // It should be finalized
          assert.equal(response, true, "Incorrectly reports unfinalized state");
        });
      });
    });

    context("👉 getNextExchangeId()", async function () {
      it("should return the next exchange id", async function () {
        // Get the next exchange id and compare it to the initial expected id
        nextExchangeId = await exchangeHandler.connect(rando).getNextExchangeId();
        expect(nextExchangeId).to.equal(exchangeId);

        // Commit to offer, creating a new exchange
        await exchangeHandler.connect(buyer).commitToOffer(await buyer.getAddress(), offerId, { value: price });

        // Get the next exchange id and ensure it was incremented by the creation of the offer
        nextExchangeId = await exchangeHandler.connect(rando).getNextExchangeId();
        expect(nextExchangeId).to.equal(++exchangeId);
      });

      it("should not increment the counter", async function () {
        // Get the next exchange id
        nextExchangeId = await exchangeHandler.connect(rando).getNextExchangeId();
        expect(nextExchangeId).to.equal(exchangeId);

        // Get the next exchange id and ensure it was not incremented by the previous call
        nextExchangeId = await exchangeHandler.connect(rando).getNextExchangeId();
        expect(nextExchangeId).to.equal(exchangeId);
      });
    });

    context("👉 getExchange()", async function () {
      beforeEach(async function () {
        // Commit to offer
        await exchangeHandler.connect(buyer).commitToOffer(await buyer.getAddress(), offerId, { value: price });
      });

      it("should return true for exists if exchange id is valid", async function () {
        // Get the exchange
        [exists, response] = await exchangeHandler.connect(rando).getExchange(exchange.id);

        // Test existence flag
        expect(exists).to.be.true;
      });

      it("should return false for exists if exchange id is not valid", async function () {
        // Get the exchange
        [exists, response] = await exchangeHandler.connect(rando).getExchange(exchange.id + 10);

        // Test existence flag
        expect(exists).to.be.false;
      });

      it("should return the expected exchange if exchange id is valid", async function () {
        // Get the exchange
        [exists, response] = await exchangeHandler.connect(rando).getExchange(exchange.id);

        // It should match the expected exchange struct
        assert.equal(exchange.toString(), Exchange.fromStruct(response).toString(), "Exchange struct is incorrect");
      });
    });

    context("👉 getExchangeState()", async function () {
      beforeEach(async function () {
        // Commit to offer
        await exchangeHandler.connect(buyer).commitToOffer(await buyer.getAddress(), offerId, { value: price });
      });

      it("should return true for exists if exchange id is valid", async function () {
        // Get the exchange state
        [exists, response] = await exchangeHandler.connect(rando).getExchangeState(exchange.id);

        // Test existence flag
        expect(exists).to.be.true;
      });

      it("should return false for exists if exchange id is not valid", async function () {
        // Attempt to get the exchange state for invalid exchange
        [exists, response] = await exchangeHandler.connect(rando).getExchangeState(exchange.id + 10);

        // Test existence flag
        expect(exists).to.be.false;
      });

      it("should return the expected exchange state if exchange id is valid", async function () {
        // Get the exchange state
        [exists, response] = await exchangeHandler.connect(rando).getExchangeState(exchange.id);

        // It should match ExchangeState.Committed
        assert.equal(response, ExchangeState.Committed, "Exchange state is incorrect");
      });
    });

    context("getReceipt", async function () {
      beforeEach(async () => {
        // Commit to offer
        tx = await exchangeHandler.connect(buyer).commitToOffer(await buyer.getAddress(), offerId, { value: price });

        // Decrease offer quantityAvailable
        offer.quantityAvailable = "9";

        // Get the block timestamp of the confirmed tx
        blockNumber = tx.blockNumber;
        block = await provider.getBlock(blockNumber);

        // Update the committed date in the expected exchange struct with the block timestamp of the tx
        voucher.committedDate = block.timestamp.toString();

        // Update the validUntilDate date in the expected exchange struct
        voucher.validUntilDate = calculateVoucherExpiry(block, voucherRedeemableFrom, voucherValid);

        // Set time forward to the offer's voucherRedeemableFrom
        await setNextBlockTimestamp(Number(voucherRedeemableFrom));

        // Redeem the voucher
        tx = await exchangeHandler.connect(buyer).redeemVoucher(exchange.id);

        // Get the block timestamp of the confirmed tx
        blockNumber = tx.blockNumber;
        block = await provider.getBlock(blockNumber);

        // Update the redeemedDate date in the expected exchange struct
        voucher.redeemedDate = block.timestamp.toString();
      });

      it("Should return the correct receipt", async function () {
        // Complete the exchange
        const tx = await exchangeHandler.connect(buyer).completeExchange(exchange.id);

        // Get the block timestamp of the confirmed tx
        blockNumber = tx.blockNumber;
        block = await provider.getBlock(blockNumber);

        // Update the finalizedDate date in the expected exchange struct
        exchange.finalizedDate = block.timestamp.toString();

        // Update the state in the expected exchange struct
        exchange.state = ExchangeState.Completed;

        // Get the exchange state
        [, response] = await exchangeHandler.connect(rando).getExchangeState(exchange.id);

        // It should match ExchangeState.Completed
        assert.equal(response, ExchangeState.Completed, "Exchange state is incorrect");

        // Get receipt
        const receipt = await exchangeHandler.connect(buyer).getReceipt(exchange.id);
        const receiptObject = Receipt.fromStruct(receipt);

        const expectedReceipt = new Receipt(
          exchange.id,
          offer.id,
          buyerId,
          seller.id,
          price,
          offer.sellerDeposit,
          offer.buyerCancelPenalty,
          offerFees,
          agentId,
          offer.exchangeToken,
          exchange.finalizedDate,
          undefined,
          voucher.committedDate,
          voucher.redeemedDate,
          voucher.expired
        );
        expect(expectedReceipt.isValid()).is.true;

        expect(receiptObject).to.eql(expectedReceipt);
      });

      it("price, sellerDeposit, and disputeResolverId must be 0 if is an absolute zero offer", async function () {
        // Set protocolFee to zero so we don't get the error AGENT_FEE_AMOUNT_TOO_HIGH
        let protocolFeePercentage = "0";
        await configHandler.connect(deployer).setProtocolFeePercentage(protocolFeePercentage);
        offerFees.protocolFee = "0";

        // Create a new offer with params price, sellerDeposit and disputeResolverId = 0
        const mo = await mockOffer();
        const { offerDates, offerDurations } = mo;
        offer = mo.offer;
        offer.id = offerId = "2";
        offer.price = offer.buyerCancelPenalty = offer.sellerDeposit = "0";
        // set a dummy token address otherwise protocol token (zero address) and offer token will be the same and we will get the error AGENT_FEE_AMOUNT_TOO_HIGH
        offer.exchangeToken = await foreign20.getAddress();
        disputeResolverId = agentId = "0";

        // Update voucherRedeemableFrom
        voucherRedeemableFrom = offerDates.voucherRedeemableFrom;

        // Check if domains are valid
        expect(offer.isValid()).is.true;
        expect(offerDates.isValid()).is.true;
        expect(offerDurations.isValid()).is.true;

        // Create the offer
        await offerHandler
          .connect(assistant)
          .createOffer(offer, offerDates, offerDurations, disputeResolverId, agentId);

        // Commit to offer
        tx = await exchangeHandler.connect(buyer).commitToOffer(await buyer.getAddress(), offerId);

        // Decrease offer quantityAvailable
        offer.quantityAvailable = "0";
        // Increase exchange.id as is a new commitToOffer
        exchange.id = "2";

        // Get the block timestamp of the confirmed tx
        blockNumber = tx.blockNumber;
        block = await provider.getBlock(blockNumber);

        // Update the committed date in the expected exchange struct with the block timestamp of the tx
        voucher.committedDate = block.timestamp.toString();

        // Update the validUntilDate date in the expected exchange struct
        voucher.validUntilDate = calculateVoucherExpiry(block, voucherRedeemableFrom, voucherValid);

        // Set time forward to the offer's voucherRedeemableFrom
        await setNextBlockTimestamp(Number(voucherRedeemableFrom));

        // Redeem the voucher
        tx = await exchangeHandler.connect(buyer).redeemVoucher(exchange.id);

        // Get the block timestamp of the confirmed tx
        blockNumber = tx.blockNumber;
        block = await provider.getBlock(blockNumber);

        // Update the redeemedDate date in the expected exchange struct
        voucher.redeemedDate = block.timestamp.toString();

        // Get the block timestamp of the confirmed tx
        blockNumber = tx.blockNumber;
        block = await provider.getBlock(blockNumber);

        // Update the redeemedDate date in the expected exchange struct
        voucher.redeemedDate = block.timestamp.toString();

        // Complete the exchange
        tx = await exchangeHandler.connect(buyer).completeExchange(exchange.id);

        // Get the block timestamp of the confirmed tx
        blockNumber = tx.blockNumber;
        block = await provider.getBlock(blockNumber);

        // Update the finalizedDate date in the expected exchange struct
        exchange.finalizedDate = block.timestamp.toString();

        // Update the state in the expected exchange struct
        exchange.state = ExchangeState.Completed;

        // Get the exchange state
        [, response] = await exchangeHandler.connect(rando).getExchangeState(exchange.id);

        // It should match ExchangeState.Completed
        assert.equal(response, ExchangeState.Completed, "Exchange state is incorrect");

        // Get receipt
        const receipt = await exchangeHandler.connect(buyer).getReceipt(exchange.id);
        const receiptObject = Receipt.fromStruct(receipt);

        const expectedReceipt = new Receipt(
          exchange.id,
          offer.id,
          buyerId,
          seller.id,
          offer.price,
          offer.sellerDeposit,
          offer.buyerCancelPenalty,
          offerFees,
          agentId,
          offer.exchangeToken,
          exchange.finalizedDate,
          undefined,
          voucher.committedDate,
          voucher.redeemedDate,
          voucher.expired
        );
        expect(expectedReceipt.isValid()).is.true;

        expect(receiptObject).to.eql(expectedReceipt);
      });

      context("Disputed was raised", async function () {
        let disputedDate;
        beforeEach(async function () {
          // Raise a dispute on the exchange
          const tx = await disputeHandler.connect(buyer).raiseDispute(exchange.id);

          // Get the block timestamp of the confirmed tx
          blockNumber = tx.blockNumber;
          block = await provider.getBlock(blockNumber);

          disputedDate = block.timestamp.toString();
        });

        it("Receipt should contain dispute data if a dispute was raised for exchange", async function () {
          // Retract dispute
          const tx = await disputeHandler.connect(buyer).retractDispute(exchange.id);

          // Get the block timestamp of the confirmed tx
          blockNumber = tx.blockNumber;
          block = await provider.getBlock(blockNumber);

          // Update the finalizedDate date in the expected exchange struct
          exchange.finalizedDate = block.timestamp.toString();

          // Update the state in the expected exchange struct
          exchange.state = ExchangeState.Disputed;

          // Get the exchange state
          [, response] = await exchangeHandler.connect(rando).getExchangeState(exchange.id);

          // It should match ExchangeState.Completed
          assert.equal(response, ExchangeState.Disputed, "Exchange state is incorrect");

          const receipt = await exchangeHandler.connect(buyer).getReceipt(exchange.id);
          const receiptObject = Receipt.fromStruct(receipt);

          const expectedDispute = new Dispute(exchange.id, DisputeState.Retracted, "0");
          expect(expectedDispute.isValid()).is.true;

          const expectedReceipt = new Receipt(
            exchange.id,
            offer.id,
            buyerId,
            seller.id,
            price,
            offer.sellerDeposit,
            offer.buyerCancelPenalty,
            offerFees,
            agentId,
            offer.exchangeToken,
            exchange.finalizedDate,
            undefined,
            voucher.committedDate,
            voucher.redeemedDate,
            voucher.expired,
            disputeResolverId,
            disputedDate,
            undefined,
            DisputeState.Retracted
          );
          expect(expectedReceipt.isValid()).is.true;

          expect(receiptObject).to.eql(expectedReceipt);
        });

        it("Receipt should contain escalatedDate if a dispute was raised and escalated", async function () {
          // Escalate a dispute
          let tx = await disputeHandler.connect(buyer).escalateDispute(exchange.id);

          // Get the block timestamp of the confirmed tx
          blockNumber = tx.blockNumber;
          block = await provider.getBlock(blockNumber);

          const escalatedDate = block.timestamp.toString();

          // Retract dispute
          tx = await disputeHandler.connect(buyer).retractDispute(exchange.id);

          // Get the block timestamp of the confirmed tx
          blockNumber = tx.blockNumber;
          block = await provider.getBlock(blockNumber);

          // Update the finalizedDate date in the expected exchange struct
          exchange.finalizedDate = block.timestamp.toString();

          // Update the state in the expected exchange struct
          exchange.state = ExchangeState.Disputed;

          // Get the exchange state
          [, response] = await exchangeHandler.connect(rando).getExchangeState(exchange.id);

          // It should match ExchangeState.Completed
          assert.equal(response, ExchangeState.Disputed, "Exchange state is incorrect");

          const receipt = await exchangeHandler.connect(buyer).getReceipt(exchange.id);
          const receiptObject = Receipt.fromStruct(receipt);

          const expectedDispute = new Dispute(exchange.id, DisputeState.Retracted, "0");
          expect(expectedDispute.isValid()).is.true;

          const expectedReceipt = new Receipt(
            exchange.id,
            offer.id,
            buyerId,
            seller.id,
            price,
            offer.sellerDeposit,
            offer.buyerCancelPenalty,
            offerFees,
            agentId,
            offer.exchangeToken,
            exchange.finalizedDate,
            undefined,
            voucher.committedDate,
            voucher.redeemedDate,
            voucher.expired,
            disputeResolverId,
            disputedDate,
            escalatedDate,
            DisputeState.Retracted
          );
          expect(expectedReceipt.isValid()).is.true;

          expect(receiptObject).to.eql(expectedReceipt);
        });
      });

      context("TwinReceipt tests", async function () {
        beforeEach(async function () {
          // Mint some tokens to be bundled
          await foreign20.connect(assistant).mint(await assistant.getAddress(), "500");
          await foreign721.connect(assistant).mint("0", "10");

          // Approve the protocol diamond to transfer seller's tokens
          await foreign20.connect(assistant).approve(protocolDiamondAddress, "3");
          await foreign721.connect(assistant).setApprovalForAll(protocolDiamondAddress, true);

          // Create an ERC20 twin
          twin20 = mockTwin(await foreign20.getAddress());
          twin20.amount = "3";
          expect(twin20.isValid()).is.true;

          await twinHandler.connect(assistant).createTwin(twin20.toStruct());

          // Create an ERC721 twin
          twin721 = mockTwin(await foreign721.getAddress(), TokenType.NonFungibleToken);
          twin721.amount = "0";
          twin721.supplyAvailable = "10";
          twin721.id = "2";
          expect(twin721.isValid()).is.true;

          await twinHandler.connect(assistant).createTwin(twin721.toStruct());

          // Create a new offer
          const mo = await mockOffer();
          const { offerDates, offerDurations } = mo;
          offer = mo.offer;
          offer.quantityAvailable = "10";
          offer.id = offerId = "2";
          disputeResolverId = mo.disputeResolverId;

          // Update voucherRedeemableFrom
          voucherRedeemableFrom = offerDates.voucherRedeemableFrom;

          // Check if domains are valid
          expect(offer.isValid()).is.true;
          expect(offerDates.isValid()).is.true;
          expect(offerDurations.isValid()).is.true;

          // Create the offer
          await offerHandler
            .connect(assistant)
            .createOffer(offer, offerDates, offerDurations, disputeResolverId, agentId);
        });

        it("Receipt should contain twin receipt data if offer was bundled with twin", async function () {
          // Create a new bundle
          bundle = new Bundle("1", seller.id, [offerId], [twin20.id]);
          expect(bundle.isValid()).is.true;
          await bundleHandler.connect(assistant).createBundle(bundle.toStruct());

          // Set time forward to the offer's voucherRedeemableFrom
          await setNextBlockTimestamp(Number(voucherRedeemableFrom));

          // Commit to offer
          let tx = await exchangeHandler
            .connect(buyer)
            .commitToOffer(await buyer.getAddress(), offerId, { value: price });

          // Get the block timestamp of the confirmed tx
          blockNumber = tx.blockNumber;
          block = await provider.getBlock(blockNumber);

          // Update the committed date in the expected exchange struct with the block timestamp of the tx
          voucher.committedDate = block.timestamp.toString();

          // Update the validUntilDate date in the expected exchange struct
          voucher.validUntilDate = calculateVoucherExpiry(block, voucherRedeemableFrom, voucherValid);

          // Decrease expected offer quantityAvailable after commit
          offer.quantityAvailable = "9";

          // Increase expected id and offerId in exchange struct
          exchange.id = "2";
          exchange.offerId = "2";

          // Redeem the voucher
          tx = await exchangeHandler.connect(buyer).redeemVoucher(exchange.id);

          // Get the block timestamp of the confirmed tx
          blockNumber = tx.blockNumber;
          block = await provider.getBlock(blockNumber);

          // Update the redeemedDate date in the expected exchange struct
          voucher.redeemedDate = block.timestamp.toString();

          // Complete the exchange
          tx = await exchangeHandler.connect(buyer).completeExchange(exchange.id);

          // Get the block timestamp of the confirmed tx
          blockNumber = tx.blockNumber;
          block = await provider.getBlock(blockNumber);

          // Update the finalizedDate date in the expected exchange struct
          exchange.finalizedDate = block.timestamp.toString();

          // Update the state in the expected exchange struct
          exchange.state = ExchangeState.Completed;

          // Get the exchange state
          [, response] = await exchangeHandler.connect(rando).getExchangeState(exchange.id);

          // It should match ExchangeState.Completed
          assert.equal(response, ExchangeState.Completed, "Exchange state is incorrect");

          // Get receipt
          const receipt = await exchangeHandler.connect(buyer).getReceipt(exchange.id);
          const receiptObject = Receipt.fromStruct(receipt);

          const expectedTwinReceipt = new TwinReceipt(
            twin20.id,
            twin20.tokenId,
            twin20.amount,
            twin20.tokenAddress,
            twin20.tokenType
          );
          expect(expectedTwinReceipt.isValid()).is.true;

          const expectedReceipt = new Receipt(
            exchange.id,
            offer.id,
            buyerId,
            seller.id,
            price,
            offer.sellerDeposit,
            offer.buyerCancelPenalty,
            offerFees,
            agentId,
            offer.exchangeToken,
            exchange.finalizedDate,
            undefined,
            voucher.committedDate,
            voucher.redeemedDate,
            voucher.expired,
            undefined,
            undefined,
            undefined,
            undefined,
            [expectedTwinReceipt]
          );

          expect(expectedReceipt.isValid()).is.true;
          expect(receiptObject).to.eql(expectedReceipt);
        });

        it("Receipt should contain multiple twin receipts data if offer was bundled with multiple twin", async function () {
          // Create a new bundle
          bundle = new Bundle("1", seller.id, [offerId], [twin20.id, twin721.id]);
          expect(bundle.isValid()).is.true;
          await bundleHandler.connect(assistant).createBundle(bundle.toStruct());

          // Set time forward to the offer's voucherRedeemableFrom
          await setNextBlockTimestamp(Number(voucherRedeemableFrom));

          // Commit to offer
          let tx = await exchangeHandler
            .connect(buyer)
            .commitToOffer(await buyer.getAddress(), offerId, { value: price });

          // Get the block timestamp of the confirmed tx
          blockNumber = tx.blockNumber;
          block = await provider.getBlock(blockNumber);

          // Update the committed date in the expected exchange struct with the block timestamp of the tx
          voucher.committedDate = block.timestamp.toString();

          // Update the validUntilDate date in the expected exchange struct
          voucher.validUntilDate = calculateVoucherExpiry(block, voucherRedeemableFrom, voucherValid);

          // Decrease expected offer quantityAvailable after commit
          offer.quantityAvailable = "9";

          // Increase expected id and offerId in exchange struct
          exchange.id = "2";
          exchange.offerId = "2";

          // Redeem the voucher
          tx = await exchangeHandler.connect(buyer).redeemVoucher(exchange.id);

          // Get the block timestamp of the confirmed tx
          blockNumber = tx.blockNumber;
          block = await provider.getBlock(blockNumber);

          // Update the redeemedDate date in the expected exchange struct
          voucher.redeemedDate = block.timestamp.toString();

          // Complete the exchange
          tx = await exchangeHandler.connect(buyer).completeExchange(exchange.id);

          // Get the block timestamp of the confirmed tx
          blockNumber = tx.blockNumber;
          block = await provider.getBlock(blockNumber);

          // Update the finalizedDate date in the expected exchange struct
          exchange.finalizedDate = block.timestamp.toString();

          // Update the state in the expected exchange struct
          exchange.state = ExchangeState.Completed;

          // Get the exchange state
          [, response] = await exchangeHandler.connect(rando).getExchangeState(exchange.id);

          // It should match ExchangeState.Completed
          assert.equal(response, ExchangeState.Completed, "Exchange state is incorrect");

          // Get receipt
          const receipt = await exchangeHandler.connect(buyer).getReceipt(exchange.id);
          const receiptObject = Receipt.fromStruct(receipt);

          const expectedTwin20Receipt = new TwinReceipt(
            twin20.id,
            twin20.tokenId,
            twin20.amount,
            twin20.tokenAddress,
            twin20.tokenType
          );
          expect(expectedTwin20Receipt.isValid()).is.true;

          const expectedTwin721Receipt = new TwinReceipt(
            twin721.id,
            "9", // twin transfer order is descending
            twin721.amount,
            twin721.tokenAddress,
            twin721.tokenType
          );
          expect(expectedTwin721Receipt.isValid()).is.true;

          const expectedReceipt = new Receipt(
            exchange.id,
            offer.id,
            buyerId,
            seller.id,
            price,
            offer.sellerDeposit,
            offer.buyerCancelPenalty,
            offerFees,
            agentId,
            offer.exchangeToken,
            exchange.finalizedDate,
            undefined,
            voucher.committedDate,
            voucher.redeemedDate,
            voucher.expired,
            undefined,
            undefined,
            undefined,
            undefined,
            [expectedTwin20Receipt, expectedTwin721Receipt]
          );
          expect(expectedReceipt.isValid()).is.true;
          expect(receiptObject).to.eql(expectedReceipt);
        });
      });

      it("Receipt should contain condition data if offer belongs to a group", async function () {
        // Required constructor params for Group
        groupId = "1";
        offerIds = [offerId];

        // Create condition
        condition = mockCondition({ tokenAddress: await foreign20.getAddress() });
        expect(condition.isValid()).to.be.true;

        // Create a new group
        group = new Group(groupId, seller.id, offerIds);
        expect(group.isValid()).is.true;
        await groupHandler.connect(assistant).createGroup(group, condition);

        // Mint enough tokens for the buyer
        await foreign20.connect(buyer).mint(await buyer.getAddress(), condition.threshold);

        // Commit to offer
        let tx = await exchangeHandler
          .connect(buyer)
          .commitToOffer(await buyer.getAddress(), offerId, { value: price });

        // Decrease offer quantityAvailable
        offer.quantityAvailable = "9";

        // Increase expected id and offerId in exchange struct
        exchange.id = "2";
        exchange.offerId = "2";

        // Get the block timestamp of the confirmed tx
        blockNumber = tx.blockNumber;
        block = await provider.getBlock(blockNumber);

        // Update the committed date in the expected exchange struct with the block timestamp of the tx
        voucher.committedDate = block.timestamp.toString();

        // Update the validUntilDate date in the expected exchange struct
        voucher.validUntilDate = calculateVoucherExpiry(block, voucherRedeemableFrom, voucherValid);

        // Set time forward to the offer's voucherRedeemableFrom
        // await setNextBlockTimestamp(Number(voucherRedeemableFrom));

        // Redeem the voucher
        tx = await exchangeHandler.connect(buyer).redeemVoucher(exchange.id);

        // Get the block timestamp of the confirmed tx
        blockNumber = tx.blockNumber;
        block = await provider.getBlock(blockNumber);

        // Update the redeemedDate date in the expected exchange struct
        voucher.redeemedDate = block.timestamp.toString();

        // Complete the exchange
        tx = await exchangeHandler.connect(buyer).completeExchange(exchange.id);

        // Get the block timestamp of the confirmed tx
        blockNumber = tx.blockNumber;
        block = await provider.getBlock(blockNumber);

        // Update the finalizedDate date in the expected exchange struct
        exchange.finalizedDate = block.timestamp.toString();

        // Update the state in the expected exchange struct
        exchange.state = ExchangeState.Completed;

        // Get the exchange state
        [, response] = await exchangeHandler.connect(rando).getExchangeState(exchange.id);

        // It should match ExchangeState.Completed
        assert.equal(response, ExchangeState.Completed, "Exchange state is incorrect");

        // Get receipt
        const receipt = await exchangeHandler.connect(buyer).getReceipt(exchange.id);
        const receiptObject = Receipt.fromStruct(receipt);

        const expectedReceipt = new Receipt(
          exchange.id,
          offer.id,
          buyerId,
          seller.id,
          price,
          offer.sellerDeposit,
          offer.buyerCancelPenalty,
          offerFees,
          agentId,
          offer.exchangeToken,
          exchange.finalizedDate,
          condition,
          voucher.committedDate,
          voucher.redeemedDate,
          voucher.expired
        );
        expect(expectedReceipt.isValid()).is.true;

        expect(receiptObject).to.eql(expectedReceipt);
      });

      it("Receipt should contain agentId and agentAddress if agent for offer exists", async function () {
        // Create a valid agent
        agent = mockAgent(await rando.getAddress());
        // Set new agentId
        agentId = agent.id = "4";
        expect(agent.isValid()).is.true;

        // Create an agent
        await accountHandler.connect(rando).createAgent(agent);

        // Update agentFee
        const agentFee = ((BigInt(offer.price) * BigInt(agent.feePercentage)) / 10000n).toString();
        offerFees.agentFee = agentFee;

        // Create a new offer
        const mo = await mockOffer();
        const { offerDates, offerDurations } = mo;
        offer = mo.offer;
        offer.id = offerId = "2";
        disputeResolverId = mo.disputeResolverId;

        // Update voucherRedeemableFrom
        voucherRedeemableFrom = offerDates.voucherRedeemableFrom;

        // Check if domains are valid
        expect(offer.isValid()).is.true;
        expect(offerDates.isValid()).is.true;
        expect(offerDurations.isValid()).is.true;

        // Create the offer
        await offerHandler
          .connect(assistant)
          .createOffer(offer, offerDates, offerDurations, disputeResolverId, agentId);

        // Commit to offer
        let tx = await exchangeHandler
          .connect(buyer)
          .commitToOffer(await buyer.getAddress(), offerId, { value: price });

        // Decrease offer quantityAvailable
        offer.quantityAvailable = "0";

        // Increase expected id and offerId in exchange struct
        exchange.id = "2";
        exchange.offerId = "2";

        // Get the block timestamp of the confirmed tx
        blockNumber = tx.blockNumber;
        block = await provider.getBlock(blockNumber);

        // Update the committed date in the expected exchange struct with the block timestamp of the tx
        voucher.committedDate = block.timestamp.toString();

        // Update the validUntilDate date in the expected exchange struct
        voucher.validUntilDate = calculateVoucherExpiry(block, voucherRedeemableFrom, voucherValid);

        // Set time forward to the offer's voucherRedeemableFrom
        await setNextBlockTimestamp(Number(voucherRedeemableFrom));

        // Redeem the voucher
        tx = await exchangeHandler.connect(buyer).redeemVoucher(exchange.id);

        // Get the block timestamp of the confirmed tx
        blockNumber = tx.blockNumber;
        block = await provider.getBlock(blockNumber);

        // Update the redeemedDate date in the expected exchange struct
        voucher.redeemedDate = block.timestamp.toString();

        // Complete the exchange
        tx = await exchangeHandler.connect(buyer).completeExchange(exchange.id);

        // Get the block timestamp of the confirmed tx
        blockNumber = tx.blockNumber;
        block = await provider.getBlock(blockNumber);

        // Update the finalizedDate date in the expected exchange struct
        exchange.finalizedDate = block.timestamp.toString();

        // Update the state in the expected exchange struct
        exchange.state = ExchangeState.Completed;

        // Get the exchange state
        [, response] = await exchangeHandler.connect(rando).getExchangeState(exchange.id);

        // It should match ExchangeState.Completed
        assert.equal(response, ExchangeState.Completed, "Exchange state is incorrect");

        // Get receipt
        const receipt = await exchangeHandler.connect(buyer).getReceipt(exchange.id);
        const receiptObject = Receipt.fromStruct(receipt);

        const expectedReceipt = new Receipt(
          exchange.id,
          offer.id,
          buyerId,
          seller.id,
          price,
          offer.sellerDeposit,
          offer.buyerCancelPenalty,
          offerFees,
          agentId,
          offer.exchangeToken,
          exchange.finalizedDate,
          undefined,
          voucher.committedDate,
          voucher.redeemedDate,
          voucher.expired
        );
        expect(expectedReceipt.isValid()).is.true;

        expect(receiptObject).to.eql(expectedReceipt);
      });

      context("💔 Revert Reasons", async function () {
        it("Exchange is not in a final state", async function () {
          await expect(exchangeHandler.connect(rando).getReceipt(exchange.id)).to.be.revertedWith(
            RevertReasons.EXCHANGE_IS_NOT_IN_A_FINAL_STATE
          );
        });

        it("Exchange id is invalid", async function () {
          const invalidExchangeId = "666";

          await expect(exchangeHandler.connect(rando).getReceipt(invalidExchangeId)).to.be.revertedWith(
            RevertReasons.NO_SUCH_EXCHANGE
          );
        });
      });
    });
  });
});<|MERGE_RESOLUTION|>--- conflicted
+++ resolved
@@ -420,23 +420,16 @@
         );
 
         // Make sure that vouchers belong to correct buyers and that exist on the correct clone
-<<<<<<< HEAD
-        expect(await bosonVoucherClone.ownerOf(tokenId1)).to.equal(buyer.address, "Voucher 1: Wrong buyer address");
-        await expect(bosonVoucherClone.ownerOf(tokenId2)).to.revertedWith(RevertReasons.ERC721_INVALID_TOKEN_ID);
-        expect(await bosonVoucherClone2.ownerOf(tokenId2)).to.equal(buyer2.address, "Voucher 2: Wrong buyer address");
-        await expect(bosonVoucherClone2.ownerOf(tokenId1)).to.revertedWith(RevertReasons.ERC721_INVALID_TOKEN_ID);
-=======
         expect(await bosonVoucherClone.ownerOf(tokenId1)).to.equal(
           await buyer.getAddress(),
           "Voucher 1: Wrong buyer address"
         );
-        await expect(bosonVoucherClone.ownerOf(tokenId2)).to.revertedWith(RevertReasons.ERC721_NON_EXISTENT);
+        await expect(bosonVoucherClone.ownerOf(tokenId2)).to.revertedWith(RevertReasons.ERC721_INVALID_TOKEN_ID);
         expect(await bosonVoucherClone2.ownerOf(tokenId2)).to.equal(
           await buyer2.getAddress(),
           "Voucher 2: Wrong buyer address"
         );
-        await expect(bosonVoucherClone2.ownerOf(tokenId1)).to.revertedWith(RevertReasons.ERC721_NON_EXISTENT);
->>>>>>> 65f8f9a7
+        await expect(bosonVoucherClone2.ownerOf(tokenId1)).to.revertedWith(RevertReasons.ERC721_INVALID_TOKEN_ID);
 
         // reference boson voucher proxy should not have any vouchers
         expect(await bosonVoucher.balanceOf(await buyer.getAddress())).to.equal(
@@ -529,23 +522,16 @@
         );
 
         // Make sure that vouchers belong to correct buyers and that exist on the correct clone
-<<<<<<< HEAD
-        expect(await bosonVoucherClone.ownerOf(tokenId1)).to.equal(buyer.address, "Voucher 1: Wrong buyer address");
-        await expect(bosonVoucherClone.ownerOf(tokenId2)).to.revertedWith(RevertReasons.ERC721_INVALID_TOKEN_ID);
-        expect(await bosonVoucherClone2.ownerOf(tokenId2)).to.equal(buyer2.address, "Voucher 2: Wrong buyer address");
-        await expect(bosonVoucherClone2.ownerOf(tokenId1)).to.revertedWith(RevertReasons.ERC721_INVALID_TOKEN_ID);
-=======
         expect(await bosonVoucherClone.ownerOf(tokenId1)).to.equal(
           await buyer.getAddress(),
           "Voucher 1: Wrong buyer address"
         );
-        await expect(bosonVoucherClone.ownerOf(tokenId2)).to.revertedWith(RevertReasons.ERC721_NON_EXISTENT);
+        await expect(bosonVoucherClone.ownerOf(tokenId2)).to.revertedWith(RevertReasons.ERC721_INVALID_TOKEN_ID);
         expect(await bosonVoucherClone2.ownerOf(tokenId2)).to.equal(
           await buyer2.getAddress(),
           "Voucher 2: Wrong buyer address"
         );
-        await expect(bosonVoucherClone2.ownerOf(tokenId1)).to.revertedWith(RevertReasons.ERC721_NON_EXISTENT);
->>>>>>> 65f8f9a7
+        await expect(bosonVoucherClone2.ownerOf(tokenId1)).to.revertedWith(RevertReasons.ERC721_INVALID_TOKEN_ID);
 
         // Make sure that vouchers have correct royalty fee for exchangeId 1
         exchangeId = "1";
@@ -1320,13 +1306,8 @@
           it("token id does not exist", async function () {
             // Attempt to commit, expecting revert
             await expect(
-<<<<<<< HEAD
-              exchangeHandler.connect(buyer).commitToOffer(buyer.address, offerId, { value: price })
+              exchangeHandler.connect(buyer).commitToOffer(await buyer.getAddress(), offerId, { value: price })
             ).to.revertedWith(RevertReasons.ERC721_INVALID_TOKEN_ID);
-=======
-              exchangeHandler.connect(buyer).commitToOffer(await buyer.getAddress(), offerId, { value: price })
-            ).to.revertedWith(RevertReasons.ERC721_NON_EXISTENT);
->>>>>>> 65f8f9a7
           });
 
           it("buyer does not meet condition for commit", async function () {
