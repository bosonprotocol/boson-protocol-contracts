--- conflicted
+++ resolved
@@ -20,11 +20,8 @@
   getEvent,
   setNextBlockTimestamp,
   calculateVoucherExpiry,
-<<<<<<< HEAD
   prepareDataSignatureParameters,
-=======
-  calculateProtocolFee,
->>>>>>> 7869bcc1
+  calculateProtocolFee
 } = require("../../scripts/util/test-utils.js");
 
 /**
