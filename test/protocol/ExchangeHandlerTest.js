--- conflicted
+++ resolved
@@ -3621,10 +3621,52 @@
             assert.equal(response, ExchangeState.Disputed, "Exchange state is incorrect");
           });
 
-<<<<<<< HEAD
           it("if twin returns a long return, redeem still succeeds, but exchange is disputed", async function () {
             const [foreign20rb] = await deployMockTokens(["Foreign20ReturnBomb"]);
-=======
+
+            // Approve the protocol diamond to transfer seller's tokens
+            await foreign20rb.connect(assistant).approve(protocolDiamondAddress, "100");
+
+            // Create two ERC20 twins that will consume all available gas
+            twin20 = mockTwin(await foreign20rb.getAddress());
+            twin20.amount = "1";
+            twin20.supplyAvailable = "100";
+            twin20.id = "4";
+
+            await twinHandler.connect(assistant).createTwin(twin20.toStruct());
+
+            // Create a new offer and bundle
+            await offerHandler
+              .connect(assistant)
+              .createOffer(offer, offerDates, offerDurations, disputeResolverId, agentId);
+            bundle = new Bundle("2", seller.id, [`${++offerId}`], [twin20.id]);
+            await bundleHandler.connect(assistant).createBundle(bundle.toStruct());
+
+            // Commit to offer
+            const buyerAddress = await buyer.getAddress();
+            await exchangeHandler.connect(buyer).commitToOffer(buyerAddress, offerId, { value: price });
+
+            exchange.id = Number(exchange.id) + 1;
+
+            // Redeem the voucher
+            tx = await exchangeHandler.connect(buyer).redeemVoucher(exchange.id);
+
+            // Dispute should be raised and both transfers should fail
+            await expect(tx)
+              .to.emit(disputeHandler, "DisputeRaised")
+              .withArgs(exchange.id, exchange.buyerId, seller.id, buyerAddress);
+
+            await expect(tx)
+              .to.emit(exchangeHandler, "TwinTransferFailed")
+              .withArgs(twin20.id, twin20.tokenAddress, exchange.id, twin20.tokenId, twin20.amount, buyerAddress);
+
+            // Get the exchange state
+            [, response] = await exchangeHandler.connect(rando).getExchangeState(exchange.id);
+
+            // It should match ExchangeState.Disputed
+            assert.equal(response, ExchangeState.Disputed, "Exchange state is incorrect");
+          });
+
           context("Malformed return", async function () {
             const attackTypes = {
               "too short": 0,
@@ -3635,7 +3677,6 @@
 
             beforeEach(async function () {
               [foreign20mr] = await deployMockTokens(["Foreign20MalformedReturn"]);
->>>>>>> cdf5840a
 
               // Approve the protocol diamond to transfer seller's tokens
               await foreign20mr.connect(assistant).approve(protocolDiamondAddress, "100");
@@ -3681,17 +3722,11 @@
                 // Get the exchange state
                 [, response] = await exchangeHandler.connect(rando).getExchangeState(exchange.id);
 
-<<<<<<< HEAD
-          it.skip("if twin returns a malformed return, redeem still succeeds, but exchange is disputed", async function () {
-            // testing the twin, which returns malformed data.
-            // currently, the protocol is not protected against this attack.
-=======
                 // It should match ExchangeState.Disputed
                 assert.equal(response, ExchangeState.Disputed, "Exchange state is incorrect");
               });
             });
           });
->>>>>>> cdf5840a
 
           it("If multiple transfers fail, a dispute is raised only once", async function () {
             const [foreign20, foreign20_2] = await deployMockTokens(["Foreign20", "Foreign20"]);
@@ -4289,7 +4324,6 @@
             assert.equal(response, ExchangeState.Disputed, "Exchange state is incorrect");
           });
 
-<<<<<<< HEAD
           it("if twin returns a long return, redeem still succeeds, but exchange is disputed", async function () {
             const [foreign721rb] = await deployMockTokens(["Foreign721ReturnBomb"]);
 
@@ -4335,7 +4369,8 @@
 
             // It should match ExchangeState.Disputed
             assert.equal(response, ExchangeState.Disputed, "Exchange state is incorrect");
-=======
+          });
+
           context("Malformed return", async function () {
             const attackTypes = {
               "too short": 0,
@@ -4396,7 +4431,6 @@
                 assert.equal(response, ExchangeState.Disputed, "Exchange state is incorrect");
               });
             });
->>>>>>> cdf5840a
           });
 
           it("should raise a dispute if erc721 contract does not exist anymore", async function () {
@@ -4686,7 +4720,6 @@
             assert.equal(response, ExchangeState.Disputed, "Exchange state is incorrect");
           });
 
-<<<<<<< HEAD
           it("if twin returns a long return, redeem still succeeds, but exchange is disputed", async function () {
             const [foreign1155rb] = await deployMockTokens(["Foreign1155ReturnBomb"]);
 
@@ -4739,7 +4772,8 @@
 
             // It should match ExchangeState.Disputed
             assert.equal(response, ExchangeState.Disputed, "Exchange state is incorrect");
-=======
+          });
+
           context("Malformed return", async function () {
             const attackTypes = {
               "too short": 0,
@@ -4807,7 +4841,6 @@
                 assert.equal(response, ExchangeState.Disputed, "Exchange state is incorrect");
               });
             });
->>>>>>> cdf5840a
           });
 
           it("should raise a dispute if erc1155 contract does not exist anymore", async function () {
