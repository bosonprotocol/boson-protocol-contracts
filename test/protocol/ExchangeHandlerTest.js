const hre = require("hardhat");
const ethers = hre.ethers;
const { expect, assert } = require("chai");

const Role = require("../../scripts/domain/Role");
const Exchange = require("../../scripts/domain/Exchange");
const Voucher = require("../../scripts/domain/Voucher");
const Offer = require("../../scripts/domain/Offer");
const Seller = require("../../scripts/domain/Seller");
const Buyer = require("../../scripts/domain/Buyer");
const ExchangeState = require("../../scripts/domain/ExchangeState");
const { getEvent, setNextBlockTimestamp } = require("../../scripts/util/test-utils.js");
const { getInterfaceIds } = require("../../scripts/config/supported-interfaces.js");
const { RevertReasons } = require("../../scripts/config/revert-reasons.js");
const { deployProtocolDiamond } = require("../../scripts/util/deploy-protocol-diamond.js");
const { deployProtocolHandlerFacets } = require("../../scripts/util/deploy-protocol-handler-facets.js");
const { deployProtocolConfigFacet } = require("../../scripts/util/deploy-protocol-config-facet.js");
const { deployProtocolClients } = require("../../scripts/util/deploy-protocol-clients");

/**
 *  Test the Boson Exchange Handler interface
 */
describe("IBosonExchangeHandler", function () {
  // Common vars
  let InterfaceIds;
  let accounts, deployer, operator, admin, clerk, treasury, rando, buyer, newOwner, game;
  let erc165,
    protocolDiamond,
    accessController,
    accountHandler,
    exchangeHandler,
    offerHandler,
    fundsHandler,
    disputeHandler;
  let bosonVoucher, gasLimit;
  let id, buyerId, offer, offerId, seller, sellerId, nextExchangeId, newBuyerId;
  let block, blockNumber, tx, txReceipt, event, clients;
  let support, oneMonth, oneWeek, newTime;
  let price,
    sellerDeposit,
    buyerCancelPenalty,
    quantityAvailable,
    validFromDate,
    redeemableFromDate,
    fulfillmentPeriodDuration,
    voucherValidDuration,
    exchangeToken,
    metadataUri,
    metadataHash,
    voided;
  let voucher, voucherStruct, committedDate, validUntilDate, redeemedDate, expired;
  let exchange, finalizedDate, state, exchangeStruct, response, exists;

  before(async function () {
    // get interface Ids
    InterfaceIds = await getInterfaceIds();
  });

  beforeEach(async function () {
    // Make accounts available
    accounts = await ethers.getSigners();
    deployer = accounts[0];
    operator = accounts[1];
    admin = accounts[2];
    clerk = accounts[3];
    treasury = accounts[4];
    buyer = accounts[5];
    rando = accounts[6];
    newOwner = accounts[7];
    game = accounts[8]; // the MR Game that is allowed to push the Dispute into final states

    // Deploy the Protocol Diamond
    [protocolDiamond, , , accessController] = await deployProtocolDiamond();

    // Temporarily grant UPGRADER role to deployer account
    await accessController.grantRole(Role.UPGRADER, deployer.address);

    // Grant PROTOCOL role to ProtocolDiamond address and renounces admin
    await accessController.grantRole(Role.PROTOCOL, protocolDiamond.address);

    // Cut the protocol handler facets into the Diamond
    await deployProtocolHandlerFacets(protocolDiamond, [
      "AccountHandlerFacet",
      "ExchangeHandlerFacet",
      "OfferHandlerFacet",
      "FundsHandlerFacet",
    ]);

    // Deploy the Protocol client implementation/proxy pairs (currently just the Boson Voucher)
    const protocolClientArgs = [accessController.address, protocolDiamond.address];
    [, , clients] = await deployProtocolClients(protocolClientArgs, gasLimit);
    [bosonVoucher] = clients;

    // Add config Handler, so ids start at 1, and so voucher address can be found
    const protocolConfig = [
      "0x0000000000000000000000000000000000000000",
      "0x0000000000000000000000000000000000000000",
      bosonVoucher.address,
      "0",
      "0",
      "0",
      "0",
      "0",
    ];

    // Deploy the Config facet, initializing the protocol config
    await deployProtocolConfigFacet(protocolDiamond, protocolConfig, gasLimit);

    // Cast Diamond to IERC165
    erc165 = await ethers.getContractAt("IERC165", protocolDiamond.address);

    // Cast Diamond to IBosonAccountHandler
    accountHandler = await ethers.getContractAt("IBosonAccountHandler", protocolDiamond.address);

    // Cast Diamond to IBosonOfferHandler
    offerHandler = await ethers.getContractAt("IBosonOfferHandler", protocolDiamond.address);

    // Cast Diamond to IBosonExchangeHandler
    exchangeHandler = await ethers.getContractAt("IBosonExchangeHandler", protocolDiamond.address);

    // Cast Diamond to IBosonFundsHandler
    fundsHandler = await ethers.getContractAt("IBosonFundsHandler", protocolDiamond.address);
  });

  // Interface support (ERC-156 provided by ProtocolDiamond, others by deployed facets)
  context("📋 Interfaces", async function () {
    context("👉 supportsInterface()", async function () {
      it("should indicate support for IBosonExchangeHandler interface", async function () {
        // Current interfaceId for IBosonExchangeHandler
        support = await erc165.supportsInterface(InterfaceIds.IBosonExchangeHandler);

        // Test
        await expect(support, "IBosonExchangeHandler interface not supported").is.true;
      });
    });
  });

  // All supported Exchange methods
  context("📋 Exchange Handler Methods", async function () {
    beforeEach(async function () {
      // Initial ids for all the things
      id = offerId = sellerId = "1";
      buyerId = "2"; // created after seller

      // Create an offer to commit to
      oneWeek = 604800 * 1000; //  7 days in milliseconds
      oneMonth = 2678400 * 1000; // 31 days in milliseconds

      // Get the current block info
      blockNumber = await ethers.provider.getBlockNumber();
      block = await ethers.provider.getBlock(blockNumber);

      // Required constructor params
      price = ethers.utils.parseUnits("1.5", "ether").toString();
      sellerDeposit = price = ethers.utils.parseUnits("0.25", "ether").toString();
      buyerCancelPenalty = price = ethers.utils.parseUnits("0.05", "ether").toString();
      quantityAvailable = "1";
      validFromDate = ethers.BigNumber.from(block.timestamp).toString(); // valid from now
      validUntilDate = ethers.BigNumber.from(block.timestamp)
        .add(oneMonth * 6)
        .toString(); // until 6 months
      redeemableFromDate = ethers.BigNumber.from(block.timestamp).add(oneWeek).toString(); // redeemable in 1 week
      fulfillmentPeriodDuration = oneMonth.toString(); // fulfillment period is one month
      voucherValidDuration = oneMonth.toString(); // offers valid for one month
      exchangeToken = ethers.constants.AddressZero.toString(); // Zero addy ~ chain base currency
      metadataHash = "QmYXc12ov6F2MZVZwPs5XeCBbf61cW3wKRk8h3D5NTYj4T";
      metadataUri = `https://ipfs.io/ipfs/${metadataHash}`;
      voided = false;

      // Create a valid seller
      seller = new Seller(id, operator.address, admin.address, clerk.address, treasury.address, true);
      expect(seller.isValid()).is.true;
      await accountHandler.connect(admin).createSeller(seller);

      // Create a valid offer entity
      offer = new Offer(
        offerId,
        sellerId,
        price,
        sellerDeposit,
        buyerCancelPenalty,
        quantityAvailable,
        validFromDate,
        validUntilDate,
        redeemableFromDate,
        fulfillmentPeriodDuration,
        voucherValidDuration,
        exchangeToken,
        metadataUri,
        metadataHash,
        voided
      );
      expect(offer.isValid()).is.true;

      // Create the offer
      await offerHandler.connect(operator).createOffer(offer);

      // Required voucher constructor params
      committedDate = "0";
      validUntilDate = "0";
      redeemedDate = "0";
      expired = false;
      voucher = new Voucher(committedDate, validUntilDate, redeemedDate, expired);
      voucherStruct = [committedDate, validUntilDate, redeemedDate, expired];

      // Required exchange constructor params
      finalizedDate = "0";
      state = ExchangeState.Committed;
      exchange = new Exchange(id, offerId, buyerId, finalizedDate, voucher, state);
      exchangeStruct = [id, offerId, buyerId, finalizedDate, voucherStruct, state];

      // Deposit seller funds so the commit will succeed
      await fundsHandler
        .connect(operator)
        .depositFunds(seller.id, ethers.constants.AddressZero, sellerDeposit, { value: sellerDeposit });
    });

    context("👉 commitToOffer()", async function () {
      it("should emit a BuyerCommitted event", async function () {
        // Commit to offer, retrieving the event
        tx = await exchangeHandler.connect(buyer).commitToOffer(buyer.address, offerId, { value: price });
        txReceipt = await tx.wait();
        event = getEvent(txReceipt, exchangeHandler, "BuyerCommitted");

        // Get the block timestamp of the confirmed tx
        blockNumber = tx.blockNumber;
        block = await ethers.provider.getBlock(blockNumber);

        // Update the committed date in the expected exchange struct with the block timestamp of the tx
        exchange.voucher.committedDate = block.timestamp.toString();
        exchangeStruct = exchange.toStruct();

        assert.equal(event.exchangeId.toString(), id, "Exchange id is incorrect");
        assert.equal(event.offerId.toString(), offerId, "Offer id is incorrect");
        assert.equal(event.buyerId.toString(), buyerId, "Buyer id is incorrect");
        assert.equal(
          Exchange.fromStruct(event.exchange).toString(),
          Exchange.fromStruct(exchangeStruct).toString(),
          "Exchange struct is incorrect"
        );
      });

      it("should increment the next exchange id counter", async function () {
        // Commit to offer, creating a new exchange
        await exchangeHandler.connect(buyer).commitToOffer(buyer.address, offerId, { value: price });

        // Get the next exchange id and ensure it was incremented by the creation of the offer
        nextExchangeId = await exchangeHandler.connect(rando).getNextExchangeId();
        expect(nextExchangeId).to.equal(++id);
      });

      context("💔 Revert Reasons", async function () {
        /*
         * Reverts if:
         * - offerId is invalid
         * - offer has been voided                    // TODO
         * - offer has expired                        // TODO
         * - offer is not yet available for commits   // TODO
         * - offer's quantity available is zero       // TODO
         * - buyer address is zero
         * - buyer account is inactive                // TODO
         */

        it("buyer address is the zero address", async function () {
          // Attempt to commit, expecting revert
          await expect(
            exchangeHandler.connect(buyer).commitToOffer(ethers.constants.AddressZero, offerId, { value: price })
          ).to.revertedWith(RevertReasons.INVALID_ADDRESS);
        });

        it("offer id is invalid", async function () {
          // An invalid offer id
          offerId = "666";

          // Attempt to commit, expecting revert
          await expect(
            exchangeHandler.connect(buyer).commitToOffer(buyer.address, offerId, { value: price })
          ).to.revertedWith(RevertReasons.NO_SUCH_OFFER);
        });
      });
    });

    context("👉 completeExchange()", async function () {
      beforeEach(async function () {
<<<<<<< HEAD
        // Commit to offer, retrieving the event
=======
        // Deposit seller funds so the commit will succeed
        await fundsHandler
          .connect(operator)
          .depositFunds(seller.id, ethers.constants.AddressZero, sellerDeposit, { value: sellerDeposit });

        // Commit to offer
>>>>>>> 83c5d2e4
        tx = await exchangeHandler.connect(buyer).commitToOffer(buyer.address, offerId, { value: price });

        // Get the block timestamp of the confirmed tx
        blockNumber = tx.blockNumber;
        block = await ethers.provider.getBlock(blockNumber);

        // Update the committed date in the expected exchange struct with the block timestamp of the tx
        exchange.voucher.committedDate = block.timestamp.toString();
        exchangeStruct = exchange.toStruct();
      });

      it("should emit an ExchangeCompleted event when buyer calls", async function () {
        // Redeem the voucher
        await exchangeHandler.connect(buyer).redeemVoucher(exchange.id);

        // Complete the exchange, expecting event
        await expect(exchangeHandler.connect(buyer).completeExchange(exchange.id))
          .to.emit(exchangeHandler, "ExchangeCompleted")
          .withArgs(offerId, buyerId, exchange.id);
      });

      it("should update state", async function () {
        // Redeem the voucher
        await exchangeHandler.connect(buyer).redeemVoucher(exchange.id);

        // Complete the exchange
        await expect(exchangeHandler.connect(buyer).completeExchange(exchange.id));

        // Get the exchange state
        [, response] = await exchangeHandler.connect(rando).getExchangeState(exchange.id);

        // It should match ExchangeState.Completed
        assert.equal(response, ExchangeState.Completed, "Exchange state is incorrect");
      });

      it("should emit an ExchangeCompleted event if operator calls after fulfillment period", async function () {
        // Redeem the voucher
        await exchangeHandler.connect(buyer).redeemVoucher(exchange.id);

        // Get the current block info
        blockNumber = await ethers.provider.getBlockNumber();
        block = await ethers.provider.getBlock(blockNumber);

        // Set time forward to run out the fulfillment period
        newTime = Number((block.timestamp + Number(fulfillmentPeriodDuration) + 1).toString().substring(0, 10));
        await setNextBlockTimestamp(newTime);

        // Complete exchange
        await expect(exchangeHandler.connect(operator).completeExchange(exchange.id))
          .to.emit(exchangeHandler, "ExchangeCompleted")
          .withArgs(offerId, buyerId, exchange.id);
      });

      context("💔 Revert Reasons", async function () {
        /*
         * Reverts if:
         * - Exchange does not exist
         * - Exchange is not in redeemed state
         * - Caller is not buyer or seller's operator
         * - Caller is seller's operator and offer fulfillment period has not elapsed
         */

        it("exchange id is invalid", async function () {
          // An invalid exchange id
          id = "666";

          // Attempt to complete the exchange, expecting revert
          await expect(exchangeHandler.connect(operator).completeExchange(id)).to.revertedWith(
            RevertReasons.NO_SUCH_EXCHANGE
          );
        });

<<<<<<< HEAD
        it("exchange is not in redeemed state", async function () {
=======
        // TODO: Uncomment when redeemVoucher works and contract reverts in this case
        it.skip("exchange is not in redeemed state", async function () {
>>>>>>> 83c5d2e4
          // Cancel the voucher
          await exchangeHandler.connect(buyer).cancelVoucher(exchange.id);

          // Attempt to complete the exchange, expecting revert
          await expect(exchangeHandler.connect(operator).completeExchange(exchange.id)).to.revertedWith(
            RevertReasons.INVALID_STATE_TRANSITION
          );
        });

        it("caller is not buyer or seller's operator", async function () {
          // Redeem the voucher
          await exchangeHandler.connect(buyer).redeemVoucher(exchange.id);

          // Attempt to complete the exchange, expecting revert
          await expect(exchangeHandler.connect(rando).completeExchange(exchange.id)).to.revertedWith(
            RevertReasons.NOT_BUYER_OR_SELLER
          );
        });

        it("caller is seller's operator and offer fulfillment period has not elapsed", async function () {
          // Redeem the voucher
          await exchangeHandler.connect(buyer).redeemVoucher(exchange.id);

          // Attempt to complete the exchange, expecting revert
          await expect(exchangeHandler.connect(operator).completeExchange(exchange.id)).to.revertedWith(
            RevertReasons.FULFILLMENT_PERIOD_NOT_ELAPSED
          );
        });
      });
    });

    context("👉 revokeVoucher()", async function () {
      beforeEach(async function () {
<<<<<<< HEAD
        // Commit to offer, retrieving the event
=======
        // Deposit seller funds so the commit will succeed
        await fundsHandler
          .connect(operator)
          .depositFunds(seller.id, ethers.constants.AddressZero, sellerDeposit, { value: sellerDeposit });

        // Commit to offer
>>>>>>> 83c5d2e4
        tx = await exchangeHandler.connect(buyer).commitToOffer(buyer.address, offerId, { value: price });

        // Get the block timestamp of the confirmed tx
        blockNumber = tx.blockNumber;
        block = await ethers.provider.getBlock(blockNumber);

        // Update the committed date in the expected exchange struct with the block timestamp of the tx
        exchange.voucher.committedDate = block.timestamp.toString();
        exchangeStruct = exchange.toStruct();
      });

      it("should emit an VoucherRevoked event when seller's operator calls", async function () {
        // Revoke the voucher, expecting event
        await expect(exchangeHandler.connect(operator).revokeVoucher(exchange.id))
          .to.emit(exchangeHandler, "VoucherRevoked")
          .withArgs(offerId, exchange.id, operator.address);
      });

      it("should update state", async function () {
        // Revoke the voucher
        await exchangeHandler.connect(operator).revokeVoucher(exchange.id);

        // Get the exchange state
        [, response] = await exchangeHandler.connect(rando).getExchangeState(exchange.id);

        // It should match ExchangeState.Revoked
        assert.equal(response, ExchangeState.Revoked, "Exchange state is incorrect");
      });

      context("💔 Revert Reasons", async function () {
        /*
         * Reverts if
         * - Exchange does not exist
         * - Exchange is not in committed state
         * - Caller is not seller's operator
         */

        it("exchange id is invalid", async function () {
          // An invalid exchange id
          id = "666";

          // Attempt to revoke the voucher, expecting revert
          await expect(exchangeHandler.connect(operator).revokeVoucher(id)).to.revertedWith(
            RevertReasons.NO_SUCH_EXCHANGE
          );
        });

        it("exchange is not in committed state", async function () {
          // Cancel the voucher
          await exchangeHandler.connect(buyer).cancelVoucher(exchange.id);

          // Attempt to revoke the voucher, expecting revert
          await expect(exchangeHandler.connect(operator).revokeVoucher(exchange.id)).to.revertedWith(
            RevertReasons.INVALID_STATE_TRANSITION
          );
        });

        it("caller is not seller's operator", async function () {
          // Attempt to complete the exchange, expecting revert
          await expect(exchangeHandler.connect(rando).revokeVoucher(exchange.id)).to.revertedWith(
            RevertReasons.NOT_OPERATOR
          );
        });
      });
    });

    context("👉 cancelVoucher()", async function () {
<<<<<<< HEAD
=======
      beforeEach(async function () {
        // Deposit seller funds so the commit will succeed
        await fundsHandler
          .connect(operator)
          .depositFunds(seller.id, ethers.constants.AddressZero, sellerDeposit, { value: sellerDeposit });

        // Commit to offer
        tx = await exchangeHandler.connect(buyer).commitToOffer(buyer.address, offerId, { value: price });

        // Get the block timestamp of the confirmed tx
        blockNumber = tx.blockNumber;
        block = await ethers.provider.getBlock(blockNumber);

        // Update the committed date in the expected exchange struct with the block timestamp of the tx
        exchange.voucher.committedDate = block.timestamp.toString();
        exchangeStruct = exchange.toStruct();
      });

      it("should emit an VoucherCanceled event when original buyer calls", async function () {
        // Cancel the voucher, expecting event
        await expect(exchangeHandler.connect(buyer).cancelVoucher(exchange.id))
          .to.emit(exchangeHandler, "VoucherCanceled")
          .withArgs(offerId, exchange.id, buyer.address);
      });

      it("should emit an VoucherCanceled event when new owner (not a buyer) calls", async function () {
        // Transfer voucher to new owner
        await bosonVoucher.connect(buyer).transferFrom(buyer.address, newOwner.address, exchange.id);

        // Cancel the voucher, expecting event
        await expect(exchangeHandler.connect(newOwner).cancelVoucher(exchange.id))
          .to.emit(exchangeHandler, "VoucherCanceled")
          .withArgs(offerId, exchange.id, newOwner.address);
      });

      it("should update state when original buyer calls", async function () {
        // Cancel the voucher
        await exchangeHandler.connect(buyer).cancelVoucher(exchange.id);

        // Get the exchange state
        [, response] = await exchangeHandler.connect(rando).getExchangeState(exchange.id);

        // It should match ExchangeState.Canceled
        assert.equal(response, ExchangeState.Canceled, "Exchange state is incorrect");
      });

      it("should update state when new owner (not a buyer) calls", async function () {
        // Transfer voucher to new owner
        await bosonVoucher.connect(buyer).transferFrom(buyer.address, newOwner.address, exchange.id);

        // Get the id that will be assigned to the new owner
        newBuyerId = await accountHandler.connect(rando).getNextAccountId();

        // Cancel the voucher
        await exchangeHandler.connect(newOwner).cancelVoucher(exchange.id);

        // Get the exchange struct from the contract
        [exists, response] = await exchangeHandler.connect(rando).getExchange(exchange.id);

        // Parse the struct
        exchange = Exchange.fromStruct(response);

        // State should match ExchangeState.Canceled
        assert.equal(exchange.state, ExchangeState.Canceled, "Exchange state is incorrect");

        // Buyer ID should match the expected id
        assert.equal(exchange.buyerId, newBuyerId, "Buyer ID is incorrect");
      });

      it("should update state when new owner (already a buyer) calls", async function () {
        // Transfer voucher to new owner
        await bosonVoucher.connect(buyer).transferFrom(buyer.address, newOwner.address, exchange.id);

        // Get the id that will be assigned to the new owner
        newBuyerId = await accountHandler.connect(rando).getNextAccountId();

        // Create a buyer account for the new owner
        await accountHandler.connect(newOwner).createBuyer(new Buyer("0", newOwner.address, true));

        // Cancel the voucher
        await exchangeHandler.connect(newOwner).cancelVoucher(exchange.id);

        // Get the exchange struct from the contract
        [exists, response] = await exchangeHandler.connect(rando).getExchange(exchange.id);

        // Parse the struct
        exchange = Exchange.fromStruct(response);

        // State should match ExchangeState.Canceled
        assert.equal(exchange.state, ExchangeState.Canceled, "Exchange state is incorrect");

        // Buyer ID should match the expected id
        assert.equal(exchange.buyerId, newBuyerId, "Buyer ID is incorrect");
      });

      context("💔 Revert Reasons", async function () {
        /*
         * Reverts if
         * - Exchange does not exist
         * - Exchange is not in committed state
         * - Caller does not own voucher
         */

        it("exchange id is invalid", async function () {
          // An invalid exchange id
          id = "666";

          // Attempt to cancel the voucher, expecting revert
          await expect(exchangeHandler.connect(buyer).cancelVoucher(id)).to.revertedWith(
            RevertReasons.NO_SUCH_EXCHANGE
          );
        });

        it("exchange is not in committed state", async function () {
          // Revoke the voucher
          await exchangeHandler.connect(operator).revokeVoucher(exchange.id);

          // Attempt to cancel the voucher, expecting revert
          await expect(exchangeHandler.connect(buyer).cancelVoucher(exchange.id)).to.revertedWith(
            RevertReasons.INVALID_STATE_TRANSITION
          );
        });

        it("caller does not own voucher", async function () {
          // Attempt to cancel the voucher, expecting revert
          await expect(exchangeHandler.connect(rando).cancelVoucher(exchange.id)).to.revertedWith(
            RevertReasons.NOT_VOUCHER_HOLDER
          );
        });
      });
    });

    context("👉 isExchangeFinalized()", async function () {
>>>>>>> 83c5d2e4
      beforeEach(async function () {
        // Commit to offer, retrieving the event
        tx = await exchangeHandler.connect(buyer).commitToOffer(buyer.address, offerId, { value: price });
        txReceipt = await tx.wait();
        event = getEvent(txReceipt, exchangeHandler, "BuyerCommitted");

        // Get the block timestamp of the confirmed tx
        blockNumber = tx.blockNumber;
        block = await ethers.provider.getBlock(blockNumber);

        // Update the committed date in the expected exchange struct with the block timestamp of the tx
        exchange.voucher.committedDate = block.timestamp.toString();
        exchangeStruct = exchange.toStruct();
      });

      it("should emit an VoucherCanceled event when original buyer calls", async function () {
        // Cancel the voucher, expecting event
        await expect(exchangeHandler.connect(buyer).cancelVoucher(exchange.id))
          .to.emit(exchangeHandler, "VoucherCanceled")
          .withArgs(offerId, exchange.id, buyer.address);
      });

      it("should emit an VoucherCanceled event when new owner (not a buyer) calls", async function () {
        // Transfer voucher to new owner
        await bosonVoucher.connect(buyer).transferFrom(buyer.address, newOwner.address, exchange.id);

        // Cancel the voucher, expecting event
        await expect(exchangeHandler.connect(newOwner).cancelVoucher(exchange.id))
          .to.emit(exchangeHandler, "VoucherCanceled")
          .withArgs(offerId, exchange.id, newOwner.address);
      });

      it("should update state when original buyer calls", async function () {
        // Cancel the voucher
        await exchangeHandler.connect(buyer).cancelVoucher(exchange.id);

        // Get the exchange state
        [, response] = await exchangeHandler.connect(rando).getExchangeState(exchange.id);

        // It should match ExchangeState.Canceled
        assert.equal(response, ExchangeState.Canceled, "Exchange state is incorrect");
      });

      it("should update state when new owner (not a buyer) calls", async function () {
        // Transfer voucher to new owner
        await bosonVoucher.connect(buyer).transferFrom(buyer.address, newOwner.address, exchange.id);

        // Get the id that will be assigned to the new owner
        newBuyerId = await accountHandler.connect(rando).getNextAccountId();

        // Cancel the voucher
        await exchangeHandler.connect(newOwner).cancelVoucher(exchange.id);

        // Get the exchange struct from the contract
        [exists, response] = await exchangeHandler.connect(rando).getExchange(exchange.id);

        // Parse the struct
        exchange = Exchange.fromStruct(response);

        // State should match ExchangeState.Canceled
        assert.equal(exchange.state, ExchangeState.Canceled, "Exchange state is incorrect");

        // Buyer ID should match the expected id
        assert.equal(exchange.buyerId, newBuyerId, "Buyer ID is incorrect");
      });

      it("should update state when new owner (already a buyer) calls", async function () {
        // Transfer voucher to new owner
        await bosonVoucher.connect(buyer).transferFrom(buyer.address, newOwner.address, exchange.id);

        // Get the id that will be assigned to the new owner
        newBuyerId = await accountHandler.connect(rando).getNextAccountId();

        // Create a buyer account for the new owner
        await accountHandler.connect(newOwner).createBuyer(new Buyer("0", newOwner.address, true));

        // Cancel the voucher
        await exchangeHandler.connect(newOwner).cancelVoucher(exchange.id);

        // Get the exchange struct from the contract
        [exists, response] = await exchangeHandler.connect(rando).getExchange(exchange.id);

        // Parse the struct
        exchange = Exchange.fromStruct(response);

        // State should match ExchangeState.Canceled
        assert.equal(exchange.state, ExchangeState.Canceled, "Exchange state is incorrect");

        // Buyer ID should match the expected id
        assert.equal(exchange.buyerId, newBuyerId, "Buyer ID is incorrect");
      });

      context("💔 Revert Reasons", async function () {
        /*
         * Reverts if
         * - Exchange does not exist
         * - Exchange is not in committed state
         * - Caller does not own voucher
         */

        it("exchange id is invalid", async function () {
          // An invalid exchange id
          id = "666";

          // Attempt to cancel the voucher, expecting revert
          await expect(exchangeHandler.connect(buyer).cancelVoucher(id)).to.revertedWith(
            RevertReasons.NO_SUCH_EXCHANGE
          );
        });

        it("exchange is not in committed state", async function () {
          // Revoke the voucher
          await exchangeHandler.connect(operator).revokeVoucher(exchange.id);

          // Attempt to cancel the voucher, expecting revert
          await expect(exchangeHandler.connect(buyer).cancelVoucher(exchange.id)).to.revertedWith(
            RevertReasons.INVALID_STATE_TRANSITION
          );
        });

        it("caller does not own voucher", async function () {
          // Attempt to cancel the voucher, expecting revert
          await expect(exchangeHandler.connect(rando).cancelVoucher(exchange.id)).to.revertedWith(
            RevertReasons.NOT_VOUCHER_HOLDER
          );
        });
      });
    });

    context("👉 redeemVoucher()", async function () {
      beforeEach(async function () {
        // Commit to offer, retrieving the event
        tx = await exchangeHandler.connect(buyer).commitToOffer(buyer.address, offerId, { value: price });
        txReceipt = await tx.wait();
        event = getEvent(txReceipt, exchangeHandler, "BuyerCommitted");

        // Get the block timestamp of the confirmed tx
        blockNumber = tx.blockNumber;
        block = await ethers.provider.getBlock(blockNumber);

        // Update the committed date in the expected exchange struct with the block timestamp of the tx
        exchange.voucher.committedDate = block.timestamp.toString();
        exchangeStruct = exchange.toStruct();
      });

      it("should emit an VoucherRedeemed event when original buyer calls", async function () {
        // Redeem the voucher, expecting event
        await expect(exchangeHandler.connect(buyer).redeemVoucher(exchange.id))
          .to.emit(exchangeHandler, "VoucherRedeemed")
          .withArgs(offerId, exchange.id, buyer.address);
      });

      it("should emit a VoucherRedeemed event when new owner (not a buyer) calls", async function () {
        // Transfer voucher to new owner
        await bosonVoucher.connect(buyer).transferFrom(buyer.address, newOwner.address, exchange.id);

        // Redeem the voucher, expecting event
        await expect(exchangeHandler.connect(newOwner).redeemVoucher(exchange.id))
          .to.emit(exchangeHandler, "VoucherRedeemed")
          .withArgs(offerId, exchange.id, newOwner.address);
      });

      it("should update state when original buyer calls", async function () {
        // Redeem the voucher
        await exchangeHandler.connect(buyer).redeemVoucher(exchange.id);

        // Get the exchange state
        [, response] = await exchangeHandler.connect(rando).getExchangeState(exchange.id);

        // It should match ExchangeState.Redeemed
        assert.equal(response, ExchangeState.Redeemed, "Exchange state is incorrect");
      });

      it("should update state when new owner (not a buyer) calls", async function () {
        // Transfer voucher to new owner
        await bosonVoucher.connect(buyer).transferFrom(buyer.address, newOwner.address, exchange.id);

        // Get the id that will be assigned to the new owner
        newBuyerId = await accountHandler.connect(rando).getNextAccountId();

        // Redeem the voucher
        await exchangeHandler.connect(newOwner).redeemVoucher(exchange.id);

        // Get the exchange struct from the contract
        [exists, response] = await exchangeHandler.connect(rando).getExchange(exchange.id);

        // Parse the struct
        exchange = Exchange.fromStruct(response);

        // State should match ExchangeState.Redeemed
        assert.equal(exchange.state, ExchangeState.Redeemed, "Exchange state is incorrect");

        // Buyer ID should match the expected id
        assert.equal(exchange.buyerId, newBuyerId, "Buyer ID is incorrect");
      });

      it("should update state when new owner (already a buyer) calls", async function () {
        // Transfer voucher to new owner
        await bosonVoucher.connect(buyer).transferFrom(buyer.address, newOwner.address, exchange.id);

        // Get the id that will be assigned to the new owner
        newBuyerId = await accountHandler.connect(rando).getNextAccountId();

        // Create a buyer account for the new owner
        await accountHandler.connect(newOwner).createBuyer(new Buyer("0", newOwner.address, true));

        // Redeem the voucher
        await exchangeHandler.connect(newOwner).redeemVoucher(exchange.id);

        // Get the exchange struct from the contract
        [exists, response] = await exchangeHandler.connect(rando).getExchange(exchange.id);

        // Parse the struct
        exchange = Exchange.fromStruct(response);

        // State should match ExchangeState.Redeemed
        assert.equal(exchange.state, ExchangeState.Redeemed, "Exchange state is incorrect");

        // Buyer ID should match the expected id
        assert.equal(exchange.buyerId, newBuyerId, "Buyer ID is incorrect");
      });

      context("💔 Revert Reasons", async function () {
        /*
         * Reverts if
         * - Exchange does not exist
         * - Exchange is not in committed state
         * - Caller does not own voucher
         */

        it("exchange id is invalid", async function () {
          // An invalid exchange id
          id = "666";

          // Attempt to redeem the voucher, expecting revert
          await expect(exchangeHandler.connect(buyer).redeemVoucher(id)).to.revertedWith(
            RevertReasons.NO_SUCH_EXCHANGE
          );
        });

        it("exchange is not in committed state", async function () {
          // Revoke the voucher
          await exchangeHandler.connect(operator).revokeVoucher(exchange.id);

          // Attempt to redeem the voucher, expecting revert
          await expect(exchangeHandler.connect(buyer).redeemVoucher(exchange.id)).to.revertedWith(
            RevertReasons.INVALID_STATE_TRANSITION
          );
        });

        it("caller does not own voucher", async function () {
          // Attempt to cancel the voucher, expecting revert
          await expect(exchangeHandler.connect(rando).redeemVoucher(exchange.id)).to.revertedWith(
            RevertReasons.NOT_VOUCHER_HOLDER
          );
        });
      });
    });

    context("👉 isExchangeFinalized()", async function () {
      beforeEach(async function () {
        // Commit to offer, creating a new exchange
        await exchangeHandler.connect(buyer).commitToOffer(buyer.address, offerId, { value: price });
      });

      context("👍 undisputed exchange", async function () {
        it("should return false if exchange is in Committed state", async function () {
          // In Committed state, ask if exchange is finalized
          [exists, response] = await exchangeHandler.connect(rando).isExchangeFinalized(exchange.id);

          // It should not be finalized
          assert.equal(response, false, "Incorrectly reports finalized state");
        });

        it("should return false if exchange is in Redeemed state", async function () {
          // Redeem voucher
<<<<<<< HEAD
          await exchangeHandler.connect(buyer).redeemVoucher(exchange.id);
=======
          [exists, response] = await exchangeHandler.connect(buyer).redeemVoucher(exchange.id, buyer.address);
>>>>>>> 83c5d2e4

          // Now in Redeemed state, ask if exchange is finalized
          [exists, response] = await exchangeHandler.connect(rando).isExchangeFinalized(exchange.id);

          // It should not be finalized
          assert.equal(response, false, "Incorrectly reports finalized state");
        });

        it("should return true if exchange is in Completed state", async function () {
<<<<<<< HEAD
          // Redeem voucher
          await exchangeHandler.connect(buyer).redeemVoucher(exchange.id);

          // Get the current block info
          blockNumber = await ethers.provider.getBlockNumber();
          block = await ethers.provider.getBlock(blockNumber);

          // Set time forward to run out the fulfillment period
          newTime = Number((block.timestamp + Number(fulfillmentPeriodDuration) + 1).toString().substring(0, 10));
          await setNextBlockTimestamp(newTime);

=======
>>>>>>> 83c5d2e4
          // Complete exchange
          await exchangeHandler.connect(operator).completeExchange(exchange.id);

          // Now in Completed state, ask if exchange is finalized
          [exists, response] = await exchangeHandler.connect(rando).isExchangeFinalized(exchange.id);

          // It should be finalized
          assert.equal(response, true, "Incorrectly reports unfinalized state");
        });

        it("should return true if exchange is in Revoked state", async function () {
          // Revoke voucher
          await exchangeHandler.connect(operator).revokeVoucher(exchange.id);

          // Now in Revoked state, ask if exchange is finalized
          [exists, response] = await exchangeHandler.connect(rando).isExchangeFinalized(exchange.id);

          // It should be finalized
          assert.equal(response, true, "Incorrectly reports unfinalized state");
        });

        it("should return true if exchange is in Canceled state", async function () {
          // Cancel voucher
          await exchangeHandler.connect(buyer).cancelVoucher(exchange.id);

          // Now in Canceled state, ask if exchange is finalized
          [exists, response] = await exchangeHandler.connect(rando).isExchangeFinalized(exchange.id);

          // It should be finalized
          assert.equal(response, true, "Incorrectly reports unfinalized state");
        });
      });

      // TODO Include this context when DisputeHandlerFacet.raiseDispute works
      context.skip("👎 disputed exchange", async function () {
        beforeEach(async function () {
          // Raise a dispute on the exchange
          // await disputeHandler.connect(buyer).raiseDispute(exchange.id, "Tastes wierd");
        });

        // TODO Include this test when DisputeHandlerFacet.raiseDispute works
        it.skip("should return false if exchange has a dispute in Disputed state", async function () {
          // In Disputed state, ask if exchange is finalized
          [exists, response] = await exchangeHandler.connect(rando).isExchangeFinalized(exchange.id);

          // It should be finalized
          assert.equal(response, false, "Incorrectly reports unfinalized state");
        });

        // TODO Include this test when DisputeHandlerFacet.retractDispute works
        it.skip("should return true if exchange has a dispute in Retracted state", async function () {
          // Retract Dispute
          [exists, response] = await disputeHandler.connect(buyer).retractDispute(exchange.id);

          // Now in Retracted state, ask if exchange is finalized
          [exists, response] = await exchangeHandler.connect(rando).isExchangeFinalized(exchange.id);

          // It should be finalized
          assert.equal(response, true, "Incorrectly reports unfinalized state");
        });

        // TODO Include this test when DisputeHandlerFacet.resolveDispute works
        it.skip("should return true if exchange has a dispute in Resolved state", async function () {
          // Resolve Dispute
          [exists, response] = await disputeHandler.connect(game).resolveDispute(exchange.id);

          // Now in Resolved state, ask if exchange is finalized
          [exists, response] = await exchangeHandler.connect(rando).isExchangeFinalized(exchange.id);

          // It should be finalized
          assert.equal(response, true, "Incorrectly reports unfinalized state");
        });

        // TODO Include this test when DisputeHandlerFacet.decideDispute works
        it.skip("should return true if exchange has a dispute in Decided state", async function () {
          // Decide Dispute
          [exists, response] = await disputeHandler.connect(game).decideDispute(exchange.id);

          // Now in Decided state, ask if exchange is finalized
          [exists, response] = await exchangeHandler.connect(rando).isExchangeFinalized(exchange.id);

          // It should be finalized
          assert.equal(response, true, "Incorrectly reports unfinalized state");
        });
      });
    });

    context("👉 getNextExchangeId()", async function () {
      it("should return the next exchange id", async function () {
        // Get the next exchange id and compare it to the initial expected id
        nextExchangeId = await exchangeHandler.connect(rando).getNextExchangeId();
        expect(nextExchangeId).to.equal(id);

        // Commit to offer, creating a new exchange
        await exchangeHandler.connect(buyer).commitToOffer(buyer.address, offerId, { value: price });

        // Get the next exchange id and ensure it was incremented by the creation of the offer
        nextExchangeId = await exchangeHandler.connect(rando).getNextExchangeId();
        expect(nextExchangeId).to.equal(++id);
      });

      it("should not increment the counter", async function () {
        // Get the next exchange id
        nextExchangeId = await exchangeHandler.connect(rando).getNextExchangeId();
        expect(nextExchangeId).to.equal(id);

        // Get the next exchange id and ensure it was not incremented by the previous call
        nextExchangeId = await exchangeHandler.connect(rando).getNextExchangeId();
        expect(nextExchangeId).to.equal(id);
      });
    });

    context("👉 getExchange()", async function () {
      beforeEach(async function () {
<<<<<<< HEAD
        // Commit to offer, getting the exchange struct from the event
=======
        // Deposit seller funds so the commit will succeed
        await fundsHandler
          .connect(operator)
          .depositFunds(seller.id, ethers.constants.AddressZero, sellerDeposit, { value: sellerDeposit });

        // Commit to offer
>>>>>>> 83c5d2e4
        tx = await exchangeHandler.connect(buyer).commitToOffer(buyer.address, offerId, { value: price });

        // Get the block timestamp of the confirmed tx
        blockNumber = tx.blockNumber;
        block = await ethers.provider.getBlock(blockNumber);

        // Update the committed date in the expected exchange with the block timestamp of the tx
        exchange.voucher.committedDate = block.timestamp.toString();
      });

      it("should return true for exists if exchange id is valid", async function () {
        // Get the exchange
        [exists, response] = await exchangeHandler.connect(rando).getExchange(exchange.id);

        // Test existence flag
        expect(exists).to.be.true;
      });

      it("should return false for exists if exchange id is not valid", async function () {
        // Get the exchange
        [exists, response] = await exchangeHandler.connect(rando).getExchange(exchange.id + 10);

        // Test existence flag
        expect(exists).to.be.false;
      });

      it("should return the expected exchange if exchange id is valid", async function () {
        // Get the exchange
        [exists, response] = await exchangeHandler.connect(rando).getExchange(exchange.id);

        // It should match the expected exchange struct
        assert.equal(exchange.toString(), Exchange.fromStruct(response).toString(), "Exchange struct is incorrect");
      });
    });

    context("👉 getExchangeState()", async function () {
      beforeEach(async function () {
<<<<<<< HEAD
        // Commit to offer, getting the exchange struct from the event
=======
        // Deposit seller funds so the commit will succeed
        await fundsHandler
          .connect(operator)
          .depositFunds(seller.id, ethers.constants.AddressZero, sellerDeposit, { value: sellerDeposit });

        // Commit to offer
>>>>>>> 83c5d2e4
        tx = await exchangeHandler.connect(buyer).commitToOffer(buyer.address, offerId, { value: price });

        // Get the block timestamp of the confirmed tx
        blockNumber = tx.blockNumber;
        block = await ethers.provider.getBlock(blockNumber);

        // Update the committed date in the expected exchange with the block timestamp of the tx
        exchange.voucher.committedDate = block.timestamp.toString();
      });

      it("should return true for exists if exchange id is valid", async function () {
        // Get the exchange state
        [exists, response] = await exchangeHandler.connect(rando).getExchangeState(exchange.id);

        // Test existence flag
        expect(exists).to.be.true;
      });

      it("should return false for exists if exchange id is not valid", async function () {
        // Attempt to get the exchange state for invalid exchange
        [exists, response] = await exchangeHandler.connect(rando).getExchangeState(exchange.id + 10);

        // Test existence flag
        expect(exists).to.be.false;
      });

      it("should return the expected exchange state if exchange id is valid", async function () {
        // Get the exchange state
        [exists, response] = await exchangeHandler.connect(rando).getExchangeState(exchange.id);

        // It should match ExchangeState.Committed
        assert.equal(exchange.state, ExchangeState.Committed, "Exchange state is incorrect");
      });
    });
  });
});<|MERGE_RESOLUTION|>--- conflicted
+++ resolved
@@ -282,16 +282,7 @@
 
     context("👉 completeExchange()", async function () {
       beforeEach(async function () {
-<<<<<<< HEAD
-        // Commit to offer, retrieving the event
-=======
-        // Deposit seller funds so the commit will succeed
-        await fundsHandler
-          .connect(operator)
-          .depositFunds(seller.id, ethers.constants.AddressZero, sellerDeposit, { value: sellerDeposit });
-
         // Commit to offer
->>>>>>> 83c5d2e4
         tx = await exchangeHandler.connect(buyer).commitToOffer(buyer.address, offerId, { value: price });
 
         // Get the block timestamp of the confirmed tx
@@ -364,12 +355,7 @@
           );
         });
 
-<<<<<<< HEAD
         it("exchange is not in redeemed state", async function () {
-=======
-        // TODO: Uncomment when redeemVoucher works and contract reverts in this case
-        it.skip("exchange is not in redeemed state", async function () {
->>>>>>> 83c5d2e4
           // Cancel the voucher
           await exchangeHandler.connect(buyer).cancelVoucher(exchange.id);
 
@@ -403,16 +389,7 @@
 
     context("👉 revokeVoucher()", async function () {
       beforeEach(async function () {
-<<<<<<< HEAD
-        // Commit to offer, retrieving the event
-=======
-        // Deposit seller funds so the commit will succeed
-        await fundsHandler
-          .connect(operator)
-          .depositFunds(seller.id, ethers.constants.AddressZero, sellerDeposit, { value: sellerDeposit });
-
         // Commit to offer
->>>>>>> 83c5d2e4
         tx = await exchangeHandler.connect(buyer).commitToOffer(buyer.address, offerId, { value: price });
 
         // Get the block timestamp of the confirmed tx
@@ -480,14 +457,7 @@
     });
 
     context("👉 cancelVoucher()", async function () {
-<<<<<<< HEAD
-=======
       beforeEach(async function () {
-        // Deposit seller funds so the commit will succeed
-        await fundsHandler
-          .connect(operator)
-          .depositFunds(seller.id, ethers.constants.AddressZero, sellerDeposit, { value: sellerDeposit });
-
         // Commit to offer
         tx = await exchangeHandler.connect(buyer).commitToOffer(buyer.address, offerId, { value: price });
 
@@ -615,12 +585,9 @@
     });
 
     context("👉 isExchangeFinalized()", async function () {
->>>>>>> 83c5d2e4
       beforeEach(async function () {
         // Commit to offer, retrieving the event
         tx = await exchangeHandler.connect(buyer).commitToOffer(buyer.address, offerId, { value: price });
-        txReceipt = await tx.wait();
-        event = getEvent(txReceipt, exchangeHandler, "BuyerCommitted");
 
         // Get the block timestamp of the confirmed tx
         blockNumber = tx.blockNumber;
@@ -747,10 +714,8 @@
 
     context("👉 redeemVoucher()", async function () {
       beforeEach(async function () {
-        // Commit to offer, retrieving the event
+        // Commit to offer
         tx = await exchangeHandler.connect(buyer).commitToOffer(buyer.address, offerId, { value: price });
-        txReceipt = await tx.wait();
-        event = getEvent(txReceipt, exchangeHandler, "BuyerCommitted");
 
         // Get the block timestamp of the confirmed tx
         blockNumber = tx.blockNumber;
@@ -892,11 +857,7 @@
 
         it("should return false if exchange is in Redeemed state", async function () {
           // Redeem voucher
-<<<<<<< HEAD
           await exchangeHandler.connect(buyer).redeemVoucher(exchange.id);
-=======
-          [exists, response] = await exchangeHandler.connect(buyer).redeemVoucher(exchange.id, buyer.address);
->>>>>>> 83c5d2e4
 
           // Now in Redeemed state, ask if exchange is finalized
           [exists, response] = await exchangeHandler.connect(rando).isExchangeFinalized(exchange.id);
@@ -906,7 +867,6 @@
         });
 
         it("should return true if exchange is in Completed state", async function () {
-<<<<<<< HEAD
           // Redeem voucher
           await exchangeHandler.connect(buyer).redeemVoucher(exchange.id);
 
@@ -918,8 +878,6 @@
           newTime = Number((block.timestamp + Number(fulfillmentPeriodDuration) + 1).toString().substring(0, 10));
           await setNextBlockTimestamp(newTime);
 
-=======
->>>>>>> 83c5d2e4
           // Complete exchange
           await exchangeHandler.connect(operator).completeExchange(exchange.id);
 
@@ -1034,16 +992,7 @@
 
     context("👉 getExchange()", async function () {
       beforeEach(async function () {
-<<<<<<< HEAD
-        // Commit to offer, getting the exchange struct from the event
-=======
-        // Deposit seller funds so the commit will succeed
-        await fundsHandler
-          .connect(operator)
-          .depositFunds(seller.id, ethers.constants.AddressZero, sellerDeposit, { value: sellerDeposit });
-
         // Commit to offer
->>>>>>> 83c5d2e4
         tx = await exchangeHandler.connect(buyer).commitToOffer(buyer.address, offerId, { value: price });
 
         // Get the block timestamp of the confirmed tx
@@ -1081,16 +1030,7 @@
 
     context("👉 getExchangeState()", async function () {
       beforeEach(async function () {
-<<<<<<< HEAD
-        // Commit to offer, getting the exchange struct from the event
-=======
-        // Deposit seller funds so the commit will succeed
-        await fundsHandler
-          .connect(operator)
-          .depositFunds(seller.id, ethers.constants.AddressZero, sellerDeposit, { value: sellerDeposit });
-
         // Commit to offer
->>>>>>> 83c5d2e4
         tx = await exchangeHandler.connect(buyer).commitToOffer(buyer.address, offerId, { value: price });
 
         // Get the block timestamp of the confirmed tx
