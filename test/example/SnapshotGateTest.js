const hre = require("hardhat");
const { getContractAt, parseUnits, ZeroAddress, getSigners } = hre.ethers;
const { expect } = require("chai");

const { RevertReasons } = require("../../scripts/config/revert-reasons.js");
const Role = require("../../scripts/domain/Role");
const TokenType = require("../../scripts/domain/TokenType");
const Group = require("../../scripts/domain/Group");
const EvaluationMethod = require("../../scripts/domain/EvaluationMethod");
const { DisputeResolverFee } = require("../../scripts/domain/DisputeResolverFee");
const { deployProtocolDiamond } = require("../../scripts/util/deploy-protocol-diamond.js");
const { deployAndCutFacets } = require("../../scripts/util/deploy-protocol-handler-facets.js");
const { deployProtocolClients } = require("../../scripts/util/deploy-protocol-clients");
const {
  mockOffer,
  mockDisputeResolver,
  mockAuthToken,
  mockVoucherInitValues,
  mockSeller,
  mockCondition,
  accountId,
} = require("../util/mock");
const { oneWeek, oneMonth, maxPriorityFeePerGas } = require("../util/constants");
const { deploySnapshotGateExample } = require("../../scripts/example/SnapshotGate/deploy-snapshot-gate");
const { deployMockTokens } = require("../../scripts/util/deploy-mock-tokens");
const { getEvent, getFacetsWithArgs } = require("../util/utils");

/**
 *  Test the SnapshotGate example contract
 */
describe("SnapshotGate", function () {
  // Common vars
  let deployer,
    pauser,
    assistant,
    assistant2,
    admin,
    clerk,
    treasury,
    rando,
    assistantDR,
    adminDR,
    clerkDR,
    treasuryDR,
    protocolTreasury,
    bosonToken,
    holder1,
    holder2,
    holder3,
    holder4,
    holder5;
  let protocolDiamond, accessController, accountHandler, offerHandler, groupHandler, exchangeHandler;
  let offerId, seller, seller2, disputeResolverId;
  let price, foreign20;
  let protocolFeePercentage, protocolFeeFlatBoson, buyerEscalationDepositPercentage;
  let disputeResolver, disputeResolverFees;
  let snapshotGate;
  let groupId, offerIds, condition, group, groups;
  let voucherInitValues;
  let emptyAuthToken;
  let sellerId, agentId;
  let offer, offers, otherSellerOfferId;
  let offerDates, offerDurations;
  let snapshot, snapshotTokenSupplies, snapshotTokenCount, holders, holderByAddress;

  beforeEach(async function () {
<<<<<<< HEAD
=======
    // Reset the accountId iterator
>>>>>>> 7cf35c4f
    accountId.next(true);

    // Make accounts available
    [
      deployer,
      pauser,
      admin,
      treasury,
      rando,
      adminDR,
      treasuryDR,
      protocolTreasury,
      assistant2,
      bosonToken,
      holder1,
      holder2,
      holder3,
      holder4,
      holder5,
    ] = await getSigners();

    // make all account the same
    assistant = admin;
    assistantDR = adminDR;
    clerk = clerkDR = { address: ZeroAddress };

    // Deploy the Protocol Diamond
    [protocolDiamond, , , , accessController] = await deployProtocolDiamond(maxPriorityFeePerGas);

    // Temporarily grant UPGRADER role to deployer account
    await accessController.grantRole(Role.UPGRADER, await deployer.getAddress());

    // Grant PROTOCOL role to ProtocolDiamond address and renounces admin
    await accessController.grantRole(Role.PROTOCOL, await protocolDiamond.getAddress());

    // Temporarily grant PAUSER role to pauser account
    await accessController.grantRole(Role.PAUSER, await pauser.getAddress());

    // Deploy the Protocol client implementation/proxy pairs (currently just the Boson Voucher)
    const protocolClientArgs = [await protocolDiamond.getAddress()];
    const [, beacons, proxies] = await deployProtocolClients(protocolClientArgs, maxPriorityFeePerGas);
    const [beacon] = beacons;
    const [proxy] = proxies;

    // Set protocolFees
    protocolFeePercentage = "200"; // 2 %
    protocolFeeFlatBoson = parseUnits("0.01", "ether").toString();
    buyerEscalationDepositPercentage = "1000"; // 10%

    // Add config Handler, so ids start at 1, and so voucher address can be found
    const protocolConfig = [
      // Protocol addresses
      {
        treasury: await protocolTreasury.getAddress(),
        token: await bosonToken.getAddress(),
        voucherBeacon: await beacon.getAddress(),
        beaconProxy: await proxy.getAddress(),
      },
      // Protocol limits
      {
        maxExchangesPerBatch: 50,
        maxOffersPerGroup: 100,
        maxTwinsPerBundle: 100,
        maxOffersPerBundle: 100,
        maxOffersPerBatch: 100,
        maxTokensPerWithdrawal: 100,
        maxFeesPerDisputeResolver: 100,
        maxEscalationResponsePeriod: oneMonth,
        maxDisputesPerBatch: 100,
        maxAllowedSellers: 100,
        maxTotalOfferFeePercentage: 4000, //40%
        maxRoyaltyPecentage: 1000, //10%
        minResolutionPeriod: oneWeek,
        maxResolutionPeriod: oneMonth,
        minDisputePeriod: oneWeek,
        maxPremintedVouchers: 10000,
      },
      // Protocol fees
      {
        percentage: protocolFeePercentage,
        flatBoson: protocolFeeFlatBoson,
        buyerEscalationDepositPercentage,
      },
    ];

    const facetNames = [
      "AccountHandlerFacet",
      "SellerHandlerFacet",
      "DisputeResolverHandlerFacet",
      "ExchangeHandlerFacet",
      "OfferHandlerFacet",
      "GroupHandlerFacet",
      "ProtocolInitializationHandlerFacet",
      "ConfigHandlerFacet",
    ];

    const facetsToDeploy = await getFacetsWithArgs(facetNames, protocolConfig);

    // Cut the protocol handler facets into the Diamond
    await deployAndCutFacets(await protocolDiamond.getAddress(), facetsToDeploy, maxPriorityFeePerGas);

    // Cast Diamond to IBosonAccountHandler. Use this interface to call all individual account handlers
    accountHandler = await getContractAt("IBosonAccountHandler", await protocolDiamond.getAddress());

    // Cast Diamond to IBosonOfferHandler
    offerHandler = await getContractAt("IBosonOfferHandler", await protocolDiamond.getAddress());

    // Cast Diamond to IGroupHandler
    groupHandler = await getContractAt("IBosonGroupHandler", await protocolDiamond.getAddress());

    // Cast Diamond to IBosonExchangeHandler
    exchangeHandler = await getContractAt("IBosonExchangeHandler", await protocolDiamond.getAddress());

    accountId.next(true);

    // Deploy the SnapshotGate example
    sellerId = "1";
<<<<<<< HEAD
    [snapshotGate] = await deploySnapshotGateExample(
      ["SnapshotGateToken", "SGT", protocolDiamond.address, sellerId],
      maxPriorityFeePerGas
    );
=======
    [snapshotGate] = await deploySnapshotGateExample([
      "SnapshotGateToken",
      "SGT",
      await protocolDiamond.getAddress(),
      sellerId,
    ]);
>>>>>>> 7cf35c4f

    // Deploy the mock tokens
    [foreign20] = await deployMockTokens(["Foreign20"]);

    // Initial ids for all the things
    offerId = "1";
    groupId = "1";
    agentId = "0"; // agent id is optional while creating an offer

    // Create a valid seller
    seller = mockSeller(
      await assistant.getAddress(),
      await admin.getAddress(),
      clerk.address,
      await treasury.getAddress()
    );
    expect(seller.isValid()).is.true;

    // Create a second seller
    seller2 = mockSeller(
      await assistant2.getAddress(),
      await assistant2.getAddress(),
      ZeroAddress,
      await assistant2.getAddress()
    );
    expect(seller2.isValid()).is.true;

    // AuthToken
    emptyAuthToken = mockAuthToken();
    expect(emptyAuthToken.isValid()).is.true;

    // VoucherInitValues
    voucherInitValues = mockVoucherInitValues();
    expect(voucherInitValues.isValid()).is.true;

    // Create the seller
    await accountHandler.connect(admin).createSeller(seller, emptyAuthToken, voucherInitValues);

    // Create the second seller
    await accountHandler.connect(assistant2).createSeller(seller2, emptyAuthToken, voucherInitValues);

    // Create a valid dispute resolver
    disputeResolver = mockDisputeResolver(
      await assistantDR.getAddress(),
      await adminDR.getAddress(),
      clerkDR.address,
      await treasuryDR.getAddress(),
      true
    );

    expect(disputeResolver.isValid()).is.true;

    // Create DisputeResolverFee array so offer creation will succeed
    disputeResolverFees = [
      new DisputeResolverFee(ZeroAddress, "Native", "0"),
      new DisputeResolverFee(await foreign20.getAddress(), "Foriegn20", "0"),
    ];

    // Make empty seller list, so every seller is allowed
    const sellerAllowList = [];

    // Register the dispute resolver
    await accountHandler.connect(adminDR).createDisputeResolver(disputeResolver, disputeResolverFees, sellerAllowList);

    // Manufacture snapshot for upload
    snapshot = []; // { owner : string; tokenId: string; amount: string }[]
    snapshotTokenSupplies = {}; // map token ids to supplies
    snapshotTokenCount = 5; // create 5 snapshot token ids
    holders = [
      // holder accounts
      holder1,
      holder2,
      holder3,
      holder4,
      holder5,
    ];

    holderByAddress = {
      [await holder1.getAddress()]: holder1,
      [await holder2.getAddress()]: holder2,
      [await holder3.getAddress()]: holder3,
      [await holder4.getAddress()]: holder4,
      [await holder5.getAddress()]: holder5,
    };

    // Each holder will have a random amount of each token
    for (let holder of holders) {
      // Mint a bunch of exchange tokens for the holder and approve the gate to transfer them
      const amountToMint = "15000000000000000000";
      await foreign20.connect(holder).mint(await holder.getAddress(), amountToMint);
      await foreign20.connect(holder).approve(await snapshotGate.getAddress(), amountToMint);

      // Create snapshot entry for holder / token
      for (let i = 1; i <= snapshotTokenCount; i++) {
        // The token id
        const tokenId = i.toString();

        // Get a random balance 1 - 9
        const balance = Math.floor(Math.random() * 10) + 1;

        // Track the total supply of each token - corresponding offer's qty available must match
        snapshotTokenSupplies[tokenId] = String(Number(snapshotTokenSupplies[tokenId] || 0) + balance);

        // Add snapshot entry
        snapshot.push({
          owner: await holder.getAddress(),
          tokenId: i.toString(),
          amount: balance.toString(),
        });
      }
    }

    // Create gated offers in a loop

    offers = [];
    groups = [];

    // Make 2 passes, creating native token offers and then ERC20 offers
    for (let j = 0; j < 2; j++) {
      for (let i = 1; i <= snapshotTokenCount; i++) {
        // The token id
        const tokenId = i.toString(); // first and second batches use same token ids
        offerId = Number(snapshotTokenCount * j + i).toString(); // offer id from first or second batch
        groupId = offerId;

        // The supply of this token
        const tokenSupply = snapshotTokenSupplies[tokenId];

        // Create the offer
        const mo = await mockOffer();
        ({ offerDates, offerDurations } = mo);
        offer = mo.offer;
        price = offer.price;

        // Set price in ERC-20 token if on second pass
        if (j > 0) {
          offer.exchangeToken = await foreign20.getAddress();
          offer.buyerCancelPenalty = "0";
        }

        offer.sellerDeposit = "0";
        offer.quantityAvailable = tokenSupply;
        disputeResolverId = disputeResolver.id;

        // Check if entities are valid
        expect(offer.isValid()).is.true;
        expect(offerDates.isValid()).is.true;
        expect(offerDurations.isValid()).is.true;

        // Create the offer
        await offerHandler
          .connect(assistant)
          .createOffer(offer, offerDates, offerDurations, disputeResolverId, agentId);
        offers.push(offer);

        // Required constructor params for Group
        offerIds = [offerId];

        // Create Condition
        condition = mockCondition({
          tokenAddress: await snapshotGate.getAddress(),
          threshold: "0",
          maxCommits: tokenSupply,
          tokenType: TokenType.NonFungibleToken,
          tokenId: tokenId,
          method: EvaluationMethod.SpecificToken,
          length: "3",
        });

        expect(condition.isValid()).to.be.true;

        // Create Group
        group = new Group(groupId, seller.id, offerIds);
        expect(group.isValid()).is.true;
        await groupHandler.connect(assistant).createGroup(group, condition);
        groups.push(group);
      }
    }
    // End of gated offers creation

    // Create second seller offer
    const mo = await mockOffer();
    ({ offerDates, offerDurations } = mo);
    offer = mo.offer;
    offer.sellerId = "2"; // second seller
    offer.price = price;
    offer.sellerDeposit = "0";
    offer.quantityAvailable = "5";
    offer.buyerCancelPenalty = "0";

    // Check if entities are valid
    expect(offer.isValid()).is.true;
    expect(offerDates.isValid()).is.true;
    expect(offerDurations.isValid()).is.true;

    // Create the offer
    let tx = await offerHandler
      .connect(assistant2)
      .createOffer(offer, offerDates, offerDurations, disputeResolverId, agentId);
    offers.push(offer);

    const txReceipt = await tx.wait();
    const event = getEvent(txReceipt, offerHandler, "OfferCreated");
    otherSellerOfferId = event.offerId;
  });

  afterEach(async function () {
    // Reset the accountId iterator
    accountId.next(true);
  });

  // All supported SnapshotGate methods
  context("📋 SnapshotGate Methods", async function () {
    context("👉 appendToSnapshot()", async function () {
      it("should emit a SnapshotAppended event", async function () {
        // Batch of one
        const batch = snapshot.slice(0, 1);

        // Append to snapshot
        const tx = await snapshotGate.connect(deployer).appendToSnapshot(batch);
        const txReceipt = await tx.wait();
        const event = getEvent(txReceipt, snapshotGate, "SnapshotAppended");

        // Check executedBy
        expect(event.executedBy.toString()).to.equal((await deployer.getAddress()).toString());

        // Verify batch contents emitted match what was sent
        for (let i = 0; i < batch.length; i++) {
          let holder = event.holders[i];
          expect(holder.owner.toString()).to.equal(batch[i].owner);
          expect(holder.tokenId.toString()).to.equal(batch[i].tokenId);
          expect(holder.amount.toString()).to.equal(batch[i].amount);
        }
      });

      it("should allow multiple invocations", async function () {
        // Split snapshot into two batches
        const batchSize = Math.floor(snapshot.length / 2);
        const batch1 = snapshot.slice(0, batchSize);
        const batch2 = snapshot.slice(batchSize + 1);

        // Append first batch
        let tx = await snapshotGate.connect(deployer).appendToSnapshot(batch1);
        let txReceipt = await tx.wait();
        let event = getEvent(txReceipt, snapshotGate, "SnapshotAppended");

        // Check executedBy
        expect(event.executedBy.toString()).to.equal((await deployer.getAddress()).toString());

        // Verify batch contents emitted match what was sent
        for (let i = 0; i < batch1.length; i++) {
          let holder = event.holders[i];
          expect(holder.owner.toString()).to.equal(batch1[i].owner);
          expect(holder.tokenId.toString()).to.equal(batch1[i].tokenId);
          expect(holder.amount.toString()).to.equal(batch1[i].amount);
        }

        // Append second batch
        tx = await snapshotGate.connect(deployer).appendToSnapshot(batch2);
        txReceipt = await tx.wait();
        event = getEvent(txReceipt, snapshotGate, "SnapshotAppended");

        // Check executedBy
        expect(event.executedBy.toString()).to.equal((await deployer.getAddress()).toString());

        // Verify batch contents emitted match what was sent
        for (let i = 0; i < batch2.length; i++) {
          let holder = event.holders[i];
          expect(holder.owner.toString()).to.equal(batch2[i].owner);
          expect(holder.tokenId.toString()).to.equal(batch2[i].tokenId);
          expect(holder.amount.toString()).to.equal(batch2[i].amount);
        }
      });

      it("should create custodial tokens for each token in the snapshot", async function () {
        // Append to snapshot
        await snapshotGate.connect(deployer).appendToSnapshot(snapshot);

        // Verify tokens were created
        // Expect the owner of all the tokens to be the gate contract itself
        for (let i = 1; i <= snapshotTokenCount; i++) {
          const tokenId = i.toString();
          const owner = await snapshotGate.ownerOf(tokenId);
          expect(owner).to.equal(await snapshotGate.getAddress());
        }
      });

      it("should store snapshot correctly", async function () {
        // Append to snapshot
        await snapshotGate.connect(deployer).appendToSnapshot(snapshot);

        // Verify tokens were created
        // Expect the owner of all the tokens to be the gate contract itself
        for (let i = 1; i <= snapshotTokenCount; i++) {
          const tokenId = i.toString();
          const owner = await snapshotGate.ownerOf(tokenId);
          expect(owner).to.equal(await snapshotGate.getAddress());
        }
      });

      context("💔 Revert Reasons", async function () {
        it("snapshot is frozen", async function () {
          // Batch of one
          const batch = snapshot.slice(0, 1);

          // Freeze the snapsho
          await snapshotGate.connect(deployer).freezeSnapshot();

          // Attempt to append, expecting revert
          await expect(snapshotGate.connect(deployer).appendToSnapshot(batch)).to.revertedWith(
            "Cannot append to frozen snapshot"
          );
        });

        it("caller is not contract owner", async function () {
          // Batch of one
          const batch = snapshot.slice(0, 1);

          // Freeze the snapshot
          await snapshotGate.connect(deployer).freezeSnapshot();

          // Attempt to append from non-owner wallet, expecting revert
          await expect(snapshotGate.connect(holder1).appendToSnapshot(batch)).to.revertedWith(
            "Ownable: caller is not the owner"
          );
        });
      });
    });

    context("👉 freezeSnapshot()", async function () {
      it("should emit a SnapshotFrozen event", async function () {
        await expect(snapshotGate.connect(deployer).freezeSnapshot())
          .to.emit(snapshotGate, "SnapshotFrozen")
          .withArgs(await deployer.getAddress());
      });

      it("should store true value for snapshotFrozen", async function () {
        // Freeze the snapshot
        await snapshotGate.connect(deployer).freezeSnapshot();

        // Check the flag
        let isFrozen = await snapshotGate.snapshotFrozen();
        expect(isFrozen).to.be.true;
      });

      context("💔 Revert Reasons", async function () {
        it("snapshot already frozen", async function () {
          // Freeze the snapshot
          await snapshotGate.connect(deployer).freezeSnapshot();

          // Attempt to append, expecting revert
          await expect(snapshotGate.connect(deployer).freezeSnapshot()).to.revertedWith("Snapshot already frozen");
        });

        it("caller is not contract owner", async function () {
          // Attempt to append from non-owner wallet, expecting revert
          await expect(snapshotGate.connect(holder1).freezeSnapshot()).to.revertedWith(
            "Ownable: caller is not the owner"
          );
        });
      });
    });

    context("👉 commitToGatedOffer()", async function () {
      it("should emit a SnapshotTokenCommitted event when price is in native token", async function () {
        // Upload the snapshot
        await snapshotGate.connect(deployer).appendToSnapshot(snapshot);

        // Freeze the snapshot
        await snapshotGate.connect(deployer).freezeSnapshot();

        // Grab an entry from the snapshot
        let entry = snapshot[Math.floor(snapshot.length / 4)];

        // Offer, token, and group ids are aligned for the sake of sanity
        offerId = entry.tokenId;

        // Get the account to make the call with
        let holder = holderByAddress[entry.owner];

        // Commit to the offer
        await expect(
          snapshotGate.connect(holder).commitToGatedOffer(entry.owner, offerId, entry.tokenId, { value: price })
        )
          .to.emit(snapshotGate, "SnapshotTokenCommitted")
          .withArgs(entry.owner, offerId, entry.tokenId, await holder.getAddress());
      });

      it("should emit a SnapshotTokenCommitted event when price is in ERC20 token", async function () {
        // Upload the snapshot
        await snapshotGate.connect(deployer).appendToSnapshot(snapshot);

        // Freeze the snapshot
        await snapshotGate.connect(deployer).freezeSnapshot();

        // Grab an entry from the snapshot
        let entry = snapshot[Math.floor(snapshot.length / 4)];

        // ERC20 offers are in second batch
        offerId = String(Number(entry.tokenId) + snapshotTokenCount);

        // Get the account to make the call with
        let holder = holderByAddress[entry.owner];

        // Commit to the offer
        await expect(snapshotGate.connect(holder).commitToGatedOffer(entry.owner, offerId, entry.tokenId))
          .to.emit(snapshotGate, "SnapshotTokenCommitted")
          .withArgs(entry.owner, offerId, entry.tokenId, await holder.getAddress());
      });

      context("💔 Revert Reasons", async function () {
        it("offerId is invalid", async function () {
          // Upload the snapshot
          await snapshotGate.connect(deployer).appendToSnapshot(snapshot);

          // Freeze the snapshot
          await snapshotGate.connect(deployer).freezeSnapshot();

          // Grab an entry from the snapshot
          let entry = snapshot[Math.floor(snapshot.length / 4)];

          // Invalid offer id
          offerId = "999";

          // Get the account to make the call with
          let caller = holderByAddress[entry.owner];

          // Commit to the offer
          await expect(
            snapshotGate
              .connect(caller)
              .commitToGatedOffer(await caller.getAddress(), offerId, entry.tokenId, { value: price })
          ).to.revertedWith("Invalid offer id");
        });

        it("snapshot is not frozen", async function () {
          // Upload the snapshot but don't freeze
          await snapshotGate.connect(deployer).appendToSnapshot(snapshot);

          // Grab an entry from the snapshot
          let entry = snapshot[Math.floor(snapshot.length / 4)];

          // Offer, token, and group ids are aligned for the sake of sanity
          offerId = entry.tokenId;

          // Get the account to make the call with
          let caller = holderByAddress[entry.owner];

          // Commit to the offer
          await expect(
            snapshotGate
              .connect(caller)
              .commitToGatedOffer(await caller.getAddress(), offerId, entry.tokenId, { value: price })
          ).to.revertedWith("Snapshot is not frozen");
        });

        it("buyer doesn't have a balance of the given token in the snapshot", async function () {
          // Upload the snapshot
          await snapshotGate.connect(deployer).appendToSnapshot(snapshot);

          // Freeze the snapshot
          await snapshotGate.connect(deployer).freezeSnapshot();

          // Grab an entry from the snapshot
          let entry = snapshot[Math.floor(snapshot.length / 4)];

          // Offer, token, and group ids are aligned for the sake of sanity
          offerId = entry.tokenId;

          // Get an account to make the call with that does not have a balance in the snapshot
          let caller = deployer;

          // Commit to the offer
          await expect(
            snapshotGate
              .connect(caller)
              .commitToGatedOffer(await caller.getAddress(), offerId, entry.tokenId, { value: price })
          ).to.revertedWith("Buyer held no balance of the given token id at time of snapshot");
        });

        it("buyer has exhausted allowable commits for a given token they hold in the snapshot", async function () {
          // Upload the snapshot
          await snapshotGate.connect(deployer).appendToSnapshot(snapshot);

          // Freeze the snapshot
          await snapshotGate.connect(deployer).freezeSnapshot();

          // Grab an entry from the snapshot
          let entry = snapshot[Math.floor(snapshot.length / 4)];

          // Offer, token, and group ids are aligned for the sake of sanity,
          offerId = entry.tokenId;

          // Get the account to make the call with
          let holder = holderByAddress[entry.owner];

          // Exhaust all commits for this buyer for this token
          for (let i = 0; i < entry.amount; i++) {
            await snapshotGate
              .connect(holder)
              .commitToGatedOffer(entry.owner, offerId, entry.tokenId, { value: price });
          }

          // Commit to the offer
          await expect(
            snapshotGate.connect(holder).commitToGatedOffer(entry.owner, offerId, entry.tokenId, { value: price })
          ).to.revertedWith("Buyer's balance of the snapshot token id has been used");
        });

        it("condition specifies a different tokenId from the one given", async function () {
          // Upload the snapshot
          await snapshotGate.connect(deployer).appendToSnapshot(snapshot);

          // Freeze the snapshot
          await snapshotGate.connect(deployer).freezeSnapshot();

          // Grab first entry from the snapshot
          let entry = snapshot[0];

          // Grab second entry from the snapshot
          let entry2 = snapshot[1];

          // wrong offer id
          offerId = entry2.tokenId;

          // Get the account to make the call with
          let holder = holderByAddress[entry.owner];

          // Commit to the offer
          await expect(
            snapshotGate.connect(holder).commitToGatedOffer(entry.owner, offerId, entry.tokenId, { value: price })
          ).to.revertedWith(RevertReasons.TOKEN_ID_NOT_IN_CONDITION_RANGE);
        });

        it("offer is from another seller", async function () {
          // Upload the snapshot but don't freeze
          await snapshotGate.connect(deployer).appendToSnapshot(snapshot);

          // Freeze the snapshot
          await snapshotGate.connect(deployer).freezeSnapshot();

          // Grab an entry from the snapshot
          let entry = snapshot[Math.floor(snapshot.length / 4)];

          // Offer, token, and group ids are aligned for the sake of sanity
          offerId = entry.tokenId;

          // Get the account to make the call with
          let caller = holderByAddress[entry.owner];

          // Commit to the offer
          await expect(
            snapshotGate
              .connect(caller)
              .commitToGatedOffer(await caller.getAddress(), otherSellerOfferId, entry.tokenId, { value: price })
          ).to.revertedWith("Offer is from another seller");
        });

        it("incorrect payment is sent when price is in native token", async function () {
          // Upload the snapshot
          await snapshotGate.connect(deployer).appendToSnapshot(snapshot);

          // Freeze the snapshot
          await snapshotGate.connect(deployer).freezeSnapshot();

          // Grab an entry from the snapshot
          let entry = snapshot[Math.floor(snapshot.length / 4)];

          // Offer, token, and group ids are aligned for the sake of sanity
          offerId = entry.tokenId;

          // Get the account to make the call with
          let holder = holderByAddress[entry.owner];

          // Wrong price
          const halfPrice = (BigInt(price) / BigInt(2)).toString();

          // Commit to the offer
          await expect(
            snapshotGate.connect(holder).commitToGatedOffer(entry.owner, offerId, entry.tokenId, { value: halfPrice })
          ).to.revertedWith("Incorrect payment amount");
        });

        it("insufficient approval for payment transfer when price is in ERC20 token", async function () {
          // Upload the snapshot
          await snapshotGate.connect(deployer).appendToSnapshot(snapshot);

          // Freeze the snapshot
          await snapshotGate.connect(deployer).freezeSnapshot();

          // Grab an entry from the snapshot
          let entry = snapshot[Math.floor(snapshot.length / 4)];

          // ERC20 offers are in second batch
          offerId = String(Number(entry.tokenId) + snapshotTokenCount);

          // Get the account to make the call with
          let holder = holderByAddress[entry.owner];

          // Zero out the gate's approval to transfer the holder's payment ERC20 tokens
          await foreign20.connect(holder).approve(await snapshotGate.getAddress(), "0");

          // Commit to the offer
          await expect(
            snapshotGate.connect(holder).commitToGatedOffer(entry.owner, offerId, entry.tokenId)
          ).to.revertedWith("Insufficient approval for payment transfer");
        });
      });
    });

    context("👉 checkSnapshot()", async function () {
      it("should return expected values after initial upload", async function () {
        // Upload the snapshot
        await snapshotGate.connect(deployer).appendToSnapshot(snapshot);

        // Check every entry in the snapshot
        for (let entry of snapshot) {
          const response = await snapshotGate.connect(deployer).checkSnapshot(entry.tokenId, entry.owner);

          // Expect owned value to match snapshot value for holder
          expect(response.owned.toString()).to.equal(entry.amount);

          // Expect used value to be zero
          expect(response.used.toString()).to.equal("0");
        }
      });

      it("should return expected values after a commit when price is in native token", async function () {
        // Upload the snapshot
        await snapshotGate.connect(deployer).appendToSnapshot(snapshot);

        // Freeze the snapshot
        await snapshotGate.connect(deployer).freezeSnapshot();

        // Grab an entry from the snapshot
        let entry = snapshot[Math.floor(snapshot.length / 3)];

        // Get the account to make the call with
        let holder = holderByAddress[entry.owner];

        // Commit to the gated offer
        offerId = entry.tokenId; // Offer, token, and group ids are aligned for the sake of sanity,
        await snapshotGate.connect(holder).commitToGatedOffer(entry.owner, offerId, entry.tokenId, { value: price });

        // Check that the committed snapshot token is now marked used
        const response = await snapshotGate.connect(rando).checkSnapshot(entry.tokenId, entry.owner);

        // Expect owned value to match snapshot value for holder
        expect(response.owned.toString()).to.equal(entry.amount);

        // Expect used value to be one
        expect(response.used.toString()).to.equal("1");
      });

      it("should return expected values after a commit when price is in ERC20 token", async function () {
        // Upload the snapshot
        await snapshotGate.connect(deployer).appendToSnapshot(snapshot);

        // Freeze the snapshot
        await snapshotGate.connect(deployer).freezeSnapshot();

        // Grab an entry from the snapshot
        let entry = snapshot[Math.floor(snapshot.length / 3)];

        // ERC20 offers are in second batch
        offerId = String(Number(entry.tokenId) + snapshotTokenCount);

        // Get the account to make the call with
        let holder = holderByAddress[entry.owner];

        // Commit to the gated offer
        await snapshotGate.connect(holder).commitToGatedOffer(entry.owner, offerId, entry.tokenId);

        // Check that the committed snapshot token is now marked used
        const response = await snapshotGate.connect(rando).checkSnapshot(entry.tokenId, entry.owner);

        // Expect owned value to match snapshot value for holder
        expect(response.owned.toString()).to.equal(entry.amount);

        // Expect used value to be one
        expect(response.used.toString()).to.equal("1");
      });
    });

    context("👉 ownerOf()", async function () {
      it("should report gate as owner of all tokens when tx not in-flight", async function () {
        // Upload the snapshot, creating all tokens in the process
        await snapshotGate.connect(deployer).appendToSnapshot(snapshot);

        // Expect the owner of all the tokens to be the gate contract itself
        for (let i = 1; i <= snapshotTokenCount; i++) {
          const tokenId = i.toString();
          const owner = await snapshotGate.connect(rando).ownerOf(tokenId);
          expect(owner).to.equal(await snapshotGate.getAddress());
        }
      });

      context("💔 Revert Reasons", async function () {
        it("tokenId is invalid", async function () {
          // Upload the snapshot
          await snapshotGate.connect(deployer).appendToSnapshot(snapshot);

          // Invalid token id (not in snapshot)
          const tokenId = "999";

          // Check
          await expect(snapshotGate.ownerOf(tokenId)).to.revertedWith("ERC721: invalid token ID");
        });
      });
    });
  });

  // Relevant Boson Protocol methods
  context("📋 Protocol Methods", async function () {
    context("👉 commitToConditionalOffer()", async function () {
      context("💔 Revert Reasons", async function () {
        it("buyer is in snapshot but attempts to commit directly on protocol", async function () {
          // Upload the snapshot
          await snapshotGate.connect(deployer).appendToSnapshot(snapshot);

          // Freeze the snapshot
          await snapshotGate.connect(deployer).freezeSnapshot();

          // Grab an entry from the snapshot
          let entry = snapshot[Math.floor(snapshot.length / 4)];

          // Offer, token, and group ids are aligned for the sake of sanity
          offerId = entry.tokenId;

          // Get the account to make the call with
          let holder = holderByAddress[entry.owner];

          // Check that holder cannot commit directly to the offer on the protocol itself
          await expect(
            exchangeHandler.connect(holder).commitToConditionalOffer(await holder.getAddress(), offerId, entry.tokenId)
          ).to.revertedWith(RevertReasons.CANNOT_COMMIT);
        });
      });
    });
  });
});<|MERGE_RESOLUTION|>--- conflicted
+++ resolved
@@ -64,10 +64,7 @@
   let snapshot, snapshotTokenSupplies, snapshotTokenCount, holders, holderByAddress;
 
   beforeEach(async function () {
-<<<<<<< HEAD
-=======
     // Reset the accountId iterator
->>>>>>> 7cf35c4f
     accountId.next(true);
 
     // Make accounts available
@@ -185,19 +182,10 @@
 
     // Deploy the SnapshotGate example
     sellerId = "1";
-<<<<<<< HEAD
     [snapshotGate] = await deploySnapshotGateExample(
-      ["SnapshotGateToken", "SGT", protocolDiamond.address, sellerId],
+      ["SnapshotGateToken", "SGT", await protocolDiamond.getAddress(), sellerId],
       maxPriorityFeePerGas
     );
-=======
-    [snapshotGate] = await deploySnapshotGateExample([
-      "SnapshotGateToken",
-      "SGT",
-      await protocolDiamond.getAddress(),
-      sellerId,
-    ]);
->>>>>>> 7cf35c4f
 
     // Deploy the mock tokens
     [foreign20] = await deployMockTokens(["Foreign20"]);
