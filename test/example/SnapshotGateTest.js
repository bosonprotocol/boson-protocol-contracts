--- conflicted
+++ resolved
@@ -921,13 +921,8 @@
 
           // Check that holder cannot commit directly to the offer on the protocol itself
           await expect(
-<<<<<<< HEAD
-            exchangeHandler.connect(holder).commitToConditionalOffer(holder.address, offerId, entry.tokenId)
+            exchangeHandler.connect(holder).commitToConditionalOffer(await holder.getAddress(), offerId, entry.tokenId)
           ).to.revertedWith(RevertReasons.CANNOT_COMMIT);
-=======
-            exchangeHandler.connect(holder).commitToOffer(await holder.getAddress(), offerId)
-          ).to.revertedWith("Caller cannot commit");
->>>>>>> f14d9525
         });
       });
     });
