--- conflicted
+++ resolved
@@ -28,11 +28,7 @@
 
 const MASK = BigNumber.from(2).pow(128).sub(1);
 
-<<<<<<< HEAD
-describe("[@skip-on-coverage] auctionProtocol integration", function () {
-=======
 describe("[@skip-on-coverage] auction integration", function () {
->>>>>>> eaae1339
   this.timeout(100000000);
   let bosonVoucher;
   let assistant, buyer, DR, rando;
@@ -108,17 +104,10 @@
     snapshotId = await getSnapshot();
   });
 
-<<<<<<< HEAD
-  it("Works wiht Sneaky auction", async function () {
-    const SneakyAuctionFactory = await ethers.getContractFactory("SneakyAuction");
-    const sneakyAuction = await SneakyAuctionFactory.deploy();
-    await sneakyAuction.deployed();
-=======
   afterEach(async function () {
     await revertToSnapshot(snapshotId);
     snapshotId = await getSnapshot();
   });
->>>>>>> eaae1339
 
   context("Zora auction", async function () {
     let tokenId, zoraAuction, amount, auctionId;
@@ -184,130 +173,132 @@
 
       expect(exist).to.equal(false);
     });
-  });
-
-  it("Works with Zora auction", async function () {
-    let tokenId;
-    beforeEach(async function () {
-      // 1. Deploy Zora Auction
-      const ZoraAuctionFactory = await ethers.getContractFactory("AuctionHouse");
-      const zoraAuction = await ZoraAuctionFactory.deploy(weth.address);
-
-      // 2. Create wrapped voucher
-      const wrappedBosonVoucherFactory = await ethers.getContractFactory("ZoraWrapper");
-      const wrappedBosonVoucher = await wrappedBosonVoucherFactory.connect(assistant).deploy(bosonVoucher.address, zoraAuction.address, exchangeHandler.address, weth.address);
-
-      // 3. Wrap voucher
-      tokenId = deriveTokenId(offer.id, 2);
-      await bosonVoucher.connect(assistant).setApprovalForAll(wrappedBosonVoucher.address, true);
-      await wrappedBosonVoucher.connect(assistant).wrap(tokenId)
-
-      // 4. Create an auction
-      const tokenContract = wrappedBosonVoucher.address;
-      const duration = oneWeek;
-      const reservePrice = 1;
-      const curator = ethers.constants.AddressZero;
-      const curatorFeePercentage = 0;
-      const auctionCurrency = offer.exchangeToken;
-
-      await zoraAuction.connect(assistant).createAuction(
-        tokenId,
-        tokenContract,
-        duration,
-        reservePrice,
-        curator,
-        curatorFeePercentage,
-        auctionCurrency
-      );
-    });
-
-    it("Auction ends normally", async function () {
-      // 5. Bid
-      const auctionId = 0;
-      const amount = 10;
-
-      await zoraAuction.connect(buyer).createBid(auctionId, amount, { value: amount });
-
-      // 6. End auction
-      await getCurrentBlockAndSetTimeForward(oneWeek);
-      await zoraAuction.connect(assistant).endAuction(auctionId);
-
-      expect(await wrappedBosonVoucher.ownerOf(tokenId)).to.equal(buyer.address);
-      expect(await weth.balanceOf(wrappedBosonVoucher.address)).to.equal(amount);
-
-      // 7. Commit to offer
-      const calldata = wrappedBosonVoucher.interface.encodeFunctionData("unwrap", [tokenId]);
-      const priceDiscovery = new PriceDiscovery(amount, wrappedBosonVoucher.address, calldata, Side.Bid);
-
-      const protocolBalanceBefore = await ethers.provider.getBalance(exchangeHandler.address);
-
-      tx = await exchangeHandler.connect(assistant).commitToOffer(buyer.address, offer.id, priceDiscovery);
-      const { timestamp } = await ethers.provider.getBlock(tx.blockNumber);
-
-      expect(await bosonVoucher.ownerOf(tokenId)).to.equal(buyer.address);
-      expect(await ethers.provider.getBalance(exchangeHandler.address)).to.equal(protocolBalanceBefore.add(amount));
-
-      MASK = ethers.BigNumber.from(2).pow(128).sub(1);
-      const exchangeId = tokenId.and(MASK);
-      [, , voucher] = await exchangeHandler.getExchange(exchangeId);
-
-      expect(voucher.committedDate).to.equal(timestamp);
-    });
-
-    it("Cancel auction", async function () {
-      // 5. Bid
-      const auctionId = 0;
-      const amount = 10;
-
-      await zoraAuction.connect(buyer).createBid(auctionId, amount, { value: amount });
-
-      // 6. Cancel auction
-      await zoraAuction.connect(assistant).cancelAuction(auctionId);
-
-      // 7. Unwrap token
-      const protocolBalanceBefore = await ethers.provider.getBalance(exchangeHandler.address);
-      await wrappedBosonVoucher.connect(assistant).unwrap(tokenId);
-
-      expect(await bosonVoucher.ownerOf(tokenId)).to.equal(assistant.address);
-      expect(await ethers.provider.getBalance(exchangeHandler.address)).to.equal(protocolBalanceBefore);
-
-      MASK = ethers.BigNumber.from(2).pow(128).sub(1);
-      const exchangeId = tokenId.and(MASK);
-      const [exists, , voucher] = await exchangeHandler.getExchange(exchangeId);
-
-      expect(exists).to.equal(false);
-      expect(voucher.committedDate).to.equal(0);
-    });
-
-    it("Cancel auction and unwrap via commitToOffer", async function () {
-      // How sensible is this scenario? Should it be prevented?
-
-      // 5. Bid
-      const auctionId = 0;
-      const amount = 10;
-
-      await zoraAuction.connect(buyer).createBid(auctionId, amount, { value: amount });
-
-      // 6. Cancel auction
-      await zoraAuction.connect(assistant).cancelAuction(auctionId);
-
-      // 7. Unwrap token via commitToOffer
-      const protocolBalanceBefore = await ethers.provider.getBalance(exchangeHandler.address);
-      
-      const calldata = wrappedBosonVoucher.interface.encodeFunctionData("unwrap", [tokenId]);
-      const priceDiscovery = new PriceDiscovery(0, wrappedBosonVoucher.address, calldata, Side.Bid);
-      tx = await exchangeHandler.connect(assistant).commitToOffer(assistant.address, offer.id, priceDiscovery);
-      const { timestamp } = await ethers.provider.getBlock(tx.blockNumber);
-
-      expect(await bosonVoucher.ownerOf(tokenId)).to.equal(assistant.address);
-      expect(await ethers.provider.getBalance(exchangeHandler.address)).to.equal(protocolBalanceBefore);
-
-      MASK = ethers.BigNumber.from(2).pow(128).sub(1);
-      const exchangeId = tokenId.and(MASK);
-      const [exists, , voucher] = await exchangeHandler.getExchange(exchangeId);
-
-      expect(exists).to.equal(true);
-      expect(voucher.committedDate).to.equal(timestamp);
+
+    it("Works with Zora auction wrapper", async function () {
+      let wrappedBosonVoucher;
+
+      beforeEach(async function () {
+        // 1. Deploy Zora Auction
+        // const ZoraAuctionFactory = await ethers.getContractFactory("AuctionHouse");
+        // const zoraAuction = await ZoraAuctionFactory.deploy(weth.address);
+
+        // 2. Create wrapped voucher
+        const wrappedBosonVoucherFactory = await ethers.getContractFactory("ZoraWrapper");
+        const wrappedBosonVoucher = await wrappedBosonVoucherFactory
+          .connect(assistant)
+          .deploy(bosonVoucher.address, zoraAuction.address, exchangeHandler.address, weth.address);
+
+        // 3. Wrap voucher
+        tokenId = deriveTokenId(offer.id, 2);
+        await bosonVoucher.connect(assistant).setApprovalForAll(wrappedBosonVoucher.address, true);
+        await wrappedBosonVoucher.connect(assistant).wrap(tokenId);
+
+        // 4. Create an auction
+        const tokenContract = wrappedBosonVoucher.address;
+        const duration = oneWeek;
+        const reservePrice = 1;
+        const curator = ethers.constants.AddressZero;
+        const curatorFeePercentage = 0;
+        const auctionCurrency = offer.exchangeToken;
+
+        await zoraAuction
+          .connect(assistant)
+          .createAuction(
+            tokenId,
+            tokenContract,
+            duration,
+            reservePrice,
+            curator,
+            curatorFeePercentage,
+            auctionCurrency
+          );
+      });
+
+      it("Auction ends normally", async function () {
+        // 5. Bid
+        const auctionId = 0;
+        const amount = 10;
+
+        await zoraAuction.connect(buyer).createBid(auctionId, amount, { value: amount });
+
+        // 6. End auction
+        await getCurrentBlockAndSetTimeForward(oneWeek);
+        await zoraAuction.connect(assistant).endAuction(auctionId);
+
+        expect(await wrappedBosonVoucher.ownerOf(tokenId)).to.equal(buyer.address);
+        expect(await weth.balanceOf(wrappedBosonVoucher.address)).to.equal(amount);
+
+        // 7. Commit to offer
+        const calldata = wrappedBosonVoucher.interface.encodeFunctionData("unwrap", [tokenId]);
+        const priceDiscovery = new PriceDiscovery(amount, wrappedBosonVoucher.address, calldata, Side.Bid);
+
+        const protocolBalanceBefore = await ethers.provider.getBalance(exchangeHandler.address);
+
+        const tx = await exchangeHandler.connect(assistant).commitToOffer(buyer.address, offer.id, priceDiscovery);
+        const { timestamp } = await ethers.provider.getBlock(tx.blockNumber);
+
+        expect(await bosonVoucher.ownerOf(tokenId)).to.equal(buyer.address);
+        expect(await ethers.provider.getBalance(exchangeHandler.address)).to.equal(protocolBalanceBefore.add(amount));
+
+        const exchangeId = tokenId.and(MASK);
+        const [, , voucher] = await exchangeHandler.getExchange(exchangeId);
+
+        expect(voucher.committedDate).to.equal(timestamp);
+      });
+
+      it("Cancel auction", async function () {
+        // 5. Bid
+        const auctionId = 0;
+        const amount = 10;
+
+        await zoraAuction.connect(buyer).createBid(auctionId, amount, { value: amount });
+
+        // 6. Cancel auction
+        await zoraAuction.connect(assistant).cancelAuction(auctionId);
+
+        // 7. Unwrap token
+        const protocolBalanceBefore = await ethers.provider.getBalance(exchangeHandler.address);
+        await wrappedBosonVoucher.connect(assistant).unwrap(tokenId);
+
+        expect(await bosonVoucher.ownerOf(tokenId)).to.equal(assistant.address);
+        expect(await ethers.provider.getBalance(exchangeHandler.address)).to.equal(protocolBalanceBefore);
+
+        const exchangeId = tokenId.and(MASK);
+        const [exists, , voucher] = await exchangeHandler.getExchange(exchangeId);
+
+        expect(exists).to.equal(false);
+        expect(voucher.committedDate).to.equal(0);
+      });
+
+      it("Cancel auction and unwrap via commitToOffer", async function () {
+        // How sensible is this scenario? Should it be prevented?
+
+        // 5. Bid
+        const auctionId = 0;
+        const amount = 10;
+
+        await zoraAuction.connect(buyer).createBid(auctionId, amount, { value: amount });
+
+        // 6. Cancel auction
+        await zoraAuction.connect(assistant).cancelAuction(auctionId);
+
+        // 7. Unwrap token via commitToOffer
+        const protocolBalanceBefore = await ethers.provider.getBalance(exchangeHandler.address);
+
+        const calldata = wrappedBosonVoucher.interface.encodeFunctionData("unwrap", [tokenId]);
+        const priceDiscovery = new PriceDiscovery(0, wrappedBosonVoucher.address, calldata, Side.Bid);
+        const tx = await exchangeHandler.connect(assistant).commitToOffer(assistant.address, offer.id, priceDiscovery);
+        const { timestamp } = await ethers.provider.getBlock(tx.blockNumber);
+
+        expect(await bosonVoucher.ownerOf(tokenId)).to.equal(assistant.address);
+        expect(await ethers.provider.getBalance(exchangeHandler.address)).to.equal(protocolBalanceBefore);
+
+        const exchangeId = tokenId.and(MASK);
+        const [exists, , voucher] = await exchangeHandler.getExchange(exchangeId);
+
+        expect(exists).to.equal(true);
+        expect(voucher.committedDate).to.equal(timestamp);
+      });
     });
   });
 });