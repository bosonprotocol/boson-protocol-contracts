const { ethers } = require("hardhat");
const { ZeroAddress, getContractAt, getContractFactory, provider, parseUnits, getSigners, MaxUint256 } = ethers;
const { expect, assert } = require("chai");
const { DisputeResolverFee } = require("../../scripts/domain/DisputeResolverFee");
const { deployMockTokens } = require("../../scripts/util/deploy-mock-tokens");
const {
  mockOffer,
  mockDisputeResolver,
  mockAuthToken,
  mockVoucherInitValues,
  mockSeller,
  mockVoucher,
  mockExchange,
  accountId,
} = require("../util/mock");
const {
  setNextBlockTimestamp,
  calculateVoucherExpiry,
  prepareDataSignatureParameters,
  applyPercentage,
  setupTestEnvironment,
  getSnapshot,
  revertToSnapshot,
} = require("../util/utils.js");
const { oneWeek, oneMonth } = require("../util/constants");
const { getSelectors, FacetCutAction } = require("../../scripts/util/diamond-utils.js");
const { RevertReasons } = require("../../scripts/config/revert-reasons.js");

/**
 *  Integration test case - After Exchange handler facet upgrade, everything is still operational
 */
describe("[@skip-on-coverage] After facet upgrade, everything is still operational", function () {
  // Common vars
  let deployer, assistant, admin, clerk, treasury, rando, buyer, assistantDR, adminDR, clerkDR, treasuryDR;
  let accountHandler, exchangeHandler, offerHandler, fundsHandler, disputeHandler, mockExchangeHandlerUpgrade;
  let buyerId, offerId, seller, disputeResolverId;
  let price, sellerPool;
  let voucherRedeemableFrom;
  let voucherValid;
  let buyerEscalationDepositPercentage;
  let voucher;
  let exchange;
  let disputeResolver;
  let agentId;
  let exchangeId;
  let offer, offerToken;
  let offerDates, offerDurations, escalationPeriod, resolutionPeriod;
  let mockToken;
  let buyerEscalationDepositNative, sellerDeposit, buyerPercentBasisPoints;
  let customSignatureType, message;
  let protocolDiamondAddress;
  let snapshotId;
<<<<<<< HEAD
  let offerFeeLimit;
=======
  let bosonErrors;
>>>>>>> f685df37

  before(async function () {
    accountId.next(true);

    // Specify contracts needed for this test
    const contracts = {
      accountHandler: "IBosonAccountHandler",
      offerHandler: "IBosonOfferHandler",
      exchangeHandler: "IBosonExchangeHandler",
      fundsHandler: "IBosonFundsHandler",
      disputeHandler: "IBosonDisputeHandler",
    };

    ({
      signers: [admin, treasury, buyer, rando, adminDR, treasuryDR],
      contractInstances: { accountHandler, offerHandler, exchangeHandler, fundsHandler, disputeHandler },
      protocolConfig: [, , { buyerEscalationDepositPercentage }],
      diamondAddress: protocolDiamondAddress,
    } = await setupTestEnvironment(contracts));

    bosonErrors = await getContractAt("BosonErrors", protocolDiamondAddress);

    // make all account the same
    assistant = admin;
    assistantDR = adminDR;
    clerk = clerkDR = { address: ZeroAddress };
    [deployer] = await getSigners();

    // Initial ids for all the things
    exchangeId = offerId = "1";
    agentId = "0"; // agent id is optional while creating an offer
    offerFeeLimit = MaxUint256;

    // Get snapshot id
    snapshotId = await getSnapshot();
  });

  beforeEach(async function () {
    // Create a valid seller, then set fields in tests directly
    seller = mockSeller(
      await assistant.getAddress(),
      await admin.getAddress(),
      clerk.address,
      await treasury.getAddress()
    );
    expect(seller.isValid()).is.true;

    // VoucherInitValues
    const voucherInitValues = mockVoucherInitValues();
    expect(voucherInitValues.isValid()).is.true;

    // AuthToken
    const emptyAuthToken = mockAuthToken();
    expect(emptyAuthToken.isValid()).is.true;

    await accountHandler.connect(admin).createSeller(seller, emptyAuthToken, voucherInitValues);

    [mockToken] = await deployMockTokens(["Foreign20"]);

    // top up assistants account
    await mockToken.mint(await assistant.getAddress(), "1000000");

    // approve protocol to transfer the tokens
    await mockToken.connect(assistant).approve(protocolDiamondAddress, "1000000");
  });

  afterEach(async function () {
    await revertToSnapshot(snapshotId);
    snapshotId = await getSnapshot();
  });

  async function upgradeExchangeHandlerFacet(mockFacet) {
    // Upgrade the Exchange Handler Facet functions
    // DiamondCutFacet
    const cutFacetViaDiamond = await getContractAt("DiamondCutFacet", protocolDiamondAddress);

    // Deploy MockExchangeHandlerFacet
    const MockExchangeHandlerFacet = await getContractFactory(mockFacet);
    const mockExchangeHandlerFacet = await MockExchangeHandlerFacet.deploy();
    await mockExchangeHandlerFacet.waitForDeployment();

    // Define the facet cut
    const facetCuts = [
      {
        facetAddress: await mockExchangeHandlerFacet.getAddress(),
        action: FacetCutAction.Replace,
        functionSelectors: getSelectors(mockExchangeHandlerFacet),
      },
    ];

    // Send the DiamondCut transaction
    const tx = await cutFacetViaDiamond.connect(deployer).diamondCut(facetCuts, ZeroAddress, "0x");

    // Wait for transaction to confirm
    const receipt = await tx.wait();

    // Be certain transaction was successful
    assert.equal(receipt.status, 1, `Diamond upgrade failed: ${tx.hash}`);

    // Cast Diamond to the mock exchange handler facet.
    mockExchangeHandlerUpgrade = await getContractAt(mockFacet, protocolDiamondAddress);
  }

  // Exchange methods
  context("📋 Exchange Handler Methods", async function () {
    beforeEach(async function () {
      // Create a valid dispute resolver
      disputeResolver = mockDisputeResolver(
        await assistantDR.getAddress(),
        await adminDR.getAddress(),
        clerkDR.address,
        await treasuryDR.getAddress(),
        true
      );
      expect(disputeResolver.isValid()).is.true;

      //Create DisputeResolverFee array so offer creation will succeed
      const disputeResolverFees = [new DisputeResolverFee(ZeroAddress, "Native", "0")];

      // Make empty seller list, so every seller is allowed
      const sellerAllowList = [];

      // Register the dispute resolver
      await accountHandler
        .connect(adminDR)
        .createDisputeResolver(disputeResolver, disputeResolverFees, sellerAllowList);

      // Create the offer
      const mo = await mockOffer();
      ({ offerDates, offerDurations } = mo);
      offer = mo.offer;
      offer.quantityAvailable = "10";
      disputeResolverId = mo.disputeResolverId;

      // Check if domains are valid
      expect(offer.isValid()).is.true;
      expect(offerDates.isValid()).is.true;
      expect(offerDurations.isValid()).is.true;

      // Create the offer
      await offerHandler
        .connect(assistant)
        .createOffer(offer, offerDates, offerDurations, disputeResolverId, agentId, offerFeeLimit);

      // Set used variables
      price = offer.price;
      voucherRedeemableFrom = offerDates.voucherRedeemableFrom;
      voucherValid = offerDurations.voucherValid;
      sellerPool = parseUnits("15", "ether").toString();

      // Required voucher constructor params
      voucher = mockVoucher();
      voucher.redeemedDate = "0";

      // Mock exchange
      exchange = mockExchange();

      buyerId = accountId.next().value;
      exchange.buyerId = buyerId;
      exchange.finalizedDate = "0";

      // Deposit seller funds so the commit will succeed
      await fundsHandler.connect(assistant).depositFunds(seller.id, ZeroAddress, sellerPool, { value: sellerPool });
    });

    afterEach(async function () {
      // Reset the accountId iterator
      accountId.next(true);
    });

    context("👉 completeExchange()", async function () {
      beforeEach(async function () {
        // Commit to offer
        await exchangeHandler.connect(buyer).commitToOffer(await buyer.getAddress(), offerId, { value: price });

        // Upgrade Exchange handler facet
        await upgradeExchangeHandlerFacet("MockExchangeHandlerFacet");
      });

      it("should emit an ExchangeCompleted2 event when buyer calls", async function () {
        // Set time forward to the offer's voucherRedeemableFrom
        await setNextBlockTimestamp(Number(voucherRedeemableFrom));

        // Redeem the voucher
        await mockExchangeHandlerUpgrade.connect(buyer).redeemVoucher(exchange.id);

        // Complete the exchange, expecting event
        await expect(mockExchangeHandlerUpgrade.connect(buyer).completeExchange(exchange.id))
          .to.emit(mockExchangeHandlerUpgrade, "ExchangeCompleted2")
          .withArgs(offerId, buyerId, exchange.id, await buyer.getAddress());
      });
    });

    context("👉 completeExchangeBatch()", async function () {
      it("should emit a ExchangeCompleted2 event for all events", async function () {
        // Set time forward to the offer's voucherRedeemableFrom
        await setNextBlockTimestamp(Number(voucherRedeemableFrom));

        for (exchangeId = 1; exchangeId <= 5; exchangeId++) {
          // Commit to offer, creating a new exchange
          await exchangeHandler.connect(buyer).commitToOffer(await buyer.getAddress(), offerId, { value: price });
        }

        // Upgrade Exchange handler facet
        await upgradeExchangeHandlerFacet("MockExchangeHandlerFacet");

        for (exchangeId = 1; exchangeId <= 5; exchangeId++) {
          // Redeem voucher
          await mockExchangeHandlerUpgrade.connect(buyer).redeemVoucher(exchangeId);
        }

        const exchangesToComplete = ["1", "2", "3", "4", "5"];

        // Complete the exchange, expecting event
        const tx = await mockExchangeHandlerUpgrade.connect(buyer).completeExchangeBatch(exchangesToComplete);
        await expect(tx)
          .to.emit(mockExchangeHandlerUpgrade, "ExchangeCompleted2")
          .withArgs(offerId, buyerId, exchangesToComplete[0], await buyer.getAddress());

        await expect(tx)
          .to.emit(mockExchangeHandlerUpgrade, "ExchangeCompleted2")
          .withArgs(offerId, buyerId, exchangesToComplete[1], await buyer.getAddress());

        await expect(tx)
          .to.emit(mockExchangeHandlerUpgrade, "ExchangeCompleted2")
          .withArgs(offerId, buyerId, exchangesToComplete[2], await buyer.getAddress());

        await expect(tx)
          .to.emit(mockExchangeHandlerUpgrade, "ExchangeCompleted2")
          .withArgs(offerId, buyerId, exchangesToComplete[3], await buyer.getAddress());

        await expect(tx)
          .to.emit(mockExchangeHandlerUpgrade, "ExchangeCompleted2")
          .withArgs(offerId, buyerId, exchangesToComplete[4], await buyer.getAddress());
      });
    });

    context("👉 revokeVoucher()", async function () {
      it("should emit an VoucherRevoked2 event when seller's assistant calls", async function () {
        // Commit to offer
        await exchangeHandler.connect(buyer).commitToOffer(await buyer.getAddress(), offerId, { value: price });

        // Upgrade Exchange handler facet
        await upgradeExchangeHandlerFacet("MockExchangeHandlerFacet");

        // Revoke the voucher, expecting event
        await expect(mockExchangeHandlerUpgrade.connect(assistant).revokeVoucher(exchange.id))
          .to.emit(mockExchangeHandlerUpgrade, "VoucherRevoked2")
          .withArgs(offerId, exchange.id, await assistant.getAddress());
      });
    });

    context("👉 cancelVoucher()", async function () {
      it("should emit an VoucherCanceled2 event when original buyer calls", async function () {
        // Commit to offer, retrieving the event
        await exchangeHandler.connect(buyer).commitToOffer(await buyer.getAddress(), offerId, { value: price });

        // Upgrade Exchange handler facet
        await upgradeExchangeHandlerFacet("MockExchangeHandlerFacet");

        // Cancel the voucher, expecting event
        await expect(mockExchangeHandlerUpgrade.connect(buyer).cancelVoucher(exchange.id))
          .to.emit(mockExchangeHandlerUpgrade, "VoucherCanceled2")
          .withArgs(offerId, exchange.id, await buyer.getAddress());
      });
    });

    context("👉 expireVoucher()", async function () {
      it("should emit an VoucherExpired2 event when anyone calls and voucher has expired", async function () {
        // Commit to offer, retrieving the event
        await exchangeHandler.connect(buyer).commitToOffer(await buyer.getAddress(), offerId, { value: price });

        // Upgrade Exchange handler facet
        await upgradeExchangeHandlerFacet("MockExchangeHandlerFacet");

        // Set time forward past the voucher's validUntilDate
        await setNextBlockTimestamp(Number(voucherRedeemableFrom) + Number(voucherValid) + Number(oneWeek));

        // Expire the voucher, expecting event
        await expect(mockExchangeHandlerUpgrade.connect(rando).expireVoucher(exchange.id))
          .to.emit(mockExchangeHandlerUpgrade, "VoucherExpired2")
          .withArgs(offerId, exchange.id, await rando.getAddress());
      });
    });

    context("👉 redeemVoucher()", async function () {
      it("should emit a VoucherRedeemed2 event when buyer calls", async function () {
        // Commit to offer
        await exchangeHandler.connect(buyer).commitToOffer(await buyer.getAddress(), offerId, { value: price });

        // Upgrade Exchange handler facet
        await upgradeExchangeHandlerFacet("MockExchangeHandlerFacet");

        // Set time forward to the offer's voucherRedeemableFrom
        await setNextBlockTimestamp(Number(voucherRedeemableFrom));

        // Redeem the voucher, expecting event
        await expect(mockExchangeHandlerUpgrade.connect(buyer).redeemVoucher(exchange.id))
          .to.emit(mockExchangeHandlerUpgrade, "VoucherRedeemed2")
          .withArgs(offerId, exchange.id, await buyer.getAddress());
      });
    });

    context("👉 extendVoucher()", async function () {
      it("should emit an VoucherExtended2 event when seller's assistant calls", async function () {
        // Commit to offer
        const tx = await exchangeHandler
          .connect(buyer)
          .commitToOffer(await buyer.getAddress(), offerId, { value: price });

        // Get the block timestamp of the confirmed tx
        const blockNumber = tx.blockNumber;
        const block = await provider.getBlock(blockNumber);

        // Update the committed date in the expected exchange struct with the block timestamp of the tx
        voucher.committedDate = block.timestamp.toString();

        // Update the validUntilDate date in the expected exchange struct
        voucher.validUntilDate = calculateVoucherExpiry(block, voucherRedeemableFrom, voucherValid);

        // New expiry date for extensions
        const validUntilDate = BigInt(voucher.validUntilDate) + oneMonth.toString();

        // Upgrade Exchange handler facet
        await upgradeExchangeHandlerFacet("MockExchangeHandlerFacet");

        // Extend the voucher, expecting event
        await expect(mockExchangeHandlerUpgrade.connect(assistant).extendVoucher(exchange.id, validUntilDate))
          .to.emit(mockExchangeHandlerUpgrade, "VoucherExtended2")
          .withArgs(offerId, exchange.id, validUntilDate, await assistant.getAddress());
      });
    });
  });

  // Dispute methods - single
  context("📋 Dispute Handler Methods", async function () {
    beforeEach(async function () {
      // Create a valid dispute resolver
      disputeResolver = mockDisputeResolver(
        await assistantDR.getAddress(),
        await adminDR.getAddress(),
        clerkDR.address,
        await treasuryDR.getAddress(),
        true
      );
      expect(disputeResolver.isValid()).is.true;

      //Create DisputeResolverFee array so offer creation will succeed
      const DRFeeNative = "0";
      const disputeResolverFees = [new DisputeResolverFee(ZeroAddress, "Native", DRFeeNative)];

      // Make empty seller list, so every seller is allowed
      const sellerAllowList = [];

      // Register the dispute resolver
      await accountHandler
        .connect(adminDR)
        .createDisputeResolver(disputeResolver, disputeResolverFees, sellerAllowList);

      // buyer escalation deposit used in multiple tests
      buyerEscalationDepositNative = applyPercentage(DRFeeNative, buyerEscalationDepositPercentage);

      // Mock offer
      ({ offer, offerDates, offerDurations, disputeResolverId } = await mockOffer());
      offer.quantityAvailable = "5";

      // Check if domains are valid
      expect(offer.isValid()).is.true;
      expect(offerDates.isValid()).is.true;
      expect(offerDurations.isValid()).is.true;

      // Create the offer
      await offerHandler
        .connect(assistant)
        .createOffer(offer, offerDates, offerDurations, disputeResolverId, agentId, offerFeeLimit);

      // Set used variables
      price = offer.price;
      const quantityAvailable = offer.quantityAvailable;
      sellerDeposit = offer.sellerDeposit;
      voucherRedeemableFrom = offerDates.voucherRedeemableFrom;
      resolutionPeriod = offerDurations.resolutionPeriod;
      escalationPeriod = disputeResolver.escalationResponsePeriod;

      // Deposit seller funds so the commit will succeed
      const fundsToDeposit = BigInt(sellerDeposit) * BigInt(quantityAvailable);
      await fundsHandler
        .connect(assistant)
        .depositFunds(seller.id, ZeroAddress, fundsToDeposit, { value: fundsToDeposit });

      buyerId = accountId.next().value;
    });

    afterEach(async function () {
      // Reset the accountId iterator
      accountId.next(true);
    });

    context("Single", async function () {
      beforeEach(async function () {
        exchangeId = "1";

        // Commit to offer, creating a new exchange
        await exchangeHandler.connect(buyer).commitToOffer(await buyer.getAddress(), offerId, { value: price });

        // Set time forward to the offer's voucherRedeemableFrom
        await setNextBlockTimestamp(Number(voucherRedeemableFrom));

        // Upgrade Exchange handler facet
        await upgradeExchangeHandlerFacet("MockExchangeHandlerFacet");

        // Redeem voucher
        await mockExchangeHandlerUpgrade.connect(buyer).redeemVoucher(exchangeId);

        // Set the buyer percent
        buyerPercentBasisPoints = "0";
      });

      context("👉 raiseDispute()", async function () {
        it("should emit a DisputeRaised event", async function () {
          // Raise a dispute, testing for the event
          await expect(disputeHandler.connect(buyer).raiseDispute(exchangeId))
            .to.emit(disputeHandler, "DisputeRaised")
            .withArgs(exchangeId, buyerId, seller.id, await buyer.getAddress());
        });
      });

      context("👉 retractDispute()", async function () {
        it("should emit a DisputeRetracted event", async function () {
          // Raise a dispute
          await disputeHandler.connect(buyer).raiseDispute(exchangeId);

          // Retract the dispute, testing for the event
          await expect(disputeHandler.connect(buyer).retractDispute(exchangeId))
            .to.emit(disputeHandler, "DisputeRetracted")
            .withArgs(exchangeId, await buyer.getAddress());
        });
      });

      context("👉 extendDisputeTimeout()", async function () {
        it("should emit a DisputeTimeoutExtended event", async function () {
          // Raise a dispute
          const tx = await disputeHandler.connect(buyer).raiseDispute(exchangeId);

          // Get the block timestamp of the confirmed tx and set disputedDate
          const blockNumber = tx.blockNumber;
          const block = await provider.getBlock(blockNumber);
          const disputedDate = block.timestamp.toString();
          const timeout = BigInt(disputedDate) + resolutionPeriod.toString();

          // extend timeout for a month
          const newDisputeTimeout = BigInt(timeout) + oneMonth.toString();

          // Extend the dispute timeout, testing for the event
          await expect(disputeHandler.connect(assistant).extendDisputeTimeout(exchangeId, newDisputeTimeout))
            .to.emit(disputeHandler, "DisputeTimeoutExtended")
            .withArgs(exchangeId, newDisputeTimeout, await assistant.getAddress());
        });
      });

      context("👉 expireDispute()", async function () {
        it("should emit a DisputeExpired event", async function () {
          // Raise a dispute
          const tx = await disputeHandler.connect(buyer).raiseDispute(exchangeId);

          // Get the block timestamp of the confirmed tx and set disputedDate
          const blockNumber = tx.blockNumber;
          const block = await provider.getBlock(blockNumber);
          const disputedDate = block.timestamp.toString();
          const timeout = BigInt(disputedDate) + resolutionPeriod.toString();

          // Set time forward past the dispute resolution period
          await setNextBlockTimestamp(Number(timeout) + Number(oneWeek));

          // Expire the dispute, testing for the event
          await expect(disputeHandler.connect(rando).expireDispute(exchangeId))
            .to.emit(disputeHandler, "DisputeExpired")
            .withArgs(exchangeId, await rando.getAddress());
        });
      });

      context("👉 resolveDispute()", async function () {
        beforeEach(async function () {
          // Raise a dispute
          await disputeHandler.connect(buyer).raiseDispute(exchangeId);

          buyerPercentBasisPoints = "1234";

          // Set the message Type, needed for signature
          const resolutionType = [
            { name: "exchangeId", type: "uint256" },
            { name: "buyerPercentBasisPoints", type: "uint256" },
          ];

          customSignatureType = {
            Resolution: resolutionType,
          };

          message = {
            exchangeId: exchangeId,
            buyerPercentBasisPoints,
          };
        });

        context("👉 buyer is the caller", async function () {
          it("should emit a DisputeResolved event", async function () {
            // Collect the signature components
            const { r, s, v } = await prepareDataSignatureParameters(
              assistant, // When buyer is the caller, seller should be the signer.
              customSignatureType,
              "Resolution",
              message,
              await disputeHandler.getAddress()
            );

            // Resolve the dispute, testing for the event
            await expect(disputeHandler.connect(buyer).resolveDispute(exchangeId, buyerPercentBasisPoints, r, s, v))
              .to.emit(disputeHandler, "DisputeResolved")
              .withArgs(exchangeId, buyerPercentBasisPoints, await buyer.getAddress());
          });
        });

        context("👉 seller is the caller", async function () {
          it("should emit a DisputeResolved event", async function () {
            // Collect the signature components
            const { r, s, v } = await prepareDataSignatureParameters(
              buyer, // When seller is the caller, buyer should be the signer.
              customSignatureType,
              "Resolution",
              message,
              await disputeHandler.getAddress()
            );

            // Resolve the dispute, testing for the event
            await expect(disputeHandler.connect(assistant).resolveDispute(exchangeId, buyerPercentBasisPoints, r, s, v))
              .to.emit(disputeHandler, "DisputeResolved")
              .withArgs(exchangeId, buyerPercentBasisPoints, await assistant.getAddress());
          });
        });
      });

      context("👉 escalateDispute()", async function () {
        it("should emit a DisputeEscalated event", async function () {
          // Raise a dispute
          await disputeHandler.connect(buyer).raiseDispute(exchangeId);

          // Escalate the dispute, testing for the event
          await expect(
            disputeHandler.connect(buyer).escalateDispute(exchangeId, { value: buyerEscalationDepositNative })
          )
            .to.emit(disputeHandler, "DisputeEscalated")
            .withArgs(exchangeId, disputeResolverId, await buyer.getAddress());
        });
      });

      context("👉 decideDispute()", async function () {
        it("should emit a DisputeDecided event", async function () {
          // Raise a dispute
          await disputeHandler.connect(buyer).raiseDispute(exchangeId);

          // Escalate the dispute
          await disputeHandler.connect(buyer).escalateDispute(exchangeId, { value: buyerEscalationDepositNative });

          // buyer percent used in tests
          buyerPercentBasisPoints = "4321";

          // Escalate the dispute, testing for the event
          await expect(disputeHandler.connect(assistantDR).decideDispute(exchangeId, buyerPercentBasisPoints))
            .to.emit(disputeHandler, "DisputeDecided")
            .withArgs(exchangeId, buyerPercentBasisPoints, await assistantDR.getAddress());
        });
      });

      context("👉 expireEscalatedDispute()", async function () {
        it("should emit a EscalatedDisputeExpired event", async function () {
          // Raise a dispute
          await disputeHandler.connect(buyer).raiseDispute(exchangeId);

          // Escalate the dispute
          const tx = await disputeHandler
            .connect(buyer)
            .escalateDispute(exchangeId, { value: buyerEscalationDepositNative });

          // Get the block timestamp of the confirmed tx and set escalatedDate
          const blockNumber = tx.blockNumber;
          const block = await provider.getBlock(blockNumber);
          const escalatedDate = block.timestamp.toString();

          // Set time forward past the dispute escalation period
          await setNextBlockTimestamp(Number(escalatedDate) + Number(escalationPeriod) + 1);

          // Expire the escalated dispute, testing for the event
          await expect(disputeHandler.connect(rando).expireEscalatedDispute(exchangeId))
            .to.emit(disputeHandler, "EscalatedDisputeExpired")
            .withArgs(exchangeId, await rando.getAddress());
        });
      });

      context("👉 refuseEscalatedDispute()", async function () {
        it("should emit a EscalatedDisputeRefused event", async function () {
          // Raise a dispute
          await disputeHandler.connect(buyer).raiseDispute(exchangeId);

          // Escalate the dispute
          await disputeHandler.connect(buyer).escalateDispute(exchangeId, { value: buyerEscalationDepositNative });

          // Refuse the escalated dispute, testing for the event
          await expect(disputeHandler.connect(assistantDR).refuseEscalatedDispute(exchangeId))
            .to.emit(disputeHandler, "EscalatedDisputeRefused")
            .withArgs(exchangeId, await assistantDR.getAddress());
        });
      });
    });
  });

  // Withdraw Funds
  context("📋 Withdraw Funds", async function () {
    afterEach(async function () {
      // Reset the accountId iterator
      accountId.next(true);
    });

    context("💸 withdraw", async function () {
      beforeEach(async function () {
        // Initial ids for all the things
        exchangeId = "1";

        // Create a valid dispute resolver
        disputeResolver = mockDisputeResolver(
          await assistantDR.getAddress(),
          await adminDR.getAddress(),
          clerkDR.address,
          await treasuryDR.getAddress(),
          true
        );
        expect(disputeResolver.isValid()).is.true;

        //Create DisputeResolverFee array so offer creation will succeed
        const disputeResolverFees = [
          new DisputeResolverFee(ZeroAddress, "Native", "0"),
          new DisputeResolverFee(await mockToken.getAddress(), "mockToken", "0"),
        ];

        // Make empty seller list, so every seller is allowed
        const sellerAllowList = [];

        // Register the dispute resolver
        await accountHandler
          .connect(adminDR)
          .createDisputeResolver(disputeResolver, disputeResolverFees, sellerAllowList);

        // Mock offer
        const { offer, offerDates, offerDurations, disputeResolverId } = await mockOffer();
        offer.quantityAvailable = "2";

        const offerNative = offer;

        offerToken = offer.clone();
        offerToken.id = "2";
        offerToken.exchangeToken = await mockToken.getAddress();

        // Check if domais are valid
        expect(offerNative.isValid()).is.true;
        expect(offerToken.isValid()).is.true;
        expect(offerDates.isValid()).is.true;
        expect(offerDurations.isValid()).is.true;

        // Set used variables
        voucherRedeemableFrom = offerDates.voucherRedeemableFrom;

        // Create both offers
        await Promise.all([
          offerHandler
            .connect(assistant)
            .createOffer(offerNative, offerDates, offerDurations, disputeResolverId, agentId, offerFeeLimit),
          offerHandler
            .connect(assistant)
            .createOffer(offerToken, offerDates, offerDurations, disputeResolverId, agentId, offerFeeLimit),
        ]);

        // Set used variables
        price = offerToken.price;
        sellerDeposit = offerToken.sellerDeposit;

        // top up seller's and buyer's account
        await Promise.all([
          mockToken.mint(await assistant.getAddress(), sellerDeposit),
          mockToken.mint(await buyer.getAddress(), price),
        ]);

        // approve protocol to transfer the tokens
        await Promise.all([
          mockToken.connect(assistant).approve(protocolDiamondAddress, sellerDeposit),
          mockToken.connect(buyer).approve(protocolDiamondAddress, price),
        ]);

        // deposit to seller's pool
        await Promise.all([
          fundsHandler.connect(assistant).depositFunds(seller.id, await mockToken.getAddress(), sellerDeposit),
          fundsHandler.connect(assistant).depositFunds(seller.id, ZeroAddress, sellerDeposit, { value: sellerDeposit }),
        ]);

        // commit to both offers
        await exchangeHandler.connect(buyer).commitToOffer(await buyer.getAddress(), offerToken.id);
        await exchangeHandler
          .connect(buyer)
          .commitToOffer(await buyer.getAddress(), offerNative.id, { value: offerNative.price });

        buyerId = accountId.next().value;
      });

      afterEach(async function () {
        // Reset the accountId iterator
        accountId.next(true);
      });

      context("👉 withdrawFunds()", async function () {
        context("cancelVoucher() is working as expected", async function () {
          it("should emit a FundsWithdrawn event", async function () {
            // Upgrade Exchange handler facet
            await upgradeExchangeHandlerFacet("MockExchangeHandlerFacet");
            // cancel the voucher, so both seller and buyer have something to withdraw
            await mockExchangeHandlerUpgrade.connect(buyer).cancelVoucher(exchangeId); // canceling the voucher in tokens
            await mockExchangeHandlerUpgrade.connect(buyer).cancelVoucher(++exchangeId); // canceling the voucher in the native currency

            // expected payoffs - they are the same for token and native currency
            // buyer: price - buyerCancelPenalty
            const buyerPayoff = (BigInt(offerToken.price) - BigInt(offerToken.buyerCancelPenalty)).toString();

            // seller: sellerDeposit + buyerCancelPenalty
            const sellerPayoff = (BigInt(offerToken.sellerDeposit) + BigInt(offerToken.buyerCancelPenalty)).toString();

            // Withdraw funds, testing for the event
            // Withdraw tokens
            const tokenListSeller = [await mockToken.getAddress(), ZeroAddress];
            const tokenListBuyer = [ZeroAddress, await mockToken.getAddress()];

            // Withdraw amounts
            const tokenAmountsSeller = [sellerPayoff, (BigInt(sellerPayoff) / 2n).toString()];
            const tokenAmountsBuyer = [buyerPayoff, (BigInt(buyerPayoff) / 5n).toString()];

            // seller withdrawal
            const tx = await fundsHandler
              .connect(assistant)
              .withdrawFunds(seller.id, tokenListSeller, tokenAmountsSeller);
            await expect(tx)
              .to.emit(fundsHandler, "FundsWithdrawn")
              .withArgs(
                seller.id,
                await treasury.getAddress(),
                await mockToken.getAddress(),
                sellerPayoff,
                await assistant.getAddress()
              );

            await expect(tx)
              .to.emit(fundsHandler, "FundsWithdrawn")
              .withArgs(
                seller.id,
                await treasury.getAddress(),
                0n,
                BigInt(sellerPayoff) / 2n,
                await assistant.getAddress()
              );

            // buyer withdrawal
            const tx2 = await fundsHandler.connect(buyer).withdrawFunds(buyerId, tokenListBuyer, tokenAmountsBuyer);
            await expect(tx2)
              .to.emit(fundsHandler, "FundsWithdrawn", await buyer.getAddress())
              .withArgs(
                buyerId,
                await buyer.getAddress(),
                await mockToken.getAddress(),
                BigInt(buyerPayoff) / 5n,
                await buyer.getAddress()
              );

            await expect(tx2)
              .to.emit(fundsHandler, "FundsWithdrawn")
              .withArgs(buyerId, await buyer.getAddress(), 0n, buyerPayoff, await buyer.getAddress());
          });
        });

        context("cancelVoucher() has a bug and does not finalize any exchange", async function () {
          it("withdrawFunds() should revert", async function () {
            // Upgrade Exchange handler facet
            await upgradeExchangeHandlerFacet("MockExchangeHandlerFacetWithDefect");
            // cancel the voucher, so both seller and buyer have something to withdraw
            await mockExchangeHandlerUpgrade.connect(buyer).cancelVoucher(exchangeId); // canceling the voucher in tokens
            await mockExchangeHandlerUpgrade.connect(buyer).cancelVoucher(++exchangeId); // canceling the voucher in the native currency

            // expected payoffs - they are the same for token and native currency
            // buyer: price - buyerCancelPenalty
            const buyerPayoff = (BigInt(offerToken.price) - BigInt(offerToken.buyerCancelPenalty)).toString();

            // seller: sellerDeposit + buyerCancelPenalty
            const sellerPayoff = (BigInt(offerToken.sellerDeposit) + BigInt(offerToken.buyerCancelPenalty)).toString();

            // Withdraw funds, testing for the event
            // Withdraw tokens
            const tokenListSeller = [await mockToken.getAddress(), ZeroAddress];
            const tokenListBuyer = [ZeroAddress, await mockToken.getAddress()];

            // Withdraw amounts
            const tokenAmountsSeller = [sellerPayoff, (BigInt(sellerPayoff) / 2n).toString()];
            const tokenAmountsBuyer = [buyerPayoff, (BigInt(buyerPayoff) / 5n).toString()];

            // seller withdrawal
            // Attempt to withdraw the funds, expecting revert
            await expect(
              fundsHandler.connect(assistant).withdrawFunds(seller.id, tokenListSeller, tokenAmountsSeller)
            ).to.revertedWithCustomError(bosonErrors, RevertReasons.INSUFFICIENT_AVAILABLE_FUNDS);

            // buyer withdrawal
            await expect(
              fundsHandler.connect(buyer).withdrawFunds(buyerId, tokenListBuyer, tokenAmountsBuyer)
            ).to.revertedWithCustomError(bosonErrors, RevertReasons.INSUFFICIENT_AVAILABLE_FUNDS);
          });
        });
      });
    });
  });
});<|MERGE_RESOLUTION|>--- conflicted
+++ resolved
@@ -50,11 +50,8 @@
   let customSignatureType, message;
   let protocolDiamondAddress;
   let snapshotId;
-<<<<<<< HEAD
   let offerFeeLimit;
-=======
   let bosonErrors;
->>>>>>> f685df37
 
   before(async function () {
     accountId.next(true);
