--- conflicted
+++ resolved
@@ -1,6 +1,12 @@
 const { ethers } = require("hardhat");
 const { ZeroAddress, BigNumber, getContractAt, ZeroHash } = ethers;
-const { setupTestEnvironment, getEvent, calculateContractAddress, objectToArray } = require("../../util/utils");
+const {
+  setupTestEnvironment,
+  getEvent,
+  calculateBosonProxyAddress,
+  calculateCloneAddress,
+  objectToArray,
+} = require("../../util/utils");
 const { SEAPORT_ADDRESS } = require("../../util/constants");
 
 const {
@@ -82,7 +88,8 @@
       .connect(assistant)
       .createOffer(offer.toStruct(), offerDates.toStruct(), offerDurations.toStruct(), disputeResolverId, "0");
 
-    const voucherAddress = calculateContractAddress(await accountHandler.getAddress(), seller.id);
+    const beaconProxyAddress = await calculateBosonProxyAddress(await accountHandler.getAddress());
+    const voucherAddress = calculateCloneAddress(await accountHandler.getAddress(), beaconProxyAddress, seller.admin);
     bosonVoucher = await getContractAt("BosonVoucher", voucherAddress);
 
     // Pool needs to cover both seller deposit and price
@@ -92,20 +99,13 @@
     });
 
     // Pre mint range
-    await offerHandler
-      .connect(assistant)
-      .reserveRange(offer.id, offer.quantityAvailable, await bosonVoucher.getAddress());
+    await offerHandler.connect(assistant).reserveRange(offer.id, offer.quantityAvailable, voucherAddress);
     await bosonVoucher.connect(assistant).preMint(offer.id, offer.quantityAvailable);
 
     // Create seaport offer which tokenId 1
     const endDate = "0xff00000000000000000000000000";
-<<<<<<< HEAD
-    const seaportOffer = seaportFixtures.getTestVoucher(ItemType.ERC721, 1, bosonVoucher.address, 1, 1);
-    const consideration = seaportFixtures.getTestToken(ItemType.NATIVE, 0, undefined, 1, 2, bosonVoucher.address);
-=======
-    const seaportOffer = seaportFixtures.getTestVoucher(1, await bosonVoucher.getAddress(), 1, 1);
-    const consideration = seaportFixtures.getTestToken(0, undefined, 1, 2, await bosonVoucher.getAddress());
->>>>>>> bfefe833
+    const seaportOffer = seaportFixtures.getTestVoucher(ItemType.ERC721, 1, voucherAddress, 1, 1);
+    const consideration = seaportFixtures.getTestToken(ItemType.NATIVE, 0, undefined, 1, 2, voucherAddress);
     ({ order, orderHash, value } = await seaportFixtures.getOrder(
       bosonVoucher,
       undefined,
