const hre = require("hardhat");
const { ZeroHash, ZeroAddress } = hre.ethers;
const { getOfferOrConsiderationItem, calculateOrderHash } = require("./utils");
const { expect } = require("chai");
const OrderType = require("./OrderTypeEnum");
const ItemType = require("./ItemTypeEnum");
const Side = require("./SideEnum");

const seaportFixtures = async (seaport) => {
  const getTestVoucher = function (
    itemType = ItemType.ERC721,
    identifierOrCriteria,
    token,
    startAmount = 1,
    endAmount = 1
  ) {
    return getOfferOrConsiderationItem(itemType, token, identifierOrCriteria, startAmount, endAmount);
  };

<<<<<<< HEAD
  const getTestToken = function (
    itemType = ItemType.NATIVE,
    identifierOrCriteria,
    token = constants.AddressZero,
    startAmount = 1,
    endAmount = 1,
    recipient
  ) {
    return getOfferOrConsiderationItem(itemType, token, identifierOrCriteria, startAmount, endAmount, recipient);
=======
  const getTestToken = function (identifierOrCriteria, token = ZeroAddress, startAmount = 1, endAmount = 1, recipient) {
    return getOfferOrConsiderationItem(0, token, identifierOrCriteria, startAmount, endAmount, recipient);
>>>>>>> bfefe833
  };

  const getAndVerifyOrderHash = async (orderComponents) => {
    const orderHash = await seaport.getOrderHash(orderComponents);
    const derivedOrderHash = calculateOrderHash(orderComponents);
    expect(orderHash).to.equal(derivedOrderHash);
    return orderHash;
  };

  const getOrder = async function (
    offerer,
    zone = ZeroAddress,
    offer,
    consideration,
    orderType = OrderType.FULL_OPEN,
    startTime,
    endTime,
    zoneHash = ZeroHash,
    salt = 0,
    conduitKey = ZeroHash
  ) {
    const parameters = {
      offerer: await offerer.getAddress(),
      zone: zone?.address ?? ZeroAddress,
      offer,
      consideration,
      orderType,
      startTime: BigInt(startTime),
      endTime: BigInt(endTime),
      zoneHash,
      salt: BigInt(salt),
      conduitKey,
      totalOriginalConsiderationItems: BigInt(consideration.length),
    };

    const counter = await seaport.getCounter(await offerer.getAddress());
    const orderComponents = { ...parameters, counter };

    const orderHash = await getAndVerifyOrderHash(orderComponents);

    const signature = ZeroHash;

    const order = {
      parameters,
      signature,
    };

    // How much ether (at most) needs to be supplied when fulfilling the order
    const value = offer
      .map((x) => (x.itemType === 0 ? (x.endAmount.gt(x.startAmount) ? x.endAmount : x.startAmount) : BigInt(0)))
      .reduce((a, b) => a + b, BigInt(0))
      .add(
        consideration
          .map((x) => (x.itemType === 0 ? (x.endAmount.gt(x.startAmount) ? x.endAmount : x.startAmount) : BigInt(0)))
          .reduce((a, b) => a + b, BigInt(0))
      );

    return {
      order,
      orderHash,
      value,
    };
  };

  const getAdvancedOrder = async function (
    offerer,
    zone = constants.AddressZero,
    offer,
    consideration,
    orderType = OrderType.FULL_OPEN,
    startTime,
    endTime,
    zoneHash = constants.HashZero,
    salt = 0,
    conduitKey = constants.HashZero,
    numerator = 1,
    denominator = 1
  ) {
    let order, orderHash, value;
    ({ order, orderHash, value } = await getOrder(
      offerer,
      zone,
      offer,
      consideration,
      orderType,
      startTime,
      endTime,
      zoneHash,
      salt,
      conduitKey
    ));

    order.numerator = numerator;
    order.denominator = denominator;
    order.extraData = constants.HashZero;

    return { order, orderHash, value };
  };

  const getCriteriaResolver = (orderIndex = 0, side = Side.OFFER, index = 0, identifier = 1, criteriaProof) => {
    return {
      orderIndex,
      side,
      index,
      identifier,
      criteriaProof,
    };
  };

  return {
    getOrder,
    getTestVoucher,
    getTestToken,
    getCriteriaResolver,
    getAdvancedOrder,
  };
};

exports.seaportFixtures = seaportFixtures;<|MERGE_RESOLUTION|>--- conflicted
+++ resolved
@@ -17,20 +17,15 @@
     return getOfferOrConsiderationItem(itemType, token, identifierOrCriteria, startAmount, endAmount);
   };
 
-<<<<<<< HEAD
   const getTestToken = function (
     itemType = ItemType.NATIVE,
     identifierOrCriteria,
-    token = constants.AddressZero,
+    token = ZeroAddress,
     startAmount = 1,
     endAmount = 1,
     recipient
   ) {
     return getOfferOrConsiderationItem(itemType, token, identifierOrCriteria, startAmount, endAmount, recipient);
-=======
-  const getTestToken = function (identifierOrCriteria, token = ZeroAddress, startAmount = 1, endAmount = 1, recipient) {
-    return getOfferOrConsiderationItem(0, token, identifierOrCriteria, startAmount, endAmount, recipient);
->>>>>>> bfefe833
   };
 
   const getAndVerifyOrderHash = async (orderComponents) => {
@@ -97,15 +92,15 @@
 
   const getAdvancedOrder = async function (
     offerer,
-    zone = constants.AddressZero,
+    zone = ZeroAddress,
     offer,
     consideration,
     orderType = OrderType.FULL_OPEN,
     startTime,
     endTime,
-    zoneHash = constants.HashZero,
+    zoneHash = ZeroHash,
     salt = 0,
-    conduitKey = constants.HashZero,
+    conduitKey = ZeroHash,
     numerator = 1,
     denominator = 1
   ) {
@@ -125,7 +120,7 @@
 
     order.numerator = numerator;
     order.denominator = denominator;
-    order.extraData = constants.HashZero;
+    order.extraData = ZeroHash;
 
     return { order, orderHash, value };
   };
