{
  "chainId": 80001,
  "env": "mumbai",
<<<<<<< HEAD
  "protocolVersion": "2.0.0-rc.4",
  "contracts": [
    {
      "name": "AccessController",
      "address": "0xAA34Bb04B4Efbe7D7733b92F8F585F4803987d04",
=======
  "protocolVersion": "2.0.0-rc.5",
  "contracts": [
    {
      "name": "AccessController",
      "address": "0xb0140c30b85189c633BdB47E078ba9D2294871Cf",
>>>>>>> 0b65e10d
      "args": []
    },
    {
      "name": "DiamondLoupeFacet",
<<<<<<< HEAD
      "address": "0x959C39BF5859263FC6efb8b871dA3e6B9e8CE500",
=======
      "address": "0x883A543E07Db690faaCcf2F7AD250FF4A64Ae31A",
>>>>>>> 0b65e10d
      "args": []
    },
    {
      "name": "DiamondCutFacet",
<<<<<<< HEAD
      "address": "0xbA555eE251357b202eD9C5F67f2AB8f23f39d6A0",
=======
      "address": "0xFeF0C2bD9EfcB68fa52dc52d4930c4Db4d7f8f8E",
>>>>>>> 0b65e10d
      "args": []
    },
    {
      "name": "ERC165Facet",
<<<<<<< HEAD
      "address": "0x1eF7f64a280F7a6731a76fCfc5951a03e35F0FAe",
=======
      "address": "0xc814dBbe801376a18B3965B8477aF3f6234EeFD4",
>>>>>>> 0b65e10d
      "args": []
    },
    {
      "name": "ProtocolDiamond",
<<<<<<< HEAD
      "address": "0x785a225EBAC1b600cA3170C6c7fA3488A203Fc21",
      "args": [
        "0xAA34Bb04B4Efbe7D7733b92F8F585F4803987d04",
        [
          [
            "0x959C39BF5859263FC6efb8b871dA3e6B9e8CE500",
=======
      "address": "0xFDBB107DA8b12fECD81E1550ABc2EFb58c1136C9",
      "args": [
        "0xb0140c30b85189c633BdB47E078ba9D2294871Cf",
        [
          [
            "0x883A543E07Db690faaCcf2F7AD250FF4A64Ae31A",
>>>>>>> 0b65e10d
            0,
            [
              "0xcdffacc6",
              "0x52ef6b2c",
              "0xadfca15e",
              "0x7a0ed627"
            ]
          ],
          [
<<<<<<< HEAD
            "0xbA555eE251357b202eD9C5F67f2AB8f23f39d6A0",
=======
            "0xFeF0C2bD9EfcB68fa52dc52d4930c4Db4d7f8f8E",
>>>>>>> 0b65e10d
            0,
            [
              "0x1f931c1c"
            ]
          ],
          [
<<<<<<< HEAD
            "0x1eF7f64a280F7a6731a76fCfc5951a03e35F0FAe",
=======
            "0xc814dBbe801376a18B3965B8477aF3f6234EeFD4",
>>>>>>> 0b65e10d
            0,
            [
              "0x01ffc9a7"
            ]
          ]
        ],
        [
          "0x48e2b093",
          "0x1f931c1c",
          "0x01ffc9a7"
        ]
      ]
    },
    {
      "name": "ConfigHandlerFacet",
<<<<<<< HEAD
      "address": "0x5FD0c06aa761DF63a1CC71eB773Aa27491C30181",
=======
      "address": "0xD045574EDD2EDd525bFE1E14eEB074E262d4519D",
>>>>>>> 0b65e10d
      "args": []
    },
    {
      "name": "AccountHandlerFacet",
<<<<<<< HEAD
      "address": "0xCE837BfaF8DD496e632F49562388de4070BC89d3",
=======
      "address": "0x02711A79F1F0AB8E77A8A22F1ECE9204067CF322",
>>>>>>> 0b65e10d
      "args": []
    },
    {
      "name": "SellerHandlerFacet",
<<<<<<< HEAD
      "address": "0x6f7C5ed68e1950eD9df735518a7b6254694F331e",
=======
      "address": "0x1B1c950De2162616Eb4356c7A5AD41Bc7AB642C9",
>>>>>>> 0b65e10d
      "args": []
    },
    {
      "name": "BuyerHandlerFacet",
<<<<<<< HEAD
      "address": "0xe2439C0Bee3e3764a73113dd0b1E75408392166E",
=======
      "address": "0x31e3804f60DcF2AC53C34F536784265Bd2113987",
>>>>>>> 0b65e10d
      "args": []
    },
    {
      "name": "DisputeResolverHandlerFacet",
<<<<<<< HEAD
      "address": "0x3572Cff371582b917861F78F178FD4CA720B40E6",
=======
      "address": "0xab359335d426b6A6180067f79E05499b7Aa6A75f",
>>>>>>> 0b65e10d
      "args": []
    },
    {
      "name": "AgentHandlerFacet",
<<<<<<< HEAD
      "address": "0xfae9F984E8F632634e6e1d979139770537Bca4Fe",
=======
      "address": "0x85Cc39c58E36ae884B540a7d670a8D7AE06246D5",
>>>>>>> 0b65e10d
      "args": []
    },
    {
      "name": "BundleHandlerFacet",
<<<<<<< HEAD
      "address": "0x330Ef585001d9E64c62381361c577f6d7cDf0c7e",
=======
      "address": "0xC03f0A39B8F95485D70594A465cFa7DEA7936174",
>>>>>>> 0b65e10d
      "args": []
    },
    {
      "name": "DisputeHandlerFacet",
<<<<<<< HEAD
      "address": "0x0B6E4A844ca54841240e79a87fCCC447EF77D197",
=======
      "address": "0xBEf153eAD111126dcB8aE2e865e342B376Ed7Fc3",
>>>>>>> 0b65e10d
      "args": []
    },
    {
      "name": "ExchangeHandlerFacet",
<<<<<<< HEAD
      "address": "0x1A4c25cD4c7529D7b21534d858260e207f1E8d2C",
=======
      "address": "0x389baD63C90Ab29D04cA8e093BE4A3AF03364C8e",
>>>>>>> 0b65e10d
      "args": []
    },
    {
      "name": "FundsHandlerFacet",
<<<<<<< HEAD
      "address": "0x5980CE2C787B9033Ff578c4A60676d35C09887a6",
=======
      "address": "0x159B9a8260907DF3605514E8e6Da23c7fA05c273",
>>>>>>> 0b65e10d
      "args": []
    },
    {
      "name": "GroupHandlerFacet",
<<<<<<< HEAD
      "address": "0x3D05697E821A91c38AF1ed145B6f667E68d5aC8b",
=======
      "address": "0x94A746D1a72d59635FE630853478587694D2EdaD",
>>>>>>> 0b65e10d
      "args": []
    },
    {
      "name": "MetaTransactionsHandlerFacet",
<<<<<<< HEAD
      "address": "0x74849F760f75eDB925b10735C14DFC260ED5b114",
=======
      "address": "0x79a333Ce106AD8C756cbB71a37B7726168FcD066",
>>>>>>> 0b65e10d
      "args": []
    },
    {
      "name": "OfferHandlerFacet",
<<<<<<< HEAD
      "address": "0xe2984Be61aFbbD10422aF5f2BE9E109F838fb504",
=======
      "address": "0x69Aec42330D8C31f6155983F1b2df9229d09212F",
>>>>>>> 0b65e10d
      "args": []
    },
    {
      "name": "OrchestrationHandlerFacet",
<<<<<<< HEAD
      "address": "0x2073FF5fd688814a4E40206cCd8B5C5c12DBaffC",
=======
      "address": "0xdC3825904a1A6cf165a72094c4B21C9Ca2165350",
>>>>>>> 0b65e10d
      "args": []
    },
    {
      "name": "TwinHandlerFacet",
<<<<<<< HEAD
      "address": "0x67cc63AE207Ef298cD56F6B433Dc6E348570be03",
=======
      "address": "0xFF68B52B13364EdB361Ed5a3fAeA1AD12e261A10",
>>>>>>> 0b65e10d
      "args": []
    },
    {
      "name": "PauseHandlerFacet",
<<<<<<< HEAD
      "address": "0x8528d132331Ec469A2d7CE412A7089Feb54392EC",
=======
      "address": "0x6e9d5c5fB5C79a235E7B368289B62bC596b0b354",
>>>>>>> 0b65e10d
      "args": []
    },
    {
      "name": "BosonVoucher Logic",
<<<<<<< HEAD
      "address": "0x12b2194bdBDabE12B723c0865714327f940eFb63",
=======
      "address": "0xC0426F417026E1F418EBb37F334780E6bbeFca7D",
>>>>>>> 0b65e10d
      "args": []
    },
    {
      "name": "BosonVoucher Beacon",
<<<<<<< HEAD
      "address": "0xc3552C2F8331Be2fFAA1e80504A0813C3d8816C5",
      "args": [
        "0x785a225EBAC1b600cA3170C6c7fA3488A203Fc21",
        "0x12b2194bdBDabE12B723c0865714327f940eFb63"
=======
      "address": "0x733bE18FD7200B849A14bd6b01D1873C778b22DD",
      "args": [
        "0xFDBB107DA8b12fECD81E1550ABc2EFb58c1136C9",
        "0xC0426F417026E1F418EBb37F334780E6bbeFca7D"
>>>>>>> 0b65e10d
      ]
    },
    {
      "name": "BosonVoucher Proxy",
<<<<<<< HEAD
      "address": "0xaC991233dB3EDAB7f5605ceb111738D5dd7B8484",
=======
      "address": "0xD5dD143Cc46c66Cf0dd44651aDF7813127704f22",
>>>>>>> 0b65e10d
      "args": []
    }
  ]
}<|MERGE_RESOLUTION|>--- conflicted
+++ resolved
@@ -1,65 +1,36 @@
 {
   "chainId": 80001,
   "env": "mumbai",
-<<<<<<< HEAD
-  "protocolVersion": "2.0.0-rc.4",
-  "contracts": [
-    {
-      "name": "AccessController",
-      "address": "0xAA34Bb04B4Efbe7D7733b92F8F585F4803987d04",
-=======
   "protocolVersion": "2.0.0-rc.5",
   "contracts": [
     {
       "name": "AccessController",
       "address": "0xb0140c30b85189c633BdB47E078ba9D2294871Cf",
->>>>>>> 0b65e10d
       "args": []
     },
     {
       "name": "DiamondLoupeFacet",
-<<<<<<< HEAD
-      "address": "0x959C39BF5859263FC6efb8b871dA3e6B9e8CE500",
-=======
       "address": "0x883A543E07Db690faaCcf2F7AD250FF4A64Ae31A",
->>>>>>> 0b65e10d
       "args": []
     },
     {
       "name": "DiamondCutFacet",
-<<<<<<< HEAD
-      "address": "0xbA555eE251357b202eD9C5F67f2AB8f23f39d6A0",
-=======
       "address": "0xFeF0C2bD9EfcB68fa52dc52d4930c4Db4d7f8f8E",
->>>>>>> 0b65e10d
       "args": []
     },
     {
       "name": "ERC165Facet",
-<<<<<<< HEAD
-      "address": "0x1eF7f64a280F7a6731a76fCfc5951a03e35F0FAe",
-=======
       "address": "0xc814dBbe801376a18B3965B8477aF3f6234EeFD4",
->>>>>>> 0b65e10d
       "args": []
     },
     {
       "name": "ProtocolDiamond",
-<<<<<<< HEAD
-      "address": "0x785a225EBAC1b600cA3170C6c7fA3488A203Fc21",
-      "args": [
-        "0xAA34Bb04B4Efbe7D7733b92F8F585F4803987d04",
-        [
-          [
-            "0x959C39BF5859263FC6efb8b871dA3e6B9e8CE500",
-=======
       "address": "0xFDBB107DA8b12fECD81E1550ABc2EFb58c1136C9",
       "args": [
         "0xb0140c30b85189c633BdB47E078ba9D2294871Cf",
         [
           [
             "0x883A543E07Db690faaCcf2F7AD250FF4A64Ae31A",
->>>>>>> 0b65e10d
             0,
             [
               "0xcdffacc6",
@@ -69,22 +40,14 @@
             ]
           ],
           [
-<<<<<<< HEAD
-            "0xbA555eE251357b202eD9C5F67f2AB8f23f39d6A0",
-=======
             "0xFeF0C2bD9EfcB68fa52dc52d4930c4Db4d7f8f8E",
->>>>>>> 0b65e10d
             0,
             [
               "0x1f931c1c"
             ]
           ],
           [
-<<<<<<< HEAD
-            "0x1eF7f64a280F7a6731a76fCfc5951a03e35F0FAe",
-=======
             "0xc814dBbe801376a18B3965B8477aF3f6234EeFD4",
->>>>>>> 0b65e10d
             0,
             [
               "0x01ffc9a7"
@@ -100,179 +63,100 @@
     },
     {
       "name": "ConfigHandlerFacet",
-<<<<<<< HEAD
-      "address": "0x5FD0c06aa761DF63a1CC71eB773Aa27491C30181",
-=======
       "address": "0xD045574EDD2EDd525bFE1E14eEB074E262d4519D",
->>>>>>> 0b65e10d
       "args": []
     },
     {
       "name": "AccountHandlerFacet",
-<<<<<<< HEAD
-      "address": "0xCE837BfaF8DD496e632F49562388de4070BC89d3",
-=======
       "address": "0x02711A79F1F0AB8E77A8A22F1ECE9204067CF322",
->>>>>>> 0b65e10d
       "args": []
     },
     {
       "name": "SellerHandlerFacet",
-<<<<<<< HEAD
-      "address": "0x6f7C5ed68e1950eD9df735518a7b6254694F331e",
-=======
       "address": "0x1B1c950De2162616Eb4356c7A5AD41Bc7AB642C9",
->>>>>>> 0b65e10d
       "args": []
     },
     {
       "name": "BuyerHandlerFacet",
-<<<<<<< HEAD
-      "address": "0xe2439C0Bee3e3764a73113dd0b1E75408392166E",
-=======
       "address": "0x31e3804f60DcF2AC53C34F536784265Bd2113987",
->>>>>>> 0b65e10d
       "args": []
     },
     {
       "name": "DisputeResolverHandlerFacet",
-<<<<<<< HEAD
-      "address": "0x3572Cff371582b917861F78F178FD4CA720B40E6",
-=======
       "address": "0xab359335d426b6A6180067f79E05499b7Aa6A75f",
->>>>>>> 0b65e10d
       "args": []
     },
     {
       "name": "AgentHandlerFacet",
-<<<<<<< HEAD
-      "address": "0xfae9F984E8F632634e6e1d979139770537Bca4Fe",
-=======
       "address": "0x85Cc39c58E36ae884B540a7d670a8D7AE06246D5",
->>>>>>> 0b65e10d
       "args": []
     },
     {
       "name": "BundleHandlerFacet",
-<<<<<<< HEAD
-      "address": "0x330Ef585001d9E64c62381361c577f6d7cDf0c7e",
-=======
       "address": "0xC03f0A39B8F95485D70594A465cFa7DEA7936174",
->>>>>>> 0b65e10d
       "args": []
     },
     {
       "name": "DisputeHandlerFacet",
-<<<<<<< HEAD
-      "address": "0x0B6E4A844ca54841240e79a87fCCC447EF77D197",
-=======
       "address": "0xBEf153eAD111126dcB8aE2e865e342B376Ed7Fc3",
->>>>>>> 0b65e10d
       "args": []
     },
     {
       "name": "ExchangeHandlerFacet",
-<<<<<<< HEAD
-      "address": "0x1A4c25cD4c7529D7b21534d858260e207f1E8d2C",
-=======
       "address": "0x389baD63C90Ab29D04cA8e093BE4A3AF03364C8e",
->>>>>>> 0b65e10d
       "args": []
     },
     {
       "name": "FundsHandlerFacet",
-<<<<<<< HEAD
-      "address": "0x5980CE2C787B9033Ff578c4A60676d35C09887a6",
-=======
       "address": "0x159B9a8260907DF3605514E8e6Da23c7fA05c273",
->>>>>>> 0b65e10d
       "args": []
     },
     {
       "name": "GroupHandlerFacet",
-<<<<<<< HEAD
-      "address": "0x3D05697E821A91c38AF1ed145B6f667E68d5aC8b",
-=======
       "address": "0x94A746D1a72d59635FE630853478587694D2EdaD",
->>>>>>> 0b65e10d
       "args": []
     },
     {
       "name": "MetaTransactionsHandlerFacet",
-<<<<<<< HEAD
-      "address": "0x74849F760f75eDB925b10735C14DFC260ED5b114",
-=======
       "address": "0x79a333Ce106AD8C756cbB71a37B7726168FcD066",
->>>>>>> 0b65e10d
       "args": []
     },
     {
       "name": "OfferHandlerFacet",
-<<<<<<< HEAD
-      "address": "0xe2984Be61aFbbD10422aF5f2BE9E109F838fb504",
-=======
       "address": "0x69Aec42330D8C31f6155983F1b2df9229d09212F",
->>>>>>> 0b65e10d
       "args": []
     },
     {
       "name": "OrchestrationHandlerFacet",
-<<<<<<< HEAD
-      "address": "0x2073FF5fd688814a4E40206cCd8B5C5c12DBaffC",
-=======
       "address": "0xdC3825904a1A6cf165a72094c4B21C9Ca2165350",
->>>>>>> 0b65e10d
       "args": []
     },
     {
       "name": "TwinHandlerFacet",
-<<<<<<< HEAD
-      "address": "0x67cc63AE207Ef298cD56F6B433Dc6E348570be03",
-=======
       "address": "0xFF68B52B13364EdB361Ed5a3fAeA1AD12e261A10",
->>>>>>> 0b65e10d
       "args": []
     },
     {
       "name": "PauseHandlerFacet",
-<<<<<<< HEAD
-      "address": "0x8528d132331Ec469A2d7CE412A7089Feb54392EC",
-=======
       "address": "0x6e9d5c5fB5C79a235E7B368289B62bC596b0b354",
->>>>>>> 0b65e10d
       "args": []
     },
     {
       "name": "BosonVoucher Logic",
-<<<<<<< HEAD
-      "address": "0x12b2194bdBDabE12B723c0865714327f940eFb63",
-=======
       "address": "0xC0426F417026E1F418EBb37F334780E6bbeFca7D",
->>>>>>> 0b65e10d
       "args": []
     },
     {
       "name": "BosonVoucher Beacon",
-<<<<<<< HEAD
-      "address": "0xc3552C2F8331Be2fFAA1e80504A0813C3d8816C5",
-      "args": [
-        "0x785a225EBAC1b600cA3170C6c7fA3488A203Fc21",
-        "0x12b2194bdBDabE12B723c0865714327f940eFb63"
-=======
       "address": "0x733bE18FD7200B849A14bd6b01D1873C778b22DD",
       "args": [
         "0xFDBB107DA8b12fECD81E1550ABc2EFb58c1136C9",
         "0xC0426F417026E1F418EBb37F334780E6bbeFca7D"
->>>>>>> 0b65e10d
       ]
     },
     {
       "name": "BosonVoucher Proxy",
-<<<<<<< HEAD
-      "address": "0xaC991233dB3EDAB7f5605ceb111738D5dd7B8484",
-=======
       "address": "0xD5dD143Cc46c66Cf0dd44651aDF7813127704f22",
->>>>>>> 0b65e10d
       "args": []
     }
   ]
