{
  "chainId": 80001,
  "env": "mumbai",
<<<<<<< HEAD
  "protocolVersion": "2.0.0-rc.4",
  "contracts": [
    {
      "name": "AccessController",
      "address": "0x1D391f6e60FeE7f31D22813b037eD7875BeC04F4",
=======
  "protocolVersion": "2.0.0-rc.5",
  "contracts": [
    {
      "name": "AccessController",
      "address": "0x955AbDE524CEd6A8AcA3A4a097bd3484c09f58bE",
>>>>>>> 0b65e10d
      "args": []
    },
    {
      "name": "DiamondLoupeFacet",
<<<<<<< HEAD
      "address": "0x202DEfcad2ED5012C8EDF198D27936fbd3bCbC8D",
=======
      "address": "0x120643A4c4EDcd2e86C67193006B1e0c44EEF1A9",
>>>>>>> 0b65e10d
      "args": []
    },
    {
      "name": "DiamondCutFacet",
<<<<<<< HEAD
      "address": "0xe7DF910475C611F686fC8cB5fB6141F5B1530FA8",
=======
      "address": "0x77Ca7EBAAfC81433e46601e1acA7c245B33e2421",
>>>>>>> 0b65e10d
      "args": []
    },
    {
      "name": "ERC165Facet",
<<<<<<< HEAD
      "address": "0xA9F78ba25c4d25F99F417eC5Ff73c6EF7d5025d7",
=======
      "address": "0x7131bE6AD8e32F6C248A727Dee17530F58D4e51e",
>>>>>>> 0b65e10d
      "args": []
    },
    {
      "name": "ProtocolDiamond",
<<<<<<< HEAD
      "address": "0x5099CA7839e1580bD0C12FC5FECfA45147886BeB",
      "args": [
        "0x1D391f6e60FeE7f31D22813b037eD7875BeC04F4",
        [
          [
            "0x202DEfcad2ED5012C8EDF198D27936fbd3bCbC8D",
=======
      "address": "0xf9719c7e641964D83cC50ea2d4d0D4e6C300d50E",
      "args": [
        "0x955AbDE524CEd6A8AcA3A4a097bd3484c09f58bE",
        [
          [
            "0x120643A4c4EDcd2e86C67193006B1e0c44EEF1A9",
>>>>>>> 0b65e10d
            0,
            [
              "0xcdffacc6",
              "0x52ef6b2c",
              "0xadfca15e",
              "0x7a0ed627"
            ]
          ],
          [
<<<<<<< HEAD
            "0xe7DF910475C611F686fC8cB5fB6141F5B1530FA8",
=======
            "0x77Ca7EBAAfC81433e46601e1acA7c245B33e2421",
>>>>>>> 0b65e10d
            0,
            [
              "0x1f931c1c"
            ]
          ],
          [
<<<<<<< HEAD
            "0xA9F78ba25c4d25F99F417eC5Ff73c6EF7d5025d7",
=======
            "0x7131bE6AD8e32F6C248A727Dee17530F58D4e51e",
>>>>>>> 0b65e10d
            0,
            [
              "0x01ffc9a7"
            ]
          ]
        ],
        [
          "0x48e2b093",
          "0x1f931c1c",
          "0x01ffc9a7"
        ]
      ]
    },
    {
      "name": "ConfigHandlerFacet",
<<<<<<< HEAD
      "address": "0xcf1414C724669233603C00acA360cCae72b7b817",
=======
      "address": "0xC656c68b48926a429Aa7165fFace65246126d682",
>>>>>>> 0b65e10d
      "args": []
    },
    {
      "name": "AccountHandlerFacet",
<<<<<<< HEAD
      "address": "0xF160a67b6426C9A443AB56Bfa545AEC1ab68f3f1",
=======
      "address": "0x79f27E9A4fa1E79C6dB7748D2D3C818b27B06956",
>>>>>>> 0b65e10d
      "args": []
    },
    {
      "name": "SellerHandlerFacet",
<<<<<<< HEAD
      "address": "0xd1f9DBaBD1C0DF59C885Bb16fD40e4185E360584",
=======
      "address": "0x90ab67d226c84FdC33f7a3c9B9D5B66Fea51b55b",
>>>>>>> 0b65e10d
      "args": []
    },
    {
      "name": "BuyerHandlerFacet",
<<<<<<< HEAD
      "address": "0xf11Cf1Fc850bCF0936Fd4ba308CB8E71909799fc",
=======
      "address": "0x5Bb476E32d1e88B31bBC82d999D760eCb0c14d7D",
>>>>>>> 0b65e10d
      "args": []
    },
    {
      "name": "DisputeResolverHandlerFacet",
<<<<<<< HEAD
      "address": "0x758dBA0E8b873e0187cfe67733B3e95E087EdAaC",
=======
      "address": "0x826A551366aCB0e8B97a645bc8d61FbB3Cf90ca1",
>>>>>>> 0b65e10d
      "args": []
    },
    {
      "name": "AgentHandlerFacet",
<<<<<<< HEAD
      "address": "0x2d2A4CF61699ac539b392CF1555fe3f42A7CAfF9",
=======
      "address": "0x954E0018cD1acc808774048231417c5b39687E22",
>>>>>>> 0b65e10d
      "args": []
    },
    {
      "name": "BundleHandlerFacet",
<<<<<<< HEAD
      "address": "0x46fF888CFC5ad04174A32a1Ea5702a225A25f9ec",
=======
      "address": "0x75a762D427f584b49Df816C7B8EF35f366C5021e",
>>>>>>> 0b65e10d
      "args": []
    },
    {
      "name": "DisputeHandlerFacet",
<<<<<<< HEAD
      "address": "0xAb0C4143D89354D963C557EEEe20f483ec9964c4",
=======
      "address": "0x506040028eB82d9bcD04f0834E7413D580C12777",
>>>>>>> 0b65e10d
      "args": []
    },
    {
      "name": "ExchangeHandlerFacet",
<<<<<<< HEAD
      "address": "0x0d54D64aadd92671A02205aBCCCCFa9B30b906e7",
=======
      "address": "0xE9745a15ff08f4a1Ef9f35FafF6afc5C3c81d92A",
>>>>>>> 0b65e10d
      "args": []
    },
    {
      "name": "FundsHandlerFacet",
<<<<<<< HEAD
      "address": "0x126bC418B0F765207A526aE1Efbb735F065E5957",
=======
      "address": "0x2330876E961a1A247f38813B78CdD4c00c7f2852",
>>>>>>> 0b65e10d
      "args": []
    },
    {
      "name": "GroupHandlerFacet",
<<<<<<< HEAD
      "address": "0x38Ab812B01b142851F53785c09B7fdE18f50c67D",
=======
      "address": "0x44132DC5471F013530a5Fa69b89B651073Ca093e",
>>>>>>> 0b65e10d
      "args": []
    },
    {
      "name": "MetaTransactionsHandlerFacet",
<<<<<<< HEAD
      "address": "0xa31895aF7728E878Fb573f8637e3bE1aB93F6138",
=======
      "address": "0x76C3bf69519ACc8Ad5fF2B720Ef1F623754e1842",
>>>>>>> 0b65e10d
      "args": []
    },
    {
      "name": "OfferHandlerFacet",
<<<<<<< HEAD
      "address": "0xC7dF108D9e9a0691A86F70446577E615E8f8f6Cf",
=======
      "address": "0x89682edb5A902A49d73Bf3139Eaa9c52F1551b63",
>>>>>>> 0b65e10d
      "args": []
    },
    {
      "name": "OrchestrationHandlerFacet",
<<<<<<< HEAD
      "address": "0x59594262b12a5280aE5B3987F96F792931b1869a",
=======
      "address": "0x6e599ec84e16B9444bE392eD489493aebB139692",
>>>>>>> 0b65e10d
      "args": []
    },
    {
      "name": "TwinHandlerFacet",
<<<<<<< HEAD
      "address": "0x431B569ad65dB5440744E3843e11A8d7D0187C41",
=======
      "address": "0xa6Ff006d7a3A66AE432381c0030Ea6A7561A0A36",
>>>>>>> 0b65e10d
      "args": []
    },
    {
      "name": "PauseHandlerFacet",
<<<<<<< HEAD
      "address": "0x5feE2aF9111a5c54517700abc0d96295e5332c81",
=======
      "address": "0xd65517cc0c987AfCd1Ae62e281410f8F1fA636dD",
>>>>>>> 0b65e10d
      "args": []
    },
    {
      "name": "BosonVoucher Logic",
<<<<<<< HEAD
      "address": "0x4595b3090922Ec5F59baFa32d60d740Fc86261De",
=======
      "address": "0x7Ec228D90F62116c607a556eb0610C056E097581",
>>>>>>> 0b65e10d
      "args": []
    },
    {
      "name": "BosonVoucher Beacon",
<<<<<<< HEAD
      "address": "0xed8e979C6E1E4aBa280fa830628Db949D043c5fa",
      "args": [
        "0x5099CA7839e1580bD0C12FC5FECfA45147886BeB",
        "0x4595b3090922Ec5F59baFa32d60d740Fc86261De"
=======
      "address": "0xaFca5eAA6a6826a405c60110942150979Ff78281",
      "args": [
        "0xf9719c7e641964D83cC50ea2d4d0D4e6C300d50E",
        "0x7Ec228D90F62116c607a556eb0610C056E097581"
>>>>>>> 0b65e10d
      ]
    },
    {
      "name": "BosonVoucher Proxy",
<<<<<<< HEAD
      "address": "0x9548cEaA669261479e1B1d04796F7F1c24596CD8",
=======
      "address": "0xC54A578dbcBD57d844976eABDA61B853d0a0a724",
>>>>>>> 0b65e10d
      "args": []
    }
  ]
}<|MERGE_RESOLUTION|>--- conflicted
+++ resolved
@@ -1,65 +1,36 @@
 {
   "chainId": 80001,
   "env": "mumbai",
-<<<<<<< HEAD
-  "protocolVersion": "2.0.0-rc.4",
-  "contracts": [
-    {
-      "name": "AccessController",
-      "address": "0x1D391f6e60FeE7f31D22813b037eD7875BeC04F4",
-=======
   "protocolVersion": "2.0.0-rc.5",
   "contracts": [
     {
       "name": "AccessController",
       "address": "0x955AbDE524CEd6A8AcA3A4a097bd3484c09f58bE",
->>>>>>> 0b65e10d
       "args": []
     },
     {
       "name": "DiamondLoupeFacet",
-<<<<<<< HEAD
-      "address": "0x202DEfcad2ED5012C8EDF198D27936fbd3bCbC8D",
-=======
       "address": "0x120643A4c4EDcd2e86C67193006B1e0c44EEF1A9",
->>>>>>> 0b65e10d
       "args": []
     },
     {
       "name": "DiamondCutFacet",
-<<<<<<< HEAD
-      "address": "0xe7DF910475C611F686fC8cB5fB6141F5B1530FA8",
-=======
       "address": "0x77Ca7EBAAfC81433e46601e1acA7c245B33e2421",
->>>>>>> 0b65e10d
       "args": []
     },
     {
       "name": "ERC165Facet",
-<<<<<<< HEAD
-      "address": "0xA9F78ba25c4d25F99F417eC5Ff73c6EF7d5025d7",
-=======
       "address": "0x7131bE6AD8e32F6C248A727Dee17530F58D4e51e",
->>>>>>> 0b65e10d
       "args": []
     },
     {
       "name": "ProtocolDiamond",
-<<<<<<< HEAD
-      "address": "0x5099CA7839e1580bD0C12FC5FECfA45147886BeB",
-      "args": [
-        "0x1D391f6e60FeE7f31D22813b037eD7875BeC04F4",
-        [
-          [
-            "0x202DEfcad2ED5012C8EDF198D27936fbd3bCbC8D",
-=======
       "address": "0xf9719c7e641964D83cC50ea2d4d0D4e6C300d50E",
       "args": [
         "0x955AbDE524CEd6A8AcA3A4a097bd3484c09f58bE",
         [
           [
             "0x120643A4c4EDcd2e86C67193006B1e0c44EEF1A9",
->>>>>>> 0b65e10d
             0,
             [
               "0xcdffacc6",
@@ -69,22 +40,14 @@
             ]
           ],
           [
-<<<<<<< HEAD
-            "0xe7DF910475C611F686fC8cB5fB6141F5B1530FA8",
-=======
             "0x77Ca7EBAAfC81433e46601e1acA7c245B33e2421",
->>>>>>> 0b65e10d
             0,
             [
               "0x1f931c1c"
             ]
           ],
           [
-<<<<<<< HEAD
-            "0xA9F78ba25c4d25F99F417eC5Ff73c6EF7d5025d7",
-=======
             "0x7131bE6AD8e32F6C248A727Dee17530F58D4e51e",
->>>>>>> 0b65e10d
             0,
             [
               "0x01ffc9a7"
@@ -100,179 +63,100 @@
     },
     {
       "name": "ConfigHandlerFacet",
-<<<<<<< HEAD
-      "address": "0xcf1414C724669233603C00acA360cCae72b7b817",
-=======
       "address": "0xC656c68b48926a429Aa7165fFace65246126d682",
->>>>>>> 0b65e10d
       "args": []
     },
     {
       "name": "AccountHandlerFacet",
-<<<<<<< HEAD
-      "address": "0xF160a67b6426C9A443AB56Bfa545AEC1ab68f3f1",
-=======
       "address": "0x79f27E9A4fa1E79C6dB7748D2D3C818b27B06956",
->>>>>>> 0b65e10d
       "args": []
     },
     {
       "name": "SellerHandlerFacet",
-<<<<<<< HEAD
-      "address": "0xd1f9DBaBD1C0DF59C885Bb16fD40e4185E360584",
-=======
       "address": "0x90ab67d226c84FdC33f7a3c9B9D5B66Fea51b55b",
->>>>>>> 0b65e10d
       "args": []
     },
     {
       "name": "BuyerHandlerFacet",
-<<<<<<< HEAD
-      "address": "0xf11Cf1Fc850bCF0936Fd4ba308CB8E71909799fc",
-=======
       "address": "0x5Bb476E32d1e88B31bBC82d999D760eCb0c14d7D",
->>>>>>> 0b65e10d
       "args": []
     },
     {
       "name": "DisputeResolverHandlerFacet",
-<<<<<<< HEAD
-      "address": "0x758dBA0E8b873e0187cfe67733B3e95E087EdAaC",
-=======
       "address": "0x826A551366aCB0e8B97a645bc8d61FbB3Cf90ca1",
->>>>>>> 0b65e10d
       "args": []
     },
     {
       "name": "AgentHandlerFacet",
-<<<<<<< HEAD
-      "address": "0x2d2A4CF61699ac539b392CF1555fe3f42A7CAfF9",
-=======
       "address": "0x954E0018cD1acc808774048231417c5b39687E22",
->>>>>>> 0b65e10d
       "args": []
     },
     {
       "name": "BundleHandlerFacet",
-<<<<<<< HEAD
-      "address": "0x46fF888CFC5ad04174A32a1Ea5702a225A25f9ec",
-=======
       "address": "0x75a762D427f584b49Df816C7B8EF35f366C5021e",
->>>>>>> 0b65e10d
       "args": []
     },
     {
       "name": "DisputeHandlerFacet",
-<<<<<<< HEAD
-      "address": "0xAb0C4143D89354D963C557EEEe20f483ec9964c4",
-=======
       "address": "0x506040028eB82d9bcD04f0834E7413D580C12777",
->>>>>>> 0b65e10d
       "args": []
     },
     {
       "name": "ExchangeHandlerFacet",
-<<<<<<< HEAD
-      "address": "0x0d54D64aadd92671A02205aBCCCCFa9B30b906e7",
-=======
       "address": "0xE9745a15ff08f4a1Ef9f35FafF6afc5C3c81d92A",
->>>>>>> 0b65e10d
       "args": []
     },
     {
       "name": "FundsHandlerFacet",
-<<<<<<< HEAD
-      "address": "0x126bC418B0F765207A526aE1Efbb735F065E5957",
-=======
       "address": "0x2330876E961a1A247f38813B78CdD4c00c7f2852",
->>>>>>> 0b65e10d
       "args": []
     },
     {
       "name": "GroupHandlerFacet",
-<<<<<<< HEAD
-      "address": "0x38Ab812B01b142851F53785c09B7fdE18f50c67D",
-=======
       "address": "0x44132DC5471F013530a5Fa69b89B651073Ca093e",
->>>>>>> 0b65e10d
       "args": []
     },
     {
       "name": "MetaTransactionsHandlerFacet",
-<<<<<<< HEAD
-      "address": "0xa31895aF7728E878Fb573f8637e3bE1aB93F6138",
-=======
       "address": "0x76C3bf69519ACc8Ad5fF2B720Ef1F623754e1842",
->>>>>>> 0b65e10d
       "args": []
     },
     {
       "name": "OfferHandlerFacet",
-<<<<<<< HEAD
-      "address": "0xC7dF108D9e9a0691A86F70446577E615E8f8f6Cf",
-=======
       "address": "0x89682edb5A902A49d73Bf3139Eaa9c52F1551b63",
->>>>>>> 0b65e10d
       "args": []
     },
     {
       "name": "OrchestrationHandlerFacet",
-<<<<<<< HEAD
-      "address": "0x59594262b12a5280aE5B3987F96F792931b1869a",
-=======
       "address": "0x6e599ec84e16B9444bE392eD489493aebB139692",
->>>>>>> 0b65e10d
       "args": []
     },
     {
       "name": "TwinHandlerFacet",
-<<<<<<< HEAD
-      "address": "0x431B569ad65dB5440744E3843e11A8d7D0187C41",
-=======
       "address": "0xa6Ff006d7a3A66AE432381c0030Ea6A7561A0A36",
->>>>>>> 0b65e10d
       "args": []
     },
     {
       "name": "PauseHandlerFacet",
-<<<<<<< HEAD
-      "address": "0x5feE2aF9111a5c54517700abc0d96295e5332c81",
-=======
       "address": "0xd65517cc0c987AfCd1Ae62e281410f8F1fA636dD",
->>>>>>> 0b65e10d
       "args": []
     },
     {
       "name": "BosonVoucher Logic",
-<<<<<<< HEAD
-      "address": "0x4595b3090922Ec5F59baFa32d60d740Fc86261De",
-=======
       "address": "0x7Ec228D90F62116c607a556eb0610C056E097581",
->>>>>>> 0b65e10d
       "args": []
     },
     {
       "name": "BosonVoucher Beacon",
-<<<<<<< HEAD
-      "address": "0xed8e979C6E1E4aBa280fa830628Db949D043c5fa",
-      "args": [
-        "0x5099CA7839e1580bD0C12FC5FECfA45147886BeB",
-        "0x4595b3090922Ec5F59baFa32d60d740Fc86261De"
-=======
       "address": "0xaFca5eAA6a6826a405c60110942150979Ff78281",
       "args": [
         "0xf9719c7e641964D83cC50ea2d4d0D4e6C300d50E",
         "0x7Ec228D90F62116c607a556eb0610C056E097581"
->>>>>>> 0b65e10d
       ]
     },
     {
       "name": "BosonVoucher Proxy",
-<<<<<<< HEAD
-      "address": "0x9548cEaA669261479e1B1d04796F7F1c24596CD8",
-=======
       "address": "0xC54A578dbcBD57d844976eABDA61B853d0a0a724",
->>>>>>> 0b65e10d
       "args": []
     }
   ]
