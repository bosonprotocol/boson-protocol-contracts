{
  "chainId": 137,
  "network": "polygon",
  "env": "prod",
  "protocolVersion": "2.4.0",
  "contracts": [
    {
      "name": "AccessController",
      "address": "0x9C867632dFE6b70D83DfE7865cF8510C168AFd40",
      "args": [],
      "interfaceId": ""
    },
    {
      "name": "DiamondLoupeFacet",
      "address": "0xba596Ee5C051FAf6B263d457835e65a26661382c",
      "args": [],
      "interfaceId": "0x48e2b093"
    },
    {
      "name": "DiamondCutFacet",
      "address": "0x3Ce6A434DaD2AcE6C8DbEC6Dc007d6A8Fad068e9",
      "args": [],
      "interfaceId": "0x1f931c1c"
    },
    {
      "name": "ProtocolDiamond",
      "address": "0x59A4C19b55193D5a2EAD0065c54af4d516E18Cb5",
      "args": [
        "0x9C867632dFE6b70D83DfE7865cF8510C168AFd40",
        [
          [
            "0xba596Ee5C051FAf6B263d457835e65a26661382c",
            0,
            [
              "0xcdffacc6",
              "0x52ef6b2c",
              "0xadfca15e",
              "0x7a0ed627"
            ]
          ],
          [
            "0x3Ce6A434DaD2AcE6C8DbEC6Dc007d6A8Fad068e9",
            0,
            [
              "0x1f931c1c"
            ]
          ],
          [
            "0xb5E1d2c4CC71D44a601EFc94Fe68C9202Ce6B294",
            0,
            [
              "0x01ffc9a7"
            ]
          ]
        ],
        [
          "0x48e2b093",
          "0x1f931c1c",
          "0x01ffc9a7"
        ]
      ],
      "interfaceId": ""
    },
    {
      "name": "BosonVoucher Beacon",
      "address": "0xF5FB35763fb5AE8B48AA8bfaF382BE385A5c9428",
      "args": [
        "0x59A4C19b55193D5a2EAD0065c54af4d516E18Cb5",
        "0x89E83690861c2f34f4B8B15f2aFFFe1FB670812d"
      ],
      "interfaceId": ""
    },
    {
      "name": "BosonVoucher Proxy",
      "address": "0x57A12A9F2a81B2b13c20F9F465eA6814F76c7168",
      "args": [],
      "interfaceId": ""
    },
    {
      "name": "ERC165Facet",
      "address": "0x0B8DDF24AFE9E5e88D511bd6DDe3B730Ee0fb9f9",
      "args": [],
      "interfaceId": "0x2ae6ea10"
    },
    {
      "name": "BosonPriceDiscoveryClient",
      "address": "0xb60cf39Fb18e5111174f346d0f39521ef6531fD4",
      "args": [
        "0x0d500B1d8E8eF31E21C99d1Db9A6444d3ADf1270",
        "0x59A4C19b55193D5a2EAD0065c54af4d516E18Cb5"
      ],
      "interfaceId": ""
    },
    {
      "name": "ProtocolInitializationHandlerFacet",
      "address": "0x789A38c305374079d9D64A1f42ff8E5698565345",
      "args": [],
      "interfaceId": "0x0d8e6e2c"
    },
    {
      "name": "AccountHandlerFacet",
      "address": "0xA8c6aEdb04060f197CE3e318e034A55A98b8d003",
      "args": [],
      "interfaceId": "0x0757010c"
    },
    {
      "name": "AgentHandlerFacet",
      "address": "0x8Fb0211f98B553aB1157506e6C4ED324F7bdE859",
      "args": [],
      "interfaceId": "0x0757010c"
    },
    {
      "name": "BundleHandlerFacet",
      "address": "0xd4447521a7cc7bAE8e264f27fAb2Ad9Aa9D85bbE",
      "args": [],
      "interfaceId": "0x7b53dece"
    },
    {
      "name": "BuyerHandlerFacet",
      "address": "0xD97557273b41752644162D7C5bf26d6A7Aff0cb1",
      "args": [],
      "interfaceId": "0x0757010c"
    },
    {
      "name": "ConfigHandlerFacet",
      "address": "0xEbe97F9b9A2Fa636115fEc000f6Ceceb5979ca68",
      "args": [],
      "interfaceId": "0xe27f0773"
    },
    {
      "name": "DisputeHandlerFacet",
      "address": "0xc938879658A28dC85d43Cc67C689800831BBdc1a",
      "args": [],
      "interfaceId": "0xd9ea8317"
    },
    {
      "name": "DisputeResolverHandlerFacet",
      "address": "0x635FA4E0c3E3B519257aD6fe3982de647511ce54",
      "args": [],
      "interfaceId": "0x0757010c"
    },
    {
      "name": "ExchangeHandlerFacet",
      "address": "0xdf56ca45d05ea6e648E29d91e7e95D2c2e404c92",
      "args": [
        413
      ],
      "interfaceId": "0x66e9075a"
    },
    {
      "name": "FundsHandlerFacet",
      "address": "0xd2844D9425DA09B6f785c694f85b93e4A4695EbD",
      "args": [],
      "interfaceId": "0x2f4a64d7"
    },
    {
      "name": "GroupHandlerFacet",
      "address": "0x501081D252b265fDaAe4aAfA07dB80BEe09818f9",
      "args": [],
      "interfaceId": "0x08ccdf47"
    },
    {
      "name": "MetaTransactionsHandlerFacet",
      "address": "0x2145a758384647De598a1dC39a343fFc0B869d85",
      "args": [],
      "interfaceId": "0xb3e4e803"
    },
    {
      "name": "OfferHandlerFacet",
      "address": "0x6488B198c30cFE802A9d82C2D13A982C40974d8E",
      "args": [],
      "interfaceId": "0x91b54fdc"
    },
    {
      "name": "OrchestrationHandlerFacet1",
      "address": "0x3e74b0c160A5cA1F9Bc83063981BB98d9BD02Ea5",
      "args": [],
      "interfaceId": "0x44eb95ca"
    },
    {
      "name": "OrchestrationHandlerFacet2",
      "address": "0xa6cCC9d1198c5f48c26BC6B1971f209C44250b12",
      "args": [],
      "interfaceId": "0x44eb95ca"
    },
    {
      "name": "PauseHandlerFacet",
      "address": "0x8b93dd711FC33b475Df1cFFaAEF6fD835396Fdd6",
      "args": [],
      "interfaceId": "0x770b96d0"
    },
    {
      "name": "SellerHandlerFacet",
      "address": "0x00d1c196A28d9fd8bfBe4790260908f10b1f5ff0",
      "args": [],
      "interfaceId": "0x0757010c"
    },
    {
      "name": "TwinHandlerFacet",
      "address": "0x2FC1C9C7c52509EB4742667476b2f154fBae4199",
      "args": [],
      "interfaceId": "0x60b30e70"
    },
    {
      "name": "PriceDiscoveryHandlerFacet",
      "address": "0xeB4dDdc066cB0E2E732F72F8708cEB8bBBE4d863",
      "args": [
        "0x0d500B1d8E8eF31E21C99d1Db9A6444d3ADf1270"
      ],
      "interfaceId": "0xdec319c9"
    },
    {
      "name": "SequentialCommitHandlerFacet",
      "address": "0x213073b8555eA50A3F2C930adfcfe7916aAd4110",
      "args": [
        "0x0d500B1d8E8eF31E21C99d1Db9A6444d3ADf1270"
      ],
      "interfaceId": "0x34780cc6"
    },
    {
      "name": "BosonVoucher Logic",
<<<<<<< HEAD
      "address": "0x1711057874b7b591f00ad309d174245a8c1545ee",
=======
      "address": "0x72f92782FFa7d6b2dcdCFcF25B6dB4FC3F8aE7B0",
>>>>>>> a0a2aeec
      "args": [
        "0x86C80a8aa58e0A4fa09A69624c31Ab2a6CAD56b8"
      ],
      "interfaceId": ""
    }
  ]
}<|MERGE_RESOLUTION|>--- conflicted
+++ resolved
@@ -2,7 +2,7 @@
   "chainId": 137,
   "network": "polygon",
   "env": "prod",
-  "protocolVersion": "2.4.0",
+  "protocolVersion": "2.4.1",
   "contracts": [
     {
       "name": "AccessController",
@@ -219,11 +219,7 @@
     },
     {
       "name": "BosonVoucher Logic",
-<<<<<<< HEAD
       "address": "0x1711057874b7b591f00ad309d174245a8c1545ee",
-=======
-      "address": "0x72f92782FFa7d6b2dcdCFcF25B6dB4FC3F8aE7B0",
->>>>>>> a0a2aeec
       "args": [
         "0x86C80a8aa58e0A4fa09A69624c31Ab2a6CAD56b8"
       ],
