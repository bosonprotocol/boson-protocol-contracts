--- conflicted
+++ resolved
@@ -166,19 +166,9 @@
      *
      * @param _poolAddress The pool address
      */
-<<<<<<< HEAD
-    function _beforeTokenTransfer(
-        address _from,
-        address _to,
-        uint256 _tokenId
-    ) internal virtual override(ERC721) {
-        if (_from == poolAddress) {
-            // Someone is making a swap and wrapped voucher is being transferred to buyer
-=======
     function setPoolAddress(address _poolAddress) external onlyOwner {
         poolAddress = _poolAddress;
     }
->>>>>>> a4dfc799
 
     /**
      * @notice swap token for specific NFT
