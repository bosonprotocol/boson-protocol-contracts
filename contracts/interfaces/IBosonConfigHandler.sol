// SPDX-License-Identifier: GPL-3.0-or-later
pragma solidity ^0.8.0;

import "../domain/BosonTypes.sol";

/**
 * @title IBosonConfigHandler
 *
 * @notice Handles management of various protocol-related settings.
 *
 * The ERC-165 identifier for this interface is: 0x1753a1ce
 */
interface IBosonConfigHandler {
    /// Events
    event VoucherAddressChanged(address indexed voucher, address indexed changedBy);
    event TokenAddressChanged(address indexed tokenAddress, address indexed changedBy);
    event TreasuryAddressChanged(address indexed treasuryAddress, address indexed changedBy);
    event ProtocolFeePercentageChanged(uint16 feePercentage, address indexed changedBy);
    event MaxOffersPerGroupChanged(uint16 maxOffersPerGroup, address indexed changedBy);
    
    /**
     * @notice Sets the address of the Boson Token (ERC-20) contract.
     *
     * Emits a TokenAddressChanged event.
     *
     * @param _token - the address of the token contract
     */
    function setTokenAddress(address payable _token) external;

    /**
     * @notice The tokenAddress getter
     */
    function getTokenAddress() external view returns (address payable);

    /**
     * @notice Sets the address of the Boson Protocol treasury.
     *
     * Emits a TreasuryAddressChanged event.
     *
     * @param _treasuryAddress - the address of the treasury
     */
    function setTreasuryAddress(address payable _treasuryAddress) external;

    /**
     * @notice The treasuryAddress getter
     */
    function getTreasuryAddress() external view returns (address payable);

    /**
     * @notice Sets the address of the Voucher NFT address (proxy)
     *
     * Emits a VoucherAddressChanged event.
     *
     * @param _voucher - the address of the nft contract
     */
    function setVoucherAddress(address _voucher) external;

    /**
     * @notice The Voucher address getter
     */
    function getVoucherAddress() external view returns (address);

    /**
     * @notice Sets the protocol fee percentage.
     *
     * Emits a ProtocolFeePercentageChanged event.
     *
     * Represent percentage value as an unsigned int by multiplying the percentage by 100:
     * e.g, 1.75% = 175, 100% = 10000
     *
     * @param _feePercentage - the percentage that will be taken as a fee from the net of a Boson Protocol exchange
     */
    function setProtocolFeePercentage(uint16 _feePercentage) external;

    /**
     * @notice Get the protocol fee percentage
     */
<<<<<<< HEAD
    function getProtocolFeePercentage() external view returns (uint16);
=======
    function getProtocolFeePercentage()
    external
    view
    returns (uint16);


    /**
     * @notice Sets the maximum numbers of offers that can be added to a group in a single transaction
     *
     * Emits a MaxOffersPerGroupChanged event.
     *
     * @param _maxOffersPerGroup - the maximum length of {BosonTypes.Group.offerIds}
     */
    function setMaxOffersPerGroup(uint16 _maxOffersPerGroup)
    external;

    /**
     * @notice Get the maximum offers per group
     */
    function getMaxOffersPerGroup()
    external
    view
    returns (uint16);

>>>>>>> b472b6a6
}<|MERGE_RESOLUTION|>--- conflicted
+++ resolved
@@ -75,9 +75,6 @@
     /**
      * @notice Get the protocol fee percentage
      */
-<<<<<<< HEAD
-    function getProtocolFeePercentage() external view returns (uint16);
-=======
     function getProtocolFeePercentage()
     external
     view
@@ -102,5 +99,4 @@
     view
     returns (uint16);
 
->>>>>>> b472b6a6
 }