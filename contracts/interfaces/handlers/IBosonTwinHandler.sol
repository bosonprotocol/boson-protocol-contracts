// SPDX-License-Identifier: GPL-3.0-or-later
pragma solidity ^0.8.0;

import { BosonTypes } from "../../domain/BosonTypes.sol";
import { IBosonTwinEvents } from "../events/IBosonTwinEvents.sol";

/**
 * @title IBosonTwinHandler
 *
 * @notice Handles creation, removal, and querying of twins within the protocol.
 *
 * The ERC-165 identifier for this interface is: 0x60b30e70
 */
interface IBosonTwinHandler is IBosonTwinEvents {
    /**
     * @notice Creates a Twin.
     *
     * Emits a TwinCreated event if successful.
     *
     * Reverts if:
     * - Seller does not exist
<<<<<<< HEAD
     * - Protocol is not approved to transfer the seller's token
     * - Twin supplyAvailable is zero
=======
     * - Not approved to transfer the seller's token
     * - supplyAvailable is zero
>>>>>>> 98b837f6
     * - Twin is NonFungibleToken and amount was set
     * - Twin is NonFungibleToken and end of range would overflow
     * - Twin is NonFungibleToken with unlimited supply and starting token id is too high
     * - Twin is NonFungibleToken and range is already being used in another twin of the seller
     * - Twin is FungibleToken or MultiToken and amount was not set
<<<<<<< HEAD
=======
     * - Twin is FungibleToken or MultiToken and amount is greater than supply available
>>>>>>> 98b837f6
     *
     * @param _twin - the fully populated struct with twin id set to 0x0
     */
    function createTwin(BosonTypes.Twin memory _twin) external;

    /**
     * @notice Removes a twin.
     *
     * Emits a TwinDeleted event if successful.
     *
     * Reverts if:
     * - The twins region of protocol is paused
     * - Caller is not the seller.
     * - Twin does not exist.
     * - Bundle for twin exists
     *
     * @param _twinId - the id of the twin to check.
     */
    function removeTwin(uint256 _twinId) external;

    /**
     * @notice Gets the details about a given twin.
     *
     * @param _twinId - the id of the twin to check
     * @return exists - the twin was found
     * @return twin - the twin details. See {BosonTypes.Twin}
     */
    function getTwin(uint256 _twinId) external view returns (bool exists, BosonTypes.Twin memory twin);

    /**
     * @notice Gets the next twin id.
     *
     * @dev Does not increment the counter.
     *
     * @return nextTwinId - the next twin id
     */
    function getNextTwinId() external view returns (uint256 nextTwinId);
}<|MERGE_RESOLUTION|>--- conflicted
+++ resolved
@@ -18,23 +18,16 @@
      * Emits a TwinCreated event if successful.
      *
      * Reverts if:
+     * - The twins region of protocol is paused
      * - Seller does not exist
-<<<<<<< HEAD
      * - Protocol is not approved to transfer the seller's token
      * - Twin supplyAvailable is zero
-=======
-     * - Not approved to transfer the seller's token
-     * - supplyAvailable is zero
->>>>>>> 98b837f6
      * - Twin is NonFungibleToken and amount was set
      * - Twin is NonFungibleToken and end of range would overflow
      * - Twin is NonFungibleToken with unlimited supply and starting token id is too high
      * - Twin is NonFungibleToken and range is already being used in another twin of the seller
      * - Twin is FungibleToken or MultiToken and amount was not set
-<<<<<<< HEAD
-=======
      * - Twin is FungibleToken or MultiToken and amount is greater than supply available
->>>>>>> 98b837f6
      *
      * @param _twin - the fully populated struct with twin id set to 0x0
      */
