// SPDX-License-Identifier: GPL-3.0-or-later
pragma solidity 0.8.9;

import { BosonTypes } from "../../domain/BosonTypes.sol";
import { IBosonAccountEvents } from "../events/IBosonAccountEvents.sol";

/**
 * @title IBosonAccountHandler
 *
 * @notice Handles creation, update, retrieval of accounts within the protocol.
 *
<<<<<<< HEAD
 * The ERC-165 identifier for this interface is: 0x2a993fc0
=======
 * The ERC-165 identifier for this interface is: 0x15335ed7
>>>>>>> 59d6c6a0
 */
interface IBosonAccountHandler is IBosonAccountEvents {
    /**
     * @notice Creates a seller.
     *
     * Emits a SellerCreated event if successful.
     *
     * Reverts if:
     * - Caller is not the supplied admin or does not own supplied auth token
     * - Caller is not the supplied assistant and clerk
     * - The sellers region of protocol is paused
     * - Address values are zero address
     * - Addresses are not unique to this seller
     * - Seller is not active (if active == false)
     * - Admin address is zero address and AuthTokenType == None
     * - AuthTokenType is not unique to this seller
     * - AuthTokenType is Custom
     *
     * @param _seller - the fully populated struct with seller id set to 0x0
     * @param _authToken - optional AuthToken struct that specifies an AuthToken type and tokenId that the seller can use to do admin functions
     * @param _voucherInitValues - the fully populated BosonTypes.VoucherInitValues struct
     */
    function createSeller(
        BosonTypes.Seller memory _seller,
        BosonTypes.AuthToken calldata _authToken,
        BosonTypes.VoucherInitValues calldata _voucherInitValues
    ) external;

    /**
     * @notice Creates a buyer.
     *
     * Emits an BuyerCreated event if successful.
     *
     * Reverts if:
     * - The buyers region of protocol is paused
     * - Wallet address is zero address
     * - Active is not true
     * - Wallet address is not unique to this buyer
     *
     * @param _buyer - the fully populated struct with buyer id set to 0x0
     */
    function createBuyer(BosonTypes.Buyer memory _buyer) external;

    /**
     * @notice Creates a dispute resolver.
     *
     * Emits a DisputeResolverCreated event if successful.
     *
     * Reverts if:
     * - Caller is not the supplied admin, assistant and clerk
     * - The dispute resolvers region of protocol is paused
     * - Any address is zero address
     * - Any address is not unique to this dispute resolver
     * - EscalationResponsePeriod is invalid
     * - Number of seller ids in _sellerAllowList array exceeds max
     * - Some seller does not exist
     * - Some seller id is duplicated
     * - DisputeResolver is not active (if active == false)
     * - Fee amount is a non-zero value. Protocol doesn't yet support fees for dispute resolvers
     *
     * @param _disputeResolver - the fully populated struct with dispute resolver id set to 0x0
     * @param _disputeResolverFees - list of fees dispute resolver charges per token type. Zero address is native currency. See {BosonTypes.DisputeResolverFee}
     *                               feeAmount will be ignored because protocol doesn't yet support fees yet but DR still needs to provide array of fees to choose supported tokens
     * @param _sellerAllowList - list of ids of sellers that can choose this dispute resolver. If empty, there are no restrictions on which seller can chose it.
     */
    function createDisputeResolver(
        BosonTypes.DisputeResolver memory _disputeResolver,
        BosonTypes.DisputeResolverFee[] calldata _disputeResolverFees,
        uint256[] calldata _sellerAllowList
    ) external;

    /**
     * @notice Creates a marketplace agent.
     *
     * Emits an AgentCreated event if successful.
     *
     * Reverts if:
     * - The agents region of protocol is paused
     * - Wallet address is zero address
     * - Active is not true
     * - Wallet address is not unique to this agent
     * - Fee percentage + protocol fee percentage is greater than the max allowable fee percentage for an offer
     *
     * @param _agent - the fully populated struct with agent id set to 0x0
     */
    function createAgent(BosonTypes.Agent memory _agent) external;

    /**
     * @notice Updates treasury address, if changed. Puts admin, assistant, clerk and AuthToken in pending queue, if changed.
     *         Pending updates can be completed by calling the optInToSellerUpdate function.
     * @dev    Active flag passed in by caller will be ignored. The value from storage will be used.
     *
     * Emits a SellerUpdateApplied event if the seller has changed the treasury.
     * Emits a SellerUpdatePending event if the seller has requested an update for admin, clerk, assistant, or auth token.
     * Holder of new auth token and/or owner(s) of new addresses for admin, clerk, assistant must opt-in to the update.
     *
     * Reverts if:
     * - The sellers region of protocol is paused
     * - Address values are zero address
     * - Addresses are not unique to this seller
     * - Caller address is not the admin address of the stored seller with no AuthToken
     * - Caller is not the owner of the seller's stored AuthToken
     * - Seller does not exist
     * - Admin address is zero address and AuthTokenType == None
     * - AuthTokenType is not unique to this seller
     * - AuthTokenType is Custom
     * - No field has been updated or requested to be updated
     *
     * @param _seller - the fully populated seller struct
     * @param _authToken - optional AuthToken struct that specifies an AuthToken type and tokenId that the seller can use to do admin functions
     */
    function updateSeller(BosonTypes.Seller memory _seller, BosonTypes.AuthToken calldata _authToken) external;

    /**
     * @notice Opt-in to a pending seller update
     *
     * Emits a SellerUpdateApplied event if successful.
     *
     * Reverts if:
     * - The sellers region of protocol is paused
     * - Addresses are not unique to this seller
     * - Caller address is not pending update for the field being updated
     * - Caller is not the owner of the pending AuthToken being updated
     * - No pending update exists for this seller
     * - AuthTokenType is not unique to this seller
     *
     * @param _sellerId - seller id
     * @param _fieldsToUpdate - fields to update, see SellerUpdateFields enum
     */
    function optInToSellerUpdate(uint256 _sellerId, BosonTypes.SellerUpdateFields[] calldata _fieldsToUpdate) external;

    /**
     * @notice Adds royalty recipients to a seller.
     *
     * Emits a RoyalRecipientsUpdated event if successful.
     *
     *  Reverts if:
     *  - The sellers region of protocol is paused
     *  - Seller does not exist
     *  - Caller is not the seller admin
     *  - Caller does not own auth token
     *  - Some recipient is not unique
     *  - some royalty percentage is above the limit
     *
     * @param _sellerId - seller id
     * @param _royaltyRecipients - list of royalty recipients to add
     */
    function addRoyaltyRecipients(uint256 _sellerId, BosonTypes.RoyaltyRecipient[] calldata _royaltyRecipients)
        external;

    /**
     * @notice Updates seller's royalty recipients.
     *
     * Emits a RoyalRecipientsUpdated event if successful.
     *
     *  Reverts if:
     *  - The sellers region of protocol is paused
     *  - Seller does not exist
     *  - Caller is not the seller admin
     *  - Caller does not own auth token
     *  - Length of ids to change does not match length of new values
     *  - Id to update does not exist
     *  - Seller tries to update the address of default recipient
     *  - Some recipient is not unique
     *  - Some royalty percentage is above the limit
     *
     * @param _sellerId - seller id
     * @param _royaltyRecipientIds - list of royalty recipient ids to update
     * @param _royaltyRecipients - list of new royalty recipients corresponding to ids
     */
    function updateRoyaltyRecipients(
        uint256 _sellerId,
        uint256[] calldata _royaltyRecipientIds,
        BosonTypes.RoyaltyRecipient[] calldata _royaltyRecipients
    ) external;

    /**
     * @notice Removes seller's royalty recipients.
     *
     * Emits a RoyalRecipientsUpdated event if successful.
     *
     *  Reverts if:
     *  - The sellers region of protocol is paused
     *  - Seller does not exist
     *  - Caller is not the seller admin
     *  - Caller does not own auth token
     *  - List of ids to remove is not sorted in ascending order
     *  - Id to remove does not exist
     *  - Seller tries to remove the default recipient
     *
     * @param _sellerId - seller id
     * @param _royaltyRecipientIds - list of royalty recipient ids to remove
     */
    function removeRoyaltyRecipients(uint256 _sellerId, uint256[] calldata _royaltyRecipientIds) external;

    /**
     * @notice Updates a buyer, with the exception of the active flag.
     *         All other fields should be filled, even those staying the same.
     * @dev    Active flag passed in by caller will be ignored. The value from storage will be used.
     *
     * Emits a BuyerUpdated event if successful.
     *
     * Reverts if:
     * - The buyers region of protocol is paused
     * - Caller is not the wallet address of the stored buyer
     * - Wallet address is zero address
     * - Address is not unique to this buyer
     * - Buyer does not exist
     * - Current wallet address has outstanding vouchers
     *
     * @param _buyer - the fully populated buyer struct
     */
    function updateBuyer(BosonTypes.Buyer memory _buyer) external;

    /**
     * @notice Updates treasury address, escalationResponsePeriod or metadataUri if changed. Puts admin, assistant and clerk in pending queue, if changed.
     *         Pending updates can be completed by calling the optInToDisputeResolverUpdate function.
     *
     *         Update doesn't include DisputeResolverFees, allowed seller list or active flag.
     *         All DisputeResolver fields should be filled, even those staying the same.
     *         Use removeFeesFromDisputeResolver and addFeesToDisputeResolver to add and remove fees.
     *         Use addSellersToAllowList and removeSellersFromAllowList to add and remove allowed sellers.
     *
     * @dev    Active flag passed in by caller will be ignored. The value from storage will be used.
     *
     * Emits a DisputeResolverUpdated event if successful.
     * Emits a DisputeResolverUpdatePending event if the dispute resolver has requested an update for admin, clerk or assistant.
     * Owner(s) of new addresses for admin, clerk, assistant must opt-in to the update.
     *
     * Reverts if:
     * - The dispute resolvers region of protocol is paused
     * - Caller is not the admin address of the stored dispute resolver
     * - Any address is not unique to this dispute resolver
     * - Dispute resolver does not exist
     * - EscalationResponsePeriod is invalid
     * - No field has been updated or requested to be updated
     *
     * @param _disputeResolver - the fully populated dispute resolver struct
     */
    function updateDisputeResolver(BosonTypes.DisputeResolver memory _disputeResolver) external;

    /**
     * @notice Opt-in to a pending dispute resolver update
     *
     * Emits a DisputeResolverUpdateApplied event if successful.
     *
     * Reverts if:
     * - The dispute resolver region of protocol is paused
     * - Addresses are not unique to this dispute resolver
     * - Caller address is not pending update for the field being updated
     * - No pending update exists for this dispute resolver
     *
     * @param _disputeResolverId - disputeResolver id
     * @param _fieldsToUpdate - fields to update, see DisputeResolverUpdateFields enum
     */
    function optInToDisputeResolverUpdate(
        uint256 _disputeResolverId,
        BosonTypes.DisputeResolverUpdateFields[] calldata _fieldsToUpdate
    ) external;

    /**
     * @notice Updates an agent, with the exception of the active flag.
     *         All other fields should be filled, even those staying the same.
     * @dev    Active flag passed in by caller will be ignored. The value from storage will be used.
     *
     * Emits an AgentUpdated event if successful.
     *
     * Reverts if:
     * - The agents region of protocol is paused
     * - Caller is not the wallet address associated with the agent account
     * - Wallet address is zero address
     * - Wallet address is not unique to this agent
     * - Agent does not exist
     * - Fee percentage + protocol fee percentage is greater than the max allowable fee percentage for an offer
     *
     * @param _agent - the fully populated agent struct
     */
    function updateAgent(BosonTypes.Agent memory _agent) external;

    /**
     * @notice Adds DisputeResolverFees to an existing dispute resolver.
     *
     * Emits a DisputeResolverFeesAdded event if successful.
     *
     * Reverts if:
     * - The dispute resolvers region of protocol is paused
     * - Caller is not the admin address associated with the dispute resolver account
     * - Dispute resolver does not exist
     * - Number of DisputeResolverFee structs in array exceeds max
     * - Number of DisputeResolverFee structs in array is zero
     * - DisputeResolverFee array contains duplicates
     * - Fee amount is a non-zero value. Protocol doesn't yet support fees for dispute resolvers
     *
     * @param _disputeResolverId - id of the dispute resolver
     * @param _disputeResolverFees - list of fees dispute resolver charges per token type. Zero address is native currency. See {BosonTypes.DisputeResolverFee}
     *                               feeAmount will be ignored because protocol doesn't yet support fees yet but DR still needs to provide array of fees to choose supported tokens
     */
    function addFeesToDisputeResolver(
        uint256 _disputeResolverId,
        BosonTypes.DisputeResolverFee[] calldata _disputeResolverFees
    ) external;

    /**
     * @notice Removes DisputeResolverFees from  an existing dispute resolver.
     *
     * Emits a DisputeResolverFeesRemoved event if successful.
     *
     * Reverts if:
     * - The dispute resolvers region of protocol is paused
     * - Caller is not the admin address associated with the dispute resolver account
     * - Dispute resolver does not exist
     * - Number of DisputeResolverFee structs in array exceeds max
     * - Number of DisputeResolverFee structs in array is zero
     * - DisputeResolverFee does not exist for the dispute resolver
     *
     * @param _disputeResolverId - id of the dispute resolver
     * @param _feeTokenAddresses - list of addresses of dispute resolver fee tokens to remove
     */
    function removeFeesFromDisputeResolver(uint256 _disputeResolverId, address[] calldata _feeTokenAddresses) external;

    /**
     * @notice Adds seller ids to set of ids allowed to choose the given dispute resolver for an offer.
     *
     * Emits an AllowedSellersAdded event if successful.
     *
     * Reverts if:
     * - The dispute resolvers region of protocol is paused
     * - Caller is not the admin address associated with the dispute resolver account
     * - Dispute resolver does not exist
     * - Number of seller ids in array exceeds max
     * - Number of seller ids in array is zero
     * - Some seller does not exist
     * - Seller id is already approved
     *
     * @param _disputeResolverId - id of the dispute resolver
     * @param _sellerAllowList - List of seller ids to add to allowed list
     */
    function addSellersToAllowList(uint256 _disputeResolverId, uint256[] calldata _sellerAllowList) external;

    /**
     * @notice Removes seller ids from set of ids allowed to choose the given dispute resolver for an offer.
     *
     * Emits an AllowedSellersRemoved event if successful.
     *
     * Reverts if:
     * - The dispute resolvers region of protocol is paused
     * - Caller is not the admin address associated with the dispute resolver account
     * - Dispute resolver does not exist
     * - Number of seller ids in array exceeds max
     * - Number of seller ids structs in array is zero
     * - Seller id is not approved
     *
     * @param _disputeResolverId - id of the dispute resolver
     * @param _sellerAllowList - list of seller ids to remove from allowed list
     */
    function removeSellersFromAllowList(uint256 _disputeResolverId, uint256[] calldata _sellerAllowList) external;

    /**
     * @notice Gets the details about a seller.
     *
     * @param _sellerId - the id of the seller to check
     * @return exists - the seller was found
     * @return seller - the seller details. See {BosonTypes.Seller}
     * @return authToken - optional AuthToken struct that specifies an AuthToken type and tokenId that the seller can use to do admin functions
     *                     See {BosonTypes.AuthToken}
     */
    function getSeller(
        uint256 _sellerId
    ) external view returns (bool exists, BosonTypes.Seller memory seller, BosonTypes.AuthToken memory authToken);

    /**
     * @notice Gets the details about a seller by an address associated with that seller: assistant, admin, or clerk address.
     * A seller will have either an admin address or an auth token.
     * If seller's admin uses NFT Auth the seller should call `getSellerByAuthToken` instead.
     *
     * @param _associatedAddress - the address associated with the seller. Must be an assistant, admin, or clerk address.
     * @return exists - the seller was found
     * @return seller - the seller details. See {BosonTypes.Seller}
     * @return authToken - optional AuthToken struct that specifies an AuthToken type and tokenId that the seller can use to do admin functions
     *                     See {BosonTypes.AuthToken}
     */
    function getSellerByAddress(
        address _associatedAddress
    ) external view returns (bool exists, BosonTypes.Seller memory seller, BosonTypes.AuthToken memory authToken);

    /**
     * @notice Gets the details about a seller by an auth token associated with that seller.
     * A seller will have either an admin address or an auth token.
     * If seller's admin uses an admin address, the seller should call `getSellerByAddress` instead.
     *
     *
     * @param _associatedAuthToken - the auth token that may be associated with the seller.
     * @return exists - the seller was found
     * @return seller - the seller details. See {BosonTypes.Seller}
     * @return authToken - optional AuthToken struct that specifies an AuthToken type and tokenId that the seller can use to do admin functions
     *                     See {BosonTypes.AuthToken}
     */
    function getSellerByAuthToken(
        BosonTypes.AuthToken calldata _associatedAuthToken
    ) external view returns (bool exists, BosonTypes.Seller memory seller, BosonTypes.AuthToken memory authToken);

    /**
     * @notice Gets seller's royalty recipients.
     *
     * @param _sellerId - seller id
     * @return royaltyRecipients - list of royalty recipients
     */
    function getRoyaltyRecipients(uint256 _sellerId)
        external
        view
        returns (BosonTypes.RoyaltyRecipient[] memory royaltyRecipients);

    /**
     * @notice Gets the details about a buyer.
     *
     * @param _buyerId - the id of the buyer to check
     * @return exists - whether the buyer was found
     * @return buyer - the buyer details. See {BosonTypes.Buyer}
     */
    function getBuyer(uint256 _buyerId) external view returns (bool exists, BosonTypes.Buyer memory buyer);

    /**
     * @notice Gets the details about a dispute resolver.
     *
     * @param _disputeResolverId - the id of the dispute resolver to check
     * @return exists - the dispute resolver was found
     * @return disputeResolver - the dispute resolver details. See {BosonTypes.DisputeResolver}
     * @return disputeResolverFees - list of fees dispute resolver charges per token type. Zero address is native currency. See {BosonTypes.DisputeResolverFee}
     * @return sellerAllowList - list of sellers that are allowed to choose this dispute resolver
     */
    function getDisputeResolver(
        uint256 _disputeResolverId
    )
        external
        view
        returns (
            bool exists,
            BosonTypes.DisputeResolver memory disputeResolver,
            BosonTypes.DisputeResolverFee[] memory disputeResolverFees,
            uint256[] memory sellerAllowList
        );

    /**
     * @notice Gets the details about a dispute resolver by an address associated with that dispute resolver: assistant, admin, or clerk address.
     *
     * @param _associatedAddress - the address associated with the dispute resolver. Must be an assistant, admin, or clerk address.
     * @return exists - the dispute resolver was found
     * @return disputeResolver - the dispute resolver details. See {BosonTypes.DisputeResolver}
     * @return disputeResolverFees - list of fees dispute resolver charges per token type. Zero address is native currency. See {BosonTypes.DisputeResolverFee}
     * @return sellerAllowList - list of sellers that are allowed to chose this dispute resolver
     */
    function getDisputeResolverByAddress(
        address _associatedAddress
    )
        external
        view
        returns (
            bool exists,
            BosonTypes.DisputeResolver memory disputeResolver,
            BosonTypes.DisputeResolverFee[] memory disputeResolverFees,
            uint256[] memory sellerAllowList
        );

    /**
     * @notice Gets the details about an agent.
     *
     * @param _agentId - the id of the agent to check
     * @return exists - whether the agent was found
     * @return agent - the agent details. See {BosonTypes.Agent}
     */
    function getAgent(uint256 _agentId) external view returns (bool exists, BosonTypes.Agent memory agent);

    /**
     * @notice Checks whether given sellers are allowed to choose the given dispute resolver.
     *
     * @param _disputeResolverId - id of dispute resolver to check
     * @param _sellerIds - list of seller ids to check
     * @return sellerAllowed - array with indicator (true/false) if seller is allowed to choose the dispute resolver. Index in this array corresponds to indices of the incoming _sellerIds
     */
    function areSellersAllowed(
        uint256 _disputeResolverId,
        uint256[] calldata _sellerIds
    ) external view returns (bool[] memory sellerAllowed);

    /**
     * @notice Gets the next account id that can be assigned to an account.
     *
     * @dev Does not increment the counter.
     *
     * @return nextAccountId - the account id
     */
    function getNextAccountId() external view returns (uint256 nextAccountId);
}<|MERGE_RESOLUTION|>--- conflicted
+++ resolved
@@ -9,11 +9,7 @@
  *
  * @notice Handles creation, update, retrieval of accounts within the protocol.
  *
-<<<<<<< HEAD
  * The ERC-165 identifier for this interface is: 0x2a993fc0
-=======
- * The ERC-165 identifier for this interface is: 0x15335ed7
->>>>>>> 59d6c6a0
  */
 interface IBosonAccountHandler is IBosonAccountEvents {
     /**
