// SPDX-License-Identifier: GPL-3.0-or-later
pragma solidity ^0.8.0;

import {BosonTypes} from "../../domain/BosonTypes.sol";
import {IBosonExchangeEvents} from "../events/IBosonExchangeEvents.sol";
import {IBosonFundsLibEvents} from "../events/IBosonFundsEvents.sol";

/**
 * @title IBosonExchangeHandler
 *
 * @notice Handles exchanges associated with offers within the protocol.
 *
<<<<<<< HEAD
 * The ERC-165 identifier for this interface is: 0x028ba007
=======
 * The ERC-165 identifier for this interface is: 0x1a9cab74
>>>>>>> 9f6ca8e4
 */
interface IBosonExchangeHandler is IBosonExchangeEvents, IBosonFundsLibEvents {

    /**
     * @notice Commit to an offer (first step of an exchange)
     *
     * Emits an BuyerCommitted event if successful.
     * Issues a voucher to the buyer address.
     *
     * Reverts if:
     * - offerId is invalid
     * - offer has been voided
     * - offer has expired
     * - offer is not yet available for commits
     * - offer's quantity available is zero
     * - buyer address is zero
     * - buyer account is inactive
     * - offer price is in native token and buyer caller does not send enough
     * - offer price is in some ERC20 token and caller also send native currency
     * - if contract at token address does not support erc20 function transferFrom
     * - if calling transferFrom on token fails for some reason (e.g. protocol is not approved to transfer)
     * - if seller has less funds available than sellerDeposit
     *
     * @param _buyer - the buyer's address (caller can commit on behalf of a buyer)
     * @param _offerId - the id of the offer to commit to
     */
    function commitToOffer(address payable _buyer, uint256 _offerId) external payable;

    /**
     * @notice Complete an exchange.
     *
     * Reverts if
     * - Exchange does not exist
     * - Exchange is not in redeemed state
     * - Caller is not buyer or seller's operator
     * - Caller is seller's operator and offer fulfillment period has not elapsed
     *
     * Emits
     * - ExchangeCompleted
     *
     * @param _exchangeId - the id of the exchange to complete
     */
    function completeExchange(uint256 _exchangeId) external;

    /**
     * @notice Revoke a voucher.
     *
     * Reverts if
     * - Exchange does not exist
     * - Exchange is not in committed state
     * - Caller is not seller's operator
     *
     * Emits
     * - VoucherRevoked
     *
     * @param _exchangeId - the id of the exchange to complete
     */
    function revokeVoucher(uint256 _exchangeId) external;

    /**
     * @notice Cancel a voucher.
     *
     * Reverts if
     * - Exchange does not exist
     * - Exchange is not in committed state
     * - Caller does not own voucher
     *
     * Emits
     * - VoucherCanceled
     *
     * @param _exchangeId - the id of the exchange
     */
    function cancelVoucher(uint256 _exchangeId) external;

    /**
<<<<<<< HEAD
=======
     * @notice Expire a voucher.
     *
     * Reverts if
     * - Exchange does not exist
     * - Exchange is not in committed state
     * - Redemption period has not yet elapsed
     *
     * Emits
     * - VoucherExpired
     *
     * @param _exchangeId - the id of the exchange
     */
    function expireVoucher(uint256 _exchangeId)
    external;

    /**
>>>>>>> 9f6ca8e4
     * @notice Redeem a voucher.
     *
     * Reverts if
     * - Exchange does not exist
     * - Exchange is not in committed state
     * - Caller does not own voucher
     *
     * Emits
     * - VoucherRedeemed
     *
     * @param _exchangeId - the id of the exchange
     */
    function redeemVoucher(uint256 _exchangeId) external;

    /**
     * @notice Is the given exchange in a finalized state?
     *
     * Returns true if
     * - Exchange state is Revoked, Canceled, or Completed
     * - Exchange is disputed and dispute state is Retracted, Resolved, or Decided
     *
     * @param _exchangeId - the id of the exchange to check
     * @return exists - true if the exchange exists
     * @return isFinalized - true if the exchange is finalized
     */
    function isExchangeFinalized(uint256 _exchangeId)
    external
    view
    returns(bool exists, bool isFinalized);

    /**
     * @notice Gets the details about a given exchange.
     *
     * @param _exchangeId - the id of the exchange to check
     * @return exists - the exchange was found
     * @return exchange - the exchange details. See {BosonTypes.Exchange}
     */
    function getExchange(uint256 _exchangeId) external view returns (bool exists, BosonTypes.Exchange memory exchange);

    /**
     * @notice Gets the state of a given exchange.
     *
     * @param _exchangeId - the id of the exchange to check
     * @return exists - true if the exchange exists
     * @return state - the exchange state. See {BosonTypes.ExchangeStates}
     */
    function getExchangeState(uint256 _exchangeId) external view returns (bool exists, BosonTypes.ExchangeState state);

    /**
     * @notice Gets the Id that will be assigned to the next exchange.
     *
     *  Does not increment the counter.
     *
     * @return nextExchangeId - the next exchange Id
     */
    function getNextExchangeId() external view returns (uint256 nextExchangeId);
}<|MERGE_RESOLUTION|>--- conflicted
+++ resolved
@@ -10,11 +10,7 @@
  *
  * @notice Handles exchanges associated with offers within the protocol.
  *
-<<<<<<< HEAD
- * The ERC-165 identifier for this interface is: 0x028ba007
-=======
  * The ERC-165 identifier for this interface is: 0x1a9cab74
->>>>>>> 9f6ca8e4
  */
 interface IBosonExchangeHandler is IBosonExchangeEvents, IBosonFundsLibEvents {
 
@@ -90,8 +86,6 @@
     function cancelVoucher(uint256 _exchangeId) external;
 
     /**
-<<<<<<< HEAD
-=======
      * @notice Expire a voucher.
      *
      * Reverts if
@@ -108,7 +102,6 @@
     external;
 
     /**
->>>>>>> 9f6ca8e4
      * @notice Redeem a voucher.
      *
      * Reverts if
