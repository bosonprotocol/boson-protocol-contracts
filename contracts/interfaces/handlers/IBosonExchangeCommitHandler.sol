--- conflicted
+++ resolved
@@ -144,11 +144,8 @@
      * - Royalty percentage is less than the value decided by the admin
      * - Total royalty percentage is more than max royalty percentage
      * - Not enough funds can be encumbered
-<<<<<<< HEAD
      * - The mutualizer contract does not implement the IDRFeeMutualizer interface
-=======
      * - Signature is invalid. Refer to EIP712Lib.verify for details
->>>>>>> 3c75a0b3
      *
      * @param _fullOffer - the fully populated struct containing offer, offer dates, offer durations, dispute resolution parameters, condition, agent id and fee limit
      * @param _offerCreator - the address of the other party
