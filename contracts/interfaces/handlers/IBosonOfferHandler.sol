--- conflicted
+++ resolved
@@ -10,11 +10,7 @@
  *
  * @notice Handles creation, voiding, and querying of offers within the protocol.
  *
-<<<<<<< HEAD
- * The ERC-165 identifier for this interface is: 0xe4c144b0
-=======
- * The ERC-165 identifier for this interface is: 0x7481f095
->>>>>>> 32eb99ee
+ * The ERC-165 identifier for this interface is: 0xfe4be526
  */
 interface IBosonOfferHandler is BosonErrors, IBosonOfferEvents {
     /**
@@ -43,15 +39,11 @@
      * - Collection does not exist
      * - When agent id is non zero:
      *   - If Agent does not exist
-<<<<<<< HEAD
      * - If the sum of agent fee amount and protocol fee amount is greater than the offer fee limit determined by the protocol
      * - If the sum of agent fee amount and protocol fee amount is greater than fee limit set by seller
-=======
-     *   - If the sum of agent fee amount and protocol fee amount is greater than the offer fee limit
      * - Royalty recipient is not on seller's allow list
      * - Royalty percentage is less than the value decided by the admin
      * - Total royalty percentage is more than max royalty percentage
->>>>>>> 32eb99ee
      *
      * @param _offer - the fully populated struct with offer id set to 0x0 and voided set to false
      * @param _offerDates - the fully populated offer dates struct
