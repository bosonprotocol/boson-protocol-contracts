// SPDX-License-Identifier: GPL-3.0-or-later
pragma solidity 0.8.21;

import { BosonTypes } from "../../domain/BosonTypes.sol";
import { IBosonOfferEvents } from "../events/IBosonOfferEvents.sol";

/**
 * @title IBosonOfferHandler
 *
 * @notice Handles creation, voiding, and querying of offers within the protocol.
 *
<<<<<<< HEAD
 * The ERC-165 identifier for this interface is: 0x309cd3d7
=======
 * The ERC-165 identifier for this interface is: 0xa1e3b91c
>>>>>>> bfefe833
 */
interface IBosonOfferHandler is IBosonOfferEvents {
    /**
     * @notice Creates an offer.
     *
     * Emits an OfferCreated event if successful.
     *
     * Reverts if:
     * - The offers region of protocol is paused
     * - Caller is not an assistant
     * - Valid from date is greater than valid until date
     * - Valid until date is not in the future
     * - Both voucher expiration date and voucher expiration period are defined
     * - Neither of voucher expiration date and voucher expiration period are defined
     * - Voucher redeemable period is fixed, but it ends before it starts
     * - Voucher redeemable period is fixed, but it ends before offer expires
     * - Dispute period is less than minimum dispute period
     * - Resolution period is not between the minimum and the maximum resolution period
     * - Voided is set to true
     * - Available quantity is set to zero
     * - Dispute resolver wallet is not registered, except for absolute zero offers with unspecified dispute resolver
     * - Dispute resolver is not active, except for absolute zero offers with unspecified dispute resolver
     * - Seller is not on dispute resolver's seller allow list
     * - Dispute resolver does not accept fees in the exchange token
     * - Buyer cancel penalty is greater than price
     * - Collection does not exist
     * - When agent id is non zero:
     *   - If Agent does not exist
     *   - If the sum of agent fee amount and protocol fee amount is greater than the offer fee limit
     *
     * @param _offer - the fully populated struct with offer id set to 0x0 and voided set to false
     * @param _offerDates - the fully populated offer dates struct
     * @param _offerDurations - the fully populated offer durations struct
     * @param _disputeResolverId - the id of chosen dispute resolver (can be 0)
     * @param _agentId - the id of agent
     */
    function createOffer(
        BosonTypes.Offer memory _offer,
        BosonTypes.OfferDates calldata _offerDates,
        BosonTypes.OfferDurations calldata _offerDurations,
        uint256 _disputeResolverId,
        uint256 _agentId
    ) external;

    /**
     * @notice Creates a batch of offers.
     *
     * Emits an OfferCreated event for every offer if successful.
     *
     * Reverts if:
     * - The offers region of protocol is paused
     * - Number of elements in offers, offerDates and offerDurations do not match
     * - For any offer:
     *   - Caller is not an assistant
     *   - Valid from date is greater than valid until date
     *   - Valid until date is not in the future
     *   - Both voucher expiration date and voucher expiration period are defined
     *   - Neither of voucher expiration date and voucher expiration period are defined
     *   - Voucher redeemable period is fixed, but it ends before it starts
     *   - Voucher redeemable period is fixed, but it ends before offer expires
     *   - Dispute period is less than minimum dispute period
     *   - Resolution period is not between the minimum and the maximum resolution period
     *   - Voided is set to true
     *   - Available quantity is set to zero
     *   - Dispute resolver wallet is not registered, except for absolute zero offers with unspecified dispute resolver
     *   - Dispute resolver is not active, except for absolute zero offers with unspecified dispute resolver
     *   - Seller is not on dispute resolver's seller allow list
     *   - Dispute resolver does not accept fees in the exchange token
     *   - Buyer cancel penalty is greater than price
     *   - Collection does not exist
     * - When agent ids are non zero:
     *   - If Agent does not exist
     *   - If the sum of agent fee amount and protocol fee amount is greater than the offer fee limit
     *
     * @param _offers - the array of fully populated Offer structs with offer id set to 0x0 and voided set to false
     * @param _offerDates - the array of fully populated offer dates structs
     * @param _offerDurations - the array of fully populated offer durations structs
     * @param _disputeResolverIds - the array of ids of chosen dispute resolvers (can be 0)
     * @param _agentIds - the array of ids of agents
     */
    function createOfferBatch(
        BosonTypes.Offer[] calldata _offers,
        BosonTypes.OfferDates[] calldata _offerDates,
        BosonTypes.OfferDurations[] calldata _offerDurations,
        uint256[] calldata _disputeResolverIds,
        uint256[] calldata _agentIds
    ) external;

    /**
     * @notice Reserves a range of vouchers to be associated with an offer
     *
     *
     * Reverts if:
     * - The offers region of protocol is paused
     * - The exchanges region of protocol is paused
     * - Offer does not exist
     * - Offer already voided
     * - Caller is not the seller
     * - Range length is zero
     * - Range length is greater than quantity available
     * - Range length is greater than maximum allowed range length
     * - Call to BosonVoucher.reserveRange() reverts
     * - _to is not the BosonVoucher contract address or the BosonVoucher contract owner
     *
     * @param _offerId - the id of the offer
     * @param _length - the length of the range
     * @param _to - the address to send the pre-minted vouchers to (contract address or contract owner)
     */
    function reserveRange(uint256 _offerId, uint256 _length, address _to) external;

    /**
     * @notice Voids a given offer.
     * Existing exchanges are not affected.
     * No further vouchers can be issued against a voided offer.
     *
     * Emits an OfferVoided event if successful.
     *
     * Reverts if:
     * - The offers region of protocol is paused
     * - Offer id is invalid
     * - Caller is not the assistant of the offer
     * - Offer has already been voided
     *
     * @param _offerId - the id of the offer to void
     */
    function voidOffer(uint256 _offerId) external;

    /**
     * @notice  Voids a batch of offers.
     * Existing exchanges are not affected.
     * No further vouchers can be issued against a voided offer.
     *
     * Emits an OfferVoided event for every offer if successful.
     *
     * Reverts if, for any offer:
     * - The offers region of protocol is paused
     * - Offer id is invalid
     * - Caller is not the assistant of the offer
     * - Offer has already been voided
     *
     * @param _offerIds - list of ids of offers to void
     */
    function voidOfferBatch(uint256[] calldata _offerIds) external;

    /**
     * @notice Sets new valid until date.
     *
     * Emits an OfferExtended event if successful.
     *
     * Reverts if:
     * - The offers region of protocol is paused
     * - Offer does not exist
     * - Caller is not the assistant of the offer
     * - New valid until date is before existing valid until dates
     * - Offer has voucherRedeemableUntil set and new valid until date is greater than that
     *
     *  @param _offerId - the id of the offer to extend
     *  @param _validUntilDate - new valid until date
     */
    function extendOffer(uint256 _offerId, uint256 _validUntilDate) external;

    /**
     * @notice Sets new valid until date for a batch of offers.
     *
     * Emits an OfferExtended event for every offer if successful.
     *
     * Reverts if:
     * - The offers region of protocol is paused
     * - For any of the offers:
     *   - Offer does not exist
     *   - Caller is not the assistant of the offer
     *   - New valid until date is before existing valid until dates
     *   - Offer has voucherRedeemableUntil set and new valid until date is greater than that
     *
     *  @param _offerIds - list of ids of the offers to extend
     *  @param _validUntilDate - new valid until date
     */
    function extendOfferBatch(uint256[] calldata _offerIds, uint256 _validUntilDate) external;

    /**
     * @notice Gets the details about a given offer.
     *
     * @param _offerId - the id of the offer to retrieve
     * @return exists - the offer was found
     * @return offer - the offer details. See {BosonTypes.Offer}
     * @return offerDates - the offer dates details. See {BosonTypes.OfferDates}
     * @return offerDurations - the offer durations details. See {BosonTypes.OfferDurations}
     * @return disputeResolutionTerms - the details about the dispute resolution terms. See {BosonTypes.DisputeResolutionTerms}
     * @return offerFees - the offer fees details. See {BosonTypes.OfferFees}
     */
    function getOffer(
        uint256 _offerId
    )
        external
        view
        returns (
            bool exists,
            BosonTypes.Offer memory offer,
            BosonTypes.OfferDates memory offerDates,
            BosonTypes.OfferDurations memory offerDurations,
            BosonTypes.DisputeResolutionTerms memory disputeResolutionTerms,
            BosonTypes.OfferFees memory offerFees
        );

    /**
     * @notice Gets the next offer id.
     *
     * @dev Does not increment the counter.
     *
     * @return nextOfferId - the next offer id
     */
    function getNextOfferId() external view returns (uint256 nextOfferId);

    /**
     * @notice Checks if offer is voided or not.
     *
     * @param _offerId - the id of the offer to check
     * @return exists - the offer was found
     * @return offerVoided - true if voided, false otherwise
     */
    function isOfferVoided(uint256 _offerId) external view returns (bool exists, bool offerVoided);

    /**
     * @notice Gets the agent id for a given offer id.
     *
     * @param _offerId - the offer id
     * @return exists - whether the agent id exists
     * @return agentId - the agent id
     */
    function getAgentIdByOffer(uint256 _offerId) external view returns (bool exists, uint256 agentId);
}<|MERGE_RESOLUTION|>--- conflicted
+++ resolved
@@ -9,11 +9,7 @@
  *
  * @notice Handles creation, voiding, and querying of offers within the protocol.
  *
-<<<<<<< HEAD
- * The ERC-165 identifier for this interface is: 0x309cd3d7
-=======
- * The ERC-165 identifier for this interface is: 0xa1e3b91c
->>>>>>> bfefe833
+ * The ERC-165 identifier for this interface is: 0x67991d09
  */
 interface IBosonOfferHandler is IBosonOfferEvents {
     /**
