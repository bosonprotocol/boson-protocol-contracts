--- conflicted
+++ resolved
@@ -10,11 +10,7 @@
  *
  * @notice Handles creation, voiding, and querying of offers within the protocol.
  *
-<<<<<<< HEAD
- * The ERC-165 identifier for this interface is: 0xef606f92
-=======
- * The ERC-165 identifier for this interface is: 0x67991d09
->>>>>>> f685df37
+ * The ERC-165 identifier for this interface is: 0x7ee17ba9
  */
 interface IBosonOfferHandler is BosonErrors, IBosonOfferEvents {
     /**
