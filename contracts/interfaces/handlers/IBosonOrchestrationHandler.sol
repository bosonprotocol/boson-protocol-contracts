--- conflicted
+++ resolved
@@ -54,16 +54,13 @@
      * @param _offerDurations - the fully populated offer durations struct
      * @param _disputeResolverId - the id of chosen dispute resolver (can be 0)
      */
-<<<<<<< HEAD
-    function createSellerAndOffer(BosonTypes.Seller calldata _seller, BosonTypes.Offer memory _offer, BosonTypes.OfferDates calldata _offerDates, BosonTypes.OfferDurations calldata _offerDurations, uint256 _disputeResolverId) external;
-=======
     function createSellerAndOffer(
         BosonTypes.Seller calldata _seller,
         BosonTypes.Offer memory _offer,
         BosonTypes.OfferDates calldata _offerDates,
-        BosonTypes.OfferDurations calldata _offerDurations
-    ) external;
->>>>>>> 3787bab5
+        BosonTypes.OfferDurations calldata _offerDurations,
+        uint256 _disputeResolverId
+    ) external;
 
     /**
      * @notice Takes an offer and a condition, creates an offer, then a group with that offer and the given condition.
@@ -96,13 +93,9 @@
      */
     function createOfferWithCondition(
         BosonTypes.Offer memory _offer,
-<<<<<<< HEAD
-        BosonTypes.OfferDates calldata _offerDates, BosonTypes.OfferDurations calldata _offerDurations,
-        uint256 _disputeResolverId,
-=======
-        BosonTypes.OfferDates calldata _offerDates,
-        BosonTypes.OfferDurations calldata _offerDurations,
->>>>>>> 3787bab5
+        BosonTypes.OfferDates calldata _offerDates,
+        BosonTypes.OfferDurations calldata _offerDurations,
+        uint256 _disputeResolverId,
         BosonTypes.Condition memory _condition
     ) external;
 
@@ -139,13 +132,9 @@
      */
     function createOfferAddToGroup(
         BosonTypes.Offer memory _offer,
-<<<<<<< HEAD
-        BosonTypes.OfferDates calldata _offerDates, BosonTypes.OfferDurations calldata _offerDurations,
-        uint256 _disputeResolverId,
-=======
-        BosonTypes.OfferDates calldata _offerDates,
-        BosonTypes.OfferDurations calldata _offerDurations,
->>>>>>> 3787bab5
+        BosonTypes.OfferDates calldata _offerDates,
+        BosonTypes.OfferDurations calldata _offerDurations,
+        uint256 _disputeResolverId,
         uint256 _groupId
     ) external;
 
@@ -181,13 +170,9 @@
      */
     function createOfferAndTwinWithBundle(
         BosonTypes.Offer memory _offer,
-<<<<<<< HEAD
-        BosonTypes.OfferDates calldata _offerDates, BosonTypes.OfferDurations calldata _offerDurations,
-        uint256 _disputeResolverId,
-=======
-        BosonTypes.OfferDates calldata _offerDates,
-        BosonTypes.OfferDurations calldata _offerDurations,
->>>>>>> 3787bab5
+        BosonTypes.OfferDates calldata _offerDates,
+        BosonTypes.OfferDurations calldata _offerDurations,
+        uint256 _disputeResolverId,
         BosonTypes.Twin memory _twin
     ) external;
 
@@ -225,13 +210,9 @@
      */
     function createOfferWithConditionAndTwinAndBundle(
         BosonTypes.Offer memory _offer,
-<<<<<<< HEAD
-        BosonTypes.OfferDates calldata _offerDates, BosonTypes.OfferDurations calldata _offerDurations,
-        uint256 _disputeResolverId,
-=======
-        BosonTypes.OfferDates calldata _offerDates,
-        BosonTypes.OfferDurations calldata _offerDurations,
->>>>>>> 3787bab5
+        BosonTypes.OfferDates calldata _offerDates,
+        BosonTypes.OfferDurations calldata _offerDurations,
+        uint256 _disputeResolverId,
         BosonTypes.Condition memory _condition,
         BosonTypes.Twin memory _twin
     ) external;
@@ -274,13 +255,9 @@
     function createSellerAndOfferWithCondition(
         BosonTypes.Seller memory _seller,
         BosonTypes.Offer memory _offer,
-<<<<<<< HEAD
-        BosonTypes.OfferDates calldata _offerDates, BosonTypes.OfferDurations calldata _offerDurations,
-        uint256 _disputeResolverId,
-=======
-        BosonTypes.OfferDates calldata _offerDates,
-        BosonTypes.OfferDurations calldata _offerDurations,
->>>>>>> 3787bab5
+        BosonTypes.OfferDates calldata _offerDates,
+        BosonTypes.OfferDurations calldata _offerDurations,
+        uint256 _disputeResolverId,
         BosonTypes.Condition memory _condition
     ) external;
 
@@ -323,13 +300,9 @@
     function createSellerAndOfferAndTwinWithBundle(
         BosonTypes.Seller memory _seller,
         BosonTypes.Offer memory _offer,
-<<<<<<< HEAD
-        BosonTypes.OfferDates calldata _offerDates, BosonTypes.OfferDurations calldata _offerDurations,
-        uint256 _disputeResolverId,
-=======
-        BosonTypes.OfferDates calldata _offerDates,
-        BosonTypes.OfferDurations calldata _offerDurations,
->>>>>>> 3787bab5
+        BosonTypes.OfferDates calldata _offerDates,
+        BosonTypes.OfferDurations calldata _offerDurations,
+        uint256 _disputeResolverId,
         BosonTypes.Twin memory _twin
     ) external;
 
@@ -374,13 +347,9 @@
     function createSellerAndOfferWithConditionAndTwinAndBundle(
         BosonTypes.Seller memory _seller,
         BosonTypes.Offer memory _offer,
-<<<<<<< HEAD
-        BosonTypes.OfferDates calldata _offerDates, BosonTypes.OfferDurations calldata _offerDurations,
-        uint256 _disputeResolverId,
-=======
-        BosonTypes.OfferDates calldata _offerDates,
-        BosonTypes.OfferDurations calldata _offerDurations,
->>>>>>> 3787bab5
+        BosonTypes.OfferDates calldata _offerDates,
+        BosonTypes.OfferDurations calldata _offerDurations,
+        uint256 _disputeResolverId,
         BosonTypes.Condition memory _condition,
         BosonTypes.Twin memory _twin
     ) external;
