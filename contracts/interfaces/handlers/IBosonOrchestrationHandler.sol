// SPDX-License-Identifier: GPL-3.0-or-later
pragma solidity 0.8.18;

import { BosonTypes } from "../../domain/BosonTypes.sol";
import { IBosonAccountEvents } from "../events/IBosonAccountEvents.sol";
import { IBosonGroupEvents } from "../events/IBosonGroupEvents.sol";
import { IBosonOfferEvents } from "../events/IBosonOfferEvents.sol";
import { IBosonTwinEvents } from "../events/IBosonTwinEvents.sol";
import { IBosonBundleEvents } from "../events/IBosonBundleEvents.sol";

/**
 * @title IBosonOrchestrationHandler
 *
 * @notice Combines creation of multiple entities (accounts, offers, groups, twins, bundles) in a single transaction
 *
<<<<<<< HEAD
 * The ERC-165 identifier for this interface is: 0x4cf51479
=======
 * The ERC-165 identifier for this interface is: 0xb2539c77
>>>>>>> 6cdc94ac
 */
interface IBosonOrchestrationHandler is
    IBosonAccountEvents,
    IBosonGroupEvents,
    IBosonOfferEvents,
    IBosonTwinEvents,
    IBosonBundleEvents
{
    /**
     * @notice Raises a dispute and immediately escalates it.
     *
     * Caller must send (or for ERC20, approve the transfer of) the
     * buyer escalation deposit percentage of the offer price, which
     * will be added to the pot for resolution.
     *
     * Emits a DisputeRaised and a DisputeEscalated event if successful.
     *
     * Reverts if:
     * - The disputes region of protocol is paused
     * - The orchestration region of protocol is paused
     * - Caller is not the buyer for the given exchange id
     * - Exchange does not exist
     * - Exchange is not in a Redeemed state
     * - Dispute period has elapsed already
     * - Dispute resolver is not specified (absolute zero offer)
     * - Offer price is in native token and caller does not send enough
     * - Offer price is in some ERC20 token and caller also sends native currency
     * - If contract at token address does not support ERC20 function transferFrom
     * - If calling transferFrom on token fails for some reason (e.g. protocol is not approved to transfer)
     * - Received ERC20 token amount differs from the expected value
     *
     * @param _exchangeId - the id of the associated exchange
     */
    function raiseAndEscalateDispute(uint256 _exchangeId) external payable;

    /**
     * @notice Creates a seller (with optional auth token) and an offer in a single transaction.
     *
     * Limitation of the method:
     * If chosen dispute resolver has seller allow list, this method will not succeed, since seller that will be created
     * cannot be on that list. To avoid the failure you can
     * - Choose a dispute resolver without seller allow list
     * - Make an absolute zero offer without and dispute resolver specified
     * - First create a seller {AccountHandler.createSeller}, make sure that dispute resolver adds seller to its allow list
     *   and then continue with the offer creation
     *
     * Emits a SellerCreated and an OfferCreated event if successful.
     *
     * Reverts if:
     * - The sellers region of protocol is paused
     * - The offers region of protocol is paused
     * - The orchestration region of protocol is paused
     * - Caller is not the supplied admin or does not own supplied auth token
     * - Caller is not the supplied assistant
     * - Supplied clerk is not a zero address
     * - Admin address is zero address and AuthTokenType == None
     * - AuthTokenType is not unique to this seller
     * - In seller struct:
     *   - Address values are zero address
     *   - Addresses are not unique to this seller
     *   - Seller is not active (if active == false)
     * - In offer struct:
     *   - Valid from date is greater than valid until date
     *   - Valid until date is not in the future
     *   - Both voucher expiration date and voucher expiration period are defined
     *   - Neither voucher expiration date nor voucher expiration period are defined
     *   - Voucher redeemable period is fixed, but it ends before it starts
     *   - Voucher redeemable period is fixed, but it ends before offer expires
     *   - Dispute period is less than minimum dispute period
     *   - Resolution period is not between the minimum and the maximum resolution period
     *   - Voided is set to true
     *   - Available quantity is set to zero
     *   - Dispute resolver wallet is not registered, except for absolute zero offers with unspecified dispute resolver
     *   - Dispute resolver is not active, except for absolute zero offers with unspecified dispute resolver
     *   - Seller is not on dispute resolver's seller allow list
     *   - Dispute resolver does not accept fees in the exchange token
     *   - Buyer cancel penalty is greater than price
     *   - Collection does not exist
     * - When agent id is non zero:
     *   - If Agent does not exist
     *   - If the sum of agent fee amount and protocol fee amount is greater than the offer fee limit
     *
     * @param _offer - the fully populated struct with offer id set to 0x0 and voided set to false
     * @param _seller - the fully populated seller struct
     * @param _offerDates - the fully populated offer dates struct
     * @param _offerDurations - the fully populated offer durations struct
     * @param _disputeResolverId - the id of chosen dispute resolver (can be 0)
     * @param _authToken - optional AuthToken struct that specifies an AuthToken type and tokenId that the seller can use to do admin functions
     * @param _voucherInitValues - the fully populated BosonTypes.VoucherInitValues struct
     * @param _agentId - the id of agent
     */
    function createSellerAndOffer(
        BosonTypes.Seller calldata _seller,
        BosonTypes.Offer memory _offer,
        BosonTypes.OfferDates calldata _offerDates,
        BosonTypes.OfferDurations calldata _offerDurations,
        uint256 _disputeResolverId,
        BosonTypes.AuthToken calldata _authToken,
        BosonTypes.VoucherInitValues calldata _voucherInitValues,
        uint256 _agentId
    ) external;

    /**
     * @notice Creates a seller (with optional auth token), an offer and reserve range for preminting in a single transaction.
     *
     * Limitation of the method:
     * If chosen dispute resolver has seller allow list, this method will not succeed, since seller that will be created
     * cannot be on that list. To avoid the failure you can
     * - Choose a dispute resolver without seller allow list
     * - Make an absolute zero offer without and dispute resolver specified
     * - First create a seller {AccountHandler.createSeller}, make sure that dispute resolver adds seller to its allow list
     *   and then continue with the offer creation
     *
     * Emits a SellerCreated, an OfferCreated and a RangeReserved event if successful.
     *
     * Reverts if:
     * - The sellers region of protocol is paused
     * - The offers region of protocol is paused
     * - The orchestration region of protocol is paused
     * - The exchanges region of protocol is paused
     * - Caller is not the supplied assistant
     * - Caller is not the supplied admin or does not own supplied auth token
     * - Supplied clerk is not a zero address
     * - Admin address is zero address and AuthTokenType == None
     * - AuthTokenType is not unique to this seller
     * - Reserved range length is zero
     * - Reserved range length is greater than quantity available
     * - Reserved range length is greater than maximum allowed range length
     * - In seller struct:
     *   - Address values are zero address
     *   - Addresses are not unique to this seller
     *   - Seller is not active (if active == false)
     * - In offer struct:
     *   - Valid from date is greater than valid until date
     *   - Valid until date is not in the future
     *   - Both voucher expiration date and voucher expiration period are defined
     *   - Neither voucher expiration date nor voucher expiration period are defined
     *   - Voucher redeemable period is fixed, but it ends before it starts
     *   - Voucher redeemable period is fixed, but it ends before offer expires
     *   - Dispute period is less than minimum dispute period
     *   - Resolution period is not between the minimum and the maximum resolution period
     *   - Voided is set to true
     *   - Available quantity is set to zero
     *   - Dispute resolver wallet is not registered, except for absolute zero offers with unspecified dispute resolver
     *   - Dispute resolver is not active, except for absolute zero offers with unspecified dispute resolver
     *   - Seller is not on dispute resolver's seller allow list
     *   - Dispute resolver does not accept fees in the exchange token
     *   - Buyer cancel penalty is greater than price
     *   - Collection does not exist
     * - When agent id is non zero:
     *   - If Agent does not exist
     *   - If the sum of agent fee amount and protocol fee amount is greater than the offer fee limit
     * - _to is not the BosonVoucher contract address or the BosonVoucher contract owner
     *
     * @dev No reentrancy guard here since already implemented by called functions. If added here, they would clash.
     *
     * @param _offer - the fully populated struct with offer id set to 0x0 and voided set to false
     * @param _seller - the fully populated seller struct
     * @param _offerDates - the fully populated offer dates struct
     * @param _offerDurations - the fully populated offer durations struct
     * @param _disputeResolverId - the id of chosen dispute resolver (can be 0)
     * @param _reservedRangeLength - the amount of tokens to be reserved for preminting
     * @param _to - the address to send the pre-minted vouchers to (contract address or contract owner)
     * @param _authToken - optional AuthToken struct that specifies an AuthToken type and tokenId that the seller can use to do admin functions
     * @param _voucherInitValues - the fully populated BosonTypes.VoucherInitValues struct
     * @param _agentId - the id of agent
     */
    function createSellerAndPremintedOffer(
        BosonTypes.Seller memory _seller,
        BosonTypes.Offer memory _offer,
        BosonTypes.OfferDates calldata _offerDates,
        BosonTypes.OfferDurations calldata _offerDurations,
        uint256 _disputeResolverId,
        uint256 _reservedRangeLength,
        address _to,
        BosonTypes.AuthToken calldata _authToken,
        BosonTypes.VoucherInitValues calldata _voucherInitValues,
        uint256 _agentId
    ) external;

    /**
     * @notice Takes an offer and a condition, creates an offer, then creates a group with that offer and the given condition.
     *
     * Emits an OfferCreated and a GroupCreated event if successful.
     *
     * Reverts if:
     * - The offers region of protocol is paused
     * - The groups region of protocol is paused
     * - The orchestration region of protocol is paused
     * - In offer struct:
     *   - Caller is not an assistant
     *   - Valid from date is greater than valid until date
     *   - Valid until date is not in the future
     *   - Both voucher expiration date and voucher expiration period are defined
     *   - Neither voucher expiration date nor voucher expiration period are defined
     *   - Voucher redeemable period is fixed, but it ends before it starts
     *   - Voucher redeemable period is fixed, but it ends before offer expires
     *   - Dispute period is less than minimum dispute period
     *   - Resolution period is not between the minimum and the maximum resolution period
     *   - Voided is set to true
     *   - Available quantity is set to zero
     *   - Dispute resolver wallet is not registered, except for absolute zero offers with unspecified dispute resolver
     *   - Dispute resolver is not active, except for absolute zero offers with unspecified dispute resolver
     *   - Seller is not on dispute resolver's seller allow list
     *   - Dispute resolver does not accept fees in the exchange token
     *   - Buyer cancel penalty is greater than price
     *   - Collection does not exist
     * - Condition includes invalid combination of parameters
     * - When agent id is non zero:
     *   - If Agent does not exist
     *   - If the sum of agent fee amount and protocol fee amount is greater than the offer fee limit
     *
     * @param _offer - the fully populated struct with offer id set to 0x0 and voided set to false
     * @param _offerDates - the fully populated offer dates struct
     * @param _offerDurations - the fully populated offer durations struct
     * @param _disputeResolverId - the id of chosen dispute resolver (can be 0)
     * @param _condition - the fully populated condition struct
     * @param _agentId - the id of agent
     */
    function createOfferWithCondition(
        BosonTypes.Offer memory _offer,
        BosonTypes.OfferDates calldata _offerDates,
        BosonTypes.OfferDurations calldata _offerDurations,
        uint256 _disputeResolverId,
        BosonTypes.Condition memory _condition,
        uint256 _agentId
    ) external;

    /**
     * @notice Takes an offer, range for preminting and a condition, creates an offer, then creates a group with that offer and the given condition and then reservers range for preminting.
     *
     * Emits an OfferCreated, a GroupCreated and a RangeReserved event if successful.
     *
     * Reverts if:
     * - The offers region of protocol is paused
     * - The groups region of protocol is paused
     * - The exchanges region of protocol is paused
     * - The orchestration region of protocol is paused
     * - Reserved range length is zero
     * - Reserved range length is greater than quantity available
     * - Reserved range length is greater than maximum allowed range length
     * - In offer struct:
     *   - Caller is not an assistant
     *   - Valid from date is greater than valid until date
     *   - Valid until date is not in the future
     *   - Both voucher expiration date and voucher expiration period are defined
     *   - Neither voucher expiration date nor voucher expiration period are defined
     *   - Voucher redeemable period is fixed, but it ends before it starts
     *   - Voucher redeemable period is fixed, but it ends before offer expires
     *   - Dispute period is less than minimum dispute period
     *   - Resolution period is not between the minimum and the maximum resolution period
     *   - Voided is set to true
     *   - Available quantity is set to zero
     *   - Dispute resolver wallet is not registered, except for absolute zero offers with unspecified dispute resolver
     *   - Dispute resolver is not active, except for absolute zero offers with unspecified dispute resolver
     *   - Seller is not on dispute resolver's seller allow list
     *   - Dispute resolver does not accept fees in the exchange token
     *   - Buyer cancel penalty is greater than price
     *   - Collection does not exist
     * - Condition includes invalid combination of parameters
     * - When agent id is non zero:
     *   - If Agent does not exist
     *   - If the sum of agent fee amount and protocol fee amount is greater than the offer fee limit
     * - _to is not the BosonVoucher contract address or the BosonVoucher contract owner
     *
     * @dev No reentrancy guard here since already implemented by called functions. If added here, they would clash.
     *
     * @param _offer - the fully populated struct with offer id set to 0x0 and voided set to false
     * @param _offerDates - the fully populated offer dates struct
     * @param _offerDurations - the fully populated offer durations struct
     * @param _disputeResolverId - the id of chosen dispute resolver (can be 0)
     * @param _reservedRangeLength - the amount of tokens to be reserved for preminting
     * @param _to - the address to send the pre-minted vouchers to (contract address or contract owner)
     * @param _condition - the fully populated condition struct
     * @param _agentId - the id of agent
     */
    function createPremintedOfferWithCondition(
        BosonTypes.Offer memory _offer,
        BosonTypes.OfferDates calldata _offerDates,
        BosonTypes.OfferDurations calldata _offerDurations,
        uint256 _disputeResolverId,
        uint256 _reservedRangeLength,
        address _to,
        BosonTypes.Condition calldata _condition,
        uint256 _agentId
    ) external;

    /**
     * @notice Takes an offer and group ID, creates an offer and adds it to the existing group with given id.
     *
     * Emits an OfferCreated and a GroupUpdated event if successful.
     *
     * Reverts if:
     * - The offers region of protocol is paused
     * - The groups region of protocol is paused
     * - The orchestration region of protocol is paused
     * - In offer struct:
     *   - Caller is not an assistant
     *   - Valid from date is greater than valid until date
     *   - Valid until date is not in the future
     *   - Both voucher expiration date and voucher expiration period are defined
     *   - Neither voucher expiration date nor voucher expiration period are defined
     *   - Voucher redeemable period is fixed, but it ends before it starts
     *   - Voucher redeemable period is fixed, but it ends before offer expires
     *   - Dispute period is less than minimum dispute period
     *   - Resolution period is not between the minimum and the maximum resolution period
     *   - Voided is set to true
     *   - Available quantity is set to zero
     *   - Dispute resolver wallet is not registered, except for absolute zero offers with unspecified dispute resolver
     *   - Dispute resolver is not active, except for absolute zero offers with unspecified dispute resolver
     *   - Seller is not on dispute resolver's seller allow list
     *   - Dispute resolver does not accept fees in the exchange token
     *   - Buyer cancel penalty is greater than price
     *   - Collection does not exist
     * - When adding to the group if:
     *   - Group does not exists
     *   - Caller is not the assistant of the group
     *   - Current number of offers plus number of offers added exceeds maximum allowed number per group
     * - When agent id is non zero:
     *   - If Agent does not exist
     *   - If the sum of agent fee amount and protocol fee amount is greater than the offer fee limit
     *
     * @param _offer - the fully populated struct with offer id set to 0x0 and voided set to false
     * @param _offerDates - the fully populated offer dates struct
     * @param _offerDurations - the fully populated offer durations struct
     * @param _disputeResolverId - the id of chosen dispute resolver (can be 0)
     * @param _groupId - id of the group, to which offer will be added
     * @param _agentId - the id of agent
     */
    function createOfferAddToGroup(
        BosonTypes.Offer memory _offer,
        BosonTypes.OfferDates calldata _offerDates,
        BosonTypes.OfferDurations calldata _offerDurations,
        uint256 _disputeResolverId,
        uint256 _groupId,
        uint256 _agentId
    ) external;

    /**
     * @notice Takes an offer, a range for preminting and group ID, creates an offer and adds it to the existing group with given id and reserves the range for preminting.
     *
     * Emits an OfferCreated, a GroupUpdated and a RangeReserved event if successful.
     *
     * Reverts if:
     * - The offers region of protocol is paused
     * - The groups region of protocol is paused
     * - The exchanges region of protocol is paused
     * - The orchestration region of protocol is paused
     * - Reserved range length is zero
     * - Reserved range length is greater than quantity available
     * - Reserved range length is greater than maximum allowed range length
     * - In offer struct:
     *   - Caller is not an assistant
     *   - Valid from date is greater than valid until date
     *   - Valid until date is not in the future
     *   - Both voucher expiration date and voucher expiration period are defined
     *   - Neither voucher expiration date nor voucher expiration period are defined
     *   - Voucher redeemable period is fixed, but it ends before it starts
     *   - Voucher redeemable period is fixed, but it ends before offer expires
     *   - Dispute period is less than minimum dispute period
     *   - Resolution period is not between the minimum and the maximum resolution period
     *   - Voided is set to true
     *   - Available quantity is set to zero
     *   - Dispute resolver wallet is not registered, except for absolute zero offers with unspecified dispute resolver
     *   - Dispute resolver is not active, except for absolute zero offers with unspecified dispute resolver
     *   - Seller is not on dispute resolver's seller allow list
     *   - Dispute resolver does not accept fees in the exchange token
     *   - Buyer cancel penalty is greater than price
     *   - Collection does not exist
     * - When adding to the group if:
     *   - Group does not exists
     *   - Caller is not the assistant of the group
     *   - Current number of offers plus number of offers added exceeds maximum allowed number per group
     * - When agent id is non zero:
     *   - If Agent does not exist
     *   - If the sum of agent fee amount and protocol fee amount is greater than the offer fee limit
     * - _to is not the BosonVoucher contract address or the BosonVoucher contract owner
     *
     * @dev No reentrancy guard here since already implemented by called functions. If added here, they would clash.
     *
     * @param _offer - the fully populated struct with offer id set to 0x0 and voided set to false
     * @param _offerDates - the fully populated offer dates struct
     * @param _offerDurations - the fully populated offer durations struct
     * @param _disputeResolverId - the id of chosen dispute resolver (can be 0)
     * @param _reservedRangeLength - the amount of tokens to be reserved for preminting
     * @param _to - the address to send the pre-minted vouchers to (contract address or contract owner)
     * @param _groupId - id of the group, to which offer will be added
     * @param _agentId - the id of agent
     */
    function createPremintedOfferAddToGroup(
        BosonTypes.Offer memory _offer,
        BosonTypes.OfferDates calldata _offerDates,
        BosonTypes.OfferDurations calldata _offerDurations,
        uint256 _disputeResolverId,
        uint256 _reservedRangeLength,
        address _to,
        uint256 _groupId,
        uint256 _agentId
    ) external;

    /**
     * @notice Takes an offer and a twin, creates an offer, creates a twin, then creates a bundle with that offer and the given twin.
     *
     * Emits an OfferCreated, a TwinCreated and a BundleCreated event if successful.
     *
     * Reverts if:
     * - The offers region of protocol is paused
     * - The twins region of protocol is paused
     * - The bundles region of protocol is paused
     * - The orchestration region of protocol is paused
     * - In offer struct:
     *   - Caller is not an assistant
     *   - Valid from date is greater than valid until date
     *   - Valid until date is not in the future
     *   - Both voucher expiration date and voucher expiration period are defined
     *   - Neither voucher expiration date nor voucher expiration period are defined
     *   - Voucher redeemable period is fixed, but it ends before it starts
     *   - Voucher redeemable period is fixed, but it ends before offer expires
     *   - Dispute period is less than minimum dispute period
     *   - Resolution period is not between the minimum and the maximum resolution period
     *   - Voided is set to true
     *   - Available quantity is set to zero
     *   - Dispute resolver wallet is not registered, except for absolute zero offers with unspecified dispute resolver
     *   - Dispute resolver is not active, except for absolute zero offers with unspecified dispute resolver
     *   - Seller is not on dispute resolver's seller allow list
     *   - Dispute resolver does not accept fees in the exchange token
     *   - Buyer cancel penalty is greater than price
     *   - Collection does not exist
     * - When creating twin if
     *   - Not approved to transfer the seller's token
     *   - SupplyAvailable is zero
     *   - Twin is NonFungibleToken and amount was set
     *   - Twin is NonFungibleToken and end of range would overflow
     *   - Twin is NonFungibleToken with unlimited supply and starting token id is too high
     *   - Twin is NonFungibleToken and range is already being used in another twin of the seller
     *   - Twin is FungibleToken or MultiToken and amount was not set
     * - When agent id is non zero:
     *   - If Agent does not exist
     *   - If the sum of agent fee amount and protocol fee amount is greater than the offer fee limit
     *
     * @param _offer - the fully populated struct with offer id set to 0x0 and voided set to false
     * @param _offerDates - the fully populated offer dates struct
     * @param _offerDurations - the fully populated offer durations struct
     * @param _disputeResolverId - the id of chosen dispute resolver (can be 0)
     * @param _twin - the fully populated twin struct
     * @param _agentId - the id of agent
     */
    function createOfferAndTwinWithBundle(
        BosonTypes.Offer memory _offer,
        BosonTypes.OfferDates calldata _offerDates,
        BosonTypes.OfferDurations calldata _offerDurations,
        uint256 _disputeResolverId,
        BosonTypes.Twin memory _twin,
        uint256 _agentId
    ) external;

    /**
     * @notice Takes an offer, a range for preminting and a twin, creates an offer, creates a twin, then creates a bundle with that offer and the given twin and reserves the range for preminting.
     *
     * Emits an OfferCreated, a TwinCreated and a BundleCreated and a RangeReserved event if successful.
     *
     * Reverts if:
     * - The offers region of protocol is paused
     * - The twins region of protocol is paused
     * - The bundles region of protocol is paused
     * - The exchanges region of protocol is paused
     * - The orchestration region of protocol is paused
     * - Reserved range length is zero
     * - Reserved range length is greater than quantity available
     * - Reserved range length is greater than maximum allowed range length
     * - In offer struct:
     *   - Caller is not an assistant
     *   - Valid from date is greater than valid until date
     *   - Valid until date is not in the future
     *   - Both voucher expiration date and voucher expiration period are defined
     *   - Neither voucher expiration date nor voucher expiration period are defined
     *   - Voucher redeemable period is fixed, but it ends before it starts
     *   - Voucher redeemable period is fixed, but it ends before offer expires
     *   - Dispute period is less than minimum dispute period
     *   - Resolution period is not between the minimum and the maximum resolution period
     *   - Voided is set to true
     *   - Available quantity is set to zero
     *   - Dispute resolver wallet is not registered, except for absolute zero offers with unspecified dispute resolver
     *   - Dispute resolver is not active, except for absolute zero offers with unspecified dispute resolver
     *   - Seller is not on dispute resolver's seller allow list
     *   - Dispute resolver does not accept fees in the exchange token
     *   - Buyer cancel penalty is greater than price
     *   - Collection does not exist
     * - When creating twin if
     *   - Not approved to transfer the seller's token
     *   - SupplyAvailable is zero
     *   - Twin is NonFungibleToken and amount was set
     *   - Twin is NonFungibleToken and end of range would overflow
     *   - Twin is NonFungibleToken with unlimited supply and starting token id is too high
     *   - Twin is NonFungibleToken and range is already being used in another twin of the seller
     *   - Twin is FungibleToken or MultiToken and amount was not set
     * - When agent id is non zero:
     *   - If Agent does not exist
     *   - If the sum of agent fee amount and protocol fee amount is greater than the offer fee limit
     * - _to is not the BosonVoucher contract address or the BosonVoucher contract owner
     *
     * @dev No reentrancy guard here since already implemented by called functions. If added here, they would clash.
     *
     * @param _offer - the fully populated struct with offer id set to 0x0 and voided set to false
     * @param _offerDates - the fully populated offer dates struct
     * @param _offerDurations - the fully populated offer durations struct
     * @param _disputeResolverId - the id of chosen dispute resolver (can be 0)
     * @param _reservedRangeLength - the amount of tokens to be reserved for preminting
     * @param _to - the address to send the pre-minted vouchers to (contract address or contract owner)
     * @param _twin - the fully populated twin struct
     * @param _agentId - the id of agent
     */
    function createPremintedOfferAndTwinWithBundle(
        BosonTypes.Offer memory _offer,
        BosonTypes.OfferDates calldata _offerDates,
        BosonTypes.OfferDurations calldata _offerDurations,
        uint256 _disputeResolverId,
        uint256 _reservedRangeLength,
        address _to,
        BosonTypes.Twin memory _twin,
        uint256 _agentId
    ) external;

    /**
     * @notice Takes an offer, a condition and a twin, creates an offer, then creates a group with that offer and the given condition.
     * It then creates a twin, then creates a bundle with that offer and the given twin.
     *
     * Emits an OfferCreated, a GroupCreated, a TwinCreated and a BundleCreated event if successful.
     *
     * Reverts if:
     * - The offers region of protocol is paused
     * - The groups region of protocol is paused
     * - The twins region of protocol is paused
     * - The bundles region of protocol is paused
     * - The orchestration region of protocol is paused
     * - In offer struct:
     *   - Caller is not an assistant
     *   - Valid from date is greater than valid until date
     *   - Valid until date is not in the future
     *   - Both voucher expiration date and voucher expiration period are defined
     *   - Neither voucher expiration date nor voucher expiration period are defined
     *   - Voucher redeemable period is fixed, but it ends before it starts
     *   - Voucher redeemable period is fixed, but it ends before offer expires
     *   - Dispute period is less than minimum dispute period
     *   - Resolution period is not between the minimum and the maximum resolution period
     *   - Voided is set to true
     *   - Available quantity is set to zero
     *   - Dispute resolver wallet is not registered, except for absolute zero offers with unspecified dispute resolver
     *   - Dispute resolver is not active, except for absolute zero offers with unspecified dispute resolver
     *   - Seller is not on dispute resolver's seller allow list
     *   - Dispute resolver does not accept fees in the exchange token
     *   - Buyer cancel penalty is greater than price
     *   - Collection does not exist
     * - Condition includes invalid combination of parameters
     * - When creating twin if
     *   - Not approved to transfer the seller's token
     *   - SupplyAvailable is zero
     *   - Twin is NonFungibleToken and amount was set
     *   - Twin is NonFungibleToken and end of range would overflow
     *   - Twin is NonFungibleToken with unlimited supply and starting token id is too high
     *   - Twin is NonFungibleToken and range is already being used in another twin of the seller
     *   - Twin is FungibleToken or MultiToken and amount was not set
     * - When agent id is non zero:
     *   - If Agent does not exist
     *   - If the sum of agent fee amount and protocol fee amount is greater than the offer fee limit
     *
     * @param _offer - the fully populated struct with offer id set to 0x0 and voided set to false
     * @param _offerDates - the fully populated offer dates struct
     * @param _offerDurations - the fully populated offer durations struct
     * @param _disputeResolverId - the id of chosen dispute resolver (can be 0)
     * @param _condition - the fully populated condition struct
     * @param _twin - the fully populated twin struct
     * @param _agentId - the id of agent
     */
    function createOfferWithConditionAndTwinAndBundle(
        BosonTypes.Offer memory _offer,
        BosonTypes.OfferDates calldata _offerDates,
        BosonTypes.OfferDurations calldata _offerDurations,
        uint256 _disputeResolverId,
        BosonTypes.Condition memory _condition,
        BosonTypes.Twin memory _twin,
        uint256 _agentId
    ) external;

    /**
     * @notice Takes an offer, a range for preminting, a condition and a twin, creates an offer, then creates a group with that offer and the given condition.
     * It then creates a twin, then creates a bundle with that offer and the given twin and reserves the range for preminting.
     *
     * Emits an OfferCreated, a GroupCreated, a TwinCreated, a BundleCreated and a RangeReserved event if successful.
     *
     * Reverts if:
     * - The offers region of protocol is paused
     * - The groups region of protocol is paused
     * - The twins region of protocol is paused
     * - The bundles region of protocol is paused
     * - The exchanges region of protocol is paused
     * - The orchestration region of protocol is paused
     * - Reserved range length is zero
     * - Reserved range length is greater than quantity available
     * - Reserved range length is greater than maximum allowed range length
     * - In offer struct:
     *   - Caller is not an assistant
     *   - Valid from date is greater than valid until date
     *   - Valid until date is not in the future
     *   - Both voucher expiration date and voucher expiration period are defined
     *   - Neither voucher expiration date nor voucher expiration period are defined
     *   - Voucher redeemable period is fixed, but it ends before it starts
     *   - Voucher redeemable period is fixed, but it ends before offer expires
     *   - Dispute period is less than minimum dispute period
     *   - Resolution period is not between the minimum and the maximum resolution period
     *   - Voided is set to true
     *   - Available quantity is set to zero
     *   - Dispute resolver wallet is not registered, except for absolute zero offers with unspecified dispute resolver
     *   - Dispute resolver is not active, except for absolute zero offers with unspecified dispute resolver
     *   - Seller is not on dispute resolver's seller allow list
     *   - Dispute resolver does not accept fees in the exchange token
     *   - Buyer cancel penalty is greater than price
     *   - Collection does not exist
     * - Condition includes invalid combination of parameters
     * - When creating twin if
     *   - Not approved to transfer the seller's token
     *   - SupplyAvailable is zero
     *   - Twin is NonFungibleToken and amount was set
     *   - Twin is NonFungibleToken and end of range would overflow
     *   - Twin is NonFungibleToken with unlimited supply and starting token id is too high
     *   - Twin is NonFungibleToken and range is already being used in another twin of the seller
     *   - Twin is FungibleToken or MultiToken and amount was not set
     * - When agent id is non zero:
     *   - If Agent does not exist
     *   - If the sum of agent fee amount and protocol fee amount is greater than the offer fee limit
     * - _to is not the BosonVoucher contract address or the BosonVoucher contract owner
     *
     * @dev No reentrancy guard here since already implemented by called functions. If added here, they would clash.
     *
     * @param _offer - the fully populated struct with offer id set to 0x0 and voided set to false
     * @param _offerDates - the fully populated offer dates struct
     * @param _offerDurations - the fully populated offer durations struct
     * @param _disputeResolverId - the id of chosen dispute resolver (can be 0)
     * @param _reservedRangeLength - the amount of tokens to be reserved for preminting
     * @param _to - the address to send the pre-minted vouchers to (contract address or contract owner)
     * @param _condition - the fully populated condition struct
     * @param _twin - the fully populated twin struct
     * @param _agentId - the id of agent
     */
    function createPremintedOfferWithConditionAndTwinAndBundle(
        BosonTypes.Offer memory _offer,
        BosonTypes.OfferDates calldata _offerDates,
        BosonTypes.OfferDurations calldata _offerDurations,
        uint256 _disputeResolverId,
        uint256 _reservedRangeLength,
        address _to,
        BosonTypes.Condition calldata _condition,
        BosonTypes.Twin memory _twin,
        uint256 _agentId
    ) external;

    /**
     * @notice Takes a seller, an offer, a condition and an optional auth token. Creates a seller, creates an offer,
     * then creates a group with that offer and the given condition.
     *
     * Limitation of the method:
     * If chosen dispute resolver has seller allow list, this method will not succeed, since seller that will be created
     * cannot be on that list. To avoid the failure you can
     * - Choose a dispute resolver without seller allow list
     * - Make an absolute zero offer without and dispute resolver specified
     * - First create a seller {AccountHandler.createSeller}, make sure that dispute resolver adds seller to its allow list
     *   and then continue with the offer creation
     *
     * Emits a SellerCreated, an OfferCreated and a GroupCreated event if successful.
     *
     * Reverts if:
     * - The sellers region of protocol is paused
     * - The offers region of protocol is paused
     * - The groups region of protocol is paused
     * - The orchestration region of protocol is paused
     * - Caller is not the supplied admin or does not own supplied auth token
     * - Caller is not the supplied assistant
     * - Supplied clerk is not a zero address
     * - Admin address is zero address and AuthTokenType == None
     * - AuthTokenType is not unique to this seller
     * - In seller struct:
     *   - Address values are zero address
     *   - Addresses are not unique to this seller
     *   - Seller is not active (if active == false)
     * - In offer struct:
     *   - Caller is not an assistant
     *   - Valid from date is greater than valid until date
     *   - Valid until date is not in the future
     *   - Both voucher expiration date and voucher expiration period are defined
     *   - Neither voucher expiration date nor voucher expiration period are defined
     *   - Voucher redeemable period is fixed, but it ends before it starts
     *   - Voucher redeemable period is fixed, but it ends before offer expires
     *   - Dispute period is less than minimum dispute period
     *   - Resolution period is not between the minimum and the maximum resolution period
     *   - Voided is set to true
     *   - Available quantity is set to zero
     *   - Dispute resolver wallet is not registered, except for absolute zero offers with unspecified dispute resolver
     *   - Dispute resolver is not active, except for absolute zero offers with unspecified dispute resolver
     *   - Seller is not on dispute resolver's seller allow list
     *   - Dispute resolver does not accept fees in the exchange token
     *   - Buyer cancel penalty is greater than price
     *   - Collection does not exist
     * - Condition includes invalid combination of parameters
     * - When agent id is non zero:
     *   - If Agent does not exist
     *   - If the sum of agent fee amount and protocol fee amount is greater than the offer fee limit
     *
     * @param _seller - the fully populated seller struct
     * @param _offer - the fully populated struct with offer id set to 0x0 and voided set to false
     * @param _offerDates - the fully populated offer dates struct
     * @param _offerDurations - the fully populated offer durations struct
     * @param _disputeResolverId - the id of chosen dispute resolver (can be 0)
     * @param _condition - the fully populated condition struct
     * @param _authToken - optional AuthToken struct that specifies an AuthToken type and tokenId that the seller can use to do admin functions
     * @param _voucherInitValues - the fully populated BosonTypes.VoucherInitValues struct
     * @param _agentId - the id of agent
     */
    function createSellerAndOfferWithCondition(
        BosonTypes.Seller memory _seller,
        BosonTypes.Offer memory _offer,
        BosonTypes.OfferDates calldata _offerDates,
        BosonTypes.OfferDurations calldata _offerDurations,
        uint256 _disputeResolverId,
        BosonTypes.Condition memory _condition,
        BosonTypes.AuthToken calldata _authToken,
        BosonTypes.VoucherInitValues calldata _voucherInitValues,
        uint256 _agentId
    ) external;

    /**
     * @notice Takes a seller, an offer, a range for preminting, a condition and an optional auth token. Creates a seller, creates an offer,
     * then creates a group with that offer and the given condition and reserves the range for preminting.
     *
     * Limitation of the method:
     * If chosen dispute resolver has seller allow list, this method will not succeed, since seller that will be created
     * cannot be on that list. To avoid the failure you can
     * - Choose a dispute resolver without seller allow list
     * - Make an absolute zero offer without and dispute resolver specified
     * - First create a seller {AccountHandler.createSeller}, make sure that dispute resolver adds seller to its allow list
     *   and then continue with the offer creation
     *
     * Emits a SellerCreated, an OfferCreated, a GroupCreated and a RangeReserved event if successful.
     *
     * Reverts if:
     * - The sellers region of protocol is paused
     * - The offers region of protocol is paused
     * - The groups region of protocol is paused
     * - The exchanges region of protocol is paused
     * - The orchestration region of protocol is paused
     * - Caller is not the supplied assistant
     * - Caller is not the supplied admin or does not own supplied auth token
     * - Supplied clerk is not a zero address
     * - Admin address is zero address and AuthTokenType == None
     * - AuthTokenType is not unique to this seller
     * - Reserved range length is zero
     * - Reserved range length is greater than quantity available
     * - Reserved range length is greater than maximum allowed range length
     * - In seller struct:
     *   - Address values are zero address
     *   - Addresses are not unique to this seller
     *   - Seller is not active (if active == false)
     * - In offer struct:
     *   - Caller is not an assistant
     *   - Valid from date is greater than valid until date
     *   - Valid until date is not in the future
     *   - Both voucher expiration date and voucher expiration period are defined
     *   - Neither voucher expiration date nor voucher expiration period are defined
     *   - Voucher redeemable period is fixed, but it ends before it starts
     *   - Voucher redeemable period is fixed, but it ends before offer expires
     *   - Dispute period is less than minimum dispute period
     *   - Resolution period is not between the minimum and the maximum resolution period
     *   - Voided is set to true
     *   - Available quantity is set to zero
     *   - Dispute resolver wallet is not registered, except for absolute zero offers with unspecified dispute resolver
     *   - Dispute resolver is not active, except for absolute zero offers with unspecified dispute resolver
     *   - Seller is not on dispute resolver's seller allow list
     *   - Dispute resolver does not accept fees in the exchange token
     *   - Buyer cancel penalty is greater than price
     *   - Collection does not exist
     * - Condition includes invalid combination of parameters
     * - When agent id is non zero:
     *   - If Agent does not exist
     *   - If the sum of agent fee amount and protocol fee amount is greater than the offer fee limit
     * - _to is not the BosonVoucher contract address or the BosonVoucher contract owner
     *
     * @dev No reentrancy guard here since already implemented by called functions. If added here, they would clash.
     *
     * @param _seller - the fully populated seller struct
     * @param _offer - the fully populated struct with offer id set to 0x0 and voided set to false
     * @param _offerDates - the fully populated offer dates struct
     * @param _offerDurations - the fully populated offer durations struct
     * @param _disputeResolverId - the id of chosen dispute resolver (can be 0)
     * @param _reservedRangeLength - the amount of tokens to be reserved for preminting
     * @param _to - the address to send the pre-minted vouchers to (contract address or contract owner)
     * @param _condition - the fully populated condition struct
     * @param _authToken - optional AuthToken struct that specifies an AuthToken type and tokenId that the seller can use to do admin functions
     * @param _voucherInitValues - the fully populated BosonTypes.VoucherInitValues struct
     * @param _agentId - the id of agent
     */
    function createSellerAndPremintedOfferWithCondition(
        BosonTypes.Seller memory _seller,
        BosonTypes.Offer memory _offer,
        BosonTypes.OfferDates calldata _offerDates,
        BosonTypes.OfferDurations calldata _offerDurations,
        uint256 _disputeResolverId,
        uint256 _reservedRangeLength,
        address _to,
        BosonTypes.Condition calldata _condition,
        BosonTypes.AuthToken calldata _authToken,
        BosonTypes.VoucherInitValues calldata _voucherInitValues,
        uint256 _agentId
    ) external;

    /**
     * @notice Takes a seller, an offer, a twin, and an optional auth token. Creates a seller, creates an offer, creates a twin,
     * then creates a bundle with that offer and the given twin.
     *
     * Limitation of the method:
     * If chosen dispute resolver has seller allow list, this method will not succeed, since seller that will be created
     * cannot be on that list. To avoid the failure you can
     * - Choose a dispute resolver without seller allow list
     * - Make an absolute zero offer without and dispute resolver specified
     * - First create a seller {AccountHandler.createSeller}, make sure that dispute resolver adds seller to its allow list
     *   and then continue with the offer creation
     *
     * Emits a SellerCreated, an OfferCreated, a TwinCreated and a BundleCreated event if successful.
     *
     * Reverts if:
     * - The sellers region of protocol is paused
     * - The offers region of protocol is paused
     * - The twins region of protocol is paused
     * - The bundles region of protocol is paused
     * - The orchestration region of protocol is paused
     * - Caller is not the supplied admin or does not own supplied auth token
     * - Caller is not the supplied assistant
     * - Supplied clerk is not a zero address
     * - Admin address is zero address and AuthTokenType == None
     * - AuthTokenType is not unique to this seller
     * - In seller struct:
     *   - Address values are zero address
     *   - Addresses are not unique to this seller
     *   - Seller is not active (if active == false)
     * - In offer struct:
     *   - Caller is not an assistant
     *   - Valid from date is greater than valid until date
     *   - Valid until date is not in the future
     *   - Both voucher expiration date and voucher expiration period are defined
     *   - Neither voucher expiration date nor voucher expiration period are defined
     *   - Voucher redeemable period is fixed, but it ends before it starts
     *   - Voucher redeemable period is fixed, but it ends before offer expires
     *   - Dispute period is less than minimum dispute period
     *   - Resolution period is not between the minimum and the maximum resolution period
     *   - Voided is set to true
     *   - Available quantity is set to zero
     *   - Dispute resolver wallet is not registered, except for absolute zero offers with unspecified dispute resolver
     *   - Dispute resolver is not active, except for absolute zero offers with unspecified dispute resolver
     *   - Seller is not on dispute resolver's seller allow list
     *   - Dispute resolver does not accept fees in the exchange token
     *   - Buyer cancel penalty is greater than price
     *   - Collection does not exist
     * - When creating twin if
     *   - Not approved to transfer the seller's token
     *   - SupplyAvailable is zero
     *   - Twin is NonFungibleToken and amount was set
     *   - Twin is NonFungibleToken and end of range would overflow
     *   - Twin is NonFungibleToken with unlimited supply and starting token id is too high
     *   - Twin is NonFungibleToken and range is already being used in another twin of the seller
     *   - Twin is FungibleToken or MultiToken and amount was not set
     * - When agent id is non zero:
     *   - If Agent does not exist
     *   - If the sum of agent fee amount and protocol fee amount is greater than the offer fee limit
     *
     * @param _seller - the fully populated seller struct
     * @param _offer - the fully populated struct with offer id set to 0x0 and voided set to false
     * @param _offerDates - the fully populated offer dates struct
     * @param _offerDurations - the fully populated offer durations struct
     * @param _disputeResolverId - the id of chosen dispute resolver (can be 0)
     * @param _twin - the fully populated twin struct
     * @param _authToken - optional AuthToken struct that specifies an AuthToken type and tokenId that the seller can use to do admin functions
     * @param _voucherInitValues - the fully populated BosonTypes.VoucherInitValues struct
     * @param _agentId - the id of agent
     */
    function createSellerAndOfferAndTwinWithBundle(
        BosonTypes.Seller memory _seller,
        BosonTypes.Offer memory _offer,
        BosonTypes.OfferDates calldata _offerDates,
        BosonTypes.OfferDurations calldata _offerDurations,
        uint256 _disputeResolverId,
        BosonTypes.Twin memory _twin,
        BosonTypes.AuthToken calldata _authToken,
        BosonTypes.VoucherInitValues calldata _voucherInitValues,
        uint256 _agentId
    ) external;

    /**
     * @notice Takes a seller, an offer, a range for preminting, a twin, and an optional auth token. Creates a seller, creates an offer, creates a twin,
     * then creates a bundle with that offer and the given twin and reserves the range for preminting.
     *
     * Limitation of the method:
     * If chosen dispute resolver has seller allow list, this method will not succeed, since seller that will be created
     * cannot be on that list. To avoid the failure you can
     * - Choose a dispute resolver without seller allow list
     * - Make an absolute zero offer without and dispute resolver specified
     * - First create a seller {AccountHandler.createSeller}, make sure that dispute resolver adds seller to its allow list
     *   and then continue with the offer creation
     *
     * Emits a SellerCreated, an OfferCreated, a TwinCreated, a BundleCreated and a RangeReserved event if successful.
     *
     * Reverts if:
     * - The sellers region of protocol is paused
     * - The offers region of protocol is paused
     * - The twins region of protocol is paused
     * - The bundles region of protocol is paused
     * - The exchanges region of protocol is paused
     * - The orchestration region of protocol is paused
     * - Caller is not the supplied assistant
     * - Caller is not the supplied admin or does not own supplied auth token
     * - Supplied clerk is not a zero address
     * - Admin address is zero address and AuthTokenType == None
     * - AuthTokenType is not unique to this seller
     * - Reserved range length is zero
     * - Reserved range length is greater than quantity available
     * - Reserved range length is greater than maximum allowed range length
     * - In seller struct:
     *   - Address values are zero address
     *   - Addresses are not unique to this seller
     *   - Seller is not active (if active == false)
     * - In offer struct:
     *   - Caller is not an assistant
     *   - Valid from date is greater than valid until date
     *   - Valid until date is not in the future
     *   - Both voucher expiration date and voucher expiration period are defined
     *   - Neither voucher expiration date nor voucher expiration period are defined
     *   - Voucher redeemable period is fixed, but it ends before it starts
     *   - Voucher redeemable period is fixed, but it ends before offer expires
     *   - Dispute period is less than minimum dispute period
     *   - Resolution period is not between the minimum and the maximum resolution period
     *   - Voided is set to true
     *   - Available quantity is set to zero
     *   - Dispute resolver wallet is not registered, except for absolute zero offers with unspecified dispute resolver
     *   - Dispute resolver is not active, except for absolute zero offers with unspecified dispute resolver
     *   - Seller is not on dispute resolver's seller allow list
     *   - Dispute resolver does not accept fees in the exchange token
     *   - Buyer cancel penalty is greater than price
     *   - Collection does not exist
     * - When creating twin if
     *   - Not approved to transfer the seller's token
     *   - SupplyAvailable is zero
     *   - Twin is NonFungibleToken and amount was set
     *   - Twin is NonFungibleToken and end of range would overflow
     *   - Twin is NonFungibleToken with unlimited supply and starting token id is too high
     *   - Twin is NonFungibleToken and range is already being used in another twin of the seller
     *   - Twin is FungibleToken or MultiToken and amount was not set
     * - When agent id is non zero:
     *   - If Agent does not exist
     *   - If the sum of agent fee amount and protocol fee amount is greater than the offer fee limit
     * - _to is not the BosonVoucher contract address or the BosonVoucher contract owner
     *
     * @dev No reentrancy guard here since already implemented by called functions. If added here, they would clash.
     *
     * @param _seller - the fully populated seller struct
     * @param _offer - the fully populated struct with offer id set to 0x0 and voided set to false
     * @param _offerDates - the fully populated offer dates struct
     * @param _offerDurations - the fully populated offer durations struct
     * @param _disputeResolverId - the id of chosen dispute resolver (can be 0)
     * @param _reservedRangeLength - the amount of tokens to be reserved for preminting
     * @param _to - the address to send the pre-minted vouchers to (contract address or contract owner)
     * @param _twin - the fully populated twin struct
     * @param _authToken - optional AuthToken struct that specifies an AuthToken type and tokenId that the seller can use to do admin functions
     * @param _voucherInitValues - the fully populated BosonTypes.VoucherInitValues struct
     * @param _agentId - the id of agent
     */
    function createSellerAndPremintedOfferAndTwinWithBundle(
        BosonTypes.Seller memory _seller,
        BosonTypes.Offer memory _offer,
        BosonTypes.OfferDates calldata _offerDates,
        BosonTypes.OfferDurations calldata _offerDurations,
        uint256 _disputeResolverId,
        uint256 _reservedRangeLength,
        address _to,
        BosonTypes.Twin memory _twin,
        BosonTypes.AuthToken calldata _authToken,
        BosonTypes.VoucherInitValues calldata _voucherInitValues,
        uint256 _agentId
    ) external;

    /**
     * @notice Takes a seller, an offer, a condition and a twin, and an optional auth token. Creates a seller an offer,
     * then creates a group with that offer and the given condition. It then creates a twin and a bundle with that offer and the given twin.
     *
     * Limitation of the method:
     * If chosen dispute resolver has seller allow list, this method will not succeed, since seller that will be created
     * cannot be on that list. To avoid the failure you can
     * - Choose a dispute resolver without seller allow list
     * - Make an absolute zero offer without and dispute resolver specified
     * - First create a seller {AccountHandler.createSeller}, make sure that dispute resolver adds seller to its allow list
     *   and then continue with the offer creation
     *
     * Emits an SellerCreated, OfferCreated, a GroupCreated, a TwinCreated and a BundleCreated event if successful.
     *
     * Reverts if:
     * - The sellers region of protocol is paused
     * - The offers region of protocol is paused
     * - The groups region of protocol is paused
     * - The twins region of protocol is paused
     * - The bundles region of protocol is paused
     * - The orchestration region of protocol is paused
     * - Caller is not the supplied admin or does not own supplied auth token
     * - Caller is not the supplied assistant
     * - Supplied clerk is not a zero address
     * - Admin address is zero address and AuthTokenType == None
     * - AuthTokenType is not unique to this seller
     * - In seller struct:
     *   - Address values are zero address
     *   - Addresses are not unique to this seller
     *   - Seller is not active (if active == false)
     * - In offer struct:
     *   - Caller is not an assistant
     *   - Valid from date is greater than valid until date
     *   - Valid until date is not in the future
     *   - Both voucher expiration date and voucher expiration period are defined
     *   - Neither voucher expiration date nor voucher expiration period are defined
     *   - Voucher redeemable period is fixed, but it ends before it starts
     *   - Voucher redeemable period is fixed, but it ends before offer expires
     *   - Dispute period is less than minimum dispute period
     *   - Resolution period is not between the minimum and the maximum resolution period
     *   - Voided is set to true
     *   - Available quantity is set to zero
     *   - Dispute resolver wallet is not registered, except for absolute zero offers with unspecified dispute resolver
     *   - Dispute resolver is not active, except for absolute zero offers with unspecified dispute resolver
     *   - Seller is not on dispute resolver's seller allow list
     *   - Dispute resolver does not accept fees in the exchange token
     *   - Buyer cancel penalty is greater than price
     *   - Collection does not exist
     * - Condition includes invalid combination of parameters
     * - When creating twin if
     *   - Not approved to transfer the seller's token
     *   - SupplyAvailable is zero
     *   - Twin is NonFungibleToken and amount was set
     *   - Twin is NonFungibleToken and end of range would overflow
     *   - Twin is NonFungibleToken with unlimited supply and starting token id is too high
     *   - Twin is NonFungibleToken and range is already being used in another twin of the seller
     *   - Twin is FungibleToken or MultiToken and amount was not set
     * - When agent id is non zero:
     *   - If Agent does not exist
     *   - If the sum of agent fee amount and protocol fee amount is greater than the offer fee limit
     *
     * @param _seller - the fully populated seller struct
     * @param _offer - the fully populated struct with offer id set to 0x0 and voided set to false
     * @param _offerDates - the fully populated offer dates struct
     * @param _offerDurations - the fully populated offer durations struct
     * @param _disputeResolverId - the id of chosen dispute resolver (can be 0)
     * @param _condition - the fully populated condition struct
     * @param _twin - the fully populated twin struct
     * @param _authToken - optional AuthToken struct that specifies an AuthToken type and tokenId that the seller can use to do admin functions
     * @param _voucherInitValues - the fully populated BosonTypes.VoucherInitValues struct
     * @param _agentId - the id of agent
     */
    function createSellerAndOfferWithConditionAndTwinAndBundle(
        BosonTypes.Seller memory _seller,
        BosonTypes.Offer memory _offer,
        BosonTypes.OfferDates calldata _offerDates,
        BosonTypes.OfferDurations calldata _offerDurations,
        uint256 _disputeResolverId,
        BosonTypes.Condition memory _condition,
        BosonTypes.Twin memory _twin,
        BosonTypes.AuthToken calldata _authToken,
        BosonTypes.VoucherInitValues calldata _voucherInitValues,
        uint256 _agentId
    ) external;

    /**
     * @notice Takes a seller, an offer, a range for preminting, a condition and a twin, and an optional auth token. Creates a seller an offer,
     * then creates a group with that offer and the given condition. It then creates a twin and a bundle with that offer and the given twin
     * and reserves a range for preminting.
     *
     * Limitation of the method:
     * If chosen dispute resolver has seller allow list, this method will not succeed, since seller that will be created
     * cannot be on that list. To avoid the failure you can
     * - Choose a dispute resolver without seller allow list
     * - Make an absolute zero offer without and dispute resolver specified
     * - First create a seller {AccountHandler.createSeller}, make sure that dispute resolver adds seller to its allow list
     *   and then continue with the offer creation
     *
     * Emits an SellerCreated, OfferCreated, a GroupCreated, a TwinCreated, a BundleCreated and a RangeReserved event if successful.
     *
     * Reverts if:
     * - The sellers region of protocol is paused
     * - The offers region of protocol is paused
     * - The groups region of protocol is paused
     * - The twins region of protocol is paused
     * - The bundles region of protocol is paused
     * - The exchanges region of protocol is paused
     * - The orchestration region of protocol is paused
     * - Caller is not the supplied assistant
     * - Caller is not the supplied admin or does not own supplied auth token
     * - Supplied clerk is not a zero address
     * - Admin address is zero address and AuthTokenType == None
     * - AuthTokenType is not unique to this seller
     * - Reserved range length is zero
     * - Reserved range length is greater than quantity available
     * - Reserved range length is greater than maximum allowed range length
     * - In seller struct:
     *   - Address values are zero address
     *   - Addresses are not unique to this seller
     *   - Seller is not active (if active == false)
     * - In offer struct:
     *   - Caller is not an assistant
     *   - Valid from date is greater than valid until date
     *   - Valid until date is not in the future
     *   - Both voucher expiration date and voucher expiration period are defined
     *   - Neither voucher expiration date nor voucher expiration period are defined
     *   - Voucher redeemable period is fixed, but it ends before it starts
     *   - Voucher redeemable period is fixed, but it ends before offer expires
     *   - Dispute period is less than minimum dispute period
     *   - Resolution period is not between the minimum and the maximum resolution period
     *   - Voided is set to true
     *   - Available quantity is set to zero
     *   - Dispute resolver wallet is not registered, except for absolute zero offers with unspecified dispute resolver
     *   - Dispute resolver is not active, except for absolute zero offers with unspecified dispute resolver
     *   - Seller is not on dispute resolver's seller allow list
     *   - Dispute resolver does not accept fees in the exchange token
     *   - Buyer cancel penalty is greater than price
     *   - Collection does not exist
     * - Condition includes invalid combination of parameters
     * - When creating twin if
     *   - Not approved to transfer the seller's token
     *   - SupplyAvailable is zero
     *   - Twin is NonFungibleToken and amount was set
     *   - Twin is NonFungibleToken and end of range would overflow
     *   - Twin is NonFungibleToken with unlimited supply and starting token id is too high
     *   - Twin is NonFungibleToken and range is already being used in another twin of the seller
     *   - Twin is FungibleToken or MultiToken and amount was not set
     * - When agent id is non zero:
     *   - If Agent does not exist
     *   - If the sum of agent fee amount and protocol fee amount is greater than the offer fee limit
     * - _to is not the BosonVoucher contract address or the BosonVoucher contract owner
     *
     * @dev No reentrancy guard here since already implemented by called functions. If added here, they would clash.
     *
     * @param _seller - the fully populated seller struct
     * @param _offer - the fully populated struct with offer id set to 0x0 and voided set to false
     * @param _offerDates - the fully populated offer dates struct
     * @param _offerDurations - the fully populated offer durations struct
     * @param _disputeResolverId - the id of chosen dispute resolver (can be 0)
     * @param _reservedRangeLength - the amount of tokens to be reserved for preminting
     * @param _to - the address to send the pre-minted vouchers to (contract address or contract owner)
     * @param _condition - the fully populated condition struct
     * @param _twin - the fully populated twin struct
     * @param _authToken - optional AuthToken struct that specifies an AuthToken type and tokenId that the seller can use to do admin functions
     * @param _voucherInitValues - the fully populated BosonTypes.VoucherInitValues struct
     * @param _agentId - the id of agent
     */
    function createSellerAndPremintedOfferWithConditionAndTwinAndBundle(
        BosonTypes.Seller memory _seller,
        BosonTypes.Offer memory _offer,
        BosonTypes.OfferDates calldata _offerDates,
        BosonTypes.OfferDurations calldata _offerDurations,
        uint256 _disputeResolverId,
        uint256 _reservedRangeLength,
        address _to,
        BosonTypes.Condition calldata _condition,
        BosonTypes.Twin memory _twin,
        BosonTypes.AuthToken calldata _authToken,
        BosonTypes.VoucherInitValues calldata _voucherInitValues,
        uint256 _agentId
    ) external;
}<|MERGE_RESOLUTION|>--- conflicted
+++ resolved
@@ -13,11 +13,7 @@
  *
  * @notice Combines creation of multiple entities (accounts, offers, groups, twins, bundles) in a single transaction
  *
-<<<<<<< HEAD
- * The ERC-165 identifier for this interface is: 0x4cf51479
-=======
- * The ERC-165 identifier for this interface is: 0xb2539c77
->>>>>>> 6cdc94ac
+ * The ERC-165 identifier for this interface is: 0xd66094dc
  */
 interface IBosonOrchestrationHandler is
     IBosonAccountEvents,
