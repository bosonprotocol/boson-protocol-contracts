--- conflicted
+++ resolved
@@ -14,11 +14,7 @@
  *
  * @notice Combines creation of multiple entities (accounts, offers, groups, twins, bundles) in a single transaction
  *
-<<<<<<< HEAD
- * The ERC-165 identifier for this interface is: 0x6575eb9b
-=======
- * The ERC-165 identifier for this interface is: 0x1d958474
->>>>>>> 32eb99ee
+ * The ERC-165 identifier for this interface is: 0xb0f85bb8
  */
 interface IBosonOrchestrationHandler is
     IBosonAccountEvents,
