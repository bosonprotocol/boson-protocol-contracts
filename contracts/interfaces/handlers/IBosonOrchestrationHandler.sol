--- conflicted
+++ resolved
@@ -60,11 +60,7 @@
     )
     external;
 
-<<<<<<< HEAD
-     /**
-=======
     /**
->>>>>>> 9bd52e5a
      * @notice Takes an offer and a twin, creates an offer, creates a twin, then a bundle with that offer and the given twin
      *
      * Emits an OfferCreated, a TwinCreated and a BundleCreated event if successful.
@@ -87,7 +83,6 @@
         BosonTypes.Twin memory _twin
     )
     external;
-<<<<<<< HEAD
 
     /**
      * @notice Takes a seller, an offer and a condition, creates a seller, creates an offer, then a group with that offer and the given condition.
@@ -150,6 +145,4 @@
     )
     external;
 
-=======
->>>>>>> 9bd52e5a
 }