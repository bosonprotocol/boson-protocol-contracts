// SPDX-License-Identifier: GPL-3.0-or-later
pragma solidity ^0.8.0;

import {BosonTypes} from "../../domain/BosonTypes.sol";
import {IBosonDisputeEvents} from "../events/IBosonDisputeEvents.sol";
import {IBosonFundsLibEvents} from "../events/IBosonFundsEvents.sol";

/**
 * @title IBosonDisputeHandler
 *
 * @notice Handles disputes associated with exchanges within the protocol.
 *
<<<<<<< HEAD
 * The ERC-165 identifier for this interface is: 0x0ec13a4d
=======
 * The ERC-165 identifier for this interface is: 0x57681a68
>>>>>>> dcd84b28
 */
interface IBosonDisputeHandler is IBosonDisputeEvents, IBosonFundsLibEvents {

    /**
     * @notice Raise a dispute
     *
     * Emits a DisputeRaised event if successful.
     *
     * Reverts if:
     * - caller does not hold a voucher for the given exchange id
     * - exchange does not exist
     * - exchange is not in a redeemed state
     * - the complaint is blank
     * - fulfillment period has elapsed already
     * 
     * @param _exchangeId - the id of the associated offer
     * @param _complaint - the buyer's complaint description
     */
    function raiseDispute(uint256 _exchangeId, string calldata _complaint) external;

    /**
     * @notice Retract the dispute and release the funds
     *
     * Emits a DisputeRetracted event if successful.
     *
     * Reverts if:
     * - exchange does not exist
     * - exchange is not in a disputed state
     * - caller is not the buyer for the given exchange id
     * - dispute is in some state other than resolving or escalated
     *
     * @param _exchangeId - the id of the associated exchange
     */
    function retractDispute(uint256 _exchangeId) external;

    /**
     * @notice Extend the dispute timeout, allowing more time for mutual resolution.
     * As a consequnece also buyer gets more time to escalate the dispute
     *
     * Emits a DisputeTimeoutExtened event if successful.
     *
     * Reverts if:
     * - exchange does not exist
     * - exchange is not in a disputed state
     * - caller is not the seller
     * - dispute has expired already
     * - new dispute timeout is before the current dispute timeout
     * - dispute is in some state other than resolving
     *
     * @param _exchangeId - the id of the associated exchange
     * @param _newDisputeTimeout - new date when resolution period ends
     */
    function extendDisputeTimeout(uint256 _exchangeId, uint256 _newDisputeTimeout) external;
    
    /**
     * @notice Expire the dispute and release the funds
     *
     * Emits a DisputeExpired event if successful.
     *
     * Reverts if:
     * - exchange does not exist
     * - exchange is not in a disputed state
     * - dispute is still valid
     * - dispute is in some state other than resolving
     *
     * @param _exchangeId - the id of the associated exchange
     */
    function expireDispute(uint256 _exchangeId) external;

    /**
     * @notice Expire a batch of disputes and release the funds
     *
     * Emits a DisputeExpired event for every dispute if successful.
     *
     * Reverts if:
     * - Number of disputes exceeds maximum allowed number per batch
     * - for any dispute:
     *   - exchange does not exist
     *   - exchange is not in a disputed state
     *   - dispute is still valid
     *   - dispute is in some state other than resolving
     *
     * @param _exchangeIds - the array of ids of the associated exchanges
     */
    function expireDisputeBatch(uint256[] calldata _exchangeIds) external;

     /**
     * @notice Resolve a dispute by providing the information about the split. Callable by the buyer or seller, but they must provide the resolution signed by the other party
     *
     * Emits a DisputeResolved event if successful.
     *
     * Reverts if:
     * - specified buyer percent exceeds 100%
     * - dispute has expired (resolution period has ended and dispute was not escalated)
     * - exchange does not exist
     * - exchange is not in the disputed state
     * - caller is neither the seller nor the buyer
     * - signature does not belong to the address of the other party
     * - dispute state is neither resolving nor escalated
     *
     * @param _exchangeId  - exchange id to resolve dispute
     * @param _buyerPercent - percentage of the pot that goes to the buyer
     * @param _sigR - r part of the signer's signature.
     * @param _sigS - s part of the signer's signature.
     * @param _sigV - v part of the signer's signature.
     */
    function resolveDispute(uint256 _exchangeId, uint256 _buyerPercent, bytes32 _sigR,
        bytes32 _sigS,
        uint8 _sigV) external;

    /**
     * @notice Puts the dispute into escalated state
     *
     * Emits a DisputeEscalated event if successful.
     *
     * Reverts if:
     * - exchange does not exist
     * - exchange is not in a disputed state
     * - caller is not the buyer
     * - dispute is already expired
     * - dispute is not in a resolving state
     *
     * @param _exchangeId - the id of the associated exchange
     */
    function escalateDispute(uint256 _exchangeId) external;

    /**
     * @notice Decide a dispute by providing the information about the split. Callable by the dispute resolver, specified in the offer
     *
     * Emits a DisputeDecided event if successful.
     *
     * Reverts if:
     * - specified buyer percent exceeds 100%
     * - exchange does not exist
     * - exchange is not in the disputed state
     * - caller is not the dispute resolver for this dispute
     * - dispute state is not escalated
     *
     * @param _exchangeId  - exchange id to resolve dispute
     * @param _buyerPercent - percentage of the pot that goes to the buyer
     */
    function decideDispute(uint256 _exchangeId, uint256 _buyerPercent) external;

    /**
     * @notice Expire the dispute in escalated state and release the funds
     *
     * Emits a EscalatedDisputeExpired event if successful.
     *
     * Reverts if:
     * - exchange does not exist
     * - exchange is not in a disputed state
     * - dispute is in some state other than escalated
     * - dispute escalation period has not passed yet
     *
     * @param _exchangeId - the id of the associated exchange
     */
    function expireEscalatedDispute(uint256 _exchangeId) external;

    /**
     * @notice Gets the details about a given dispute.
     *
     * @param _exchangeId - the id of the exchange to check
     * @return exists - true if the dispute exists
     * @return dispute - the dispute details. See {BosonTypes.Dispute}
     * @return disputeDates - the dispute dates details {BosonTypes.DisputeDates}
     */
    function getDispute(uint256 _exchangeId)
    external
    view
    returns(bool exists, BosonTypes.Dispute memory dispute, BosonTypes.DisputeDates memory disputeDates);
       
    /**
     * @notice Gets the state of a given dispute.
     *
     * @param _exchangeId - the id of the exchange to check
     * @return exists - true if the dispute exists
     * @return state - the dispute state. See {BosonTypes.DisputeState}
     */
    function getDisputeState(uint256 _exchangeId) external view returns(bool exists, BosonTypes.DisputeState state);

    /**
     * @notice Gets the timeout of a given dispute.
     *
     * @param _exchangeId - the id of the exchange to check
     * @return exists - true if the dispute exists
     * @return timeout - the end of resolution period
     */
    function getDisputeTimeout(uint256 _exchangeId)
    external
    view
    returns(bool exists, uint256 timeout);

    /**
     * @notice Is the given dispute in a finalized state?
     *
     * Returns true if
     * - Dispute state is Retracted, Resolved, Decided or Refused
     *
     * @param _exchangeId - the id of the exchange to check
     * @return exists - true if the dispute exists
     * @return isFinalized - true if the dispute is finalized
     */
    function isDisputeFinalized(uint256 _exchangeId) external view returns(bool exists, bool isFinalized);
}<|MERGE_RESOLUTION|>--- conflicted
+++ resolved
@@ -10,11 +10,7 @@
  *
  * @notice Handles disputes associated with exchanges within the protocol.
  *
-<<<<<<< HEAD
  * The ERC-165 identifier for this interface is: 0x0ec13a4d
-=======
- * The ERC-165 identifier for this interface is: 0x57681a68
->>>>>>> dcd84b28
  */
 interface IBosonDisputeHandler is IBosonDisputeEvents, IBosonFundsLibEvents {
 
