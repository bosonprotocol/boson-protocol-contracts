--- conflicted
+++ resolved
@@ -9,11 +9,7 @@
  *
  * @notice Handles management of configuration within the protocol.
  *
-<<<<<<< HEAD
- * The ERC-165 identifier for this interface is: 0x5b42e82e
-=======
- * The ERC-165 identifier for this interface is: 0xbc28d3e6
->>>>>>> bfefe833
+ * The ERC-165 identifier for this interface is: 0x04f996c9
  */
 interface IBosonConfigHandler is IBosonConfigEvents {
     /**
