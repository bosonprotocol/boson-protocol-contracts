--- conflicted
+++ resolved
@@ -13,15 +13,7 @@
 
     function transfer(address, uint256) external returns (bool);
 
-<<<<<<< HEAD
-    function transferFrom(
-        address,
-        address,
-        uint256
-    ) external returns (bool);
+    function transferFrom(address, address, uint256) external returns (bool);
 
     function approve(address, uint256) external returns (bool);
-=======
-    function transferFrom(address, address, uint256) external returns (bool);
->>>>>>> bfefe833
 }