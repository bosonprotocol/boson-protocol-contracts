--- conflicted
+++ resolved
@@ -12,12 +12,8 @@
     event BuyerCommitted(uint256 indexed offerId, uint256 indexed buyerId, uint256 indexed exchangeId, BosonTypes.Exchange exchange);
     event ExchangeCompleted(uint256 indexed offerId, uint256 indexed buyerId, uint256 indexed exchangeId);
     event VoucherCanceled(uint256 indexed offerId, uint256 indexed exchangeId, address indexed canceledBy);
-<<<<<<< HEAD
-    event VoucherRedeemed(uint256 indexed offerId, uint256 indexed exchangeId, address indexed redeemedBy);
-=======
     event VoucherExpired(uint256 indexed offerId, uint256 indexed exchangeId, address indexed expiredBy);
     event VoucherRedeemed(uint256 indexed offerId, uint256 indexed exchangeId, address indexed redeemedBy);
     event VoucherRevoked(uint256 indexed offerId, uint256 indexed exchangeId, address indexed revokedBy);
 
->>>>>>> 9f6ca8e4
 }