// SPDX-License-Identifier: GPL-3.0-or-later
pragma solidity ^0.8.0;

import { BosonTypes } from "../../domain/BosonTypes.sol";

/**
 * @title IBosonOfferEvents
 *
 * @notice Events related to management of offers within the protocol.
 */
interface IBosonOfferEvents {
<<<<<<< HEAD
    event OfferCreated(uint256 indexed offerId, uint256 indexed sellerId, BosonTypes.Offer offer, BosonTypes.OfferDates offerDates, BosonTypes.OfferDurations offerDurations, BosonTypes.DisputeResolutionTerms disputeResolutionTerms, address indexed executedBy);
    event OfferExtended(uint256 indexed offerId, uint256 indexed sellerId, uint256 validUntilDate, address indexed executedBy);
=======
    event OfferCreated(
        uint256 indexed offerId,
        uint256 indexed sellerId,
        BosonTypes.Offer offer,
        BosonTypes.OfferDates offerDates,
        BosonTypes.OfferDurations offerDurations,
        address indexed executedBy
    );
    event OfferExtended(
        uint256 indexed offerId,
        uint256 indexed sellerId,
        uint256 validUntilDate,
        address indexed executedBy
    );
>>>>>>> 3787bab5
    event OfferVoided(uint256 indexed offerId, uint256 indexed sellerId, address indexed executedBy);
}<|MERGE_RESOLUTION|>--- conflicted
+++ resolved
@@ -9,16 +9,13 @@
  * @notice Events related to management of offers within the protocol.
  */
 interface IBosonOfferEvents {
-<<<<<<< HEAD
-    event OfferCreated(uint256 indexed offerId, uint256 indexed sellerId, BosonTypes.Offer offer, BosonTypes.OfferDates offerDates, BosonTypes.OfferDurations offerDurations, BosonTypes.DisputeResolutionTerms disputeResolutionTerms, address indexed executedBy);
-    event OfferExtended(uint256 indexed offerId, uint256 indexed sellerId, uint256 validUntilDate, address indexed executedBy);
-=======
     event OfferCreated(
         uint256 indexed offerId,
         uint256 indexed sellerId,
         BosonTypes.Offer offer,
         BosonTypes.OfferDates offerDates,
         BosonTypes.OfferDurations offerDurations,
+        BosonTypes.DisputeResolutionTerms disputeResolutionTerms,
         address indexed executedBy
     );
     event OfferExtended(
@@ -27,6 +24,5 @@
         uint256 validUntilDate,
         address indexed executedBy
     );
->>>>>>> 3787bab5
     event OfferVoided(uint256 indexed offerId, uint256 indexed sellerId, address indexed executedBy);
 }