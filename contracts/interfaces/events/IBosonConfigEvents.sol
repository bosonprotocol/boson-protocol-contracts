// SPDX-License-Identifier: GPL-3.0-or-later
pragma solidity ^0.8.0;

import {BosonTypes} from "../../domain/BosonTypes.sol";

/**
 * @title IBosonConfigEvents
 *
 * @notice Events related to management of configuration within the protocol.
 */
interface IBosonConfigEvents {
<<<<<<< HEAD
    event VoucherAddressChanged(address indexed voucher, address indexed changedBy);
    event TokenAddressChanged(address indexed tokenAddress, address indexed changedBy);
    event TreasuryAddressChanged(address indexed treasuryAddress, address indexed changedBy);
    event ProtocolFeePercentageChanged(uint16 feePercentage, address indexed changedBy);
    event ProtocolFeeFlatBosonChanged(uint256 feeFlatBoson, address indexed executedBy);
    event MaxOffersPerGroupChanged(uint16 maxOffersPerGroup, address indexed changedBy);
    event MaxOffersPerBatchChanged(uint16 maxOffersPerBatch, address indexed changedBy);
    event MaxTwinsPerBundleChanged(uint16 maxTwinsPerBundle, address indexed changedBy);
    event MaxOffersPerBundleChanged(uint16 maxOffersPerBundle, address indexed changedBy);
    event MaxTokensPerWithdrawalChanged(uint16 maxOffersPerBundle, address indexed changedBy);    
=======
    event VoucherAddressChanged(address indexed voucher, address indexed executedBy);
    event TokenAddressChanged(address indexed tokenAddress, address indexed executedBy);
    event TreasuryAddressChanged(address indexed treasuryAddress, address indexed executedBy);
    event ProtocolFeePercentageChanged(uint16 feePercentage, address indexed executedBy);
    event MaxOffersPerGroupChanged(uint16 maxOffersPerGroup, address indexed executedBy);
    event MaxOffersPerBatchChanged(uint16 maxOffersPerBatch, address indexed executedBy);
    event MaxTwinsPerBundleChanged(uint16 maxTwinsPerBundle, address indexed executedBy);
    event MaxOffersPerBundleChanged(uint16 maxOffersPerBundle, address indexed executedBy);
    event MaxTokensPerWithdrawalChanged(uint16 maxOffersPerBundle, address indexed executedBy);    
>>>>>>> 6d584140
}<|MERGE_RESOLUTION|>--- conflicted
+++ resolved
@@ -8,27 +8,15 @@
  *
  * @notice Events related to management of configuration within the protocol.
  */
-interface IBosonConfigEvents {
-<<<<<<< HEAD
-    event VoucherAddressChanged(address indexed voucher, address indexed changedBy);
-    event TokenAddressChanged(address indexed tokenAddress, address indexed changedBy);
-    event TreasuryAddressChanged(address indexed treasuryAddress, address indexed changedBy);
-    event ProtocolFeePercentageChanged(uint16 feePercentage, address indexed changedBy);
-    event ProtocolFeeFlatBosonChanged(uint256 feeFlatBoson, address indexed executedBy);
-    event MaxOffersPerGroupChanged(uint16 maxOffersPerGroup, address indexed changedBy);
-    event MaxOffersPerBatchChanged(uint16 maxOffersPerBatch, address indexed changedBy);
-    event MaxTwinsPerBundleChanged(uint16 maxTwinsPerBundle, address indexed changedBy);
-    event MaxOffersPerBundleChanged(uint16 maxOffersPerBundle, address indexed changedBy);
-    event MaxTokensPerWithdrawalChanged(uint16 maxOffersPerBundle, address indexed changedBy);    
-=======
+interface IBosonConfigEvents { 
     event VoucherAddressChanged(address indexed voucher, address indexed executedBy);
     event TokenAddressChanged(address indexed tokenAddress, address indexed executedBy);
     event TreasuryAddressChanged(address indexed treasuryAddress, address indexed executedBy);
     event ProtocolFeePercentageChanged(uint16 feePercentage, address indexed executedBy);
+    event ProtocolFeeFlatBosonChanged(uint256 feeFlatBoson, address indexed executedBy);
     event MaxOffersPerGroupChanged(uint16 maxOffersPerGroup, address indexed executedBy);
     event MaxOffersPerBatchChanged(uint16 maxOffersPerBatch, address indexed executedBy);
     event MaxTwinsPerBundleChanged(uint16 maxTwinsPerBundle, address indexed executedBy);
     event MaxOffersPerBundleChanged(uint16 maxOffersPerBundle, address indexed executedBy);
     event MaxTokensPerWithdrawalChanged(uint16 maxOffersPerBundle, address indexed executedBy);    
->>>>>>> 6d584140
 }