--- conflicted
+++ resolved
@@ -8,12 +8,7 @@
  *
  * @notice Events related to management of configuration within the protocol.
  */
-<<<<<<< HEAD
-interface IBosonConfigEvents { 
-=======
 interface IBosonConfigEvents {
-    event VoucherAddressChanged(address indexed voucher, address indexed executedBy);
->>>>>>> 1f8ba602
     event TokenAddressChanged(address indexed tokenAddress, address indexed executedBy);
     event TreasuryAddressChanged(address indexed treasuryAddress, address indexed executedBy);
     event VoucherBeaconAddressChanged(address indexed voucherBeaconAddress, address indexed executedBy);
