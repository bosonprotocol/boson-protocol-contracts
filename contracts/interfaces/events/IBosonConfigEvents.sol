--- conflicted
+++ resolved
@@ -32,10 +32,6 @@
         address indexed executedBy
     );
     event MaxTotalOfferFeePercentageChanged(uint16 maxTotalOfferFeePercentage, address indexed executedBy);
-<<<<<<< HEAD
     event MaxRoyaltyPercentageChanged(uint16 maxRoyaltyPecentage, address indexed executedBy);
-=======
-    event MaxRoyaltyPecentageChanged(uint16 maxRoyaltyPecentage, address indexed executedBy);
     event MaxResolutionPeriodChanged(uint256 maxResolutionPeriod, address indexed executedBy);
->>>>>>> cc8f9fdd
 }