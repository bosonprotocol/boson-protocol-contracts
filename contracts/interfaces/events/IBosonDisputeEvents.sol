// SPDX-License-Identifier: GPL-3.0-or-later
pragma solidity ^0.8.0;

import {BosonTypes} from "../../domain/BosonTypes.sol";

/**
 * @title IBosonDisputeEvents
 *
 * @notice Events related to disputes within the protocol.
 */
interface IBosonDisputeEvents {
    event DisputeRaised(uint256 indexed exchangeId, uint256 indexed buyerId, uint256 indexed sellerId, string complaint);
    event DisputeRetracted(uint256 indexed exchangeId, address indexed retractedBy);
    event DisputeResolved(uint256 indexed exchangeId, BosonTypes.Resolution resolution, address indexed resolvedBy);
    event DisputeExpired(uint256 indexed exchangeId, address indexed expiredBy);
<<<<<<< HEAD
    event DisputeTimeoutExtended(uint256 indexed exchangeId, uint256 newDisputeTimeout, address indexed extendedBy);
=======
    event DisputeEscalated(uint256 indexed exchangeId, uint256 indexed disputeResolverId, address indexed escalatedBy);    
>>>>>>> 290c48ad
}<|MERGE_RESOLUTION|>--- conflicted
+++ resolved
@@ -13,9 +13,6 @@
     event DisputeRetracted(uint256 indexed exchangeId, address indexed retractedBy);
     event DisputeResolved(uint256 indexed exchangeId, BosonTypes.Resolution resolution, address indexed resolvedBy);
     event DisputeExpired(uint256 indexed exchangeId, address indexed expiredBy);
-<<<<<<< HEAD
     event DisputeTimeoutExtended(uint256 indexed exchangeId, uint256 newDisputeTimeout, address indexed extendedBy);
-=======
     event DisputeEscalated(uint256 indexed exchangeId, uint256 indexed disputeResolverId, address indexed escalatedBy);    
->>>>>>> 290c48ad
 }