--- conflicted
+++ resolved
@@ -38,12 +38,8 @@
      * Emits an OfferCreated event for every offer if successful.
      *
      * Reverts if, for any offer:
-<<<<<<< HEAD
      * - Caller is not an operator
-=======
      * - Number of offers exceeds maximum allowed number per batch
-     * - seller does not exist
->>>>>>> 173c2314
      * - Valid from date is greater than valid until date
      * - Valid until date is not in the future
      * - Buyer cancel penalty is greater than price
@@ -99,10 +95,7 @@
      * No further vouchers can be issued against a voided offer.
      *
      * Reverts if, for any offer:
-<<<<<<< HEAD
-=======
      * - Number of offers exceeds maximum allowed number per batch
->>>>>>> 173c2314
      * - Offer ID is invalid
      * - Caller is not the operator of the offer
      * - Offer has already been voided
