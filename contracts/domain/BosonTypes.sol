// SPDX-License-Identifier: GPL-3.0-or-later
pragma solidity ^0.8.0;

/**
 * @title BosonTypes
 *
 * @notice Enums and structs used by the Boson Protocol contract ecosystem.
 */
contract BosonTypes {
    enum EvaluationMethod {
        None,
        AboveThreshold,
        SpecificToken
    }

    enum ExchangeState {
        Committed,
        Revoked,
        Canceled,
        Redeemed,
        Completed,
        Disputed
    }

    enum DisputeState {
        Resolving,
        Retracted,
        Resolved,
        Escalated,
        Decided
    }

    struct Seller {
        uint256 id;
        address operator;
        address admin;
        address clerk;
        address payable treasury;
        bool active;
    }

    struct Buyer {
        uint256 id;
        address payable wallet;
        bool active;
    }

    struct Resolver {
        uint256 id;
        address payable wallet;
        bool active;
    }

    struct Offer {
        uint256 id;
        uint256 sellerId;
        uint256 price;
        uint256 sellerDeposit;
        uint256 buyerCancelPenalty;
        uint256 quantityAvailable;
        uint256 validFromDate;
        uint256 validUntilDate;
        uint256 redeemableFromDate;
        uint256 fulfillmentPeriodDuration;
        uint256 voucherValidDuration;
        address exchangeToken;
        string metadataUri;
        string offerChecksum;
        bool voided;
    }

    struct Group {
        uint256 id;
        uint256 sellerId;
        uint256[] offerIds;
        Condition condition;
    }

    struct Condition {
        EvaluationMethod method;
        address tokenAddress;
        uint256 tokenId;
        uint256 threshold;
    }

    struct Exchange {
        uint256 id;
        uint256 offerId;
        uint256 buyerId;
        uint256 finalizedDate;
        Voucher voucher;
        ExchangeState state;
    }

    struct Voucher {
        uint256 committedDate;
        uint256 validUntilDate;
        uint256 redeemedDate;
        bool expired;
    }

    struct Dispute {
        uint256 exchangeId;
        string complaint;
        DisputeState state;
        Resolution resolution;
    }

    struct Resolution {
        uint256 buyerPercent;
    }

    struct Receipt {
        Offer offer;
        Exchange exchange;
        Dispute dispute;
    }

    struct Twin {
        uint256 id;
        uint256 sellerId;
        uint256 supplyAvailable; // ERC-1155 / ERC-20
        uint256[] supplyIds; // ERC-721
        uint256 tokenId; // ERC-1155
        address tokenAddress; // all
    }

    struct Bundle {
        uint256 id;
        uint256 sellerId;
        uint256[] offerIds;
        uint256[] twinIds;
    }

<<<<<<< HEAD
    struct Funds {
        address tokenAddress;
        string tokenName;
        uint256 availableAmount;
=======
    struct MetaTransaction {
        uint256 nonce;
        address from;
        bytes functionSignature;
>>>>>>> e81f0cf8
    }
}<|MERGE_RESOLUTION|>--- conflicted
+++ resolved
@@ -132,16 +132,15 @@
         uint256[] twinIds;
     }
 
-<<<<<<< HEAD
     struct Funds {
         address tokenAddress;
         string tokenName;
         uint256 availableAmount;
-=======
+    }
+
     struct MetaTransaction {
         uint256 nonce;
         address from;
         bytes functionSignature;
->>>>>>> e81f0cf8
     }
 }