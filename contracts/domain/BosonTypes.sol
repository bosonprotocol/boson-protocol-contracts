// SPDX-License-Identifier: GPL-3.0-or-later
pragma solidity 0.8.21;

/**
 * @title BosonTypes
 *
 * @notice Enums and structs used by the Boson Protocol contract ecosystem.
 */

contract BosonTypes {
    enum PausableRegion {
        Offers,
        Twins,
        Bundles,
        Groups,
        Sellers,
        Buyers,
        DisputeResolvers,
        Agents,
        Exchanges,
        Disputes,
        Funds,
        Orchestration,
        MetaTransaction
    }

    enum EvaluationMethod {
        None, // None should always be at index 0. Never change this value.
        Threshold,
        SpecificToken
    }

    enum GatingType {
        PerAddress,
        PerTokenId
    }

    enum ExchangeState {
        Committed,
        Revoked,
        Canceled,
        Redeemed,
        Completed,
        Disputed
    }

    enum DisputeState {
        Resolving,
        Retracted,
        Resolved,
        Escalated,
        Decided,
        Refused
    }

    enum TokenType {
        FungibleToken,
        NonFungibleToken,
        MultiToken
    } // ERC20, ERC721, ERC1155

    enum MetaTxInputType {
        Generic,
        CommitToOffer,
        Exchange,
        Funds,
        CommitToConditionalOffer,
        ResolveDispute
    }

    enum AuthTokenType {
        None,
        Custom, // For future use
        Lens,
        ENS
    }

    enum SellerUpdateFields {
        Admin,
        Assistant,
        Clerk, // Deprecated.
        AuthToken
    }

    enum DisputeResolverUpdateFields {
        Admin,
        Assistant,
        Clerk // Deprecated.
    }

    struct AuthToken {
        uint256 tokenId;
        AuthTokenType tokenType;
    }

    struct Seller {
        uint256 id;
        address assistant;
        address admin;
        address clerk; // Deprecated. Kept for backwards compatibility.
        address payable treasury;
        bool active;
        string metadataUri;
    }

    struct Buyer {
        uint256 id;
        address payable wallet;
        bool active;
    }

    struct DisputeResolver {
        uint256 id;
        uint256 escalationResponsePeriod;
        address assistant;
        address admin;
        address clerk; // Deprecated. Kept for backwards compatibility.
        address payable treasury;
        string metadataUri;
        bool active;
    }

    struct DisputeResolverFee {
        address tokenAddress;
        string tokenName;
        uint256 feeAmount;
    }

    struct Agent {
        uint256 id;
        uint256 feePercentage;
        address payable wallet;
        bool active;
    }

    struct DisputeResolutionTerms {
        uint256 disputeResolverId;
        uint256 escalationResponsePeriod;
        uint256 feeAmount;
        uint256 buyerEscalationDeposit;
    }

    struct Offer {
        uint256 id;
        uint256 sellerId;
        uint256 price;
        uint256 sellerDeposit;
        uint256 buyerCancelPenalty;
        uint256 quantityAvailable;
        address exchangeToken;
        string metadataUri;
        string metadataHash;
        bool voided;
<<<<<<< HEAD
        RoyaltyInfo royaltyInfo;
=======
        uint256 collectionIndex;
>>>>>>> 9cc931b7
    }

    struct OfferDates {
        uint256 validFrom;
        uint256 validUntil;
        uint256 voucherRedeemableFrom;
        uint256 voucherRedeemableUntil;
    }

    struct OfferDurations {
        uint256 disputePeriod;
        uint256 voucherValid;
        uint256 resolutionPeriod;
    }

    struct Group {
        uint256 id;
        uint256 sellerId;
        uint256[] offerIds;
    }

    struct Condition {
        EvaluationMethod method;
        TokenType tokenType;
        address tokenAddress;
        GatingType gating; // added in v2.3.0. All conditions created before that have a default value of "PerAddress"
        uint256 minTokenId;
        uint256 threshold;
        uint256 maxCommits;
        uint256 maxTokenId;
    }

    struct Exchange {
        uint256 id;
        uint256 offerId;
        uint256 buyerId;
        uint256 finalizedDate;
        ExchangeState state;
    }

    struct Voucher {
        uint256 committedDate;
        uint256 validUntilDate;
        uint256 redeemedDate;
        bool expired;
    }

    struct Dispute {
        uint256 exchangeId;
        uint256 buyerPercent;
        DisputeState state;
    }

    struct DisputeDates {
        uint256 disputed;
        uint256 escalated;
        uint256 finalized;
        uint256 timeout;
    }

    struct Receipt {
        uint256 exchangeId;
        uint256 offerId;
        uint256 buyerId;
        uint256 sellerId;
        uint256 price;
        uint256 sellerDeposit;
        uint256 buyerCancelPenalty;
        OfferFees offerFees;
        uint256 agentId;
        address exchangeToken;
        uint256 finalizedDate;
        Condition condition;
        uint256 committedDate;
        uint256 redeemedDate;
        bool voucherExpired;
        uint256 disputeResolverId;
        uint256 disputedDate;
        uint256 escalatedDate;
        DisputeState disputeState;
        TwinReceipt[] twinReceipts;
    }

    struct TokenRange {
        uint256 start;
        uint256 end;
        uint256 twinId;
    }

    struct Twin {
        uint256 id;
        uint256 sellerId;
        uint256 amount; // ERC1155 / ERC20 (amount to be transferred to each buyer on redemption)
        uint256 supplyAvailable; // all
        uint256 tokenId; // ERC1155 / ERC721 (must be initialized with the initial pointer position of the ERC721 ids available range)
        address tokenAddress; // all
        TokenType tokenType;
    }

    struct TwinReceipt {
        uint256 twinId;
        uint256 tokenId; // only for ERC721 and ERC1155
        uint256 amount; // only for ERC1155 and ERC20
        address tokenAddress;
        TokenType tokenType;
    }

    struct Bundle {
        uint256 id;
        uint256 sellerId;
        uint256[] offerIds;
        uint256[] twinIds;
    }

    struct Funds {
        address tokenAddress;
        string tokenName;
        uint256 availableAmount;
    }

    struct MetaTransaction {
        uint256 nonce;
        address from;
        address contractAddress;
        string functionName;
        bytes functionSignature;
    }

    struct HashInfo {
        bytes32 typeHash;
        function(bytes memory) internal pure returns (bytes32) hashFunction;
    }

    struct OfferFees {
        uint256 protocolFee;
        uint256 agentFee;
    }

    struct VoucherInitValues {
        string contractURI;
        uint256 royaltyPercentage;
        bytes32 collectionSalt;
    }

    struct Collection {
        address collectionAddress;
        string externalId;
    }

    struct RoyaltyRecipient {
        address wallet;
        uint256 minRoyaltyPercentage;
        string externalId;
    }

    struct RoyaltyInfo {
        address payable[] recipients;
        uint256[] bps;
    }
}<|MERGE_RESOLUTION|>--- conflicted
+++ resolved
@@ -151,11 +151,8 @@
         string metadataUri;
         string metadataHash;
         bool voided;
-<<<<<<< HEAD
+        uint256 collectionIndex;
         RoyaltyInfo royaltyInfo;
-=======
-        uint256 collectionIndex;
->>>>>>> 9cc931b7
     }
 
     struct OfferDates {
