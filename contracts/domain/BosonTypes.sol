--- conflicted
+++ resolved
@@ -330,11 +330,6 @@
         Wrapper // Side is not relevant from the protocol perspective
     }
 
-<<<<<<< HEAD
-    struct PremintParameters {
-        uint256 reservedRangeLength;
-        address to;
-=======
     struct RoyaltyRecipient {
         address wallet;
         uint256 minRoyaltyPercentage;
@@ -344,6 +339,10 @@
     struct RoyaltyInfo {
         address payable[] recipients;
         uint256[] bps;
->>>>>>> 32eb99ee
+    }
+
+    struct PremintParameters {
+        uint256 reservedRangeLength;
+        address to;
     }
 }