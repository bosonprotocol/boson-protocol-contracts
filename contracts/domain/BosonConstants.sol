import "./BosonTypes.sol";

// SPDX-License-Identifier: GPL-3.0-or-later
pragma solidity 0.8.21;

// Access Control Roles
bytes32 constant ADMIN = keccak256("ADMIN"); // Role Admin
bytes32 constant PAUSER = keccak256("PAUSER"); // Role for pausing the protocol
bytes32 constant PROTOCOL = keccak256("PROTOCOL"); // Role for facets of the ProtocolDiamond
bytes32 constant CLIENT = keccak256("CLIENT"); // Role for clients of the ProtocolDiamond
bytes32 constant UPGRADER = keccak256("UPGRADER"); // Role for performing contract and config upgrades
bytes32 constant FEE_COLLECTOR = keccak256("FEE_COLLECTOR"); // Role for collecting fees from the protocol

// Pause Handler
uint256 constant ALL_REGIONS_MASK = (1 << (uint256(type(BosonTypes.PausableRegion).max) + 1)) - 1;

// Reentrancy guard
uint256 constant NOT_ENTERED = 1;
uint256 constant ENTERED = 2;

<<<<<<< HEAD
// Revert Reasons: Protocol initialization related
string constant ALREADY_INITIALIZED = "Already initialized";
string constant PROTOCOL_INITIALIZATION_FAILED = "Protocol initialization failed";
string constant VERSION_MUST_BE_SET = "Version cannot be empty";
string constant ADDRESSES_AND_CALLDATA_LENGTH_MISMATCH = "Addresses and calldata must be same length";
string constant WRONG_CURRENT_VERSION = "Wrong current protocol version";
string constant DIRECT_INITIALIZATION_NOT_ALLOWED = "Direct initializtion is not allowed";
string constant TWINS_ALREADY_EXIST = "Should not have any twins yet";

// Revert Reasons: Access related
string constant ACCESS_DENIED = "Access denied, caller doesn't have role";
string constant NOT_ASSISTANT = "Not seller's assistant";
string constant NOT_ADMIN = "Not admin";
string constant CLERK_DEPRECATED = "Clerk is deprecated and must be set to address 0";
string constant NOT_ADMIN_AND_ASSISTANT = "Not admin and assistant";
string constant NOT_BUYER_OR_SELLER = "Not buyer or seller";
string constant NOT_VOUCHER_HOLDER = "Not current voucher holder";
string constant NOT_BUYER_WALLET = "Not buyer's wallet address";
string constant NOT_AGENT_WALLET = "Not agent's wallet address";
string constant NOT_DISPUTE_RESOLVER_ASSISTANT = "Not dispute resolver's assistant address";

// Revert Reasons: Account-related
string constant NO_SUCH_SELLER = "No such seller";
string constant MUST_BE_ACTIVE = "Account must be active";
string constant SELLER_ADDRESS_MUST_BE_UNIQUE = "Seller address cannot be assigned to another seller Id";
string constant BUYER_ADDRESS_MUST_BE_UNIQUE = "Buyer address cannot be assigned to another buyer Id";
string constant DISPUTE_RESOLVER_ADDRESS_MUST_BE_UNIQUE = "Dispute resolver address cannot be assigned to another dispute resolver Id";
string constant AGENT_ADDRESS_MUST_BE_UNIQUE = "Agent address cannot be assigned to another agent Id";
string constant NO_SUCH_BUYER = "No such buyer";
string constant NO_SUCH_AGENT = "No such agent";
string constant WALLET_OWNS_VOUCHERS = "Wallet address owns vouchers";
string constant NO_SUCH_DISPUTE_RESOLVER = "No such dispute resolver";
string constant INVALID_ESCALATION_PERIOD = "Invalid escalation period";
string constant INEXISTENT_DISPUTE_RESOLVER_FEES = "Dispute resolver fees are not present";
string constant DUPLICATE_DISPUTE_RESOLVER_FEES = "Duplicate dispute resolver fee";
string constant FEE_AMOUNT_NOT_YET_SUPPORTED = "Non-zero dispute resolver fees not yet supported";
string constant DISPUTE_RESOLVER_FEE_NOT_FOUND = "Dispute resolver fee not found";
string constant SELLER_ALREADY_APPROVED = "Seller id is approved already";
string constant SELLER_NOT_APPROVED = "Seller id is not approved";
string constant INEXISTENT_ALLOWED_SELLERS_LIST = "Allowed sellers are not present";
string constant INVALID_AUTH_TOKEN_TYPE = "Invalid AuthTokenType";
string constant ADMIN_OR_AUTH_TOKEN = "An admin address or an auth token is required";
string constant AUTH_TOKEN_MUST_BE_UNIQUE = "Auth token cannot be assigned to another entity of the same type";
string constant INVALID_AGENT_FEE_PERCENTAGE = "Sum of agent fee percentage and protocol fee percentage should be <= max fee percentage limit";
string constant NO_PENDING_UPDATE_FOR_ACCOUNT = "No pending updates for the given account";
string constant UNAUTHORIZED_CALLER_UPDATE = "Caller has no permission to approve this update";
string constant NO_UPDATE_APPLIED = "No update applied or requested approval";
string constant CLONE_CREATION_FAILED = "Clone creation failed";
string constant SELLER_SALT_NOT_UNIQUE = "Seller salt not unique";

// Revert Reasons: Offer related
string constant NO_SUCH_OFFER = "No such offer";
string constant OFFER_PERIOD_INVALID = "Offer period invalid";
string constant OFFER_PENALTY_INVALID = "Offer penalty invalid";
string constant OFFER_MUST_BE_ACTIVE = "Offer must be active";
string constant OFFER_MUST_BE_UNIQUE = "Offer must be unique to a group";
string constant OFFER_HAS_BEEN_VOIDED = "Offer has been voided";
string constant OFFER_HAS_EXPIRED = "Offer has expired";
string constant OFFER_NOT_AVAILABLE = "Offer is not yet available";
string constant OFFER_SOLD_OUT = "Offer has sold out";
string constant CANNOT_COMMIT = "Caller cannot commit";
string constant EXCHANGE_FOR_OFFER_EXISTS = "Exchange for offer exists";
string constant AMBIGUOUS_VOUCHER_EXPIRY = "Exactly one of voucherRedeemableUntil and voucherValid must be non zero";
string constant REDEMPTION_PERIOD_INVALID = "Redemption period invalid";
string constant INVALID_DISPUTE_PERIOD = "Invalid dispute period";
string constant INVALID_RESOLUTION_PERIOD = "Invalid resolution period";
string constant INVALID_DISPUTE_RESOLVER = "Invalid dispute resolver";
string constant INVALID_QUANTITY_AVAILABLE = "Invalid quantity available";
string constant DR_UNSUPPORTED_FEE = "Dispute resolver does not accept this token";
string constant AGENT_FEE_AMOUNT_TOO_HIGH = "Sum of agent fee amount and protocol fee amount should be <= offer fee limit";
string constant NO_SUCH_COLLECTION = "No such collection";
string constant TOTAL_FEE_EXCEEDS_LIMIT = "Sum of agent fee amount and protocol fee amount exceeds the limit set by the seller";

// Revert Reasons: Group related
string constant NO_SUCH_GROUP = "No such group";
string constant OFFER_NOT_IN_GROUP = "Offer not part of the group";
string constant NOTHING_UPDATED = "Nothing updated";
string constant INVALID_CONDITION_PARAMETERS = "Invalid condition parameters";
string constant GROUP_HAS_NO_CONDITION = "Offer belongs to a group without a condition. Use commitToOffer instead";
string constant GROUP_HAS_CONDITION = "Offer belongs to a group with a condition. Use commitToConditionalOffer instead";
string constant MAX_COMMITS_REACHED = "Max commits reached";
string constant TOKEN_ID_NOT_IN_CONDITION_RANGE = "Token id not in condition range";
string constant INVALID_TOKEN_ID = "ERC721 and ERC20 require zero tokenId";

// Revert Reasons: Exchange related
string constant NO_SUCH_EXCHANGE = "No such exchange";
string constant DISPUTE_PERIOD_NOT_ELAPSED = "Dispute period has not yet elapsed";
string constant VOUCHER_NOT_REDEEMABLE = "Voucher not yet valid or already expired";
string constant VOUCHER_EXTENSION_NOT_VALID = "Proposed date is not later than the current one";
string constant VOUCHER_STILL_VALID = "Voucher still valid";
string constant VOUCHER_HAS_EXPIRED = "Voucher has expired";
string constant EXCHANGE_IS_NOT_IN_A_FINAL_STATE = "Exchange is not in a final state";
string constant EXCHANGE_ALREADY_EXISTS = "Exchange already exists";
string constant INVALID_RANGE_LENGTH = "Range length is too large or zero";

// Revert Reasons: Sequential commit related
string constant UNEXPECTED_ERC721_RECEIVED = "Unexpected ERC721 received";
string constant FEE_AMOUNT_TOO_HIGH = "Fee amount is too high";
string constant VOUCHER_NOT_RECEIVED = "Voucher not received";
string constant NEGATIVE_PRICE_NOT_ALLOWED = "Negative price not allowed";

// Revert Reasons: Twin related
=======
// Twin handler
>>>>>>> f685df37
uint256 constant SINGLE_TWIN_RESERVED_GAS = 160000;
uint256 constant MINIMAL_RESIDUAL_GAS = 230000;

// Config related
bytes32 constant VOUCHER_PROXY_SALT = keccak256(abi.encodePacked("BosonVoucherProxy"));

// Funds related
string constant NATIVE_CURRENCY = "Native currency";
string constant TOKEN_NAME_UNSPECIFIED = "Token name unavailable";

// EIP712Lib
string constant PROTOCOL_NAME = "Boson Protocol";
string constant PROTOCOL_VERSION = "V2";
bytes32 constant EIP712_DOMAIN_TYPEHASH = keccak256(
    bytes("EIP712Domain(string name,string version,address verifyingContract,bytes32 salt)")
);

// BosonVoucher
string constant VOUCHER_NAME = "Boson Voucher (rNFT)";
string constant VOUCHER_SYMBOL = "BOSON_VOUCHER_RNFT";

// Meta Transactions - Error
string constant FUNCTION_CALL_NOT_SUCCESSFUL = "Function call not successful";

// External contracts errors
string constant OWNABLE_ZERO_ADDRESS = "Ownable: new owner is the zero address"; // exception message from OpenZeppelin Ownable
string constant ERC721_INVALID_TOKEN_ID = "ERC721: invalid token ID"; // exception message from OpenZeppelin ERC721

// Meta Transactions - Structs
bytes32 constant META_TRANSACTION_TYPEHASH = keccak256(
    bytes(
        "MetaTransaction(uint256 nonce,address from,address contractAddress,string functionName,bytes functionSignature)"
    )
);
bytes32 constant OFFER_DETAILS_TYPEHASH = keccak256("MetaTxOfferDetails(address buyer,uint256 offerId)");
bytes32 constant META_TX_COMMIT_TO_OFFER_TYPEHASH = keccak256(
    "MetaTxCommitToOffer(uint256 nonce,address from,address contractAddress,string functionName,MetaTxOfferDetails offerDetails)MetaTxOfferDetails(address buyer,uint256 offerId)"
);
bytes32 constant CONDITIONAL_OFFER_DETAILS_TYPEHASH = keccak256(
    "MetaTxConditionalOfferDetails(address buyer,uint256 offerId,uint256 tokenId)"
);
bytes32 constant META_TX_COMMIT_TO_CONDITIONAL_OFFER_TYPEHASH = keccak256(
    "MetaTxCommitToConditionalOffer(uint256 nonce,address from,address contractAddress,string functionName,MetaTxConditionalOfferDetails offerDetails)MetaTxConditionalOfferDetails(address buyer,uint256 offerId,uint256 tokenId)"
);
bytes32 constant EXCHANGE_DETAILS_TYPEHASH = keccak256("MetaTxExchangeDetails(uint256 exchangeId)");
bytes32 constant META_TX_EXCHANGE_TYPEHASH = keccak256(
    "MetaTxExchange(uint256 nonce,address from,address contractAddress,string functionName,MetaTxExchangeDetails exchangeDetails)MetaTxExchangeDetails(uint256 exchangeId)"
);
bytes32 constant FUND_DETAILS_TYPEHASH = keccak256(
    "MetaTxFundDetails(uint256 entityId,address[] tokenList,uint256[] tokenAmounts)"
);
bytes32 constant META_TX_FUNDS_TYPEHASH = keccak256(
    "MetaTxFund(uint256 nonce,address from,address contractAddress,string functionName,MetaTxFundDetails fundDetails)MetaTxFundDetails(uint256 entityId,address[] tokenList,uint256[] tokenAmounts)"
);
bytes32 constant DISPUTE_RESOLUTION_DETAILS_TYPEHASH = keccak256(
    "MetaTxDisputeResolutionDetails(uint256 exchangeId,uint256 buyerPercentBasisPoints,bytes32 sigR,bytes32 sigS,uint8 sigV)"
);
bytes32 constant META_TX_DISPUTE_RESOLUTIONS_TYPEHASH = keccak256(
    "MetaTxDisputeResolution(uint256 nonce,address from,address contractAddress,string functionName,MetaTxDisputeResolutionDetails disputeResolutionDetails)MetaTxDisputeResolutionDetails(uint256 exchangeId,uint256 buyerPercentBasisPoints,bytes32 sigR,bytes32 sigS,uint8 sigV)"
);

// Function names
string constant COMMIT_TO_OFFER = "commitToOffer(address,uint256)";
string constant COMMIT_TO_CONDITIONAL_OFFER = "commitToConditionalOffer(address,uint256,uint256)";
string constant CANCEL_VOUCHER = "cancelVoucher(uint256)";
string constant REDEEM_VOUCHER = "redeemVoucher(uint256)";
string constant COMPLETE_EXCHANGE = "completeExchange(uint256)";
string constant WITHDRAW_FUNDS = "withdrawFunds(uint256,address[],uint256[])";
string constant RETRACT_DISPUTE = "retractDispute(uint256)";
string constant RAISE_DISPUTE = "raiseDispute(uint256)";
string constant ESCALATE_DISPUTE = "escalateDispute(uint256)";
string constant RESOLVE_DISPUTE = "resolveDispute(uint256,uint256,bytes32,bytes32,uint8)";<|MERGE_RESOLUTION|>--- conflicted
+++ resolved
@@ -18,112 +18,7 @@
 uint256 constant NOT_ENTERED = 1;
 uint256 constant ENTERED = 2;
 
-<<<<<<< HEAD
-// Revert Reasons: Protocol initialization related
-string constant ALREADY_INITIALIZED = "Already initialized";
-string constant PROTOCOL_INITIALIZATION_FAILED = "Protocol initialization failed";
-string constant VERSION_MUST_BE_SET = "Version cannot be empty";
-string constant ADDRESSES_AND_CALLDATA_LENGTH_MISMATCH = "Addresses and calldata must be same length";
-string constant WRONG_CURRENT_VERSION = "Wrong current protocol version";
-string constant DIRECT_INITIALIZATION_NOT_ALLOWED = "Direct initializtion is not allowed";
-string constant TWINS_ALREADY_EXIST = "Should not have any twins yet";
-
-// Revert Reasons: Access related
-string constant ACCESS_DENIED = "Access denied, caller doesn't have role";
-string constant NOT_ASSISTANT = "Not seller's assistant";
-string constant NOT_ADMIN = "Not admin";
-string constant CLERK_DEPRECATED = "Clerk is deprecated and must be set to address 0";
-string constant NOT_ADMIN_AND_ASSISTANT = "Not admin and assistant";
-string constant NOT_BUYER_OR_SELLER = "Not buyer or seller";
-string constant NOT_VOUCHER_HOLDER = "Not current voucher holder";
-string constant NOT_BUYER_WALLET = "Not buyer's wallet address";
-string constant NOT_AGENT_WALLET = "Not agent's wallet address";
-string constant NOT_DISPUTE_RESOLVER_ASSISTANT = "Not dispute resolver's assistant address";
-
-// Revert Reasons: Account-related
-string constant NO_SUCH_SELLER = "No such seller";
-string constant MUST_BE_ACTIVE = "Account must be active";
-string constant SELLER_ADDRESS_MUST_BE_UNIQUE = "Seller address cannot be assigned to another seller Id";
-string constant BUYER_ADDRESS_MUST_BE_UNIQUE = "Buyer address cannot be assigned to another buyer Id";
-string constant DISPUTE_RESOLVER_ADDRESS_MUST_BE_UNIQUE = "Dispute resolver address cannot be assigned to another dispute resolver Id";
-string constant AGENT_ADDRESS_MUST_BE_UNIQUE = "Agent address cannot be assigned to another agent Id";
-string constant NO_SUCH_BUYER = "No such buyer";
-string constant NO_SUCH_AGENT = "No such agent";
-string constant WALLET_OWNS_VOUCHERS = "Wallet address owns vouchers";
-string constant NO_SUCH_DISPUTE_RESOLVER = "No such dispute resolver";
-string constant INVALID_ESCALATION_PERIOD = "Invalid escalation period";
-string constant INEXISTENT_DISPUTE_RESOLVER_FEES = "Dispute resolver fees are not present";
-string constant DUPLICATE_DISPUTE_RESOLVER_FEES = "Duplicate dispute resolver fee";
-string constant FEE_AMOUNT_NOT_YET_SUPPORTED = "Non-zero dispute resolver fees not yet supported";
-string constant DISPUTE_RESOLVER_FEE_NOT_FOUND = "Dispute resolver fee not found";
-string constant SELLER_ALREADY_APPROVED = "Seller id is approved already";
-string constant SELLER_NOT_APPROVED = "Seller id is not approved";
-string constant INEXISTENT_ALLOWED_SELLERS_LIST = "Allowed sellers are not present";
-string constant INVALID_AUTH_TOKEN_TYPE = "Invalid AuthTokenType";
-string constant ADMIN_OR_AUTH_TOKEN = "An admin address or an auth token is required";
-string constant AUTH_TOKEN_MUST_BE_UNIQUE = "Auth token cannot be assigned to another entity of the same type";
-string constant INVALID_AGENT_FEE_PERCENTAGE = "Sum of agent fee percentage and protocol fee percentage should be <= max fee percentage limit";
-string constant NO_PENDING_UPDATE_FOR_ACCOUNT = "No pending updates for the given account";
-string constant UNAUTHORIZED_CALLER_UPDATE = "Caller has no permission to approve this update";
-string constant NO_UPDATE_APPLIED = "No update applied or requested approval";
-string constant CLONE_CREATION_FAILED = "Clone creation failed";
-string constant SELLER_SALT_NOT_UNIQUE = "Seller salt not unique";
-
-// Revert Reasons: Offer related
-string constant NO_SUCH_OFFER = "No such offer";
-string constant OFFER_PERIOD_INVALID = "Offer period invalid";
-string constant OFFER_PENALTY_INVALID = "Offer penalty invalid";
-string constant OFFER_MUST_BE_ACTIVE = "Offer must be active";
-string constant OFFER_MUST_BE_UNIQUE = "Offer must be unique to a group";
-string constant OFFER_HAS_BEEN_VOIDED = "Offer has been voided";
-string constant OFFER_HAS_EXPIRED = "Offer has expired";
-string constant OFFER_NOT_AVAILABLE = "Offer is not yet available";
-string constant OFFER_SOLD_OUT = "Offer has sold out";
-string constant CANNOT_COMMIT = "Caller cannot commit";
-string constant EXCHANGE_FOR_OFFER_EXISTS = "Exchange for offer exists";
-string constant AMBIGUOUS_VOUCHER_EXPIRY = "Exactly one of voucherRedeemableUntil and voucherValid must be non zero";
-string constant REDEMPTION_PERIOD_INVALID = "Redemption period invalid";
-string constant INVALID_DISPUTE_PERIOD = "Invalid dispute period";
-string constant INVALID_RESOLUTION_PERIOD = "Invalid resolution period";
-string constant INVALID_DISPUTE_RESOLVER = "Invalid dispute resolver";
-string constant INVALID_QUANTITY_AVAILABLE = "Invalid quantity available";
-string constant DR_UNSUPPORTED_FEE = "Dispute resolver does not accept this token";
-string constant AGENT_FEE_AMOUNT_TOO_HIGH = "Sum of agent fee amount and protocol fee amount should be <= offer fee limit";
-string constant NO_SUCH_COLLECTION = "No such collection";
-string constant TOTAL_FEE_EXCEEDS_LIMIT = "Sum of agent fee amount and protocol fee amount exceeds the limit set by the seller";
-
-// Revert Reasons: Group related
-string constant NO_SUCH_GROUP = "No such group";
-string constant OFFER_NOT_IN_GROUP = "Offer not part of the group";
-string constant NOTHING_UPDATED = "Nothing updated";
-string constant INVALID_CONDITION_PARAMETERS = "Invalid condition parameters";
-string constant GROUP_HAS_NO_CONDITION = "Offer belongs to a group without a condition. Use commitToOffer instead";
-string constant GROUP_HAS_CONDITION = "Offer belongs to a group with a condition. Use commitToConditionalOffer instead";
-string constant MAX_COMMITS_REACHED = "Max commits reached";
-string constant TOKEN_ID_NOT_IN_CONDITION_RANGE = "Token id not in condition range";
-string constant INVALID_TOKEN_ID = "ERC721 and ERC20 require zero tokenId";
-
-// Revert Reasons: Exchange related
-string constant NO_SUCH_EXCHANGE = "No such exchange";
-string constant DISPUTE_PERIOD_NOT_ELAPSED = "Dispute period has not yet elapsed";
-string constant VOUCHER_NOT_REDEEMABLE = "Voucher not yet valid or already expired";
-string constant VOUCHER_EXTENSION_NOT_VALID = "Proposed date is not later than the current one";
-string constant VOUCHER_STILL_VALID = "Voucher still valid";
-string constant VOUCHER_HAS_EXPIRED = "Voucher has expired";
-string constant EXCHANGE_IS_NOT_IN_A_FINAL_STATE = "Exchange is not in a final state";
-string constant EXCHANGE_ALREADY_EXISTS = "Exchange already exists";
-string constant INVALID_RANGE_LENGTH = "Range length is too large or zero";
-
-// Revert Reasons: Sequential commit related
-string constant UNEXPECTED_ERC721_RECEIVED = "Unexpected ERC721 received";
-string constant FEE_AMOUNT_TOO_HIGH = "Fee amount is too high";
-string constant VOUCHER_NOT_RECEIVED = "Voucher not received";
-string constant NEGATIVE_PRICE_NOT_ALLOWED = "Negative price not allowed";
-
-// Revert Reasons: Twin related
-=======
 // Twin handler
->>>>>>> f685df37
 uint256 constant SINGLE_TWIN_RESERVED_GAS = 160000;
 uint256 constant MINIMAL_RESIDUAL_GAS = 230000;
 
