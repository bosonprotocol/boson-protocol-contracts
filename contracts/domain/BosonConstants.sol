// SPDX-License-Identifier: GPL-3.0-or-later
pragma solidity ^0.8.0;

/**
 * @title BosonConstants
 *
 * @notice Constants used by the Boson Protocol contract ecosystem.
 */
contract BosonConstants {
    // Access Control Roles
    bytes32 internal constant ADMIN = keccak256("ADMIN"); // Role Admin
    bytes32 internal constant PROTOCOL = keccak256("PROTOCOL"); // Role for facets of the ProtocolDiamond
    bytes32 internal constant CLIENT = keccak256("CLIENT"); // Role for clients of the ProtocolDiamond
    bytes32 internal constant UPGRADER = keccak256("UPGRADER"); // Role for performing contract and config upgrades
    bytes32 internal constant FEE_COLLECTOR = keccak256("FEE_COLLECTOR"); // Role for collecting fees from the protocol

    // Revert Reasons: General
    string internal constant INVALID_ADDRESS = "Invalid address";
    string internal constant INVALID_STATE = "Invalid state";
    string internal constant ARRAY_LENGTH_MISMATCH = "Array length mismatch";

    // Revert Reasons: Facet initializer related
    string internal constant ALREADY_INITIALIZED = "Already initialized";

    // Revert Reasons: Access related
    string internal constant ACCESS_DENIED = "Access denied, caller doesn't have role";
    string internal constant NOT_OPERATOR = "Not seller's operator";
    string internal constant NOT_ADMIN = "Not admin";
    string internal constant NOT_BUYER_OR_SELLER = "Not buyer or seller";
    string internal constant NOT_VOUCHER_HOLDER = "Not current voucher holder";
    string internal constant NOT_BUYER_WALLET = "Not buyer's wallet address";
    string internal constant NOT_DISPUTE_RESOLVER_OPERATOR = "Not dispute resolver's operator address";

    // Revert Reasons: Account-related
    string internal constant NO_SUCH_SELLER = "No such seller";
    string internal constant MUST_BE_ACTIVE = "Account must be active";
    string internal constant SELLER_ADDRESS_MUST_BE_UNIQUE = "Seller address cannot be assigned to another seller Id";
    string internal constant BUYER_ADDRESS_MUST_BE_UNIQUE = "Buyer address cannot be assigned to another buyer Id";
    string internal constant DISPUTE_RESOLVER_ADDRESS_MUST_BE_UNIQUE =
        "Dispute Resolver address cannot be assigned to another dispute resolver Id";
    string internal constant NO_SUCH_BUYER = "No such buyer";
    string internal constant WALLET_OWNS_VOUCHERS = "Wallet address owns vouchers";
    string internal constant NO_SUCH_DISPUTE_RESOLVER = "No such dispute resolver";
    string internal constant INVALID_ESCALATION_PERIOD = "Invalid escalation period";
    string internal constant INVALID_AMOUNT_DISPUTE_RESOLVER_FEES =
        "Dispute resolver fees are not present or exceeds maximum dispute resolver fees in a single transaction";
    string internal constant DUPLICATE_DISPUTE_RESOLVER_FEES = "Duplicate dispute resolver fee";
    string internal constant DISPUTE_RESOLVER_FEE_NOT_FOUND = "Dispute resolver fee not found";

    // Revert Reasons: Offer related
    string internal constant NO_SUCH_OFFER = "No such offer";
    string internal constant OFFER_PERIOD_INVALID = "Offer period invalid";
    string internal constant OFFER_PENALTY_INVALID = "Offer penalty invalid";
    string internal constant OFFER_MUST_BE_ACTIVE = "Offer must be active";
    string internal constant OFFER_NOT_UPDATEABLE = "Offer not updateable";
    string internal constant OFFER_MUST_BE_UNIQUE = "Offer must be unique to a group";
    string internal constant OFFER_HAS_BEEN_VOIDED = "Offer has been voided";
    string internal constant OFFER_HAS_EXPIRED = "Offer has expired";
    string internal constant OFFER_NOT_AVAILABLE = "Offer is not yet available";
    string internal constant OFFER_SOLD_OUT = "Offer has sold out";
    string internal constant CANNOT_COMMIT = "Caller cannot commit";
    string internal constant EXCHANGE_FOR_OFFER_EXISTS = "Exchange for offer exists";
    string internal constant AMBIGUOUS_VOUCHER_EXPIRY =
        "Exactly one of voucherRedeemableUntil and voucherValid must be non zero";
    string internal constant REDEMPTION_PERIOD_INVALID = "Redemption period invalid";
    string internal constant INVALID_FULFILLMENT_PERIOD = "Invalid fulfillemnt period";
    string internal constant INVALID_DISPUTE_DURATION = "Invalid dispute duration";
    string internal constant INVALID_DISPUTE_RESOLVER = "Invalid dispute resolver";
    string internal constant INVALID_QUANTITY_AVAILABLE = "Invalid quantity available";

    // Revert Reasons: Group related
    string internal constant NO_SUCH_GROUP = "No such group";
    string internal constant OFFER_NOT_IN_GROUP = "Offer not part of the group";
    string internal constant TOO_MANY_OFFERS = "Exceeded maximum offers in a single transaction";
    string internal constant NOTHING_UPDATED = "Nothing updated";
    string internal constant INVALID_CONDITION_PARAMETERS = "Invalid condition parameters";

    // Revert Reasons: Exchange related
    string internal constant NO_SUCH_EXCHANGE = "No such exchange";
    string internal constant FULFILLMENT_PERIOD_NOT_ELAPSED = "Fulfillment period has not yet elapsed";
    string internal constant VOUCHER_NOT_REDEEMABLE = "Voucher not yet valid or already expired";
    string internal constant VOUCHER_STILL_VALID = "Voucher still valid";
    string internal constant VOUCHER_HAS_EXPIRED = "Voucher has expired";

    // Revert Reasons: Twin related
    string internal constant NO_SUCH_TWIN = "No such twin";
    string internal constant NO_TRANSFER_APPROVED = "No transfer approved";
    string internal constant TWIN_TRANSFER_FAILED = "Twin could not be transferred";
    string internal constant UNSUPPORTED_TOKEN = "Unsupported token";
<<<<<<< HEAD
    string internal constant BUNDLE_FOR_TWIN_EXISTS = "Bundle for twin exists";
    string internal constant ERC721_INVALID_RANGE = "lastTokenId must be equal or greater than tokenId";
=======
    string internal constant TWIN_HAS_BUNDLES = "Twin has bundles";
    string internal constant INVALID_SUPPLY_AVAILABLE = "supplyAvailable can't be zero";
    string internal constant INVALID_AMOUNT = "Amount must be greater than zero if token is ERC20 or ERC1155";
    string internal constant INVALID_TWIN_PROPERTY = "Invalid property for selected token type";
>>>>>>> e5b0bcca

    // Revert Reasons: Bundle related
    string internal constant NO_SUCH_BUNDLE = "No such bundle";
    string internal constant TWIN_NOT_IN_BUNDLE = "Twin not part of the bundle";
    string internal constant OFFER_NOT_IN_BUNDLE = "Offer not part of the bundle";
    string internal constant TOO_MANY_TWINS = "Exceeded maximum twins in a single transaction";
    string internal constant BUNDLE_OFFER_MUST_BE_UNIQUE = "Offer must be unique to a bundle";
    string internal constant BUNDLE_TWIN_MUST_BE_UNIQUE = "Twin must be unique to a bundle";
    string internal constant EXCHANGE_FOR_BUNDLED_OFFERS_EXISTS = "Exchange for the bundled offers exists";

    // Revert Reasons: Funds related
    string internal constant NATIVE_WRONG_ADDRESS = "Native token address must be 0";
    string internal constant NATIVE_WRONG_AMOUNT = "Transferred value must match amount";
    string internal constant TOKEN_NAME_UNSPECIFIED = "Token name unspecified";
    string internal constant NATIVE_CURRENCY = "Native currency";
    string internal constant TOO_MANY_TOKENS = "Too many tokens";
    string internal constant TOKEN_AMOUNT_MISMATCH = "Number of amounts should match number of tokens";
    string internal constant NOTHING_TO_WITHDRAW = "Nothing to withdraw";
    string internal constant NOT_AUTHORIZED = "Not authorized to withdraw";

    // Revert Reasons: Meta-Transactions related
    string internal constant NONCE_USED_ALREADY = "Nonce used already";
    string internal constant FUNCTION_CALL_NOT_SUCCESSFUL = "Function call not successful";
    string internal constant INVALID_FUNCTION_SIGNATURE =
        "functionSignature can not be of executeMetaTransaction method";
    string internal constant SIGNER_AND_SIGNATURE_DO_NOT_MATCH = "Signer and signature do not match";
    string internal constant INVALID_FUNCTION_NAME = "Invalid function name";

    // Revert Reasons: Dispute related
    string internal constant COMPLAINT_MISSING = "Complaint missing";
    string internal constant FULFILLMENT_PERIOD_HAS_ELAPSED = "Fulfillment period has already elapsed";
    string internal constant DISPUTE_HAS_EXPIRED = "Dispute has expired";
    string internal constant INVALID_BUYER_PERCENT = "Invalid buyer percent";
    string internal constant DISPUTE_STILL_VALID = "Dispute still valid";
    string internal constant INVALID_DISPUTE_TIMEOUT = "Invalid dispute timeout";
    string internal constant TOO_MANY_DISPUTES = "Exceeded maximum disputes in a single transaction";

    // Revert Reasons: Config related
    string internal constant PROTOCOL_FEE_PERCENTAGE_INVALID = "Percentage representation must be less than 10000";
}

// TODO: Refactor to use file level constants throughout or use custom Errors
// Libraries cannot inherit BosonConstants, therefore these revert reasons are defined on the file level
string constant TOKEN_TRANSFER_FAILED = "Token transfer failed";
string constant INSUFFICIENT_VALUE_SENT = "Insufficient value sent";
string constant INSUFFICIENT_AVAILABLE_FUNDS = "Insufficient available funds";
string constant NATIVE_NOT_ALLOWED = "Transfer of native currency not allowed";
string constant INVALID_SIGNATURE = "Invalid signature";<|MERGE_RESOLUTION|>--- conflicted
+++ resolved
@@ -87,15 +87,10 @@
     string internal constant NO_TRANSFER_APPROVED = "No transfer approved";
     string internal constant TWIN_TRANSFER_FAILED = "Twin could not be transferred";
     string internal constant UNSUPPORTED_TOKEN = "Unsupported token";
-<<<<<<< HEAD
     string internal constant BUNDLE_FOR_TWIN_EXISTS = "Bundle for twin exists";
-    string internal constant ERC721_INVALID_RANGE = "lastTokenId must be equal or greater than tokenId";
-=======
-    string internal constant TWIN_HAS_BUNDLES = "Twin has bundles";
     string internal constant INVALID_SUPPLY_AVAILABLE = "supplyAvailable can't be zero";
     string internal constant INVALID_AMOUNT = "Amount must be greater than zero if token is ERC20 or ERC1155";
     string internal constant INVALID_TWIN_PROPERTY = "Invalid property for selected token type";
->>>>>>> e5b0bcca
 
     // Revert Reasons: Bundle related
     string internal constant NO_SUCH_BUNDLE = "No such bundle";
