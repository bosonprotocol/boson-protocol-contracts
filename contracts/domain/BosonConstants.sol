// SPDX-License-Identifier: GPL-3.0-or-later
pragma solidity ^0.8.0;

/**
 * @title BosonConstants
 *
 * @notice Constants used by the Boson Protocol contract ecosystem.
 */
contract BosonConstants {
    // Access Control Roles
    bytes32 internal constant ADMIN = keccak256("ADMIN"); // Role Admin
    bytes32 internal constant PROTOCOL = keccak256("PROTOCOL"); // Role for facets of the ProtocolDiamond
    bytes32 internal constant CLIENT = keccak256("CLIENT"); // Role for clients of the ProtocolDiamond
    bytes32 internal constant UPGRADER = keccak256("UPGRADER"); // Role for performing contract and config upgrades
    bytes32 internal constant RESOLVER = keccak256("RESOLVER"); // Role for resolving the outcome of an escalated dispute
    bytes32 internal constant FEE_COLLECTOR = keccak256("FEE_COLLECTOR"); // Role for collecting fees from the protocol

    // Revert Reasons: General
    string internal constant INVALID_ADDRESS = "Invalid address";

    // Revert Reasons: Facet initializer related
    string internal constant ALREADY_INITIALIZED = "Already initialized";

    // Revert Reasons: Access related
    string internal constant ACCESS_DENIED = "Access denied, caller doesn't have role";
    string internal constant NOT_OPERATOR = "Not seller's operator";

    // Revert Reasons: Account-related
    string internal constant MUST_BE_ACTIVE = "Account must be active";
    string internal constant SELLER_ADDRESS_MUST_BE_UNIQUE = "Seller address cannot be assigned to another seller Id";
    string internal constant BUYER_ADDRESS_MUST_BE_UNIQUE = "Buyer address cannot be assigned to another buyer Id";

    // Revert Reasons: Offer related
    string internal constant NO_SUCH_OFFER = "No such offer";
    string internal constant OFFER_ALREADY_VOIDED = "Offer already voided";
    string internal constant OFFER_PERIOD_INVALID = "Offer period invalid";
    string internal constant OFFER_PENALTY_INVALID = "Offer penalty invalid";
    string internal constant OFFER_MUST_BE_ACTIVE = "Offer must be active";
    string internal constant OFFER_NOT_UPDATEABLE = "Offer not updateable";
    string internal constant OFFER_MUST_BE_UNIQUE = "Offer must be unique to a group";
<<<<<<< HEAD
    string internal constant OFFER_HAS_BEEN_VOIDED = "Offer has been voided";
    string internal constant OFFER_HAS_EXPIRED = "Offer has expired";
    string internal constant OFFER_NOT_AVAILABLE = "Offer is not yet available";
    string internal constant OFFER_SOLD_OUT = "Offer has sold out";
=======

    // Revert Reasons: Group related
    string internal constant NO_SUCH_GROUP = "No such offer";
    string internal constant OFFER_NOT_IN_GROUP = "Offer not part of the group";
>>>>>>> 262d82b1
    string internal constant TOO_MANY_OFFERS = "Exceeded maximum offers in a single transaction";
    string internal constant NOTHING_UPDATED = "Nothing updated";

    // Revert Reasons: Exchange related
    string internal constant NO_SUCH_EXCHANGE = "No such exchange";

    // Revert Reasons: Twin related
    string internal constant NO_SUCH_TWIN = "No such twin";
    string internal constant NO_TRANSFER_APPROVED = "No transfer approved";
    string internal constant UNSUPPORTED_TOKEN = "Unsupported token";

    // Revert Reasons: Bundle related
    string internal constant TOO_MANY_TWINS = "Exceeded maximum twins in a single transaction";
    string internal constant TWIN_ALREADY_EXISTS_IN_SAME_BUNDLE = "Twin already exists in the same bundle";
}<|MERGE_RESOLUTION|>--- conflicted
+++ resolved
@@ -38,17 +38,14 @@
     string internal constant OFFER_MUST_BE_ACTIVE = "Offer must be active";
     string internal constant OFFER_NOT_UPDATEABLE = "Offer not updateable";
     string internal constant OFFER_MUST_BE_UNIQUE = "Offer must be unique to a group";
-<<<<<<< HEAD
     string internal constant OFFER_HAS_BEEN_VOIDED = "Offer has been voided";
     string internal constant OFFER_HAS_EXPIRED = "Offer has expired";
     string internal constant OFFER_NOT_AVAILABLE = "Offer is not yet available";
     string internal constant OFFER_SOLD_OUT = "Offer has sold out";
-=======
 
     // Revert Reasons: Group related
     string internal constant NO_SUCH_GROUP = "No such offer";
     string internal constant OFFER_NOT_IN_GROUP = "Offer not part of the group";
->>>>>>> 262d82b1
     string internal constant TOO_MANY_OFFERS = "Exceeded maximum offers in a single transaction";
     string internal constant NOTHING_UPDATED = "Nothing updated";
 
