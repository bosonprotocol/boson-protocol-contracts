// SPDX-License-Identifier: GPL-3.0-or-later
pragma solidity ^0.8.0;

/**
 * @title BosonConstants
 *
 * @notice Constants used by the Boson Protocol contract ecosystem.
 */
contract BosonConstants {
    // Access Control Roles
    bytes32 internal constant ADMIN = keccak256("ADMIN"); // Role Admin
    bytes32 internal constant PROTOCOL = keccak256("PROTOCOL"); // Role for facets of the ProtocolDiamond
    bytes32 internal constant CLIENT = keccak256("CLIENT"); // Role for clients of the ProtocolDiamond
    bytes32 internal constant UPGRADER = keccak256("UPGRADER"); // Role for performing contract and config upgrades
    bytes32 internal constant RESOLVER = keccak256("RESOLVER"); // Role for resolving the outcome of an escalated dispute
    bytes32 internal constant FEE_COLLECTOR = keccak256("FEE_COLLECTOR"); // Role for collecting fees from the protocol

    // Revert Reasons: General
    string internal constant INVALID_ADDRESS = "Invalid address";

    // Revert Reasons: Facet initializer related
    string internal constant ALREADY_INITIALIZED = "Already initialized";

    // Revert Reasons: Access related
    string internal constant ACCESS_DENIED = "Access denied, caller doesn't have role";
    string internal constant NOT_OPERATOR = "Not seller's operator";

<<<<<<< HEAD
    // Revert Reasons: Account-related
    string internal constant MUST_BE_ACTIVE = "Account must be active";
=======
    //Revert Reasons: Account-related
    string internal constant NO_SUCH_SELLER = "No such seller";
    string internal constant MUST_BE_ACTIVE = "Seller must be active";
>>>>>>> f85cea04
    string internal constant SELLER_ADDRESS_MUST_BE_UNIQUE = "Seller address cannot be assigned to another seller Id";
    string internal constant BUYER_ADDRESS_MUST_BE_UNIQUE = "Buyer address cannot be assigned to another buyer Id";

    // Revert Reasons: Offer related
    string internal constant NO_SUCH_OFFER = "No such offer";
    string internal constant OFFER_ALREADY_VOIDED = "Offer already voided";
    string internal constant OFFER_PERIOD_INVALID = "Offer period invalid";
    string internal constant OFFER_PENALTY_INVALID = "Offer penalty invalid";
    string internal constant OFFER_MUST_BE_ACTIVE = "Offer must be active";
    string internal constant OFFER_NOT_UPDATEABLE = "Offer not updateable";
    string internal constant OFFER_MUST_BE_UNIQUE = "Offer must be unique to a group";
    string internal constant OFFER_HAS_BEEN_VOIDED = "Offer has been voided";
    string internal constant OFFER_HAS_EXPIRED = "Offer has expired";
    string internal constant OFFER_NOT_AVAILABLE = "Offer is not yet available";
    string internal constant OFFER_SOLD_OUT = "Offer has sold out";

    // Revert Reasons: Group related
    string internal constant NO_SUCH_GROUP = "No such offer";
    string internal constant OFFER_NOT_IN_GROUP = "Offer not part of the group";
    string internal constant TOO_MANY_OFFERS = "Exceeded maximum offers in a single transaction";
    string internal constant NOTHING_UPDATED = "Nothing updated";
    string internal constant INVALID_CONDITION_PARAMETERS = "Invalid condition parameters";

    // Revert Reasons: Exchange related
    string internal constant NO_SUCH_EXCHANGE = "No such exchange";

    // Revert Reasons: Twin related
    string internal constant NO_SUCH_TWIN = "No such twin";
    string internal constant NO_TRANSFER_APPROVED = "No transfer approved";
    string internal constant UNSUPPORTED_TOKEN = "Unsupported token";

    // Revert Reasons: Bundle related
    string internal constant TOO_MANY_TWINS = "Exceeded maximum twins in a single transaction";
    string internal constant TWIN_ALREADY_EXISTS_IN_SAME_BUNDLE = "Twin already exists in the same bundle";
}<|MERGE_RESOLUTION|>--- conflicted
+++ resolved
@@ -25,14 +25,9 @@
     string internal constant ACCESS_DENIED = "Access denied, caller doesn't have role";
     string internal constant NOT_OPERATOR = "Not seller's operator";
 
-<<<<<<< HEAD
     // Revert Reasons: Account-related
+    string internal constant NO_SUCH_SELLER = "No such seller";
     string internal constant MUST_BE_ACTIVE = "Account must be active";
-=======
-    //Revert Reasons: Account-related
-    string internal constant NO_SUCH_SELLER = "No such seller";
-    string internal constant MUST_BE_ACTIVE = "Seller must be active";
->>>>>>> f85cea04
     string internal constant SELLER_ADDRESS_MUST_BE_UNIQUE = "Seller address cannot be assigned to another seller Id";
     string internal constant BUYER_ADDRESS_MUST_BE_UNIQUE = "Buyer address cannot be assigned to another buyer Id";
 
