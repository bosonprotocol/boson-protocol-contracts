--- conflicted
+++ resolved
@@ -49,14 +49,11 @@
         "Dispute resolver fees are not present or exceeds maximum dispute resolver fees in a single transaction";
     string internal constant DUPLICATE_DISPUTE_RESOLVER_FEES = "Duplicate dispute resolver fee";
     string internal constant DISPUTE_RESOLVER_FEE_NOT_FOUND = "Dispute resolver fee not found";
-<<<<<<< HEAD
     string internal constant INVALID_AUTH_TOKEN_TYPE = "Invalid AuthTokenType ";
-=======
     string internal constant SELLER_ALREADY_APPROVED = "Seller id is approved already";
     string internal constant SELLER_NOT_APPROVED = "Seller id is not approved";
     string internal constant INVALID_AMOUNT_ALLOWED_SELLERS =
         "Allowed sellers not present or exceeds maximum allowed sellers in a single transaction";
->>>>>>> 3f7d57a3
 
     // Revert Reasons: Offer related
     string internal constant NO_SUCH_OFFER = "No such offer";
