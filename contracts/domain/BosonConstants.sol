// SPDX-License-Identifier: GPL-3.0-or-later
pragma solidity ^0.8.0;

/**
 * @title BosonConstants
 *
 * @notice Constants used by the Boson Protocol contract ecosystem.
 */
contract BosonConstants {
    // Access Control Roles
    bytes32 internal constant ADMIN = keccak256("ADMIN"); // Role Admin
    bytes32 internal constant PROTOCOL = keccak256("PROTOCOL"); // Role for facets of the ProtocolDiamond
    bytes32 internal constant CLIENT = keccak256("CLIENT"); // Role for clients of the ProtocolDiamond
    bytes32 internal constant UPGRADER = keccak256("UPGRADER"); // Role for performing contract and config upgrades
    bytes32 internal constant RESOLVER = keccak256("RESOLVER"); // Role for resolving the outcome of an escalated dispute
    bytes32 internal constant FEE_COLLECTOR = keccak256("FEE_COLLECTOR"); // Role for collecting fees from the protocol

    // Revert Reasons: General
    string internal constant INVALID_ADDRESS = "Invalid address";
    string internal constant INVALID_STATE_TRANSITION = "Invalid state transition";

    // Revert Reasons: Facet initializer related
    string internal constant ALREADY_INITIALIZED = "Already initialized";

    // Revert Reasons: Access related
    string internal constant ACCESS_DENIED = "Access denied, caller doesn't have role";
    string internal constant NOT_OPERATOR = "Not seller's operator";
    string internal constant NOT_ADMIN = "Not seller's admin";
    string internal constant NOT_BUYER_OR_SELLER = "Not buyer or seller";

    // Revert Reasons: Account-related
    string internal constant NO_SUCH_SELLER = "No such seller";
    string internal constant MUST_BE_ACTIVE = "Account must be active";
    string internal constant SELLER_ADDRESS_MUST_BE_UNIQUE = "Seller address cannot be assigned to another seller Id";
    string internal constant BUYER_ADDRESS_MUST_BE_UNIQUE = "Buyer address cannot be assigned to another buyer Id";

    // Revert Reasons: Offer related
    string internal constant NO_SUCH_OFFER = "No such offer";
    string internal constant OFFER_PERIOD_INVALID = "Offer period invalid";
    string internal constant OFFER_PENALTY_INVALID = "Offer penalty invalid";
    string internal constant OFFER_MUST_BE_ACTIVE = "Offer must be active";
    string internal constant OFFER_NOT_UPDATEABLE = "Offer not updateable";
    string internal constant OFFER_MUST_BE_UNIQUE = "Offer must be unique to a group";
    string internal constant OFFER_HAS_BEEN_VOIDED = "Offer has been voided";
    string internal constant OFFER_HAS_EXPIRED = "Offer has expired";
    string internal constant OFFER_NOT_AVAILABLE = "Offer is not yet available";
    string internal constant OFFER_SOLD_OUT = "Offer has sold out";
    string internal constant EXCHANGE_FOR_OFFER_EXISTS = "Exchange for offer exists";

    // Revert Reasons: Group related
    string internal constant NO_SUCH_GROUP = "No such offer";
    string internal constant OFFER_NOT_IN_GROUP = "Offer not part of the group";
    string internal constant TOO_MANY_OFFERS = "Exceeded maximum offers in a single transaction";
    string internal constant NOTHING_UPDATED = "Nothing updated";
    string internal constant INVALID_CONDITION_PARAMETERS = "Invalid condition parameters";

    // Revert Reasons: Exchange related
    string internal constant NO_SUCH_EXCHANGE = "No such exchange";
    string internal constant FULFILLMENT_PERIOD_NOT_ELAPSED = "Fulfillment period has not yet elapsed";

    // Revert Reasons: Twin related
    string internal constant NO_SUCH_TWIN = "No such twin";
    string internal constant NO_TRANSFER_APPROVED = "No transfer approved";
    string internal constant UNSUPPORTED_TOKEN = "Unsupported token";
    string internal constant TWIN_HAS_BUNDLES = "Twin has bundles";

    // Revert Reasons: Bundle related
    string internal constant NO_SUCH_BUNDLE = "No such bundle";
    string internal constant TWIN_NOT_IN_BUNDLE = "Twin not part of the bundle";
    string internal constant OFFER_NOT_IN_BUNDLE = "Offer not part of the bundle";
    string internal constant TOO_MANY_TWINS = "Exceeded maximum twins in a single transaction";
    string internal constant TWIN_ALREADY_EXISTS_IN_SAME_BUNDLE = "Twin already exists in the same bundle";
    string internal constant BUNDLE_OFFER_MUST_BE_UNIQUE = "Offer must be unique to a bundle";
    string internal constant EXCHANGE_FOR_BUNDLED_OFFERS_EXISTS = "Exchange for the bundled offers exists";

    // Revert Reasons: Funds related
<<<<<<< HEAD
    string internal constant ETH_WRONG_ADDRESS = "Eth address must be 0";
    string internal constant ETH_WRONG_AMOUNT = "Transferred value must match amount";
    string internal constant TOKEN_TRANSFER_FAILED = "Token transfer failed";
    string internal constant TOKEN_NAME_UNSPECIFIED = "Token name unspecified";
    string internal constant NATIVE_CURRENCY = "Native currency";
=======
    string internal constant NATIVE_WRONG_ADDRESS = "Native token address must be 0";
    string internal constant NATIVE_WRONG_AMOUNT = "Transferred value must match amount";
    string internal constant TOKEN_TRANSFER_FAILED = "Token transfer failed";
>>>>>>> 91fb5891
}<|MERGE_RESOLUTION|>--- conflicted
+++ resolved
@@ -74,15 +74,9 @@
     string internal constant EXCHANGE_FOR_BUNDLED_OFFERS_EXISTS = "Exchange for the bundled offers exists";
 
     // Revert Reasons: Funds related
-<<<<<<< HEAD
-    string internal constant ETH_WRONG_ADDRESS = "Eth address must be 0";
-    string internal constant ETH_WRONG_AMOUNT = "Transferred value must match amount";
+    string internal constant NATIVE_WRONG_ADDRESS = "Native token address must be 0";
+    string internal constant NATIVE_WRONG_AMOUNT = "Transferred value must match amount";
     string internal constant TOKEN_TRANSFER_FAILED = "Token transfer failed";
     string internal constant TOKEN_NAME_UNSPECIFIED = "Token name unspecified";
     string internal constant NATIVE_CURRENCY = "Native currency";
-=======
-    string internal constant NATIVE_WRONG_ADDRESS = "Native token address must be 0";
-    string internal constant NATIVE_WRONG_AMOUNT = "Transferred value must match amount";
-    string internal constant TOKEN_TRANSFER_FAILED = "Token transfer failed";
->>>>>>> 91fb5891
 }