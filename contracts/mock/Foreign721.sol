// SPDX-License-Identifier: MIT
pragma solidity 0.8.21;

import "@openzeppelin/contracts-upgradeable/token/ERC721/ERC721Upgradeable.sol";

/**
 * @title Foreign721
 *
 * @notice Mock ERC-(721/2981) NFT for Unit Testing
 */
contract Foreign721 is ERC721Upgradeable {
    string public constant TOKEN_NAME = "Foreign721";
    string public constant TOKEN_SYMBOL = "721Test";

    /**
     * Mint a Sample NFT
     * @param _tokenId - the first token ID to mint
     * @param _supply - the number of tokens to mint
     */
    function mint(uint256 _tokenId, uint256 _supply) public {
        for (uint256 index = 0; index < _supply; index++) {
            _mint(msg.sender, _tokenId);
            _tokenId++;
        }
    }

    /**
     * Deletes the contract code
     */
    function destruct() public {
        selfdestruct(payable(msg.sender));
    }
}

/*
 * @title Foreign721 that consumes all gas when transfer is called
 *
 * @notice Mock ERC-(721) for Unit Testing
 */
contract Foreign721GasTheft is Foreign721 {
    function safeTransferFrom(address, address, uint256, bytes memory) public virtual override {
        while (true) {
            // consume all gas
        }
    }
}

/*
<<<<<<< HEAD
 * @title Foreign721 that returns an absurdly long return data
 *
 * @notice Mock ERC-(721) for Unit Testing
 */
contract Foreign721ReturnBomb is Foreign721 {
    function safeTransferFrom(address, address, uint256, bytes memory) public virtual override {
        assembly {
            revert(0, 3000000)
            // This is carefully chosen. If it's too low, not enough gas is consumed and contract that call it does not run out of gas.
            // If it's too high, then this contract runs out of gas before the return data is returned.
=======
 * @title Foreign721 that succeeds, but the data cannot be decoded into a boolean
 *
 * @notice Mock ERC-(721) for Unit Testing
 */
contract Foreign721MalformedReturn is Foreign721 {
    enum AttackType {
        ReturnTooShort,
        ReturnTooLong,
        ReturnInvalid
    }

    AttackType public attackType;

    function setAttackType(AttackType _attackType) external {
        attackType = _attackType;
    }

    function safeTransferFrom(address, address, uint256, bytes memory) public virtual override {
        if (attackType == AttackType.ReturnTooShort) {
            assembly {
                return(0, 31) // return too short data
            }
        } else if (attackType == AttackType.ReturnTooLong) {
            assembly {
                return(0, 33) // return too long data
            }
        } else if (attackType == AttackType.ReturnInvalid) {
            assembly {
                return(0x40, 32) // return a value that is not 0 or 1
            }
>>>>>>> cdf5840a
        }
    }
}<|MERGE_RESOLUTION|>--- conflicted
+++ resolved
@@ -46,7 +46,6 @@
 }
 
 /*
-<<<<<<< HEAD
  * @title Foreign721 that returns an absurdly long return data
  *
  * @notice Mock ERC-(721) for Unit Testing
@@ -57,7 +56,11 @@
             revert(0, 3000000)
             // This is carefully chosen. If it's too low, not enough gas is consumed and contract that call it does not run out of gas.
             // If it's too high, then this contract runs out of gas before the return data is returned.
-=======
+        }
+    }
+}
+
+/*
  * @title Foreign721 that succeeds, but the data cannot be decoded into a boolean
  *
  * @notice Mock ERC-(721) for Unit Testing
@@ -88,7 +91,6 @@
             assembly {
                 return(0x40, 32) // return a value that is not 0 or 1
             }
->>>>>>> cdf5840a
         }
     }
 }