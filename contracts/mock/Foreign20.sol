// SPDX-License-Identifier: MIT
pragma solidity 0.8.9;

import "@openzeppelin/contracts/token/ERC20/extensions/ERC20Pausable.sol";
import "@openzeppelin/contracts/token/ERC20/IERC20.sol";

import { IBosonAccountHandler } from "../interfaces/handlers/IBosonAccountHandler.sol";
import { IBosonMetaTransactionsHandler } from "../interfaces/handlers/IBosonMetaTransactionsHandler.sol";
import { BosonTypes } from "../domain/BosonTypes.sol";
import { MockNativeMetaTransaction } from "./MockNativeMetaTransaction.sol";

/**
 * @title Foreign20
 *
 * @notice Mock ERC-(20) NFT for Unit Testing
 */
contract Foreign20 is ERC20Pausable, MockNativeMetaTransaction {
    string public constant TOKEN_NAME = "Foreign20";
    string public constant TOKEN_SYMBOL = "20Test";
    string public constant ERC712_VERSION = "1";

    constructor() ERC20(TOKEN_NAME, TOKEN_SYMBOL) {
        _initializeEIP712(TOKEN_NAME, ERC712_VERSION);
    }

    // This is to support Native meta transactions
    // never use msg.sender directly, use _msgSender() instead
    function _msgSender() internal view override returns (address sender) {
        if (msg.sender == address(this)) {
            bytes memory array = msg.data;
            uint256 index = msg.data.length;
            assembly {
                // Load the 32 bytes word from memory with the address on the lower 20 bytes, and mask those.
                sender := and(mload(add(array, index)), 0xffffffffffffffffffffffffffffffffffffffff)
            }
        } else {
            sender = msg.sender;
        }
        return sender;
    }

    /**
     * Mints some tokens
     * @param _account - address that gets the tokens
     * @param _amount - amount to mint
     */
    function mint(address _account, uint256 _amount) public {
        _mint(_account, _amount);
    }

    /**
     * Pauses the token transfers
     */
    function pause() public {
        _pause();
    }

    /**
     * Deletes the contract code
     */
    function destruct() public {
        selfdestruct(payable(msg.sender));
    }
}

/**
 * @title Foreign20 that fails when name() is called
 *
 * We need other ERC20 methods such as approve, transferFrom etc, so it's easier to just override the function that we don't want to succeed
 *
 * @notice Mock ERC-(20) NFT for Unit Testing
 */
contract Foreign20NoName is Foreign20 {
    function name() public pure override returns (string memory) {
        // simulate the contract without "name" implementation.
        revert();
    }
}

/**
 * @title Foreign20 that reenters into protocol
 *
 *
 * @notice Mock ERC-(20) NFT for Unit Testing
 */
contract Foreign20Malicious is Foreign20 {
    address private protocolAddress;
    address private owner;

    constructor() {
        owner = msg.sender;
    }

    function setProtocolAddress(address _newProtocolAddress) external {
        protocolAddress = _newProtocolAddress;
    }

    function _beforeTokenTransfer(address from, address to, uint256 amount) internal virtual override {
        super._beforeTokenTransfer(from, to, amount);

        // When funds are transferred from protocol, reenter
        if (from == protocolAddress) {
            // this is for demonstration purposes only, therefore id "3" is hardcoded
            IBosonAccountHandler(msg.sender).updateBuyer(BosonTypes.Buyer(3, payable(owner), true));
        }
    }
}

/**
 * @title Foreign20 that reenters into protocol
 *
 *
 * @notice Mock ERC-(20) for Unit Testing
 */
contract Foreign20Malicious2 is Foreign20 {
    address private protocolAddress;
    address private owner;
    bytes private metaTxBytes;
    bytes32 private sigR;
    bytes32 private sigS;
    uint8 private sigV;
    address private attacker;

    constructor() {
        owner = msg.sender;
    }

    function setProtocolAddress(address _newProtocolAddress) external {
        protocolAddress = _newProtocolAddress;
    }

    function setMetaTxBytes(
        address _attacker,
        bytes calldata _metaTxBytes,
        bytes32 _sigR,
        bytes32 _sigS,
        uint8 _sigV
    ) external {
        metaTxBytes = _metaTxBytes;
        sigR = _sigR;
        sigS = _sigS;
        sigV = _sigV;
        attacker = _attacker;
    }

    function _afterTokenTransfer(address from, address to, uint256 amount) internal virtual override {
        super._beforeTokenTransfer(from, to, amount);

        // When funds are transferred from protocol, reenter
        if (to == protocolAddress) {
            // this is for demonstration purposes only,
            IBosonMetaTransactionsHandler(msg.sender).executeMetaTransaction(
                attacker,
                "getNextExchangeId()",
                metaTxBytes,
                0,
                sigR,
                sigS,
                sigV
            );
        }
    }
}

/**
 * @title Foreign20 that takes a fee during the transfer
 *
 *
 * @notice Mock ERC-(20) for Unit Testing
 */
contract Foreign20WithFee is Foreign20 {
    uint256 private fee = 3;

    /**
     * @dev See {ERC20-_beforeTokenTransfer}.
     *
     * Burn part of the transferred value
     *
     */
    function _afterTokenTransfer(address from, address to, uint256 amount) internal virtual override {
        if (to != address(0) && from != address(0)) {
            uint256 _fee = (amount * fee) / 100;
            _burn(to, _fee);
        }
        super._afterTokenTransfer(from, to, amount);
    }

    function setFee(uint256 _newFee) external {
        fee = _newFee;
    }
}

/**
 * @title Foreign20 that return false when transfer is called
 *
 *
 * @notice Mock ERC-(20) for Unit Testing
 */
contract Foreign20TransferReturnFalse is Foreign20 {
    function transfer(address, uint256) public virtual override returns (bool) {
        return false;
    }
}

/**
 * @title Foreign20 that return false when transferFrom is called
 *
 *
 * @notice Mock ERC-(20) for Unit Testing
 */
contract Foreign20TransferFromReturnFalse is Foreign20 {
<<<<<<< HEAD
    function transferFrom(address sender, address recipient, uint256 amount) public virtual override returns (bool) {
        super.transferFrom(sender, recipient, amount);
=======
    function transferFrom(
        address,
        address,
        uint256
    ) public virtual override returns (bool) {
>>>>>>> 21583310
        return false;
    }
}<|MERGE_RESOLUTION|>--- conflicted
+++ resolved
@@ -209,16 +209,7 @@
  * @notice Mock ERC-(20) for Unit Testing
  */
 contract Foreign20TransferFromReturnFalse is Foreign20 {
-<<<<<<< HEAD
-    function transferFrom(address sender, address recipient, uint256 amount) public virtual override returns (bool) {
-        super.transferFrom(sender, recipient, amount);
-=======
-    function transferFrom(
-        address,
-        address,
-        uint256
-    ) public virtual override returns (bool) {
->>>>>>> 21583310
+    function transferFrom(address, address, uint256) public virtual override returns (bool) {
         return false;
     }
 }