--- conflicted
+++ resolved
@@ -40,7 +40,6 @@
 }
 
 /*
-<<<<<<< HEAD
  * @title Foreign1155 that returns an absurdly long return data
  *
  * @notice Mock ERC-(1155) for Unit Testing
@@ -51,7 +50,11 @@
             revert(0, 3000000)
             // This is carefully chosen. If it's too low, not enough gas is consumed and contract that call it does not run out of gas.
             // If it's too high, then this contract runs out of gas before the return data is returned.
-=======
+        }
+    }
+}
+
+/*
  * @title Foreign1155 that succeeds, but the data cannot be decoded into a boolean
  *
  * @notice Mock ERC-(1155) for Unit Testing
@@ -82,7 +85,6 @@
             assembly {
                 return(0x40, 32) // return a value that is not 0 or 1
             }
->>>>>>> cdf5840a
         }
     }
 }