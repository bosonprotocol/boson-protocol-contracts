// SPDX-License-Identifier: GPL-3.0-or-later
pragma solidity ^0.8.0;

import {ProtocolLib} from "../libs/ProtocolLib.sol";
import {DiamondLib} from "../../diamond/DiamondLib.sol";
import {BosonTypes} from "../../domain/BosonTypes.sol";
import {BosonConstants} from "../../domain/BosonConstants.sol";

/**
 * @title ProtocolBase
 *
 * @notice Provides domain and common modifiers to Protocol facets
 */
abstract contract ProtocolBase is BosonTypes, BosonConstants {
    /**
     * @dev Modifier to protect initializer function from being invoked twice.
     */
    modifier onlyUnInitialized(bytes4 interfaceId) {
        ProtocolLib.ProtocolInitializers storage pi = protocolInitializers();
        require(!pi.initializedInterfaces[interfaceId], ALREADY_INITIALIZED);
        pi.initializedInterfaces[interfaceId] = true;
        _;
    }

    /**
     * @dev Modifier that checks that an offer exists
     *
     * Reverts if the offer does not exist
     */
    modifier offerExists(uint256 _offerId) {
        // Make sure the offer exists TODO: remove me, not used and not the way to check
        require(_offerId > 0 && _offerId < protocolCounters().nextOfferId, "Offer does not exist");
        _;
    }

    /**
     * @dev Modifier that checks that the caller has a specific role.
     *
     * Reverts if caller doesn't have role.
     *
     * See: {AccessController.hasRole}
     */
    modifier onlyRole(bytes32 _role) {
        DiamondLib.DiamondStorage storage ds = DiamondLib.diamondStorage();
        require(ds.accessController.hasRole(_role, msg.sender), ACCESS_DENIED);
        _;
    }

    /**
     * @dev Get the Protocol Storage slot
     *
     * @return ps the Protocol Storage slot
     */
    function protocolStorage() internal pure returns (ProtocolLib.ProtocolStorage storage ps) {
        ps = ProtocolLib.protocolStorage();
    }

    /**
     * @dev Get the Protocol Counters slot
     *
     * @return pc the Protocol Counters slot
     */
    function protocolCounters() internal pure returns (ProtocolLib.ProtocolCounters storage pc) {
        pc = ProtocolLib.protocolCounters();
    }

    /**
     * @dev Get the Protocol meta-transactions storage slot
     *
     * @return pmti the Protocol meta-transactions storage slot
     */
    function protocolMetaTxInfo() internal pure returns (ProtocolLib.ProtocolMetaTxInfo storage pmti) {
        pmti = ProtocolLib.protocolMetaTxInfo();
    }

    /**
     * @dev Get the Protocol Initializers slot
     *
     * @return pi the Protocol Initializers slot
     */
    function protocolInitializers() internal pure returns (ProtocolLib.ProtocolInitializers storage pi) {
        pi = ProtocolLib.protocolInitializers();
    }

    /**
     * @notice Gets a seller Id from storage by operator address
     *
     * @param _operator - the operator address of the seller
     * @return exists - whether the seller Id exists
     * @return sellerId  - the seller Id
     */
    function getSellerIdByOperator(address _operator) internal view returns (bool exists, uint256 sellerId) {
        // Get the seller Id
        sellerId = protocolStorage().sellerIdByOperator[_operator];

        // Determine existence
        exists = (sellerId > 0);
    }

    /**
     * @notice Gets a seller Id from storage by admin address
     *
     * @param _admin - the admin address of the seller
     * @return exists - whether the seller Id exists
     * @return sellerId  - the seller Id
     */
    function getSellerIdByAdmin(address _admin) internal view returns (bool exists, uint256 sellerId) {
        // Get the seller Id
        sellerId = protocolStorage().sellerIdByAdmin[_admin];

        // Determine existence
        exists = (sellerId > 0);
    }

    /**
     * @notice Gets a seller Id from storage by clerk address
     *
     * @param _clerk - the clerk address of the seller
     * @return exists - whether the seller Id exists
     * @return sellerId  - the seller Id
     */
    function getSellerIdByClerk(address _clerk) internal view returns (bool exists, uint256 sellerId) {
        // Get the seller Id
        sellerId = protocolStorage().sellerIdByClerk[_clerk];

        // Determine existence
        exists = (sellerId > 0);
    }

    /**
     * @notice Gets a buyer id from storage by wallet address
     *
     * @param _wallet - the wallet address of the buyer
     * @return exists - whether the buyer Id exists
     * @return buyerId  - the buyer Id
     */
    function getBuyerIdByWallet(address _wallet) internal view returns (bool exists, uint256 buyerId) {
        // Get the buyer Id
        buyerId = protocolStorage().buyerIdByWallet[_wallet];

        // Determine existence
        exists = (buyerId > 0);
    }

    /**
     * @notice Gets a group id from storage by offer id
     *
     * @param _offerId - the offer id
     * @return exists - whether the group id exists
     * @return groupId  - the group id.
     */
    function getGroupIdByOffer(uint256 _offerId) internal view returns (bool exists, uint256 groupId) {
        // Get the group Id
        groupId = protocolStorage().groupIdByOffer[_offerId];

        // Determine existence
        exists = (groupId > 0);
    }

    /**
     * @notice Fetches a given seller from storage by id
     *
     * @param _sellerId - the id of the seller
     * @return exists - whether the seller exists
     * @return seller - the seller details. See {BosonTypes.Seller}
     */
    function fetchSeller(uint256 _sellerId) internal view returns (bool exists, Seller storage seller) {
        // Get the seller's slot
        seller = protocolStorage().sellers[_sellerId];

        // Determine existence
        exists = (_sellerId > 0 && seller.id == _sellerId);
    }

    /**
     * @notice Fetches a given buyer from storage by id
     *
     * @param _buyerId - the id of the buyer
     * @return exists - whether the buyer exists
     * @return buyer - the buyer details. See {BosonTypes.Buyer}
     */
    function fetchBuyer(uint256 _buyerId) internal view returns (bool exists, BosonTypes.Buyer storage buyer) {
        // Get the buyer's slot
        buyer = protocolStorage().buyers[_buyerId];

        // Determine existence
        exists = (_buyerId > 0 && buyer.id == _buyerId);
    }

    /**
     * @notice Fetches a given dispute resolver from storage by id
     *
     * @param _disputeResolverId - the id of the dispute resolver
     * @return exists - whether the dispute resolver exists
     * @return disputeResolver - the dispute resolver details. See {BosonTypes.DisputeResolver}
     */
    function fetchDisputeResolver(uint256 _disputeResolverId) internal view returns (bool exists, BosonTypes.DisputeResolver storage disputeResolver) {
        // Get the dispute resolver's slot
        disputeResolver = protocolStorage().disputeResolvers[_disputeResolverId];

        // Determine existence
        exists = (_disputeResolverId > 0 && disputeResolver.id == _disputeResolverId);
    }

    /**
     * @notice Fetches a given offer from storage by id
     *
     * @param _offerId - the id of the offer
     * @return exists - whether the offer exists
     * @return offer - the offer details. See {BosonTypes.Offer}
     */
    function fetchOffer(uint256 _offerId) internal view returns (bool exists, Offer storage offer) {
        // Get the offer's slot
        offer = protocolStorage().offers[_offerId];

        // Determine existence
        exists = (_offerId > 0 && offer.id == _offerId);
    }

    /**
     * @notice Fetches the offer dates from storage by offer id
     *
     * @param _offerId - the id of the offer
     * @return offerDates - the offer dates details. See {BosonTypes.OfferDates}
     */
    function fetchOfferDates(uint256 _offerId) internal view returns (BosonTypes.OfferDates storage offerDates) {
        // Get the offerDates's slot
        offerDates = protocolStorage().offerDates[_offerId];
    }

    /**
     * @notice Fetches the offer durations from storage by offer id
     *
     * @param _offerId - the id of the offer
     * @return offerDurations - the offer durations details. See {BosonTypes.OfferDurations}
     */
    function fetchOfferDurations(uint256 _offerId) internal view returns (BosonTypes.OfferDurations storage offerDurations) {
        // Get the offer's slot
        offerDurations = protocolStorage().offerDurations[_offerId];
    }

    /**
     * @notice Fetches a given group from storage by id
     *
     * @param _groupId - the id of the group
     * @return exists - whether the group exists
     * @return group - the group details. See {BosonTypes.Group}
     */
    function fetchGroup(uint256 _groupId) internal view returns (bool exists, Group storage group) {
        // Get the group's slot
        group = protocolStorage().groups[_groupId];

        // Determine existence
        exists = (_groupId > 0 && group.id == _groupId);
    }

    /**
     * @notice Fetches a given exchange from storage by id
     *
     * @param _exchangeId - the id of the exchange
     * @return exists - whether the exchange exists
     * @return exchange - the exchange details. See {BosonTypes.Exchange}
     */
    function fetchExchange(uint256 _exchangeId)
        internal
        view
        returns (bool exists, Exchange storage exchange)
    {
        // Get the exchange's slot
        exchange = protocolStorage().exchanges[_exchangeId];

        // Determine existence
        exists = (_exchangeId > 0 && exchange.id == _exchangeId);
    }

    /**
     * @notice Fetches a given dispute from storage by exchange id
     *
     * @param _exchangeId - the id of the exchange associated with the dispute
     * @return exists - whether the dispute exists
     * @return dispute - the dispute details. See {BosonTypes.Dispute}
     */
    function fetchDispute(uint256 _exchangeId)
    internal
    view
    returns (bool exists, Dispute storage dispute)
    {
        // Get the dispute's slot
        dispute = protocolStorage().disputes[_exchangeId];

        // Determine existence
        exists = (_exchangeId > 0 && dispute.exchangeId == _exchangeId);
    
    }

    /**
     * @notice Fetches a dispute dates from storage by exchange id
     *
     * @param _exchangeId - the id of the exchange associated with the dispute
<<<<<<< HEAD
     * @return disputeDates - pointer to the mappings for {Bosontype.DisputeDate}
=======
     * @return exists - whether the dispute exists
     * @return disputeDates - the dispute dates details. {Bosontype.disputeDates}
>>>>>>> c672135c
     */
    function fetchDisputeDates(uint256 _exchangeId)
    internal
    view
<<<<<<< HEAD
    returns (mapping(BosonTypes.DisputeDate => uint256) storage disputeDates)
    {
        // Get the disputeDates's slot
        disputeDates = protocolStorage().disputeDates[_exchangeId];
=======
    returns (bool exists, DisputeDates storage disputeDates)
    {
        // Get the disputeDates's slot
        disputeDates = protocolStorage().disputeDates[_exchangeId];

        // Determine existence
        exists = disputeDates.disputed > 0;
>>>>>>> c672135c
    }

    /**
     * @notice Fetches a given twin from storage by id
     *
     * @param _twinId - the id of the twin
     * @return exists - whether the twin exists
     * @return twin - the twin details. See {BosonTypes.Twin}
     */
    function fetchTwin(uint256 _twinId) internal view returns (bool exists, Twin storage twin) {
        // Get the twin's slot
        twin = protocolStorage().twins[_twinId];
 
        // Determine existence
        exists = (_twinId > 0 && twin.id == _twinId);
    }

    /**
     * @notice Fetches a given bundle from storage by id
     *
     * @param _bundleId - the id of the bundle
     * @return exists - whether the bundle exists
     * @return bundle - the bundle details. See {BosonTypes.Bundle}
     */
    function fetchBundle(uint256 _bundleId) internal view returns (bool exists, Bundle storage bundle) {
        // Get the bundle's slot
        bundle = protocolStorage().bundles[_bundleId];

        // Determine existence
        exists = (_bundleId > 0 && bundle.id == _bundleId);
    }

    /**
     * @notice Gets offer from protocol storage, makes sure it exist and not voided
     *
     * Reverts if:
     * - Offer does not exist
     * - Offer already voided
     * - Caller is not the seller
     *
     *  @param _offerId - the id of the offer to check
     */
    function getValidOffer(uint256 _offerId) internal view returns (Offer storage offer) {
        bool exists;
        Seller storage seller;

        // Get offer
        (exists, offer) = fetchOffer(_offerId);

        // Offer must already exist
        require(exists, NO_SUCH_OFFER);

        // Offer must not already be voided
        require(!offer.voided, OFFER_HAS_BEEN_VOIDED);

        // Get seller, we assume seller exists if offer exists
        (, seller) = fetchSeller(offer.sellerId);

        // Caller must be seller's operator address
        require(seller.operator == msg.sender, NOT_OPERATOR);
    }

    /**
     * @notice Gets the bundle id for a given offer id.
     *
     * @param _offerId - the offer Id.
     * @return exists - whether the bundle Id exists
     * @return bundleId  - the bundle Id.
     */
    function fetchBundleIdByOffer(uint256 _offerId) internal view returns (bool exists, uint256 bundleId) {
        // Get the bundle Id
        bundleId = protocolStorage().bundleIdByOffer[_offerId];

        // Determine existence
        exists = (bundleId > 0);
    }

    /**
     * @notice Gets the bundle ids for a given twin id.
     *
     * @param _twinId - the twin Id.
     * @return exists - whether the bundle Ids exist
     * @return bundleIds  - the bundle Ids.
     */
    function fetchBundleIdsByTwin(uint256 _twinId) internal view returns (bool exists, uint256[] memory bundleIds) {
        // Get the bundle Ids
        bundleIds = protocolStorage().bundleIdsByTwin[_twinId];

        // Determine existence
        exists = (bundleIds.length > 0);
    }

    /**
     * @notice Gets the exchange ids for a given offer id.
     *
     * @param _offerId - the offer Id.
     * @return exists - whether the exchange Ids exist
     * @return exchangeIds  - the exchange Ids.
     */
    function getExchangeIdsByOffer(uint256 _offerId) internal view returns (bool exists, uint256[] memory exchangeIds) {
        // Get the exchange Ids
        exchangeIds = protocolStorage().exchangeIdsByOffer[_offerId];

        // Determine existence
        exists = (exchangeIds.length > 0);
    }

    /**
     * @notice Make sure the caller is buyer associated with the exchange
     *
     * Reverts if
     * - caller is not the buyer associated with exchange
     *
     * @param _currentBuyer - id of current buyer associated with the exchange
     */
    function checkBuyer(uint256 _currentBuyer)
    internal
    view
    {
        // Get the caller's buyer account id
        uint256 buyerId;
        (, buyerId) = getBuyerIdByWallet(msgSender());

        // Must be the buyer associated with the exchange (which is always voucher holder)
        require(buyerId == _currentBuyer, NOT_VOUCHER_HOLDER);
    }

    /**
     * @notice Get a valid exchange
     *
     * Reverts if
     * - Exchange does not exist
     * - Exchange is not in the expected state
     *
     * @param _exchangeId - the id of the exchange to complete
     * @param _expectedState - the state the exchange should be in
     * @return exchange - the exchange
     */
    function getValidExchange(uint256 _exchangeId, ExchangeState _expectedState)
    internal
    view
    returns(Exchange storage exchange)
    {
        // Get the exchange
        bool exchangeExists;
        (exchangeExists, exchange) = fetchExchange(_exchangeId);

        // Make sure the exchange exists
        require(exchangeExists, NO_SUCH_EXCHANGE);

        // Make sure the exchange is in expected state
        require(exchange.state == _expectedState, INVALID_STATE);
    }

    /**
     * @notice Get the current sender address from storage.
     */
    function getCurrentSenderAddress() internal view returns (address) {
        return ProtocolLib.protocolMetaTxInfo().currentSenderAddress;
    }

    /**
     * @notice Returns the current sender address.
     */
    function msgSender() internal view returns (address) {
        bool isItAMetaTransaction = ProtocolLib.protocolMetaTxInfo().isMetaTransaction;

        // Get sender from the storage if this is a meta transaction
        if (isItAMetaTransaction) {
            return getCurrentSenderAddress();
        } else {
            return msg.sender;
        }
    }
}<|MERGE_RESOLUTION|>--- conflicted
+++ resolved
@@ -297,22 +297,12 @@
      * @notice Fetches a dispute dates from storage by exchange id
      *
      * @param _exchangeId - the id of the exchange associated with the dispute
-<<<<<<< HEAD
-     * @return disputeDates - pointer to the mappings for {Bosontype.DisputeDate}
-=======
      * @return exists - whether the dispute exists
      * @return disputeDates - the dispute dates details. {Bosontype.disputeDates}
->>>>>>> c672135c
      */
     function fetchDisputeDates(uint256 _exchangeId)
     internal
     view
-<<<<<<< HEAD
-    returns (mapping(BosonTypes.DisputeDate => uint256) storage disputeDates)
-    {
-        // Get the disputeDates's slot
-        disputeDates = protocolStorage().disputeDates[_exchangeId];
-=======
     returns (bool exists, DisputeDates storage disputeDates)
     {
         // Get the disputeDates's slot
@@ -320,7 +310,6 @@
 
         // Determine existence
         exists = disputeDates.disputed > 0;
->>>>>>> c672135c
     }
 
     /**
