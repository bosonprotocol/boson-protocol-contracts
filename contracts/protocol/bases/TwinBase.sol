--- conflicted
+++ resolved
@@ -93,14 +93,10 @@
             }
 
             // Add range to twinRangesBySeller mapping
-<<<<<<< HEAD
-            twinRanges.push(TokenRange(tokenId, lastTokenId));
-=======
-            TokenRange storage tokenRange = lookups.twinRangesBySeller[sellerId][_twin.tokenAddress].push();
+            TokenRange storage tokenRange = twinRanges.push();
             tokenRange.start = tokenId;
             tokenRange.end = lastTokenId;
 
->>>>>>> 2740f2b4
             // Add twin id to twinIdsByTokenAddressAndBySeller mapping
             twinIds.push(_twin.id);
         } else if (_twin.tokenType == TokenType.MultiToken) {
