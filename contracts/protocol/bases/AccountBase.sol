--- conflicted
+++ resolved
@@ -24,15 +24,10 @@
      * - AuthTokenType is not unique to this seller
      *
      * @param _seller - the fully populated struct with seller id set to 0x0
-<<<<<<< HEAD
+     * @param _contractURI - contract metadata URI
      * @param _authToken - optional AuthToken struct that specifies an AuthToken type and tokenId that the user can use to do admin functions
      */
-    function createSellerInternal(Seller memory _seller, AuthToken calldata _authToken) internal {
-=======
-     * @param _contractURI - contract metadata URI
-     */
-    function createSellerInternal(Seller memory _seller, string calldata _contractURI) internal {
->>>>>>> 21169f69
+    function createSellerInternal(Seller memory _seller, string calldata _contractURI, AuthToken calldata _authToken) internal {
         //Check active is not set to false
         require(_seller.active, MUST_BE_ACTIVE);
         
