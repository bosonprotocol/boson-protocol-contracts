// SPDX-License-Identifier: MIT
pragma solidity ^0.8.0;

import { IBosonOfferEvents } from "../../interfaces/events/IBosonOfferEvents.sol";
import { ProtocolBase } from "./../bases/ProtocolBase.sol";
import { ProtocolLib } from "./../libs/ProtocolLib.sol";
import "./../../domain/BosonConstants.sol";

/**
 * @title OfferBase
 *
 * @dev Provides methods for offer creation that can be shared accross facets
 */
contract OfferBase is ProtocolBase, IBosonOfferEvents {
    /**
     * @notice Creates offer. Can be reused among different facets.
     *
     * Emits an OfferCreated event if successful.
     *
     * Reverts if:
     * - Caller is not an operator
     * - Valid from date is greater than valid until date
     * - Valid until date is not in the future
     * - Both voucher expiration date and voucher expiraton period are defined
     * - Neither of voucher expiration date and voucher expiraton period are defined
     * - Voucher redeemable period is fixed, but it ends before it starts
     * - Voucher redeemable period is fixed, but it ends before offer expires
     * - Fulfillment period is less than minimum fulfillment period
     * - Resolution period is set to zero
     * - Voided is set to true
     * - Available quantity is set to zero
     * - Dispute resolver wallet is not registered, except for absolute zero offers with unspecified dispute resolver
     * - Dispute resolver is not active, except for absolute zero offers with unspecified dispute resolver
     * - Seller is not on dispute resolver's seller allow list
     * - Dispute resolver does not accept fees in the exchange token
     * - Buyer cancel penalty is greater than price
     * - When agent id is non zero:
     *   - If Agent does not exist
     *   - If the sum of Agent fee amount and protocol fee amount is greater than the offer fee limit
     *
     * @param _offer - the fully populated struct with offer id set to 0x0 and voided set to false
     * @param _offerDates - the fully populated offer dates struct
     * @param _offerDurations - the fully populated offer durations struct
     * @param _disputeResolverId - the id of chosen dispute resolver (can be 0)
     * @param _agentId - the id of agent
     */
    function createOfferInternal(
        Offer memory _offer,
        OfferDates calldata _offerDates,
        OfferDurations calldata _offerDurations,
        uint256 _disputeResolverId,
        uint256 _agentId
    ) internal {
        // get seller id, make sure it exists and store it to incoming struct
        (bool exists, uint256 sellerId) = getSellerIdByOperator(msgSender());
        require(exists, NOT_OPERATOR);
        _offer.sellerId = sellerId;
        // Get the next offerId and increment the counter
        uint256 offerId = protocolCounters().nextOfferId++;
        _offer.id = offerId;

        // Store the offer
        storeOffer(_offer, _offerDates, _offerDurations, _disputeResolverId, _agentId);
    }

    /**
     * @notice Validates offer struct and store it to storage.
     *
     * @dev Rationale for the checks that are not obvious:
     * 1. voucher expiration date is either
     *   -  _offerDates.voucherRedeemableUntil  [fixed voucher expiration date]
     *   - max([commitment time], _offerDates.voucherRedeemableFrom) + offerDurations.voucherValid [fixed voucher expiration duration]
     * This is calculated during the commitToOffer. To avoid any ambiguity, we make sure that exactly one of _offerDates.voucherRedeemableUntil
     * and offerDurations.voucherValid is defined.
     * 2. Checks that include _offer.sellerDeposit, protocolFee, offer.buyerCancelPenalty and _offer.price
     * Exchange can have one of multiple final states and different states have different seller and buyer payoffs. If offer parameters are
     * not set appropriately, it's possible for some payoffs to become negative or unfair to some participant. By making the checks at the time
     * of the offer creation we ensure that all payoffs are possible and fair.
     *
     *
     * Reverts if:
     * - Valid from date is greater than valid until date
     * - Valid until date is not in the future
     * - Both fixed voucher expiration date and voucher redemption duration are defined
     * - Neither of fixed voucher expiration date and voucher redemption duration are defined
     * - Voucher redeemable period is fixed, but it ends before it starts
     * - Voucher redeemable period is fixed, but it ends before offer expires
     * - Fulfillment period is less than minimum fulfillment period
     * - Resolution period is set to zero
     * - Voided is set to true
     * - Available quantity is set to zero
     * - Dispute resolver wallet is not registered, except for absolute zero offers with unspecified dispute resolver
     * - Dispute resolver is not active, except for absolute zero offers with unspecified dispute resolver
     * - Seller is not on dispute resolver's seller allow list
     * - Dispute resolver does not accept fees in the exchange token
     * - Buyer cancel penalty is greater than price
     * - When agent id is non zero:
     *   - If Agent does not exist
     *   - If the sum of Agent fee amount and protocol fee amount is greater than the offer fee limit
     *
     * @param _offer - the fully populated struct with offer id set to offer to be updated and voided set to false
     * @param _offerDates - the fully populated offer dates struct
     * @param _offerDurations - the fully populated offer durations struct
     * @param _disputeResolverId - the id of chosen dispute resolver (can be 0)
     * @param _agentId - the id of agent
     */
    function storeOffer(
        Offer memory _offer,
        OfferDates calldata _offerDates,
        OfferDurations calldata _offerDurations,
        uint256 _disputeResolverId,
        uint256 _agentId
    ) internal {
        // validFrom date must be less than validUntil date
        require(_offerDates.validFrom < _offerDates.validUntil, OFFER_PERIOD_INVALID);

        // validUntil date must be in the future
        require(_offerDates.validUntil > block.timestamp, OFFER_PERIOD_INVALID);

        // exactly one of voucherRedeemableUntil and voucherValid must be zero
        // if voucherRedeemableUntil exist, it must be greater than validUntil
        if (_offerDates.voucherRedeemableUntil > 0) {
            require(_offerDurations.voucherValid == 0, AMBIGUOUS_VOUCHER_EXPIRY);
            require(_offerDates.voucherRedeemableFrom < _offerDates.voucherRedeemableUntil, REDEMPTION_PERIOD_INVALID);
            require(_offerDates.voucherRedeemableUntil >= _offerDates.validUntil, REDEMPTION_PERIOD_INVALID);
        } else {
            require(_offerDurations.voucherValid > 0, AMBIGUOUS_VOUCHER_EXPIRY);
        }

        // Operate in a block to avoid "stack too deep" error
        {
            // Cache protocol limits for reference
            ProtocolLib.ProtocolLimits storage limits = protocolLimits();

            // fulfillment period must be greater than or equal to the minimum fulfillment period
            require(_offerDurations.fulfillmentPeriod >= limits.minFulfillmentPeriod, INVALID_FULFILLMENT_PERIOD);

            // dispute duration must be greater than zero
            require(
                _offerDurations.resolutionPeriod > 0 && _offerDurations.resolutionPeriod <= limits.maxResolutionPeriod,
                INVALID_DISPUTE_DURATION
            );
        }

        // when creating offer, it cannot be set to voided
        require(!_offer.voided, OFFER_MUST_BE_ACTIVE);

        // quantity must be greater than zero
        require(_offer.quantityAvailable > 0, INVALID_QUANTITY_AVAILABLE);

        // Specified resolver must be registered and active, except for absolute zero offers with unspecified dispute resolver.
        // If price and sellerDeposit are 0, seller is not obliged to choose dispute resolver, which is done by setting _disputeResolverId to 0.
        // In this case, there is no need to check the validity of the dispute resolver. However, if one (or more) of {price, sellerDeposit, _disputeResolverId}
        // is different from 0, it must be checked that dispute resolver exists, supports the exchange token and seller is allowed to choose them.
        DisputeResolutionTerms memory disputeResolutionTerms;
        if (_offer.price != 0 || _offer.sellerDeposit != 0 || _disputeResolverId != 0) {
            (
                bool exists,
                DisputeResolver storage disputeResolver,
                DisputeResolverFee[] storage disputeResolverFees
            ) = fetchDisputeResolver(_disputeResolverId);
            require(exists && disputeResolver.active, INVALID_DISPUTE_RESOLVER);

            // Operate in a block to avoid "stack too deep" error
            {
                // Cache protocol lookups for reference
                ProtocolLib.ProtocolLookups storage lookups = protocolLookups();

                // check that seller is on the DR allow list
                if (lookups.allowedSellers[_disputeResolverId].length > 0) {
                    // if length == 0, dispute resolver allows any seller
                    // if length > 0, we check that it is on allow list
                    require(lookups.allowedSellerIndex[_disputeResolverId][_offer.sellerId] > 0, SELLER_NOT_APPROVED);
                }

                // get the index of DisputeResolverFee and make sure DR supports the exchangeToken
                uint256 feeIndex = lookups.disputeResolverFeeTokenIndex[_disputeResolverId][_offer.exchangeToken];
                require(feeIndex > 0, DR_UNSUPPORTED_FEE);

                uint256 feeAmount = disputeResolverFees[feeIndex - 1].feeAmount;

                // store DR terms
                disputeResolutionTerms = DisputeResolutionTerms(
                    _disputeResolverId,
                    disputeResolver.escalationResponsePeriod,
                    feeAmount,
                    (feeAmount * lookups.buyerEscalationDepositPercentage) / 10000
                );
                protocolEntities().disputeResolutionTerms[_offer.id] = disputeResolutionTerms;
            }
<<<<<<< HEAD

            // get the index of DisputeResolverFee and make sure DR supports the exchangeToken
            uint256 feeIndex = pl.disputeResolverFeeTokenIndex[_disputeResolverId][_offer.exchangeToken];
            require(feeIndex > 0, DR_UNSUPPORTED_FEE);

            uint256 feeAmount = disputeResolverFees[feeIndex - 1].feeAmount;

            // store DR terms
            disputeResolutionTerms.disputeResolverId = _disputeResolverId;
            disputeResolutionTerms.escalationResponsePeriod = disputeResolver.escalationResponsePeriod;
            disputeResolutionTerms.feeAmount = feeAmount;
            disputeResolutionTerms.buyerEscalationDeposit = (feeAmount * pl.buyerEscalationDepositPercentage) / 10000;

            protocolEntities().disputeResolutionTerms[_offer.id] = disputeResolutionTerms;
=======
>>>>>>> e7fe3811
        }

        // Get storage location for offer fees
        OfferFees storage offerFees = fetchOfferFees(_offer.id);

        // Get the agent
        (bool agentExists, Agent storage agent) = fetchAgent(_agentId);

        // Make sure agent exists if _agentId is not zero.
        require(_agentId == 0 || agentExists, NO_SUCH_AGENT);

        // Operate in a block to avoid "stack too deep" error
        {
            // Set variable to eliminate multiple SLOAD
            uint256 offerPrice = _offer.price;

            // condition for succesfull payout when exchange final state is canceled
            require(_offer.buyerCancelPenalty <= offerPrice, OFFER_PENALTY_INVALID);

            // Calculate and set the protocol fee
            uint256 protocolFee = _offer.exchangeToken == protocolAddresses().token
                ? protocolFees().flatBoson
                : (protocolFees().percentage * offerPrice) / 10000;

            // Calculate the agent fee amount
            uint256 agentFeeAmount = (agent.feePercentage * offerPrice) / 10000;

            uint256 totalOfferFeeLimit = (protocolLimits().maxTotalOfferFeePercentage * offerPrice) / 10000;

            // Sum of Agent fee amount and protocol fee amount should be <= offer fee limit
            require((agentFeeAmount + protocolFee) <= totalOfferFeeLimit, AGENT_FEE_AMOUNT_TOO_HIGH);

            //Set offer fees props individually since calldata structs can't be copied to storage
            offerFees.protocolFee = protocolFee;
            offerFees.agentFee = agentFeeAmount;

            // Store the agent id for the offer
            protocolLookups().agentIdByOffer[_offer.id] = _agentId;
        }

        // Get storage location for offer
        (, Offer storage offer) = fetchOffer(_offer.id);

        // Set offer props individually since memory structs can't be copied to storage
        offer.id = _offer.id;
        offer.sellerId = _offer.sellerId;
        offer.price = _offer.price;
        offer.sellerDeposit = _offer.sellerDeposit;
        offer.buyerCancelPenalty = _offer.buyerCancelPenalty;
        offer.quantityAvailable = _offer.quantityAvailable;
        offer.exchangeToken = _offer.exchangeToken;
        offer.metadataUri = _offer.metadataUri;
        offer.metadataHash = _offer.metadataHash;

        // Get storage location for offer dates
        OfferDates storage offerDates = fetchOfferDates(_offer.id);

        // Set offer dates props individually since calldata structs can't be copied to storage
        offerDates.validFrom = _offerDates.validFrom;
        offerDates.validUntil = _offerDates.validUntil;
        offerDates.voucherRedeemableFrom = _offerDates.voucherRedeemableFrom;
        offerDates.voucherRedeemableUntil = _offerDates.voucherRedeemableUntil;

        // Get storage location for offer durations
        OfferDurations storage offerDurations = fetchOfferDurations(_offer.id);

        // Set offer durations props individually since calldata structs can't be copied to storage
        offerDurations.fulfillmentPeriod = _offerDurations.fulfillmentPeriod;
        offerDurations.voucherValid = _offerDurations.voucherValid;
        offerDurations.resolutionPeriod = _offerDurations.resolutionPeriod;

        // Notify watchers of state change
        emit OfferCreated(
            _offer.id,
            _offer.sellerId,
            _offer,
            _offerDates,
            _offerDurations,
            disputeResolutionTerms,
            offerFees,
            _agentId,
            msgSender()
        );
    }
}<|MERGE_RESOLUTION|>--- conflicted
+++ resolved
@@ -180,31 +180,15 @@
                 uint256 feeAmount = disputeResolverFees[feeIndex - 1].feeAmount;
 
                 // store DR terms
-                disputeResolutionTerms = DisputeResolutionTerms(
-                    _disputeResolverId,
-                    disputeResolver.escalationResponsePeriod,
-                    feeAmount,
-                    (feeAmount * lookups.buyerEscalationDepositPercentage) / 10000
-                );
+                disputeResolutionTerms.disputeResolverId = _disputeResolverId;
+                disputeResolutionTerms.escalationResponsePeriod = disputeResolver.escalationResponsePeriod;
+                disputeResolutionTerms.feeAmount = feeAmount;
+                disputeResolutionTerms.buyerEscalationDeposit =
+                    (feeAmount * lookups.buyerEscalationDepositPercentage) /
+                    10000;
+
                 protocolEntities().disputeResolutionTerms[_offer.id] = disputeResolutionTerms;
             }
-<<<<<<< HEAD
-
-            // get the index of DisputeResolverFee and make sure DR supports the exchangeToken
-            uint256 feeIndex = pl.disputeResolverFeeTokenIndex[_disputeResolverId][_offer.exchangeToken];
-            require(feeIndex > 0, DR_UNSUPPORTED_FEE);
-
-            uint256 feeAmount = disputeResolverFees[feeIndex - 1].feeAmount;
-
-            // store DR terms
-            disputeResolutionTerms.disputeResolverId = _disputeResolverId;
-            disputeResolutionTerms.escalationResponsePeriod = disputeResolver.escalationResponsePeriod;
-            disputeResolutionTerms.feeAmount = feeAmount;
-            disputeResolutionTerms.buyerEscalationDeposit = (feeAmount * pl.buyerEscalationDepositPercentage) / 10000;
-
-            protocolEntities().disputeResolutionTerms[_offer.id] = disputeResolutionTerms;
-=======
->>>>>>> e7fe3811
         }
 
         // Get storage location for offer fees
