--- conflicted
+++ resolved
@@ -135,25 +135,11 @@
             if (_offerDurations.voucherValid == 0) revert AmbiguousVoucherExpiry();
         }
 
-<<<<<<< HEAD
         // Cache protocol limits for reference
         ProtocolLib.ProtocolLimits storage limits = protocolLimits();
 
-        // dispute period must be greater than or equal to the minimum dispute period
-        require(_offerDurations.disputePeriod >= limits.minDisputePeriod, INVALID_DISPUTE_PERIOD);
-
-        // resolution period must be between the minimum and maximum resolution periods
-        require(
-            _offerDurations.resolutionPeriod >= limits.minResolutionPeriod &&
-                _offerDurations.resolutionPeriod <= limits.maxResolutionPeriod,
-            INVALID_RESOLUTION_PERIOD
-        );
-=======
         // Operate in a block to avoid "stack too deep" error
         {
-            // Cache protocol limits for reference
-            ProtocolLib.ProtocolLimits storage limits = protocolLimits();
-
             // dispute period must be greater than or equal to the minimum dispute period
             if (_offerDurations.disputePeriod < limits.minDisputePeriod) revert InvalidDisputePeriod();
 
@@ -165,7 +151,6 @@
                 revert InvalidResolutionPeriod();
             }
         }
->>>>>>> f685df37
 
         // when creating offer, it cannot be set to voided
         if (_offer.voided) revert OfferMustBeActive();
@@ -203,12 +188,11 @@
                     }
 
                     // get the index of DisputeResolverFee and make sure DR supports the exchangeToken
-<<<<<<< HEAD
                     {
                         uint256 feeIndex = lookups.disputeResolverFeeTokenIndex[_disputeResolverId][
                             _offer.exchangeToken
                         ];
-                        require(feeIndex > 0, DR_UNSUPPORTED_FEE);
+                        if (feeIndex == 0) revert DRUnsupportedFee();
 
                         uint256 feeAmount = disputeResolverFees[feeIndex - 1].feeAmount;
 
@@ -220,38 +204,14 @@
                             (feeAmount * fees.buyerEscalationDepositPercentage) /
                             10000;
                     }
-=======
-                    uint256 feeIndex = lookups.disputeResolverFeeTokenIndex[_disputeResolverId][_offer.exchangeToken];
-                    if (feeIndex == 0) revert DRUnsupportedFee();
-
-                    uint256 feeAmount = disputeResolverFees[feeIndex - 1].feeAmount;
-
-                    // store DR terms
-                    disputeResolutionTerms.disputeResolverId = _disputeResolverId;
-                    disputeResolutionTerms.escalationResponsePeriod = disputeResolver.escalationResponsePeriod;
-                    disputeResolutionTerms.feeAmount = feeAmount;
-                    disputeResolutionTerms.buyerEscalationDeposit =
-                        (feeAmount * protocolFees().buyerEscalationDepositPercentage) /
-                        10000;
-
->>>>>>> f685df37
                     protocolEntities().disputeResolutionTerms[_offer.id] = disputeResolutionTerms;
                 }
 
-<<<<<<< HEAD
                 // Collection must exist. Collections with index 0 exist by default.
                 if (_offer.collectionIndex > 0) {
-                    require(
-                        lookups.additionalCollections[_offer.sellerId].length >= _offer.collectionIndex,
-                        NO_SUCH_COLLECTION
-                    );
+                    if (lookups.additionalCollections[_offer.sellerId].length < _offer.collectionIndex)
+                        revert NoSuchCollection();
                 }
-=======
-            // Collection must exist. Collections with index 0 exist by default.
-            if (_offer.collectionIndex > 0) {
-                if (lookups.additionalCollections[_offer.sellerId].length < _offer.collectionIndex)
-                    revert NoSuchCollection();
->>>>>>> f685df37
             }
 
             // Operate in a block to avoid "stack too deep" error
@@ -259,45 +219,25 @@
                 // Get the agent
                 (bool agentExists, Agent storage agent) = fetchAgent(_agentId);
 
-<<<<<<< HEAD
                 // Make sure agent exists if _agentId is not zero.
-                require(_agentId == 0 || agentExists, NO_SUCH_AGENT);
-=======
-        // Make sure agent exists if _agentId is not zero.
-        if (_agentId != 0 && !agentExists) revert NoSuchAgent();
->>>>>>> f685df37
+                if (_agentId != 0 && !agentExists) revert NoSuchAgent();
 
                 // Set variable to eliminate multiple SLOAD
                 uint256 offerPrice = _offer.price;
 
-<<<<<<< HEAD
                 // condition for successful payout when exchange final state is canceled
-                require(_offer.buyerCancelPenalty <= offerPrice, OFFER_PENALTY_INVALID);
+                if (_offer.buyerCancelPenalty > offerPrice) revert InvalidOfferPenalty();
 
                 // Calculate and set the protocol fee
-                uint256 protocolFee = _offer.exchangeToken == protocolAddresses().token
-                    ? fees.flatBoson
-                    : (fees.percentage * offerPrice) / 10000;
-=======
-            // condition for successful payout when exchange final state is canceled
-            if (_offer.buyerCancelPenalty > offerPrice) revert InvalidOfferPenalty();
-
-            // Calculate and set the protocol fee
-            uint256 protocolFee = getProtocolFee(_offer.exchangeToken, offerPrice);
->>>>>>> f685df37
+                uint256 protocolFee = getProtocolFee(_offer.exchangeToken, offerPrice);
 
                 // Calculate the agent fee amount
                 uint256 agentFeeAmount = (agent.feePercentage * offerPrice) / 10000;
 
                 uint256 totalOfferFeeLimit = (limits.maxTotalOfferFeePercentage * offerPrice) / 10000;
 
-<<<<<<< HEAD
                 // Sum of agent fee amount and protocol fee amount should be <= offer fee limit
-                require((agentFeeAmount + protocolFee) <= totalOfferFeeLimit, AGENT_FEE_AMOUNT_TOO_HIGH);
-=======
-            // Sum of agent fee amount and protocol fee amount should be <= offer fee limit
-            if ((agentFeeAmount + protocolFee) > totalOfferFeeLimit) revert AgentFeeAmountTooHigh();
->>>>>>> f685df37
+                if ((agentFeeAmount + protocolFee) > totalOfferFeeLimit) revert AgentFeeAmountTooHigh();
 
                 //Set offer fees props individually since calldata structs can't be copied to storage
                 offerFees.protocolFee = protocolFee;
@@ -310,7 +250,7 @@
             // Make sure that supplied royalties ok
             // Operate in a block to avoid "stack too deep" error
             {
-                require(_offer.royaltyInfo.recipients.length == _offer.royaltyInfo.bps.length, ARRAY_LENGTH_MISMATCH);
+                if (_offer.royaltyInfo.recipients.length != _offer.royaltyInfo.bps.length) revert ArrayLengthMismatch();
 
                 RoyaltyRecipient[] storage royaltyRecipients = lookups.royaltyRecipientsBySeller[_offer.sellerId];
 
@@ -319,17 +259,15 @@
                     uint256 royaltyRecipientId = lookups.royaltyRecipientIndexBySellerAndRecipient[_offer.sellerId][
                         _offer.royaltyInfo.recipients[i]
                     ];
-                    require(royaltyRecipientId != 0, INVALID_ROYALTY_RECIPIENT);
-
-                    require(
-                        _offer.royaltyInfo.bps[i] >= royaltyRecipients[royaltyRecipientId - 1].minRoyaltyPercentage,
-                        INVALID_ROYALTY_PERCENTAGE
-                    );
+                    if (royaltyRecipientId == 0) revert InvalidRoyaltyRecipient();
+
+                    if (_offer.royaltyInfo.bps[i] < royaltyRecipients[royaltyRecipientId - 1].minRoyaltyPercentage)
+                        revert InvalidRoyaltyPercentage();
 
                     totalRoyalties = _offer.royaltyInfo.bps[i];
                 }
 
-                require(totalRoyalties <= limits.maxRoyaltyPercentage, INVALID_ROYALTY_PERCENTAGE);
+                if (totalRoyalties > limits.maxRoyaltyPercentage) revert InvalidRoyaltyPercentage();
             }
         }
         // Get storage location for offer
@@ -346,11 +284,8 @@
         offer.metadataUri = _offer.metadataUri;
         offer.metadataHash = _offer.metadataHash;
         offer.collectionIndex = _offer.collectionIndex;
-<<<<<<< HEAD
+        offer.priceType = _offer.priceType;
         offer.royaltyInfo = _offer.royaltyInfo;
-=======
-        offer.priceType = _offer.priceType;
->>>>>>> f685df37
 
         // Get storage location for offer dates
         OfferDates storage offerDates = fetchOfferDates(_offer.id);
