// SPDX-License-Identifier: MIT
pragma solidity 0.8.21;

import { IBosonOfferEvents } from "../../interfaces/events/IBosonOfferEvents.sol";
import { ProtocolBase } from "./../bases/ProtocolBase.sol";
import { ProtocolLib } from "./../libs/ProtocolLib.sol";
import { IBosonVoucher } from "../../interfaces/clients/IBosonVoucher.sol";
import "./../../domain/BosonConstants.sol";

/**
 * @title OfferBase
 *
 * @dev Provides methods for offer creation that can be shared across facets.
 */
contract OfferBase is ProtocolBase, IBosonOfferEvents {
    /**
     * @notice Creates offer. Can be reused among different facets.
     *
     * Emits an OfferCreated event if successful.
     *
     * Reverts if:
     * - Caller is not an assistant
     * - Valid from date is greater than valid until date
     * - Valid until date is not in the future
     * - Both voucher expiration date and voucher expiration period are defined
     * - Neither of voucher expiration date and voucher expiration period are defined
     * - Voucher redeemable period is fixed, but it ends before it starts
     * - Voucher redeemable period is fixed, but it ends before offer expires
     * - Dispute period is less than minimum dispute period
     * - Resolution period is not between the minimum and the maximum resolution period
     * - Voided is set to true
     * - Available quantity is set to zero
     * - Dispute resolver wallet is not registered, except for absolute zero offers with unspecified dispute resolver
     * - Dispute resolver is not active, except for absolute zero offers with unspecified dispute resolver
     * - Seller is not on dispute resolver's seller allow list
     * - Dispute resolver does not accept fees in the exchange token
     * - Buyer cancel penalty is greater than price
     * - When agent id is non zero:
     *   - If Agent does not exist
     * - If the sum of agent fee amount and protocol fee amount is greater than the offer fee limit determined by the protocol
     * - If the sum of agent fee amount and protocol fee amount is greater than fee limit set by seller
     *
     * @param _offer - the fully populated struct with offer id set to 0x0 and voided set to false
     * @param _offerDates - the fully populated offer dates struct
     * @param _offerDurations - the fully populated offer durations struct
     * @param _disputeResolverId - the id of chosen dispute resolver (can be 0)
     * @param _agentId - the id of agent
     * @param _feeLimit - the maximum fee that seller is willing to pay per exchange (for static offers)
     */
    function createOfferInternal(
        Offer memory _offer,
        OfferDates calldata _offerDates,
        OfferDurations calldata _offerDurations,
        uint256 _disputeResolverId,
        uint256 _agentId,
        uint256 _feeLimit
    ) internal {
        // get seller id, make sure it exists and store it to incoming struct
        (bool exists, uint256 sellerId) = getSellerIdByAssistant(msgSender());
        if (!exists) revert NotAssistant();
        _offer.sellerId = sellerId;
        // Get the next offerId and increment the counter
        uint256 offerId = protocolCounters().nextOfferId++;
        _offer.id = offerId;

        // Store the offer
        storeOffer(_offer, _offerDates, _offerDurations, _disputeResolverId, _agentId, _feeLimit);
    }

    /**
     * @notice Validates offer struct and store it to storage.
     *
     * @dev Rationale for the checks that are not obvious:
     * 1. voucher expiration date is either
     *   -  _offerDates.voucherRedeemableUntil  [fixed voucher expiration date]
     *   - max([commitment time], _offerDates.voucherRedeemableFrom) + offerDurations.voucherValid [fixed voucher expiration duration]
     * This is calculated during the commitToOffer. To avoid any ambiguity, we make sure that exactly one of _offerDates.voucherRedeemableUntil
     * and offerDurations.voucherValid is defined.
     * 2. Checks that include _offer.sellerDeposit, protocolFee, offer.buyerCancelPenalty and _offer.price
     * Exchange can have one of multiple final states and different states have different seller and buyer payoffs. If offer parameters are
     * not set appropriately, it's possible for some payoffs to become negative or unfair to some participant. By making the checks at the time
     * of the offer creation we ensure that all payoffs are possible and fair.
     *
     *
     * Reverts if:
     * - Valid from date is greater than valid until date
     * - Valid until date is not in the future
     * - Both fixed voucher expiration date and voucher redemption duration are defined
     * - Neither of fixed voucher expiration date and voucher redemption duration are defined
     * - Voucher redeemable period is fixed, but it ends before it starts
     * - Voucher redeemable period is fixed, but it ends before offer expires
     * - Dispute period is less than minimum dispute period
     * - Resolution period is not between the minimum and the maximum resolution period
     * - Voided is set to true
     * - Available quantity is set to zero
     * - Dispute resolver wallet is not registered, except for absolute zero offers with unspecified dispute resolver
     * - Dispute resolver is not active, except for absolute zero offers with unspecified dispute resolver
     * - Seller is not on dispute resolver's seller allow list
     * - Dispute resolver does not accept fees in the exchange token
     * - Buyer cancel penalty is greater than price
     * - When agent id is non zero:
     *   - If Agent does not exist
     * - If the sum of agent fee amount and protocol fee amount is greater than the offer fee limit determined by the protocol
     * - If the sum of agent fee amount and protocol fee amount is greater than fee limit set by seller
     *
     * @param _offer - the fully populated struct with offer id set to offer to be updated and voided set to false
     * @param _offerDates - the fully populated offer dates struct
     * @param _offerDurations - the fully populated offer durations struct
     * @param _disputeResolverId - the id of chosen dispute resolver (can be 0)
     * @param _agentId - the id of agent
     * @param _feeLimit - the maximum fee that seller is willing to pay per exchange (for static offers)
     */
    function storeOffer(
        Offer memory _offer,
        OfferDates calldata _offerDates,
        OfferDurations calldata _offerDurations,
        uint256 _disputeResolverId,
        uint256 _agentId,
        uint256 _feeLimit
    ) internal {
        // validFrom date must be less than validUntil date
        if (_offerDates.validFrom >= _offerDates.validUntil) revert InvalidOfferPeriod();

        // validUntil date must be in the future
        if (_offerDates.validUntil <= block.timestamp) revert InvalidOfferPeriod();

        // exactly one of voucherRedeemableUntil and voucherValid must be zero
        // if voucherRedeemableUntil exist, it must be greater than validUntil
        if (_offerDates.voucherRedeemableUntil > 0) {
            if (_offerDurations.voucherValid != 0) revert AmbiguousVoucherExpiry();
            if (_offerDates.voucherRedeemableFrom >= _offerDates.voucherRedeemableUntil)
                revert InvalidRedemptionPeriod();
            if (_offerDates.voucherRedeemableUntil < _offerDates.validUntil) revert InvalidRedemptionPeriod();
        } else {
            if (_offerDurations.voucherValid == 0) revert AmbiguousVoucherExpiry();
        }

        // Operate in a block to avoid "stack too deep" error
        {
            // Cache protocol limits for reference
            ProtocolLib.ProtocolLimits storage limits = protocolLimits();

            // dispute period must be greater than or equal to the minimum dispute period
            if (_offerDurations.disputePeriod < limits.minDisputePeriod) revert InvalidDisputePeriod();

            // resolution period must be between the minimum and maximum resolution periods
            if (
                _offerDurations.resolutionPeriod < limits.minResolutionPeriod ||
                _offerDurations.resolutionPeriod > limits.maxResolutionPeriod
            ) {
                revert InvalidResolutionPeriod();
            }
        }

        // when creating offer, it cannot be set to voided
        if (_offer.voided) revert OfferMustBeActive();

        // quantity must be greater than zero
        if (_offer.quantityAvailable == 0) revert InvalidQuantityAvailable();

        DisputeResolutionTerms memory disputeResolutionTerms;
        {
            // Cache protocol lookups for reference
            ProtocolLib.ProtocolLookups storage lookups = protocolLookups();

            // Specified resolver must be registered and active, except for absolute zero offers with unspecified dispute resolver.
            // If price and sellerDeposit are 0, seller is not obliged to choose dispute resolver, which is done by setting _disputeResolverId to 0.
            // In this case, there is no need to check the validity of the dispute resolver. However, if one (or more) of {price, sellerDeposit, _disputeResolverId}
            // is different from 0, it must be checked that dispute resolver exists, supports the exchange token and seller is allowed to choose them.
            if (_offer.price != 0 || _offer.sellerDeposit != 0 || _disputeResolverId != 0) {
                (
                    bool exists,
                    DisputeResolver storage disputeResolver,
                    DisputeResolverFee[] storage disputeResolverFees
                ) = fetchDisputeResolver(_disputeResolverId);
                if (!exists || !disputeResolver.active) revert InvalidDisputeResolver();

                // Operate in a block to avoid "stack too deep" error
                {
                    // check that seller is on the DR allow list
                    if (lookups.allowedSellers[_disputeResolverId].length > 0) {
                        // if length == 0, dispute resolver allows any seller
                        // if length > 0, we check that it is on allow list
                        if (lookups.allowedSellerIndex[_disputeResolverId][_offer.sellerId] == 0)
                            revert SellerNotApproved();
                    }

                    // get the index of DisputeResolverFee and make sure DR supports the exchangeToken
                    uint256 feeIndex = lookups.disputeResolverFeeTokenIndex[_disputeResolverId][_offer.exchangeToken];
                    if (feeIndex == 0) revert DRUnsupportedFee();

                    uint256 feeAmount = disputeResolverFees[feeIndex - 1].feeAmount;

                    // store DR terms
                    disputeResolutionTerms.disputeResolverId = _disputeResolverId;
                    disputeResolutionTerms.escalationResponsePeriod = disputeResolver.escalationResponsePeriod;
                    disputeResolutionTerms.feeAmount = feeAmount;
                    disputeResolutionTerms.buyerEscalationDeposit =
                        (feeAmount * protocolFees().buyerEscalationDepositPercentage) /
                        10000;

                    protocolEntities().disputeResolutionTerms[_offer.id] = disputeResolutionTerms;
                }
            }

            // Collection must exist. Collections with index 0 exist by default.
            if (_offer.collectionIndex > 0) {
                if (lookups.additionalCollections[_offer.sellerId].length < _offer.collectionIndex)
                    revert NoSuchCollection();
            }
        }

        // Get storage location for offer fees
        OfferFees storage offerFees = fetchOfferFees(_offer.id);

<<<<<<< HEAD
=======
        // Get the agent
        (bool agentExists, Agent storage agent) = fetchAgent(_agentId);

        // Make sure agent exists if _agentId is not zero.
        if (_agentId != 0 && !agentExists) revert NoSuchAgent();

>>>>>>> f685df37
        // Operate in a block to avoid "stack too deep" error
        {
            // Get the agent
            (bool agentExists, Agent storage agent) = fetchAgent(_agentId);

            // Make sure agent exists if _agentId is not zero.
            require(_agentId == 0 || agentExists, NO_SUCH_AGENT);

            // Set variable to eliminate multiple SLOAD
            uint256 offerPrice = _offer.price;

            // condition for successful payout when exchange final state is canceled
            if (_offer.buyerCancelPenalty > offerPrice) revert InvalidOfferPenalty();

            // Calculate and set the protocol fee
            uint256 protocolFee = getProtocolFee(_offer.exchangeToken, offerPrice);

            // Calculate the agent fee amount
            uint256 agentFeeAmount = (agent.feePercentage * offerPrice) / 10000;

            uint256 totalOfferFeeLimit = (protocolLimits().maxTotalOfferFeePercentage * offerPrice) / 10000;

<<<<<<< HEAD
            // Sum of agent fee amount and protocol fee amount should be <= offer fee limit and less that fee limit set by seller
            uint256 totalFeeAmount = agentFeeAmount + protocolFee;
            require(totalFeeAmount <= totalOfferFeeLimit, AGENT_FEE_AMOUNT_TOO_HIGH);
            require(totalFeeAmount <= _feeLimit, TOTAL_FEE_EXCEEDS_LIMIT);
=======
            // Sum of agent fee amount and protocol fee amount should be <= offer fee limit
            if ((agentFeeAmount + protocolFee) > totalOfferFeeLimit) revert AgentFeeAmountTooHigh();
>>>>>>> f685df37

            //Set offer fees props individually since calldata structs can't be copied to storage
            offerFees.protocolFee = protocolFee;
            offerFees.agentFee = agentFeeAmount;
        }

        // Store the agent id for the offer
        protocolLookups().agentIdByOffer[_offer.id] = _agentId;
        // Get storage location for offer

        (, Offer storage offer) = fetchOffer(_offer.id);

        // Set offer props individually since memory structs can't be copied to storage
        offer.id = _offer.id;
        offer.sellerId = _offer.sellerId;
        offer.price = _offer.price;
        offer.sellerDeposit = _offer.sellerDeposit;
        offer.buyerCancelPenalty = _offer.buyerCancelPenalty;
        offer.quantityAvailable = _offer.quantityAvailable;
        offer.exchangeToken = _offer.exchangeToken;
        offer.metadataUri = _offer.metadataUri;
        offer.metadataHash = _offer.metadataHash;
        offer.collectionIndex = _offer.collectionIndex;
        offer.priceType = _offer.priceType;

        // Get storage location for offer dates
        OfferDates storage offerDates = fetchOfferDates(_offer.id);

        // Set offer dates props individually since calldata structs can't be copied to storage
        offerDates.validFrom = _offerDates.validFrom;
        offerDates.validUntil = _offerDates.validUntil;
        offerDates.voucherRedeemableFrom = _offerDates.voucherRedeemableFrom;
        offerDates.voucherRedeemableUntil = _offerDates.voucherRedeemableUntil;

        // Get storage location for offer durations
        OfferDurations storage offerDurations = fetchOfferDurations(_offer.id);

        // Set offer durations props individually since calldata structs can't be copied to storage
        offerDurations.disputePeriod = _offerDurations.disputePeriod;
        offerDurations.voucherValid = _offerDurations.voucherValid;
        offerDurations.resolutionPeriod = _offerDurations.resolutionPeriod;

        // Notify watchers of state change
        emit OfferCreated(
            _offer.id,
            _offer.sellerId,
            _offer,
            _offerDates,
            _offerDurations,
            disputeResolutionTerms,
            offerFees,
            _agentId,
            msgSender()
        );
    }

    /**
     * @notice Reserves a range of vouchers to be associated with an offer
     *
     * Reverts if:
     * - The offers region of protocol is paused
     * - The exchanges region of protocol is paused
     * - Offer does not exist
     * - Offer already voided
     * - Caller is not the seller
     * - Range length is zero
     * - Range length is greater than quantity available
     * - Range length is greater than maximum allowed range length
     * - Call to BosonVoucher.reserveRange() reverts
     * - _to is not the BosonVoucher contract address or the BosonVoucher contract owner
     *
     * @param _offerId - the id of the offer
     * @param _length - the length of the range
     * @param _to - the address to send the pre-minted vouchers to (contract address or contract owner)
     */
    function reserveRangeInternal(
        uint256 _offerId,
        uint256 _length,
        address _to
    ) internal offersNotPaused exchangesNotPaused {
        // Get offer, make sure the caller is the assistant
        Offer storage offer = getValidOfferWithSellerCheck(_offerId);

        // Invalid ranges:
        // - Empty range
        // - Too large range, since it affects exchangeId
        // - More than quantity available
        if (_length == 0 || _length > type(uint64).max || offer.quantityAvailable < _length)
            revert InvalidRangeLength();

        // Get starting token id
        ProtocolLib.ProtocolCounters storage pc = protocolCounters();
        uint256 _startId = pc.nextExchangeId;

        IBosonVoucher bosonVoucher = IBosonVoucher(
            getCloneAddress(protocolLookups(), offer.sellerId, offer.collectionIndex)
        );

        address sender = msgSender();

        // _to must be the contract address or the contract owner
        if (_to != address(bosonVoucher) && _to != sender) revert InvalidToAddress();

        // increase exchangeIds
        pc.nextExchangeId = _startId + _length;

        // decrease quantity available, unless offer is unlimited
        if (offer.quantityAvailable != type(uint256).max) {
            offer.quantityAvailable -= _length;
        }

        // Call reserveRange on voucher
        bosonVoucher.reserveRange(_offerId, _startId, _length, _to);

        // Notify external observers
        emit RangeReserved(_offerId, offer.sellerId, _startId, _startId + _length - 1, _to, sender);
    }
}<|MERGE_RESOLUTION|>--- conflicted
+++ resolved
@@ -213,22 +213,13 @@
         // Get storage location for offer fees
         OfferFees storage offerFees = fetchOfferFees(_offer.id);
 
-<<<<<<< HEAD
-=======
-        // Get the agent
-        (bool agentExists, Agent storage agent) = fetchAgent(_agentId);
-
-        // Make sure agent exists if _agentId is not zero.
-        if (_agentId != 0 && !agentExists) revert NoSuchAgent();
-
->>>>>>> f685df37
         // Operate in a block to avoid "stack too deep" error
         {
             // Get the agent
             (bool agentExists, Agent storage agent) = fetchAgent(_agentId);
 
             // Make sure agent exists if _agentId is not zero.
-            require(_agentId == 0 || agentExists, NO_SUCH_AGENT);
+            if (_agentId != 0 && !agentExists) revert NoSuchAgent();
 
             // Set variable to eliminate multiple SLOAD
             uint256 offerPrice = _offer.price;
@@ -244,15 +235,10 @@
 
             uint256 totalOfferFeeLimit = (protocolLimits().maxTotalOfferFeePercentage * offerPrice) / 10000;
 
-<<<<<<< HEAD
             // Sum of agent fee amount and protocol fee amount should be <= offer fee limit and less that fee limit set by seller
             uint256 totalFeeAmount = agentFeeAmount + protocolFee;
-            require(totalFeeAmount <= totalOfferFeeLimit, AGENT_FEE_AMOUNT_TOO_HIGH);
-            require(totalFeeAmount <= _feeLimit, TOTAL_FEE_EXCEEDS_LIMIT);
-=======
-            // Sum of agent fee amount and protocol fee amount should be <= offer fee limit
-            if ((agentFeeAmount + protocolFee) > totalOfferFeeLimit) revert AgentFeeAmountTooHigh();
->>>>>>> f685df37
+            if (totalFeeAmount > totalOfferFeeLimit) revert AgentFeeAmountTooHigh();
+            if (totalFeeAmount > _feeLimit) revert TotalFeeExceedsLimit();
 
             //Set offer fees props individually since calldata structs can't be copied to storage
             offerFees.protocolFee = protocolFee;
