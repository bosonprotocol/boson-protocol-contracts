// SPDX-License-Identifier: MIT
pragma solidity ^0.8.0;

import { IBosonOfferEvents } from "../../interfaces/events/IBosonOfferEvents.sol";
import { ProtocolBase } from "./../bases/ProtocolBase.sol";
import { ProtocolLib } from "./../libs/ProtocolLib.sol";
import "./../../domain/BosonConstants.sol";

/**
 * @title OfferBase
 *
 * @dev Provides methods for offer creation that can be shared accross facets
 */
contract OfferBase is ProtocolBase, IBosonOfferEvents {
    /**
     * @notice Creates offer. Can be reused among different facets.
     *
     * Emits an OfferCreated event if successful.
     *
     * Reverts if:
     * - Caller is not an operator
     * - Valid from date is greater than valid until date
     * - Valid until date is not in the future
     * - Both voucher expiration date and voucher expiraton period are defined
     * - Neither of voucher expiration date and voucher expiraton period are defined
     * - Voucher redeemable period is fixed, but it ends before it starts
     * - Voucher redeemable period is fixed, but it ends before offer expires
     * - Fulfillment period is less than minimum fulfillment period
     * - Resolution period is set to zero
     * - Voided is set to true
     * - Available quantity is set to zero
     * - Dispute resolver wallet is not registered, except for absolute zero offers with unspecified dispute resolver
     * - Dispute resolver is not active, except for absolute zero offers with unspecified dispute resolver
     * - Seller is not on dispute resolver's seller allow list
     * - Dispute resolver does not accept fees in the exchange token
     * - Buyer cancel penalty is greater than price
     * - When agent id is non zero:
     *   - If Agent does not exist
     *   - If the sum of agent fee amount and protocol fee amount is greater than the offer fee limit
     *
     * @param _offer - the fully populated struct with offer id set to 0x0 and voided set to false
     * @param _offerDates - the fully populated offer dates struct
     * @param _offerDurations - the fully populated offer durations struct
     * @param _disputeResolverId - the id of chosen dispute resolver (can be 0)
     * @param _agentId - the id of agent
     */
    function createOfferInternal(
        Offer memory _offer,
        OfferDates calldata _offerDates,
        OfferDurations calldata _offerDurations,
        uint256 _disputeResolverId,
        uint256 _agentId
    ) internal {
        // get seller id, make sure it exists and store it to incoming struct
        (bool exists, uint256 sellerId) = getSellerIdByOperator(msgSender());
        require(exists, NOT_OPERATOR);
        _offer.sellerId = sellerId;
        // Get the next offerId and increment the counter
        uint256 offerId = protocolCounters().nextOfferId++;
        _offer.id = offerId;

        // Store the offer
        storeOffer(_offer, _offerDates, _offerDurations, _disputeResolverId, _agentId);
    }

    /**
     * @notice Validates offer struct and store it to storage.
     *
     * @dev Rationale for the checks that are not obvious:
     * 1. voucher expiration date is either
     *   -  _offerDates.voucherRedeemableUntil  [fixed voucher expiration date]
     *   - max([commitment time], _offerDates.voucherRedeemableFrom) + offerDurations.voucherValid [fixed voucher expiration duration]
     * This is calculated during the commitToOffer. To avoid any ambiguity, we make sure that exactly one of _offerDates.voucherRedeemableUntil
     * and offerDurations.voucherValid is defined.
     * 2. Checks that include _offer.sellerDeposit, protocolFee, offer.buyerCancelPenalty and _offer.price
     * Exchange can have one of multiple final states and different states have different seller and buyer payoffs. If offer parameters are
     * not set appropriately, it's possible for some payoffs to become negative or unfair to some participant. By making the checks at the time
     * of the offer creation we ensure that all payoffs are possible and fair.
     *
     *
     * Reverts if:
     * - Valid from date is greater than valid until date
     * - Valid until date is not in the future
     * - Both fixed voucher expiration date and voucher redemption duration are defined
     * - Neither of fixed voucher expiration date and voucher redemption duration are defined
     * - Voucher redeemable period is fixed, but it ends before it starts
     * - Voucher redeemable period is fixed, but it ends before offer expires
     * - Fulfillment period is less than minimum fulfillment period
     * - Resolution period is set to zero
     * - Voided is set to true
     * - Available quantity is set to zero
     * - Dispute resolver wallet is not registered, except for absolute zero offers with unspecified dispute resolver
     * - Dispute resolver is not active, except for absolute zero offers with unspecified dispute resolver
     * - Seller is not on dispute resolver's seller allow list
     * - Dispute resolver does not accept fees in the exchange token
     * - Buyer cancel penalty is greater than price
     * - When agent id is non zero:
     *   - If Agent does not exist
     *   - If the sum of agent fee amount and protocol fee amount is greater than the offer fee limit
     *
     * @param _offer - the fully populated struct with offer id set to offer to be updated and voided set to false
     * @param _offerDates - the fully populated offer dates struct
     * @param _offerDurations - the fully populated offer durations struct
     * @param _disputeResolverId - the id of chosen dispute resolver (can be 0)
     * @param _agentId - the id of agent
     */
    function storeOffer(
        Offer memory _offer,
        OfferDates calldata _offerDates,
        OfferDurations calldata _offerDurations,
        uint256 _disputeResolverId,
        uint256 _agentId
    ) internal {
        // validFrom date must be less than validUntil date
        require(_offerDates.validFrom < _offerDates.validUntil, OFFER_PERIOD_INVALID);

        // validUntil date must be in the future
        require(_offerDates.validUntil > block.timestamp, OFFER_PERIOD_INVALID);

        // exactly one of voucherRedeemableUntil and voucherValid must be zero
        // if voucherRedeemableUntil exist, it must be greater than validUntil
        if (_offerDates.voucherRedeemableUntil > 0) {
            require(_offerDurations.voucherValid == 0, AMBIGUOUS_VOUCHER_EXPIRY);
            require(_offerDates.voucherRedeemableFrom < _offerDates.voucherRedeemableUntil, REDEMPTION_PERIOD_INVALID);
            require(_offerDates.voucherRedeemableUntil >= _offerDates.validUntil, REDEMPTION_PERIOD_INVALID);
        } else {
            require(_offerDurations.voucherValid > 0, AMBIGUOUS_VOUCHER_EXPIRY);
        }

        // Operate in a block to avoid "stack too deep" error
        {
            // Cache protocol limits for reference
            ProtocolLib.ProtocolLimits storage limits = protocolLimits();

            // fulfillment period must be greater than or equal to the minimum fulfillment period
            require(_offerDurations.fulfillmentPeriod >= limits.minFulfillmentPeriod, INVALID_FULFILLMENT_PERIOD);

            // dispute duration must be greater than zero
            require(
                _offerDurations.resolutionPeriod > 0 && _offerDurations.resolutionPeriod <= limits.maxResolutionPeriod,
                INVALID_DISPUTE_DURATION
            );
        }

        // when creating offer, it cannot be set to voided
        require(!_offer.voided, OFFER_MUST_BE_ACTIVE);

        // quantity must be greater than zero
        require(_offer.quantityAvailable > 0, INVALID_QUANTITY_AVAILABLE);

        // Specified resolver must be registered and active, except for absolute zero offers with unspecified dispute resolver.
        // If price and sellerDeposit are 0, seller is not obliged to choose dispute resolver, which is done by setting _disputeResolverId to 0.
        // In this case, there is no need to check the validity of the dispute resolver. However, if one (or more) of {price, sellerDeposit, _disputeResolverId}
        // is different from 0, it must be checked that dispute resolver exists, supports the exchange token and seller is allowed to choose them.
        DisputeResolutionTerms memory disputeResolutionTerms;
        if (_offer.price != 0 || _offer.sellerDeposit != 0 || _disputeResolverId != 0) {
            (
                bool exists,
                DisputeResolver storage disputeResolver,
                DisputeResolverFee[] storage disputeResolverFees
            ) = fetchDisputeResolver(_disputeResolverId);
            require(exists && disputeResolver.active, INVALID_DISPUTE_RESOLVER);

            // Operate in a block to avoid "stack too deep" error
            {
                // Cache protocol lookups for reference
                ProtocolLib.ProtocolLookups storage lookups = protocolLookups();

                // check that seller is on the DR allow list
                if (lookups.allowedSellers[_disputeResolverId].length > 0) {
                    // if length == 0, dispute resolver allows any seller
                    // if length > 0, we check that it is on allow list
                    require(lookups.allowedSellerIndex[_disputeResolverId][_offer.sellerId] > 0, SELLER_NOT_APPROVED);
                }

                // get the index of DisputeResolverFee and make sure DR supports the exchangeToken
                uint256 feeIndex = lookups.disputeResolverFeeTokenIndex[_disputeResolverId][_offer.exchangeToken];
                require(feeIndex > 0, DR_UNSUPPORTED_FEE);

                uint256 feeAmount = disputeResolverFees[feeIndex - 1].feeAmount;

                // store DR terms
<<<<<<< HEAD
                disputeResolutionTerms = DisputeResolutionTerms(
                    _disputeResolverId,
                    disputeResolver.escalationResponsePeriod,
                    feeAmount,
                    (feeAmount * protocolFees().buyerEscalationDepositPercentage) / 10000
                );
=======
                disputeResolutionTerms.disputeResolverId = _disputeResolverId;
                disputeResolutionTerms.escalationResponsePeriod = disputeResolver.escalationResponsePeriod;
                disputeResolutionTerms.feeAmount = feeAmount;
                disputeResolutionTerms.buyerEscalationDeposit =
                    (feeAmount * lookups.buyerEscalationDepositPercentage) /
                    10000;

>>>>>>> d05a7977
                protocolEntities().disputeResolutionTerms[_offer.id] = disputeResolutionTerms;
            }
        }

        // Get storage location for offer fees
        OfferFees storage offerFees = fetchOfferFees(_offer.id);

        // Get the agent
        (bool agentExists, Agent storage agent) = fetchAgent(_agentId);

        // Make sure agent exists if _agentId is not zero.
        require(_agentId == 0 || agentExists, NO_SUCH_AGENT);

        // Operate in a block to avoid "stack too deep" error
        {
            // Set variable to eliminate multiple SLOAD
            uint256 offerPrice = _offer.price;

            // condition for succesfull payout when exchange final state is canceled
            require(_offer.buyerCancelPenalty <= offerPrice, OFFER_PENALTY_INVALID);

            // Calculate and set the protocol fee
            uint256 protocolFee = _offer.exchangeToken == protocolAddresses().token
                ? protocolFees().flatBoson
                : (protocolFees().percentage * offerPrice) / 10000;

            // Calculate the agent fee amount
            uint256 agentFeeAmount = (agent.feePercentage * offerPrice) / 10000;

            uint256 totalOfferFeeLimit = (protocolLimits().maxTotalOfferFeePercentage * offerPrice) / 10000;

            // Sum of agent fee amount and protocol fee amount should be <= offer fee limit
            require((agentFeeAmount + protocolFee) <= totalOfferFeeLimit, AGENT_FEE_AMOUNT_TOO_HIGH);

            //Set offer fees props individually since calldata structs can't be copied to storage
            offerFees.protocolFee = protocolFee;
            offerFees.agentFee = agentFeeAmount;

            // Store the agent id for the offer
            protocolLookups().agentIdByOffer[_offer.id] = _agentId;
        }

        // Get storage location for offer
        (, Offer storage offer) = fetchOffer(_offer.id);

        // Set offer props individually since memory structs can't be copied to storage
        offer.id = _offer.id;
        offer.sellerId = _offer.sellerId;
        offer.price = _offer.price;
        offer.sellerDeposit = _offer.sellerDeposit;
        offer.buyerCancelPenalty = _offer.buyerCancelPenalty;
        offer.quantityAvailable = _offer.quantityAvailable;
        offer.exchangeToken = _offer.exchangeToken;
        offer.metadataUri = _offer.metadataUri;
        offer.metadataHash = _offer.metadataHash;

        // Get storage location for offer dates
        OfferDates storage offerDates = fetchOfferDates(_offer.id);

        // Set offer dates props individually since calldata structs can't be copied to storage
        offerDates.validFrom = _offerDates.validFrom;
        offerDates.validUntil = _offerDates.validUntil;
        offerDates.voucherRedeemableFrom = _offerDates.voucherRedeemableFrom;
        offerDates.voucherRedeemableUntil = _offerDates.voucherRedeemableUntil;

        // Get storage location for offer durations
        OfferDurations storage offerDurations = fetchOfferDurations(_offer.id);

        // Set offer durations props individually since calldata structs can't be copied to storage
        offerDurations.fulfillmentPeriod = _offerDurations.fulfillmentPeriod;
        offerDurations.voucherValid = _offerDurations.voucherValid;
        offerDurations.resolutionPeriod = _offerDurations.resolutionPeriod;

        // Notify watchers of state change
        emit OfferCreated(
            _offer.id,
            _offer.sellerId,
            _offer,
            _offerDates,
            _offerDurations,
            disputeResolutionTerms,
            offerFees,
            _agentId,
            msgSender()
        );
    }
}<|MERGE_RESOLUTION|>--- conflicted
+++ resolved
@@ -180,22 +180,13 @@
                 uint256 feeAmount = disputeResolverFees[feeIndex - 1].feeAmount;
 
                 // store DR terms
-<<<<<<< HEAD
-                disputeResolutionTerms = DisputeResolutionTerms(
-                    _disputeResolverId,
-                    disputeResolver.escalationResponsePeriod,
-                    feeAmount,
-                    (feeAmount * protocolFees().buyerEscalationDepositPercentage) / 10000
-                );
-=======
                 disputeResolutionTerms.disputeResolverId = _disputeResolverId;
                 disputeResolutionTerms.escalationResponsePeriod = disputeResolver.escalationResponsePeriod;
                 disputeResolutionTerms.feeAmount = feeAmount;
                 disputeResolutionTerms.buyerEscalationDeposit =
-                    (feeAmount * lookups.buyerEscalationDepositPercentage) /
+                    (feeAmount * protocolFees().buyerEscalationDepositPercentage) /
                     10000;
 
->>>>>>> d05a7977
                 protocolEntities().disputeResolutionTerms[_offer.id] = disputeResolutionTerms;
             }
         }
