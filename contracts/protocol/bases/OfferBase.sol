// SPDX-License-Identifier: MIT
pragma solidity 0.8.21;

import { IBosonOfferEvents } from "../../interfaces/events/IBosonOfferEvents.sol";
import { ProtocolBase } from "./../bases/ProtocolBase.sol";
import { ProtocolLib } from "./../libs/ProtocolLib.sol";
import { IBosonVoucher } from "../../interfaces/clients/IBosonVoucher.sol";
import "./../../domain/BosonConstants.sol";

/**
 * @title OfferBase
 *
 * @dev Provides methods for offer creation that can be shared across facets.
 */
contract OfferBase is ProtocolBase, IBosonOfferEvents {
    /**
     * @notice Creates offer. Can be reused among different facets.
     *
     * Emits an OfferCreated event if successful.
     *
     * Reverts if:
     * - Caller is not an assistant
     * - Valid from date is greater than valid until date
     * - Valid until date is not in the future
     * - Both voucher expiration date and voucher expiration period are defined
     * - Neither of voucher expiration date and voucher expiration period are defined
     * - Voucher redeemable period is fixed, but it ends before it starts
     * - Voucher redeemable period is fixed, but it ends before offer expires
     * - Dispute period is less than minimum dispute period
     * - Resolution period is not between the minimum and the maximum resolution period
     * - Voided is set to true
     * - Available quantity is set to zero
     * - Dispute resolver wallet is not registered, except for absolute zero offers with unspecified dispute resolver
     * - Dispute resolver is not active, except for absolute zero offers with unspecified dispute resolver
     * - Seller is not on dispute resolver's seller allow list
     * - Dispute resolver does not accept fees in the exchange token
     * - Buyer cancel penalty is greater than price
     * - When agent id is non zero:
     *   - If Agent does not exist
     *   - If the sum of agent fee amount and protocol fee amount is greater than the offer fee limit
     * - Royalty recipient is not on seller's allow list
     * - Royalty percentage is less that the value decided by the admin
     * - Total royalty percentage is more than max royalty percentage
     *
     * @param _offer - the fully populated struct with offer id set to 0x0 and voided set to false
     * @param _offerDates - the fully populated offer dates struct
     * @param _offerDurations - the fully populated offer durations struct
     * @param _disputeResolverId - the id of chosen dispute resolver (can be 0)
     * @param _agentId - the id of agent
     */
    function createOfferInternal(
        Offer memory _offer,
        OfferDates calldata _offerDates,
        OfferDurations calldata _offerDurations,
        uint256 _disputeResolverId,
        uint256 _agentId
    ) internal {
        // get seller id, make sure it exists and store it to incoming struct
        (bool exists, uint256 sellerId) = getSellerIdByAssistant(msgSender());
        require(exists, NOT_ASSISTANT);
        _offer.sellerId = sellerId;
        // Get the next offerId and increment the counter
        uint256 offerId = protocolCounters().nextOfferId++;
        _offer.id = offerId;

        // Store the offer
        storeOffer(_offer, _offerDates, _offerDurations, _disputeResolverId, _agentId);
    }

    /**
     * @notice Validates offer struct and store it to storage.
     *
     * @dev Rationale for the checks that are not obvious:
     * 1. voucher expiration date is either
     *   -  _offerDates.voucherRedeemableUntil  [fixed voucher expiration date]
     *   - max([commitment time], _offerDates.voucherRedeemableFrom) + offerDurations.voucherValid [fixed voucher expiration duration]
     * This is calculated during the commitToOffer. To avoid any ambiguity, we make sure that exactly one of _offerDates.voucherRedeemableUntil
     * and offerDurations.voucherValid is defined.
     * 2. Checks that include _offer.sellerDeposit, protocolFee, offer.buyerCancelPenalty and _offer.price
     * Exchange can have one of multiple final states and different states have different seller and buyer payoffs. If offer parameters are
     * not set appropriately, it's possible for some payoffs to become negative or unfair to some participant. By making the checks at the time
     * of the offer creation we ensure that all payoffs are possible and fair.
     *
     *
     * Reverts if:
     * - Valid from date is greater than valid until date
     * - Valid until date is not in the future
     * - Both fixed voucher expiration date and voucher redemption duration are defined
     * - Neither of fixed voucher expiration date and voucher redemption duration are defined
     * - Voucher redeemable period is fixed, but it ends before it starts
     * - Voucher redeemable period is fixed, but it ends before offer expires
     * - Dispute period is less than minimum dispute period
     * - Resolution period is not between the minimum and the maximum resolution period
     * - Voided is set to true
     * - Available quantity is set to zero
     * - Dispute resolver wallet is not registered, except for absolute zero offers with unspecified dispute resolver
     * - Dispute resolver is not active, except for absolute zero offers with unspecified dispute resolver
     * - Seller is not on dispute resolver's seller allow list
     * - Dispute resolver does not accept fees in the exchange token
     * - Buyer cancel penalty is greater than price
     * - When agent id is non zero:
     *   - If Agent does not exist
     *   - If the sum of agent fee amount and protocol fee amount is greater than the offer fee limit
     * - Royalty recipient is not on seller's allow list
     * - Royalty percentage is less that the value decided by the admin
     * - Total royalty percentage is more than max royalty percentage
     *
     * @param _offer - the fully populated struct with offer id set to offer to be updated and voided set to false
     * @param _offerDates - the fully populated offer dates struct
     * @param _offerDurations - the fully populated offer durations struct
     * @param _disputeResolverId - the id of chosen dispute resolver (can be 0)
     * @param _agentId - the id of agent
     */
    function storeOffer(
        Offer memory _offer,
        OfferDates calldata _offerDates,
        OfferDurations calldata _offerDurations,
        uint256 _disputeResolverId,
        uint256 _agentId
    ) internal {
        // validFrom date must be less than validUntil date
        require(_offerDates.validFrom < _offerDates.validUntil, OFFER_PERIOD_INVALID);

        // validUntil date must be in the future
        require(_offerDates.validUntil > block.timestamp, OFFER_PERIOD_INVALID);

        // exactly one of voucherRedeemableUntil and voucherValid must be zero
        // if voucherRedeemableUntil exist, it must be greater than validUntil
        if (_offerDates.voucherRedeemableUntil > 0) {
            require(_offerDurations.voucherValid == 0, AMBIGUOUS_VOUCHER_EXPIRY);
            require(_offerDates.voucherRedeemableFrom < _offerDates.voucherRedeemableUntil, REDEMPTION_PERIOD_INVALID);
            require(_offerDates.voucherRedeemableUntil >= _offerDates.validUntil, REDEMPTION_PERIOD_INVALID);
        } else {
            require(_offerDurations.voucherValid > 0, AMBIGUOUS_VOUCHER_EXPIRY);
        }

        // Cache protocol limits for reference
        ProtocolLib.ProtocolLimits storage limits = protocolLimits();

        // dispute period must be greater than or equal to the minimum dispute period
        require(_offerDurations.disputePeriod >= limits.minDisputePeriod, INVALID_DISPUTE_PERIOD);

<<<<<<< HEAD
        // dispute duration must be greater than zero
        require(
            _offerDurations.resolutionPeriod > 0 && _offerDurations.resolutionPeriod <= limits.maxResolutionPeriod,
            INVALID_RESOLUTION_PERIOD
        );
=======
            // resolution period must be between the minimum and maximum resolution periods
            require(
                _offerDurations.resolutionPeriod >= limits.minResolutionPeriod &&
                    _offerDurations.resolutionPeriod <= limits.maxResolutionPeriod,
                INVALID_RESOLUTION_PERIOD
            );
        }
>>>>>>> 9cc931b7

        // when creating offer, it cannot be set to voided
        require(!_offer.voided, OFFER_MUST_BE_ACTIVE);

        // quantity must be greater than zero
        require(_offer.quantityAvailable > 0, INVALID_QUANTITY_AVAILABLE);

<<<<<<< HEAD
        // Cache protocol lookups for reference
        ProtocolLib.ProtocolLookups storage lookups = protocolLookups();

        // Get memory location for dispute resolution terms
        DisputeResolutionTerms memory disputeResolutionTerms;

        // Get storage location for offer fees
        OfferFees storage offerFees = fetchOfferFees(_offer.id);

        // Operate in a block to avoid "stack too deep" error
        {
            ProtocolLib.ProtocolFees storage fees = protocolFees();
=======
        DisputeResolutionTerms memory disputeResolutionTerms;
        {
            // Cache protocol lookups for reference
            ProtocolLib.ProtocolLookups storage lookups = protocolLookups();
>>>>>>> 9cc931b7

            // Specified resolver must be registered and active, except for absolute zero offers with unspecified dispute resolver.
            // If price and sellerDeposit are 0, seller is not obliged to choose dispute resolver, which is done by setting _disputeResolverId to 0.
            // In this case, there is no need to check the validity of the dispute resolver. However, if one (or more) of {price, sellerDeposit, _disputeResolverId}
            // is different from 0, it must be checked that dispute resolver exists, supports the exchange token and seller is allowed to choose them.
            if (_offer.price != 0 || _offer.sellerDeposit != 0 || _disputeResolverId != 0) {
<<<<<<< HEAD
                DisputeResolver storage disputeResolver;
                DisputeResolverFee[] storage disputeResolverFees;
                // Operate in a block to avoid "stack too deep" error
                {
                    bool exists;
                    (exists, disputeResolver, disputeResolverFees) = fetchDisputeResolver(_disputeResolverId);
                    require(exists && disputeResolver.active, INVALID_DISPUTE_RESOLVER);
                }
=======
                (
                    bool exists,
                    DisputeResolver storage disputeResolver,
                    DisputeResolverFee[] storage disputeResolverFees
                ) = fetchDisputeResolver(_disputeResolverId);
                require(exists && disputeResolver.active, INVALID_DISPUTE_RESOLVER);
>>>>>>> 9cc931b7

                // Operate in a block to avoid "stack too deep" error
                {
                    // check that seller is on the DR allow list
                    if (lookups.allowedSellers[_disputeResolverId].length > 0) {
                        // if length == 0, dispute resolver allows any seller
                        // if length > 0, we check that it is on allow list
                        require(
                            lookups.allowedSellerIndex[_disputeResolverId][_offer.sellerId] > 0,
                            SELLER_NOT_APPROVED
                        );
                    }

<<<<<<< HEAD
                    uint256 feeAmount;
                    {
                        // get the index of DisputeResolverFee and make sure DR supports the exchangeToken
                        uint256 feeIndex = lookups.disputeResolverFeeTokenIndex[_disputeResolverId][
                            _offer.exchangeToken
                        ];
                        require(feeIndex > 0, DR_UNSUPPORTED_FEE);

                        feeAmount = disputeResolverFees[feeIndex - 1].feeAmount;
                    }
=======
                    // get the index of DisputeResolverFee and make sure DR supports the exchangeToken
                    uint256 feeIndex = lookups.disputeResolverFeeTokenIndex[_disputeResolverId][_offer.exchangeToken];
                    require(feeIndex > 0, DR_UNSUPPORTED_FEE);

                    uint256 feeAmount = disputeResolverFees[feeIndex - 1].feeAmount;
>>>>>>> 9cc931b7

                    // store DR terms
                    disputeResolutionTerms.disputeResolverId = _disputeResolverId;
                    disputeResolutionTerms.escalationResponsePeriod = disputeResolver.escalationResponsePeriod;
                    disputeResolutionTerms.feeAmount = feeAmount;
                    disputeResolutionTerms.buyerEscalationDeposit =
<<<<<<< HEAD
                        (feeAmount * fees.buyerEscalationDepositPercentage) /
=======
                        (feeAmount * protocolFees().buyerEscalationDepositPercentage) /
>>>>>>> 9cc931b7
                        10000;

                    protocolEntities().disputeResolutionTerms[_offer.id] = disputeResolutionTerms;
                }
            }
<<<<<<< HEAD

            // Operate in a block to avoid "stack too deep" error
            {
                // Get the agent
                (bool agentExists, Agent storage agent) = fetchAgent(_agentId);

                // Make sure agent exists if _agentId is not zero.
                require(_agentId == 0 || agentExists, NO_SUCH_AGENT);

                // Set variable to eliminate multiple SLOAD
                uint256 offerPrice = _offer.price;

                // condition for successful payout when exchange final state is canceled
                require(_offer.buyerCancelPenalty <= offerPrice, OFFER_PENALTY_INVALID);

                // Calculate and set the protocol fee
                uint256 protocolFee = _offer.exchangeToken == protocolAddresses().token
                    ? fees.flatBoson
                    : (fees.percentage * offerPrice) / 10000;
=======

            // Collection must exist. Collections with index 0 exist by default.
            if (_offer.collectionIndex > 0) {
                require(
                    lookups.additionalCollections[_offer.sellerId].length >= _offer.collectionIndex,
                    NO_SUCH_COLLECTION
                );
            }
        }
>>>>>>> 9cc931b7

                // Calculate the agent fee amount
                uint256 agentFeeAmount = (agent.feePercentage * offerPrice) / 10000;

                uint256 totalOfferFeeLimit = (limits.maxTotalOfferFeePercentage * offerPrice) / 10000;

                // Sum of agent fee amount and protocol fee amount should be <= offer fee limit
                require((agentFeeAmount + protocolFee) <= totalOfferFeeLimit, AGENT_FEE_AMOUNT_TOO_HIGH);

                //Set offer fees props individually since calldata structs can't be copied to storage
                offerFees.protocolFee = protocolFee;
                offerFees.agentFee = agentFeeAmount;
            }
        }

        // Store the agent id for the offer
        lookups.agentIdByOffer[_offer.id] = _agentId;

        // Make sure that supplied royalties ok
        // Operate in a block to avoid "stack too deep" error
        {
            require(_offer.royaltyInfo.recipients.length == _offer.royaltyInfo.bps.length, ARRAY_LENGTH_MISMATCH);

            RoyaltyRecipient[] storage royaltyRecipients = lookups.royaltyRecipientsBySeller[_offer.sellerId];

            uint256 totalRoyalties;
            for (uint256 i = 0; i < _offer.royaltyInfo.recipients.length; i++) {
                uint256 royaltyRecipientId = lookups.royaltyRecipientIndexBySellerAndRecipient[_offer.sellerId][
                    _offer.royaltyInfo.recipients[i]
                ];
                require(royaltyRecipientId != 0, INVALID_ROYALTY_RECIPIENT);

                require(
                    _offer.royaltyInfo.bps[i] >= royaltyRecipients[royaltyRecipientId - 1].minRoyaltyPercentage,
                    INVALID_ROYALTY_PERCENTAGE
                );

                totalRoyalties = _offer.royaltyInfo.bps[i];
            }

            require(totalRoyalties <= limits.maxRoyaltyPecentage, INVALID_ROYALTY_PERCENTAGE);
        }

<<<<<<< HEAD
        // Operate in a block to avoid "stack too deep" error
        {
            // Get storage location for offer
            (, Offer storage offer) = fetchOffer(_offer.id);

            // Set offer props individually since memory structs can't be copied to storage
            offer.id = _offer.id;
            offer.sellerId = _offer.sellerId;
            offer.price = _offer.price;
            offer.sellerDeposit = _offer.sellerDeposit;
            offer.buyerCancelPenalty = _offer.buyerCancelPenalty;
            offer.quantityAvailable = _offer.quantityAvailable;
            offer.exchangeToken = _offer.exchangeToken;
            offer.metadataUri = _offer.metadataUri;
            offer.metadataHash = _offer.metadataHash;
            offer.royaltyInfo = _offer.royaltyInfo;

            // Get storage location for offer dates
            OfferDates storage offerDates = fetchOfferDates(_offer.id);

            // Set offer dates props individually since calldata structs can't be copied to storage
            offerDates.validFrom = _offerDates.validFrom;
            offerDates.validUntil = _offerDates.validUntil;
            offerDates.voucherRedeemableFrom = _offerDates.voucherRedeemableFrom;
            offerDates.voucherRedeemableUntil = _offerDates.voucherRedeemableUntil;

            // Get storage location for offer durations
            OfferDurations storage offerDurations = fetchOfferDurations(_offer.id);

            // Set offer durations props individually since calldata structs can't be copied to storage
            offerDurations.disputePeriod = _offerDurations.disputePeriod;
            offerDurations.voucherValid = _offerDurations.voucherValid;
            offerDurations.resolutionPeriod = _offerDurations.resolutionPeriod;
        }
=======
        // Get storage location for offer
        (, Offer storage offer) = fetchOffer(_offer.id);

        // Set offer props individually since memory structs can't be copied to storage
        offer.id = _offer.id;
        offer.sellerId = _offer.sellerId;
        offer.price = _offer.price;
        offer.sellerDeposit = _offer.sellerDeposit;
        offer.buyerCancelPenalty = _offer.buyerCancelPenalty;
        offer.quantityAvailable = _offer.quantityAvailable;
        offer.exchangeToken = _offer.exchangeToken;
        offer.metadataUri = _offer.metadataUri;
        offer.metadataHash = _offer.metadataHash;
        offer.collectionIndex = _offer.collectionIndex;

        // Get storage location for offer dates
        OfferDates storage offerDates = fetchOfferDates(_offer.id);

        // Set offer dates props individually since calldata structs can't be copied to storage
        offerDates.validFrom = _offerDates.validFrom;
        offerDates.validUntil = _offerDates.validUntil;
        offerDates.voucherRedeemableFrom = _offerDates.voucherRedeemableFrom;
        offerDates.voucherRedeemableUntil = _offerDates.voucherRedeemableUntil;

        // Get storage location for offer durations
        OfferDurations storage offerDurations = fetchOfferDurations(_offer.id);

        // Set offer durations props individually since calldata structs can't be copied to storage
        offerDurations.disputePeriod = _offerDurations.disputePeriod;
        offerDurations.voucherValid = _offerDurations.voucherValid;
        offerDurations.resolutionPeriod = _offerDurations.resolutionPeriod;
>>>>>>> 9cc931b7

        // Notify watchers of state change
        emit OfferCreated(
            _offer.id,
            _offer.sellerId,
            _offer,
            _offerDates,
            _offerDurations,
            disputeResolutionTerms,
            offerFees,
            _agentId,
            msgSender()
        );
    }

    /**
     * @notice Reserves a range of vouchers to be associated with an offer
     *
     * Reverts if:
     * - The offers region of protocol is paused
     * - The exchanges region of protocol is paused
     * - Offer does not exist
     * - Offer already voided
     * - Caller is not the seller
     * - Range length is zero
     * - Range length is greater than quantity available
     * - Range length is greater than maximum allowed range length
     * - Call to BosonVoucher.reserveRange() reverts
     * - _to is not the BosonVoucher contract address or the BosonVoucher contract owner
     *
     * @param _offerId - the id of the offer
     * @param _length - the length of the range
     * @param _to - the address to send the pre-minted vouchers to (contract address or contract owner)
     */
    function reserveRangeInternal(
        uint256 _offerId,
        uint256 _length,
        address _to
    ) internal offersNotPaused exchangesNotPaused {
        // Get offer, make sure the caller is the assistant
        Offer storage offer = getValidOfferWithSellerCheck(_offerId);

        // Prevent reservation of an empty range
        require(_length > 0, INVALID_RANGE_LENGTH);

        // Cannot reserve more than it's available
        require(offer.quantityAvailable >= _length, INVALID_RANGE_LENGTH);

        // Prevent reservation of too large range, since it affects exchangeId
        require(_length <= type(uint64).max, INVALID_RANGE_LENGTH);

        // Get starting token id
        ProtocolLib.ProtocolCounters storage pc = protocolCounters();
        uint256 _startId = pc.nextExchangeId;

        IBosonVoucher bosonVoucher = IBosonVoucher(
            getCloneAddress(protocolLookups(), offer.sellerId, offer.collectionIndex)
        );

        address sender = msgSender();

        // _to must be the contract address or the contract owner
        require(_to == address(bosonVoucher) || _to == sender, INVALID_TO_ADDRESS);

        // increase exchangeIds
        pc.nextExchangeId = _startId + _length;

        // decrease quantity available, unless offer is unlimited
        if (offer.quantityAvailable != type(uint256).max) {
            offer.quantityAvailable -= _length;
        }

        // Call reserveRange on voucher
        bosonVoucher.reserveRange(_offerId, _startId, _length, _to);

        // Notify external observers
        emit RangeReserved(_offerId, offer.sellerId, _startId, _startId + _length - 1, _to, sender);
    }
}<|MERGE_RESOLUTION|>--- conflicted
+++ resolved
@@ -140,21 +140,12 @@
         // dispute period must be greater than or equal to the minimum dispute period
         require(_offerDurations.disputePeriod >= limits.minDisputePeriod, INVALID_DISPUTE_PERIOD);
 
-<<<<<<< HEAD
-        // dispute duration must be greater than zero
+        // resolution period must be between the minimum and maximum resolution periods
         require(
-            _offerDurations.resolutionPeriod > 0 && _offerDurations.resolutionPeriod <= limits.maxResolutionPeriod,
+            _offerDurations.resolutionPeriod >= limits.minResolutionPeriod &&
+                _offerDurations.resolutionPeriod <= limits.maxResolutionPeriod,
             INVALID_RESOLUTION_PERIOD
         );
-=======
-            // resolution period must be between the minimum and maximum resolution periods
-            require(
-                _offerDurations.resolutionPeriod >= limits.minResolutionPeriod &&
-                    _offerDurations.resolutionPeriod <= limits.maxResolutionPeriod,
-                INVALID_RESOLUTION_PERIOD
-            );
-        }
->>>>>>> 9cc931b7
 
         // when creating offer, it cannot be set to voided
         require(!_offer.voided, OFFER_MUST_BE_ACTIVE);
@@ -162,48 +153,24 @@
         // quantity must be greater than zero
         require(_offer.quantityAvailable > 0, INVALID_QUANTITY_AVAILABLE);
 
-<<<<<<< HEAD
-        // Cache protocol lookups for reference
-        ProtocolLib.ProtocolLookups storage lookups = protocolLookups();
-
-        // Get memory location for dispute resolution terms
         DisputeResolutionTerms memory disputeResolutionTerms;
-
-        // Get storage location for offer fees
         OfferFees storage offerFees = fetchOfferFees(_offer.id);
-
-        // Operate in a block to avoid "stack too deep" error
-        {
-            ProtocolLib.ProtocolFees storage fees = protocolFees();
-=======
-        DisputeResolutionTerms memory disputeResolutionTerms;
         {
             // Cache protocol lookups for reference
             ProtocolLib.ProtocolLookups storage lookups = protocolLookups();
->>>>>>> 9cc931b7
+            ProtocolLib.ProtocolFees storage fees = protocolFees();
 
             // Specified resolver must be registered and active, except for absolute zero offers with unspecified dispute resolver.
             // If price and sellerDeposit are 0, seller is not obliged to choose dispute resolver, which is done by setting _disputeResolverId to 0.
             // In this case, there is no need to check the validity of the dispute resolver. However, if one (or more) of {price, sellerDeposit, _disputeResolverId}
             // is different from 0, it must be checked that dispute resolver exists, supports the exchange token and seller is allowed to choose them.
             if (_offer.price != 0 || _offer.sellerDeposit != 0 || _disputeResolverId != 0) {
-<<<<<<< HEAD
-                DisputeResolver storage disputeResolver;
-                DisputeResolverFee[] storage disputeResolverFees;
-                // Operate in a block to avoid "stack too deep" error
-                {
-                    bool exists;
-                    (exists, disputeResolver, disputeResolverFees) = fetchDisputeResolver(_disputeResolverId);
-                    require(exists && disputeResolver.active, INVALID_DISPUTE_RESOLVER);
-                }
-=======
                 (
                     bool exists,
                     DisputeResolver storage disputeResolver,
                     DisputeResolverFee[] storage disputeResolverFees
                 ) = fetchDisputeResolver(_disputeResolverId);
                 require(exists && disputeResolver.active, INVALID_DISPUTE_RESOLVER);
->>>>>>> 9cc931b7
 
                 // Operate in a block to avoid "stack too deep" error
                 {
@@ -217,41 +184,34 @@
                         );
                     }
 
-<<<<<<< HEAD
-                    uint256 feeAmount;
+                    // get the index of DisputeResolverFee and make sure DR supports the exchangeToken
                     {
-                        // get the index of DisputeResolverFee and make sure DR supports the exchangeToken
                         uint256 feeIndex = lookups.disputeResolverFeeTokenIndex[_disputeResolverId][
                             _offer.exchangeToken
                         ];
                         require(feeIndex > 0, DR_UNSUPPORTED_FEE);
 
-                        feeAmount = disputeResolverFees[feeIndex - 1].feeAmount;
+                        uint256 feeAmount = disputeResolverFees[feeIndex - 1].feeAmount;
+
+                        // store DR terms
+                        disputeResolutionTerms.disputeResolverId = _disputeResolverId;
+                        disputeResolutionTerms.escalationResponsePeriod = disputeResolver.escalationResponsePeriod;
+                        disputeResolutionTerms.feeAmount = feeAmount;
+                        disputeResolutionTerms.buyerEscalationDeposit =
+                            (feeAmount * fees.buyerEscalationDepositPercentage) /
+                            10000;
                     }
-=======
-                    // get the index of DisputeResolverFee and make sure DR supports the exchangeToken
-                    uint256 feeIndex = lookups.disputeResolverFeeTokenIndex[_disputeResolverId][_offer.exchangeToken];
-                    require(feeIndex > 0, DR_UNSUPPORTED_FEE);
-
-                    uint256 feeAmount = disputeResolverFees[feeIndex - 1].feeAmount;
->>>>>>> 9cc931b7
-
-                    // store DR terms
-                    disputeResolutionTerms.disputeResolverId = _disputeResolverId;
-                    disputeResolutionTerms.escalationResponsePeriod = disputeResolver.escalationResponsePeriod;
-                    disputeResolutionTerms.feeAmount = feeAmount;
-                    disputeResolutionTerms.buyerEscalationDeposit =
-<<<<<<< HEAD
-                        (feeAmount * fees.buyerEscalationDepositPercentage) /
-=======
-                        (feeAmount * protocolFees().buyerEscalationDepositPercentage) /
->>>>>>> 9cc931b7
-                        10000;
-
                     protocolEntities().disputeResolutionTerms[_offer.id] = disputeResolutionTerms;
                 }
+
+                // Collection must exist. Collections with index 0 exist by default.
+                if (_offer.collectionIndex > 0) {
+                    require(
+                        lookups.additionalCollections[_offer.sellerId].length >= _offer.collectionIndex,
+                        NO_SUCH_COLLECTION
+                    );
+                }
             }
-<<<<<<< HEAD
 
             // Operate in a block to avoid "stack too deep" error
             {
@@ -271,17 +231,6 @@
                 uint256 protocolFee = _offer.exchangeToken == protocolAddresses().token
                     ? fees.flatBoson
                     : (fees.percentage * offerPrice) / 10000;
-=======
-
-            // Collection must exist. Collections with index 0 exist by default.
-            if (_offer.collectionIndex > 0) {
-                require(
-                    lookups.additionalCollections[_offer.sellerId].length >= _offer.collectionIndex,
-                    NO_SUCH_COLLECTION
-                );
-            }
-        }
->>>>>>> 9cc931b7
 
                 // Calculate the agent fee amount
                 uint256 agentFeeAmount = (agent.feePercentage * offerPrice) / 10000;
@@ -295,72 +244,35 @@
                 offerFees.protocolFee = protocolFee;
                 offerFees.agentFee = agentFeeAmount;
             }
+
+            // Store the agent id for the offer
+            lookups.agentIdByOffer[_offer.id] = _agentId;
+
+            // Make sure that supplied royalties ok
+            // Operate in a block to avoid "stack too deep" error
+            {
+                require(_offer.royaltyInfo.recipients.length == _offer.royaltyInfo.bps.length, ARRAY_LENGTH_MISMATCH);
+
+                RoyaltyRecipient[] storage royaltyRecipients = lookups.royaltyRecipientsBySeller[_offer.sellerId];
+
+                uint256 totalRoyalties;
+                for (uint256 i = 0; i < _offer.royaltyInfo.recipients.length; i++) {
+                    uint256 royaltyRecipientId = lookups.royaltyRecipientIndexBySellerAndRecipient[_offer.sellerId][
+                        _offer.royaltyInfo.recipients[i]
+                    ];
+                    require(royaltyRecipientId != 0, INVALID_ROYALTY_RECIPIENT);
+
+                    require(
+                        _offer.royaltyInfo.bps[i] >= royaltyRecipients[royaltyRecipientId - 1].minRoyaltyPercentage,
+                        INVALID_ROYALTY_PERCENTAGE
+                    );
+
+                    totalRoyalties = _offer.royaltyInfo.bps[i];
+                }
+
+                require(totalRoyalties <= limits.maxRoyaltyPecentage, INVALID_ROYALTY_PERCENTAGE);
+            }
         }
-
-        // Store the agent id for the offer
-        lookups.agentIdByOffer[_offer.id] = _agentId;
-
-        // Make sure that supplied royalties ok
-        // Operate in a block to avoid "stack too deep" error
-        {
-            require(_offer.royaltyInfo.recipients.length == _offer.royaltyInfo.bps.length, ARRAY_LENGTH_MISMATCH);
-
-            RoyaltyRecipient[] storage royaltyRecipients = lookups.royaltyRecipientsBySeller[_offer.sellerId];
-
-            uint256 totalRoyalties;
-            for (uint256 i = 0; i < _offer.royaltyInfo.recipients.length; i++) {
-                uint256 royaltyRecipientId = lookups.royaltyRecipientIndexBySellerAndRecipient[_offer.sellerId][
-                    _offer.royaltyInfo.recipients[i]
-                ];
-                require(royaltyRecipientId != 0, INVALID_ROYALTY_RECIPIENT);
-
-                require(
-                    _offer.royaltyInfo.bps[i] >= royaltyRecipients[royaltyRecipientId - 1].minRoyaltyPercentage,
-                    INVALID_ROYALTY_PERCENTAGE
-                );
-
-                totalRoyalties = _offer.royaltyInfo.bps[i];
-            }
-
-            require(totalRoyalties <= limits.maxRoyaltyPecentage, INVALID_ROYALTY_PERCENTAGE);
-        }
-
-<<<<<<< HEAD
-        // Operate in a block to avoid "stack too deep" error
-        {
-            // Get storage location for offer
-            (, Offer storage offer) = fetchOffer(_offer.id);
-
-            // Set offer props individually since memory structs can't be copied to storage
-            offer.id = _offer.id;
-            offer.sellerId = _offer.sellerId;
-            offer.price = _offer.price;
-            offer.sellerDeposit = _offer.sellerDeposit;
-            offer.buyerCancelPenalty = _offer.buyerCancelPenalty;
-            offer.quantityAvailable = _offer.quantityAvailable;
-            offer.exchangeToken = _offer.exchangeToken;
-            offer.metadataUri = _offer.metadataUri;
-            offer.metadataHash = _offer.metadataHash;
-            offer.royaltyInfo = _offer.royaltyInfo;
-
-            // Get storage location for offer dates
-            OfferDates storage offerDates = fetchOfferDates(_offer.id);
-
-            // Set offer dates props individually since calldata structs can't be copied to storage
-            offerDates.validFrom = _offerDates.validFrom;
-            offerDates.validUntil = _offerDates.validUntil;
-            offerDates.voucherRedeemableFrom = _offerDates.voucherRedeemableFrom;
-            offerDates.voucherRedeemableUntil = _offerDates.voucherRedeemableUntil;
-
-            // Get storage location for offer durations
-            OfferDurations storage offerDurations = fetchOfferDurations(_offer.id);
-
-            // Set offer durations props individually since calldata structs can't be copied to storage
-            offerDurations.disputePeriod = _offerDurations.disputePeriod;
-            offerDurations.voucherValid = _offerDurations.voucherValid;
-            offerDurations.resolutionPeriod = _offerDurations.resolutionPeriod;
-        }
-=======
         // Get storage location for offer
         (, Offer storage offer) = fetchOffer(_offer.id);
 
@@ -375,6 +287,7 @@
         offer.metadataUri = _offer.metadataUri;
         offer.metadataHash = _offer.metadataHash;
         offer.collectionIndex = _offer.collectionIndex;
+        offer.royaltyInfo = _offer.royaltyInfo;
 
         // Get storage location for offer dates
         OfferDates storage offerDates = fetchOfferDates(_offer.id);
@@ -392,7 +305,6 @@
         offerDurations.disputePeriod = _offerDurations.disputePeriod;
         offerDurations.voucherValid = _offerDurations.voucherValid;
         offerDurations.resolutionPeriod = _offerDurations.resolutionPeriod;
->>>>>>> 9cc931b7
 
         // Notify watchers of state change
         emit OfferCreated(
