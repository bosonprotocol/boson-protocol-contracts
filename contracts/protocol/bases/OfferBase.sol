// SPDX-License-Identifier: MIT
pragma solidity 0.8.21;

import { IBosonOfferEvents } from "../../interfaces/events/IBosonOfferEvents.sol";
import { ProtocolBase } from "./../bases/ProtocolBase.sol";
import { ProtocolLib } from "./../libs/ProtocolLib.sol";
import { IBosonVoucher } from "../../interfaces/clients/IBosonVoucher.sol";
import "./../../domain/BosonConstants.sol";

/**
 * @title OfferBase
 *
 * @dev Provides methods for offer creation that can be shared across facets.
 */
contract OfferBase is ProtocolBase, IBosonOfferEvents {
    /**
     * @notice Creates offer. Can be reused among different facets.
     *
     * Emits an OfferCreated event if successful.
     *
     * Reverts if:
     * - Caller is not an assistant
     * - Valid from date is greater than valid until date
     * - Valid until date is not in the future
     * - Both voucher expiration date and voucher expiration period are defined
     * - Neither of voucher expiration date and voucher expiration period are defined
     * - Voucher redeemable period is fixed, but it ends before it starts
     * - Voucher redeemable period is fixed, but it ends before offer expires
     * - Dispute period is less than minimum dispute period
     * - Resolution period is not between the minimum and the maximum resolution period
     * - Voided is set to true
     * - Available quantity is set to zero
     * - Dispute resolver wallet is not registered, except for absolute zero offers with unspecified dispute resolver
     * - Dispute resolver is not active, except for absolute zero offers with unspecified dispute resolver
     * - Seller is not on dispute resolver's seller allow list
     * - Dispute resolver does not accept fees in the exchange token
     * - Buyer cancel penalty is greater than price
     * - When agent id is non zero:
     *   - If Agent does not exist
     *   - If the sum of agent fee amount and protocol fee amount is greater than the offer fee limit
     *
     * @param _offer - the fully populated struct with offer id set to 0x0 and voided set to false
     * @param _offerDates - the fully populated offer dates struct
     * @param _offerDurations - the fully populated offer durations struct
     * @param _disputeResolverId - the id of chosen dispute resolver (can be 0)
     * @param _agentId - the id of agent
     */
    function createOfferInternal(
        Offer memory _offer,
        OfferDates calldata _offerDates,
        OfferDurations calldata _offerDurations,
        uint256 _disputeResolverId,
        uint256 _agentId
    ) internal {
        // get seller id, make sure it exists and store it to incoming struct
        (bool exists, uint256 sellerId) = getSellerIdByAssistant(msgSender());
        require(exists, NOT_ASSISTANT);
        _offer.sellerId = sellerId;
        // Get the next offerId and increment the counter
        uint256 offerId = protocolCounters().nextOfferId++;
        _offer.id = offerId;

        // Store the offer
        storeOffer(_offer, _offerDates, _offerDurations, _disputeResolverId, _agentId);
    }

    /**
     * @notice Validates offer struct and store it to storage.
     *
     * @dev Rationale for the checks that are not obvious:
     * 1. voucher expiration date is either
     *   -  _offerDates.voucherRedeemableUntil  [fixed voucher expiration date]
     *   - max([commitment time], _offerDates.voucherRedeemableFrom) + offerDurations.voucherValid [fixed voucher expiration duration]
     * This is calculated during the commitToOffer. To avoid any ambiguity, we make sure that exactly one of _offerDates.voucherRedeemableUntil
     * and offerDurations.voucherValid is defined.
     * 2. Checks that include _offer.sellerDeposit, protocolFee, offer.buyerCancelPenalty and _offer.price
     * Exchange can have one of multiple final states and different states have different seller and buyer payoffs. If offer parameters are
     * not set appropriately, it's possible for some payoffs to become negative or unfair to some participant. By making the checks at the time
     * of the offer creation we ensure that all payoffs are possible and fair.
     *
     *
     * Reverts if:
     * - Valid from date is greater than valid until date
     * - Valid until date is not in the future
     * - Both fixed voucher expiration date and voucher redemption duration are defined
     * - Neither of fixed voucher expiration date and voucher redemption duration are defined
     * - Voucher redeemable period is fixed, but it ends before it starts
     * - Voucher redeemable period is fixed, but it ends before offer expires
     * - Dispute period is less than minimum dispute period
     * - Resolution period is not between the minimum and the maximum resolution period
     * - Voided is set to true
     * - Available quantity is set to zero
     * - Dispute resolver wallet is not registered, except for absolute zero offers with unspecified dispute resolver
     * - Dispute resolver is not active, except for absolute zero offers with unspecified dispute resolver
     * - Seller is not on dispute resolver's seller allow list
     * - Dispute resolver does not accept fees in the exchange token
     * - Buyer cancel penalty is greater than price
     * - When agent id is non zero:
     *   - If Agent does not exist
     *   - If the sum of agent fee amount and protocol fee amount is greater than the offer fee limit
     *
     * @param _offer - the fully populated struct with offer id set to offer to be updated and voided set to false
     * @param _offerDates - the fully populated offer dates struct
     * @param _offerDurations - the fully populated offer durations struct
     * @param _disputeResolverId - the id of chosen dispute resolver (can be 0)
     * @param _agentId - the id of agent
     */
    function storeOffer(
        Offer memory _offer,
        OfferDates calldata _offerDates,
        OfferDurations calldata _offerDurations,
        uint256 _disputeResolverId,
        uint256 _agentId
    ) internal {
        // validFrom date must be less than validUntil date
        require(_offerDates.validFrom < _offerDates.validUntil, OFFER_PERIOD_INVALID);

        // validUntil date must be in the future
        require(_offerDates.validUntil > block.timestamp, OFFER_PERIOD_INVALID);

        // exactly one of voucherRedeemableUntil and voucherValid must be zero
        // if voucherRedeemableUntil exist, it must be greater than validUntil
        if (_offerDates.voucherRedeemableUntil > 0) {
            require(_offerDurations.voucherValid == 0, AMBIGUOUS_VOUCHER_EXPIRY);
            require(_offerDates.voucherRedeemableFrom < _offerDates.voucherRedeemableUntil, REDEMPTION_PERIOD_INVALID);
            require(_offerDates.voucherRedeemableUntil >= _offerDates.validUntil, REDEMPTION_PERIOD_INVALID);
        } else {
            require(_offerDurations.voucherValid > 0, AMBIGUOUS_VOUCHER_EXPIRY);
        }

        // Operate in a block to avoid "stack too deep" error
        {
            // Cache protocol limits for reference
            ProtocolLib.ProtocolLimits storage limits = protocolLimits();

            // dispute period must be greater than or equal to the minimum dispute period
            require(_offerDurations.disputePeriod >= limits.minDisputePeriod, INVALID_DISPUTE_PERIOD);

            // resolution period must be between the minimum and maximum resolution periods
            require(
                _offerDurations.resolutionPeriod >= limits.minResolutionPeriod &&
                    _offerDurations.resolutionPeriod <= limits.maxResolutionPeriod,
                INVALID_RESOLUTION_PERIOD
            );
        }

        // when creating offer, it cannot be set to voided
        require(!_offer.voided, OFFER_MUST_BE_ACTIVE);

        // quantity must be greater than zero
        require(_offer.quantityAvailable > 0, INVALID_QUANTITY_AVAILABLE);

        DisputeResolutionTerms memory disputeResolutionTerms;
        {
            // Cache protocol lookups for reference
            ProtocolLib.ProtocolLookups storage lookups = protocolLookups();

            // Specified resolver must be registered and active, except for absolute zero offers with unspecified dispute resolver.
            // If price and sellerDeposit are 0, seller is not obliged to choose dispute resolver, which is done by setting _disputeResolverId to 0.
            // In this case, there is no need to check the validity of the dispute resolver. However, if one (or more) of {price, sellerDeposit, _disputeResolverId}
            // is different from 0, it must be checked that dispute resolver exists, supports the exchange token and seller is allowed to choose them.
            if (_offer.price != 0 || _offer.sellerDeposit != 0 || _disputeResolverId != 0) {
                (
                    bool exists,
                    DisputeResolver storage disputeResolver,
                    DisputeResolverFee[] storage disputeResolverFees
                ) = fetchDisputeResolver(_disputeResolverId);
                require(exists && disputeResolver.active, INVALID_DISPUTE_RESOLVER);

                // Operate in a block to avoid "stack too deep" error
                {
                    // check that seller is on the DR allow list
                    if (lookups.allowedSellers[_disputeResolverId].length > 0) {
                        // if length == 0, dispute resolver allows any seller
                        // if length > 0, we check that it is on allow list
                        require(
                            lookups.allowedSellerIndex[_disputeResolverId][_offer.sellerId] > 0,
                            SELLER_NOT_APPROVED
                        );
                    }

                    // get the index of DisputeResolverFee and make sure DR supports the exchangeToken
                    uint256 feeIndex = lookups.disputeResolverFeeTokenIndex[_disputeResolverId][_offer.exchangeToken];
                    require(feeIndex > 0, DR_UNSUPPORTED_FEE);

                    uint256 feeAmount = disputeResolverFees[feeIndex - 1].feeAmount;

                    // store DR terms
                    disputeResolutionTerms.disputeResolverId = _disputeResolverId;
                    disputeResolutionTerms.escalationResponsePeriod = disputeResolver.escalationResponsePeriod;
                    disputeResolutionTerms.feeAmount = feeAmount;
                    disputeResolutionTerms.buyerEscalationDeposit =
                        (feeAmount * protocolFees().buyerEscalationDepositPercentage) /
                        10000;

                    protocolEntities().disputeResolutionTerms[_offer.id] = disputeResolutionTerms;
                }
            }

            // Collection must exist. Collections with index 0 exist by default.
            if (_offer.collectionIndex > 0) {
                require(
                    lookups.additionalCollections[_offer.sellerId].length >= _offer.collectionIndex,
                    NO_SUCH_COLLECTION
                );
            }
        }

        // Get storage location for offer fees
        OfferFees storage offerFees = fetchOfferFees(_offer.id);

        // Get the agent
        (bool agentExists, Agent storage agent) = fetchAgent(_agentId);

        // Make sure agent exists if _agentId is not zero.
        require(_agentId == 0 || agentExists, NO_SUCH_AGENT);

        // Operate in a block to avoid "stack too deep" error
        {
            // Set variable to eliminate multiple SLOAD
            uint256 offerPrice = _offer.price;

            // condition for successful payout when exchange final state is canceled
            require(_offer.buyerCancelPenalty <= offerPrice, OFFER_PENALTY_INVALID);

            // Calculate and set the protocol fee
            uint256 protocolFee = getProtocolFee(_offer.exchangeToken, offerPrice);

            // Calculate the agent fee amount
            uint256 agentFeeAmount = (agent.feePercentage * offerPrice) / 10000;

            uint256 totalOfferFeeLimit = (protocolLimits().maxTotalOfferFeePercentage * offerPrice) / 10000;

            // Sum of agent fee amount and protocol fee amount should be <= offer fee limit
            require((agentFeeAmount + protocolFee) <= totalOfferFeeLimit, AGENT_FEE_AMOUNT_TOO_HIGH);

            //Set offer fees props individually since calldata structs can't be copied to storage
            offerFees.protocolFee = protocolFee;
            offerFees.agentFee = agentFeeAmount;

            // Store the agent id for the offer
            protocolLookups().agentIdByOffer[_offer.id] = _agentId;
        }

        // Get storage location for offer
        (, Offer storage offer) = fetchOffer(_offer.id);

        // Set offer props individually since memory structs can't be copied to storage
        offer.id = _offer.id;
        offer.sellerId = _offer.sellerId;
        offer.price = _offer.price;
        offer.sellerDeposit = _offer.sellerDeposit;
        offer.buyerCancelPenalty = _offer.buyerCancelPenalty;
        offer.quantityAvailable = _offer.quantityAvailable;
        offer.exchangeToken = _offer.exchangeToken;
        offer.metadataUri = _offer.metadataUri;
        offer.metadataHash = _offer.metadataHash;
<<<<<<< HEAD
        offer.priceType = _offer.priceType;
=======
        offer.collectionIndex = _offer.collectionIndex;
>>>>>>> bfefe833

        // Get storage location for offer dates
        OfferDates storage offerDates = fetchOfferDates(_offer.id);

        // Set offer dates props individually since calldata structs can't be copied to storage
        offerDates.validFrom = _offerDates.validFrom;
        offerDates.validUntil = _offerDates.validUntil;
        offerDates.voucherRedeemableFrom = _offerDates.voucherRedeemableFrom;
        offerDates.voucherRedeemableUntil = _offerDates.voucherRedeemableUntil;

        // Get storage location for offer durations
        OfferDurations storage offerDurations = fetchOfferDurations(_offer.id);

        // Set offer durations props individually since calldata structs can't be copied to storage
        offerDurations.disputePeriod = _offerDurations.disputePeriod;
        offerDurations.voucherValid = _offerDurations.voucherValid;
        offerDurations.resolutionPeriod = _offerDurations.resolutionPeriod;

        // Notify watchers of state change
        emit OfferCreated(
            _offer.id,
            _offer.sellerId,
            _offer,
            _offerDates,
            _offerDurations,
            disputeResolutionTerms,
            offerFees,
            _agentId,
            msgSender()
        );
    }

    /**
     * @notice Reserves a range of vouchers to be associated with an offer
     *
     * Reverts if:
     * - The offers region of protocol is paused
     * - The exchanges region of protocol is paused
     * - Offer does not exist
     * - Offer already voided
     * - Caller is not the seller
     * - Range length is zero
     * - Range length is greater than quantity available
     * - Range length is greater than maximum allowed range length
     * - Call to BosonVoucher.reserveRange() reverts
     * - _to is not the BosonVoucher contract address or the BosonVoucher contract owner
     *
     * @param _offerId - the id of the offer
     * @param _length - the length of the range
     * @param _to - the address to send the pre-minted vouchers to (contract address or contract owner)
     */
    function reserveRangeInternal(
        uint256 _offerId,
        uint256 _length,
        address _to
    ) internal offersNotPaused exchangesNotPaused {
        // Get offer, make sure the caller is the assistant
        Offer storage offer = getValidOfferWithSellerCheck(_offerId);

        // Prevent reservation of an empty range
        require(_length > 0, INVALID_RANGE_LENGTH);

        // Cannot reserve more than it's available
        require(offer.quantityAvailable >= _length, INVALID_RANGE_LENGTH);

        // Prevent reservation of too large range, since it affects exchangeId
        require(_length <= type(uint64).max, INVALID_RANGE_LENGTH);

        // Get starting token id
        ProtocolLib.ProtocolCounters storage pc = protocolCounters();
        uint256 _startId = pc.nextExchangeId;

        IBosonVoucher bosonVoucher = IBosonVoucher(
            getCloneAddress(protocolLookups(), offer.sellerId, offer.collectionIndex)
        );

        address sender = msgSender();

        // _to must be the contract address or the contract owner
        require(_to == address(bosonVoucher) || _to == sender, INVALID_TO_ADDRESS);

        // increase exchangeIds
        pc.nextExchangeId = _startId + _length;

        // decrease quantity available, unless offer is unlimited
        if (offer.quantityAvailable != type(uint256).max) {
            offer.quantityAvailable -= _length;
        }

        // Call reserveRange on voucher
        bosonVoucher.reserveRange(_offerId, _startId, _length, _to);

        // Notify external observers
        emit RangeReserved(_offerId, offer.sellerId, _startId, _startId + _length - 1, _to, sender);
    }
}<|MERGE_RESOLUTION|>--- conflicted
+++ resolved
@@ -255,11 +255,8 @@
         offer.exchangeToken = _offer.exchangeToken;
         offer.metadataUri = _offer.metadataUri;
         offer.metadataHash = _offer.metadataHash;
-<<<<<<< HEAD
+        offer.collectionIndex = _offer.collectionIndex;
         offer.priceType = _offer.priceType;
-=======
-        offer.collectionIndex = _offer.collectionIndex;
->>>>>>> bfefe833
 
         // Get storage location for offer dates
         OfferDates storage offerDates = fetchOfferDates(_offer.id);
