// SPDX-License-Identifier: MIT
pragma solidity ^0.8.0;

import "../../domain/BosonConstants.sol";
import { IAccessControlUpgradeable } from "../../interfaces/IAccessControlUpgradeable.sol";
import { IClientExternalAddresses } from "../../interfaces/clients/IClientExternalAddresses.sol";
import { IBosonConfigHandler } from "../../interfaces/handlers/IBosonConfigHandler.sol";
import { ClientLib } from "../libs/ClientLib.sol";

/**
 * @title ClientExternalAddressesBase
 *
 * @notice Helps minimal proxies.
 */
contract ClientExternalAddressesBase is IClientExternalAddresses {
    /**
     * @dev Modifier that checks that the caller has a specific role.
     *
     * Reverts if caller doesn't have role.
     *
     * See: {AccessController.hasRole}
     *
     * @param role - the role to check
     */
    modifier onlyRole(bytes32 role) {
        require(ClientLib.hasRole(role), "Access denied, caller doesn't have role");
        _;
    }

    /**
     * @notice Instantiates the contract.
     *
     * @param _protocolAddress - the ProtocolDiamond address
     * @param _impl - the implementation address
     */
<<<<<<< HEAD
    constructor(address _protocolAddress, address _impl) {
=======
    constructor(
        address _accessController,
        address _protocolAddress,
        address _impl
    ) {
        // Not checking _accessController because this parameter will be removed in favor of a lookup. Remove this comment after this is done
        require(_protocolAddress != address(0) && _impl != address(0), INVALID_ADDRESS);

>>>>>>> 203b8985
        // Get the ProxyStorage struct
        ClientLib.ProxyStorage storage ps = ClientLib.proxyStorage();

        // Store the Protocol Diamond address
        ps.protocolDiamond = _protocolAddress;

        // Store the implementation address
        ps.implementation = _impl;
    }

    /**
     * @notice Returns the address to which the fallback function
     * and {_fallback} should delegate.
     *
     * @return the implementation address
     */
    function _implementation() internal view virtual returns (address) {
        // Get the ProxyStorage struct
        ClientLib.ProxyStorage storage ps = ClientLib.proxyStorage();

        // Return the current implementation address
        return ps.implementation;
    }

    /**
     * @notice Sets the implementation address.
     *
     * @param _impl - the implementation address
     */
    function setImplementation(address _impl) external override onlyRole(UPGRADER) {
        // Get the ProxyStorage struct
        ClientLib.ProxyStorage storage ps = ClientLib.proxyStorage();

        // Store the implementation address
        ps.implementation = _impl;

        // Notify watchers of state change
        emit Upgraded(_impl, msg.sender);
    }

    /**
     * @notice Gets the implementation address.
     *
     * @return the implementation address
     */
    function getImplementation() external view override returns (address) {
        return _implementation();
    }

    /**
     * @notice Gets the address of the Boson Protocol AccessController contract.
     *
     * @return the address of the AccessController contract
     */
    function getAccessController() public view override returns (IAccessControlUpgradeable) {
        // Get the ProxyStorage struct
        ClientLib.ProxyStorage storage ps = ClientLib.proxyStorage();

        // Return the current AccessController address
        return IAccessControlUpgradeable(IBosonConfigHandler(ps.protocolDiamond).getAccessControllerAddress());
    }

    /**
     * @notice Set the ProtocolDiamond address.
     *
     * Emits a ProtocolAddressChanged event.
     *
     * @param _protocolAddress - the ProtocolDiamond address
     */
    function setProtocolAddress(address _protocolAddress) external override onlyRole(UPGRADER) {
        // Get the ProxyStorage struct
        ClientLib.ProxyStorage storage ps = ClientLib.proxyStorage();

        // Store the ProtocolDiamond address
        ps.protocolDiamond = _protocolAddress;

        // Notify watchers of state change
        emit ProtocolAddressChanged(_protocolAddress, msg.sender);
    }

    /**
     * @notice Gets the address of the ProtocolDiamond contract.
     *
     * @return the ProtocolDiamond address
     */
    function getProtocolAddress() public view override returns (address) {
        // Get the ProxyStorage struct
        ClientLib.ProxyStorage storage ps = ClientLib.proxyStorage();

        // Return the current ProtocolDiamond address
        return ps.protocolDiamond;
    }
}<|MERGE_RESOLUTION|>--- conflicted
+++ resolved
@@ -33,18 +33,12 @@
      * @param _protocolAddress - the ProtocolDiamond address
      * @param _impl - the implementation address
      */
-<<<<<<< HEAD
-    constructor(address _protocolAddress, address _impl) {
-=======
     constructor(
-        address _accessController,
         address _protocolAddress,
         address _impl
     ) {
-        // Not checking _accessController because this parameter will be removed in favor of a lookup. Remove this comment after this is done
         require(_protocolAddress != address(0) && _impl != address(0), INVALID_ADDRESS);
 
->>>>>>> 203b8985
         // Get the ProxyStorage struct
         ClientLib.ProxyStorage storage ps = ClientLib.proxyStorage();
 
