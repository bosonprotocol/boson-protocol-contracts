--- conflicted
+++ resolved
@@ -180,13 +180,7 @@
                         buyerEscalationDeposit;
 
                     // DR is paid if dispute was escalated
-<<<<<<< HEAD
-                    payoff.disputeResolver = buyerEscalationDeposit > 0
-                        ? pe.disputeResolutionTerms[exchange.offerId].feeAmount
-                        : 0;
-=======
                     payoff.disputeResolver = isEscalated ? pe.disputeResolutionTerms[exchange.offerId].feeAmount : 0;
->>>>>>> c40639b8
                 } else if (disputeState == BosonTypes.DisputeState.Refused) {
                     // REFUSED
                     payoff.seller = sellerDeposit;
@@ -202,11 +196,7 @@
                     payoff.seller = payoff.seller + offerPrice - applyPercent(offerPrice, dispute.buyerPercent);
 
                     // DR is always paid for escalated disputes (Decided or Resolved with escalation)
-<<<<<<< HEAD
-                    if (buyerEscalationDeposit > 0) {
-=======
                     if (isEscalated) {
->>>>>>> c40639b8
                         payoff.disputeResolver = pe.disputeResolutionTerms[exchange.offerId].feeAmount;
                     }
                 }
@@ -263,12 +253,8 @@
         if (drTerms.feeAmount != 0) {
             uint256 returnAmount = drTerms.feeAmount - payoff.disputeResolver;
 
-<<<<<<< HEAD
-            if (drTerms.mutualizerAddress == address(0)) {
-=======
             // Use exchange-level mutualizer address (locked at commitment time)
             if (exchange.mutualizerAddress == address(0)) {
->>>>>>> c40639b8
                 if (returnAmount > 0) {
                     increaseAvailableFundsAndEmitEvent(
                         _exchangeId,
@@ -280,25 +266,15 @@
                 }
             } else {
                 if (exchangeToken == address(0)) {
-<<<<<<< HEAD
-                    IDRFeeMutualizer(drTerms.mutualizerAddress).returnDRFee{ value: returnAmount }(
-=======
                     IDRFeeMutualizer(exchange.mutualizerAddress).returnDRFee{ value: returnAmount }(
->>>>>>> c40639b8
                         _exchangeId,
                         returnAmount
                     );
                 } else {
                     if (returnAmount > 0) {
-<<<<<<< HEAD
-                        IERC20(exchangeToken).safeApprove(drTerms.mutualizerAddress, returnAmount);
-                    }
-                    IDRFeeMutualizer(drTerms.mutualizerAddress).returnDRFee(_exchangeId, returnAmount);
-=======
                         IERC20(exchangeToken).safeApprove(exchange.mutualizerAddress, returnAmount);
                     }
                     IDRFeeMutualizer(exchange.mutualizerAddress).returnDRFee(_exchangeId, returnAmount);
->>>>>>> c40639b8
                 }
             }
         }
