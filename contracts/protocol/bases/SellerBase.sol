// SPDX-License-Identifier: MIT
pragma solidity 0.8.21;

import "./../../domain/BosonConstants.sol";
import { IBosonAccountEvents } from "../../interfaces/events/IBosonAccountEvents.sol";
import { ProtocolBase } from "./ProtocolBase.sol";
import { ProtocolLib } from "./../libs/ProtocolLib.sol";
import { BosonTypes } from "../../domain/BosonTypes.sol";
import { IInitializableVoucherClone } from "../../interfaces/IInitializableVoucherClone.sol";
import { IERC721 } from "../../interfaces/IERC721.sol";

/**
 * @title SellerBase
 *
 * @dev Provides methods for seller creation that can be shared across facets
 */
contract SellerBase is ProtocolBase, IBosonAccountEvents {
    /**
     * @notice Creates a seller.
     *
     * Emits a SellerCreated event if successful.
     *
     * Reverts if:
     * - Caller is not the supplied assistant
     * - Supplied clerk is not a zero address
     * - The sellers region of protocol is paused
     * - Address values are zero address
     * - Addresses are not unique to this seller
     * - Caller is not the admin address of the stored seller
     * - Caller is not the address of the owner of the stored AuthToken
     * - Seller is not active (if active == false)
     * - Admin address is zero address and AuthTokenType == None
     * - AuthTokenType is not unique to this seller
     * - AuthTokenType is Custom
     * - Seller salt is not unique
     * - Clone creation fails
     *
     * @param _seller - the fully populated struct with seller id set to 0x0
     * @param _authToken - optional AuthToken struct that specifies an AuthToken type and tokenId that the seller can use to do admin functions
     * @param _voucherInitValues - the fully populated BosonTypes.VoucherInitValues struct
     */
    function createSellerInternal(
        Seller memory _seller,
        AuthToken calldata _authToken,
        VoucherInitValues calldata _voucherInitValues
    ) internal {
        // Check active is not set to false
        require(_seller.active, MUST_BE_ACTIVE);

        // Check for zero address
        require(_seller.assistant != address(0) && _seller.treasury != address(0), INVALID_ADDRESS);

        // Admin address or AuthToken data must be present. A seller can have one or the other
        require(
            (_seller.admin == address(0) && _authToken.tokenType != AuthTokenType.None) ||
                (_seller.admin != address(0) && _authToken.tokenType == AuthTokenType.None),
            ADMIN_OR_AUTH_TOKEN
        );

        // Cache protocol lookups for reference
        ProtocolLib.ProtocolLookups storage lookups = protocolLookups();

        // Get message sender
        address sender = msgSender();

        // Check that caller is the supplied assistant
        require(_seller.assistant == sender, NOT_ASSISTANT);
        require(_seller.clerk == address(0), CLERK_DEPRECATED);

        // Do caller and uniqueness checks based on auth type
        if (_authToken.tokenType != AuthTokenType.None) {
            require(_authToken.tokenType != AuthTokenType.Custom, INVALID_AUTH_TOKEN_TYPE);

            // Check that caller owns the auth token
            address authTokenContract = lookups.authTokenContracts[_authToken.tokenType];
            address tokenIdOwner = IERC721(authTokenContract).ownerOf(_authToken.tokenId);
            require(tokenIdOwner == sender, NOT_ADMIN);

            // Check that auth token is unique to this seller
            require(
                lookups.sellerIdByAuthToken[_authToken.tokenType][_authToken.tokenId] == 0,
                AUTH_TOKEN_MUST_BE_UNIQUE
            );
        } else {
            // Check that caller is supplied admin
            require(_seller.admin == sender, NOT_ADMIN);
        }

        // Check that the sender address is unique to one seller id, across all roles
        require(
            lookups.sellerIdByAdmin[sender] == 0 && lookups.sellerIdByAssistant[sender] == 0,
            SELLER_ADDRESS_MUST_BE_UNIQUE
        );

        // Get the next account id and increment the counter
        uint256 sellerId = protocolCounters().nextAccountId++;
        _seller.id = sellerId;
        storeSeller(_seller, _authToken, lookups);

<<<<<<< HEAD
        // Set treasury as the default royalty recipient
        require(
            _voucherInitValues.royaltyPercentage <= protocolLimits().maxRoyaltyPecentage,
            INVALID_ROYALTY_PERCENTAGE
        );
        RoyaltyRecipient[] storage royaltyRecipients = lookups.royaltyRecipientsBySeller[sellerId];
        RoyaltyRecipient storage defaultRoyaltyRecipient = royaltyRecipients.push();
        defaultRoyaltyRecipient.wallet = _seller.treasury;
        defaultRoyaltyRecipient.minRoyaltyPercentage = _voucherInitValues.royaltyPercentage;
        defaultRoyaltyRecipient.externalId = DEFAULT_ROYALTY_RECIPIENT;
        lookups.royaltyRecipientIndexBySellerAndRecipient[sellerId][_seller.treasury] = 1; // start with 1, as 0 is the default value
=======
        // Calculate seller salt and check that it is unique
        bytes32 sellerSalt = keccak256(abi.encodePacked(sender, _voucherInitValues.collectionSalt));
        require(!lookups.isUsedSellerSalt[sellerSalt], SELLER_SALT_NOT_UNIQUE);
        lookups.sellerSalt[sellerId] = sellerSalt;
        lookups.isUsedSellerSalt[sellerSalt] = true;
>>>>>>> 9cc931b7

        // Create clone and store its address cloneAddress
        address voucherCloneAddress = cloneBosonVoucher(sellerId, 0, sellerSalt, _seller.assistant, _voucherInitValues);
        lookups.cloneAddress[sellerId] = voucherCloneAddress;

        // Notify watchers of state change
        emit SellerCreated(sellerId, _seller, voucherCloneAddress, _authToken, sender);
        emit RoyaltyRecipientsChanged(sellerId, royaltyRecipients, sender);
    }

    /**
     * @notice Validates seller struct and stores it to storage, along with auth token if present.
     *
     * @param _seller - the fully populated struct with seller id set
     * @param _authToken - optional AuthToken struct that specifies an AuthToken type and tokenId that the seller can use to do admin functions
     * @param _lookups - ProtocolLib.ProtocolLookups struct
     */
    function storeSeller(
        Seller memory _seller,
        AuthToken calldata _authToken,
        ProtocolLib.ProtocolLookups storage _lookups
    ) internal {
        // Get storage location for seller
        (, Seller storage seller, AuthToken storage authToken) = fetchSeller(_seller.id);

        // Set seller props individually since memory structs can't be copied to storage
        seller.id = _seller.id;
        seller.assistant = _seller.assistant;
        seller.admin = _seller.admin;
        seller.treasury = _seller.treasury;
        seller.active = _seller.active;
        seller.metadataUri = _seller.metadataUri;

        // Auth token passed in
        if (_authToken.tokenType != AuthTokenType.None) {
            // Store auth token
            authToken.tokenId = _authToken.tokenId;
            authToken.tokenType = _authToken.tokenType;

            // Store seller by auth token reference
            _lookups.sellerIdByAuthToken[_authToken.tokenType][_authToken.tokenId] = _seller.id;
        } else {
            // Empty auth token passed in
            // Store admin address reference
            _lookups.sellerIdByAdmin[_seller.admin] = _seller.id;
        }

        // Map the seller's other addresses to the seller id. It's not necessary to map the treasury address, as it only receives funds
        _lookups.sellerIdByAssistant[_seller.assistant] = _seller.id;
    }

    /**
     * @notice Creates a minimal clone of the Boson Voucher Contract.
     *
     * Reverts if clone creation fails.
     *
     * @param _sellerId - id of the seller
     * @param _collectionIndex - index of the collection.
     * @param _sellerSalt - seller dependent salt, used to create the clone address
     * @param _assistant - address of the assistant
     * @param _voucherInitValues - the fully populated BosonTypes.VoucherInitValues struct
     * @return cloneAddress - the address of newly created clone
     */
    function cloneBosonVoucher(
        uint256 _sellerId,
        uint256 _collectionIndex,
        bytes32 _sellerSalt,
        address _assistant,
        VoucherInitValues calldata _voucherInitValues
    ) internal returns (address cloneAddress) {
        // Pointer to stored addresses
        ProtocolLib.ProtocolAddresses storage pa = protocolAddresses();

        // Load beacon proxy contract address
        bytes20 targetBytes = bytes20(pa.beaconProxy);
        bytes32 collectionSalt = keccak256(abi.encodePacked(_sellerSalt, _voucherInitValues.collectionSalt));

        // create a minimal clone
        assembly {
            let clone := mload(0x40)
            mstore(clone, 0x3d602d80600a3d3981f3363d3d373d3d3d363d73000000000000000000000000)
            mstore(add(clone, 0x14), targetBytes)
            mstore(add(clone, 0x28), 0x5af43d82803e903d91602b57fd5bf30000000000000000000000000000000000)
            cloneAddress := create2(0, clone, 0x37, collectionSalt)
        }

        require(cloneAddress != address(0), CLONE_CREATION_FAILED);

        // Initialize the clone
        IInitializableVoucherClone(cloneAddress).initialize(pa.voucherBeacon);
        IInitializableVoucherClone(cloneAddress).initializeVoucher(
            _sellerId,
            _collectionIndex,
            _assistant,
            _voucherInitValues
        );
    }

    /**
     * @notice Fetches a given seller pending update from storage by id
     *
     * @param _sellerId - the id of the seller
     * @return exists - whether the seller or auth token pending update exists
     * @return sellerPendingUpdate - the seller pending update details. See {BosonTypes.Seller}
     * @return authTokenPendingUpdate - auth token pending update details
     */
    function fetchSellerPendingUpdate(
        uint256 _sellerId
    )
        internal
        view
        returns (bool exists, Seller storage sellerPendingUpdate, AuthToken storage authTokenPendingUpdate)
    {
        // Cache protocol entities for reference
        ProtocolLib.ProtocolLookups storage lookups = protocolLookups();

        // Get the seller pending update slot
        sellerPendingUpdate = lookups.pendingAddressUpdatesBySeller[_sellerId];

        //Get the seller auth token pending update slot
        authTokenPendingUpdate = lookups.pendingAuthTokenUpdatesBySeller[_sellerId];

        // Determine existence
        exists =
            sellerPendingUpdate.admin != address(0) ||
            sellerPendingUpdate.assistant != address(0) ||
            authTokenPendingUpdate.tokenType != AuthTokenType.None;
    }
}<|MERGE_RESOLUTION|>--- conflicted
+++ resolved
@@ -97,7 +97,6 @@
         _seller.id = sellerId;
         storeSeller(_seller, _authToken, lookups);
 
-<<<<<<< HEAD
         // Set treasury as the default royalty recipient
         require(
             _voucherInitValues.royaltyPercentage <= protocolLimits().maxRoyaltyPecentage,
@@ -109,13 +108,12 @@
         defaultRoyaltyRecipient.minRoyaltyPercentage = _voucherInitValues.royaltyPercentage;
         defaultRoyaltyRecipient.externalId = DEFAULT_ROYALTY_RECIPIENT;
         lookups.royaltyRecipientIndexBySellerAndRecipient[sellerId][_seller.treasury] = 1; // start with 1, as 0 is the default value
-=======
+
         // Calculate seller salt and check that it is unique
         bytes32 sellerSalt = keccak256(abi.encodePacked(sender, _voucherInitValues.collectionSalt));
         require(!lookups.isUsedSellerSalt[sellerSalt], SELLER_SALT_NOT_UNIQUE);
         lookups.sellerSalt[sellerId] = sellerSalt;
         lookups.isUsedSellerSalt[sellerSalt] = true;
->>>>>>> 9cc931b7
 
         // Create clone and store its address cloneAddress
         address voucherCloneAddress = cloneBosonVoucher(sellerId, 0, sellerSalt, _seller.assistant, _voucherInitValues);
