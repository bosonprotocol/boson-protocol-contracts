// SPDX-License-Identifier: GPL-3.0-or-later
pragma solidity ^0.8.0;

<<<<<<< HEAD
import {IBosonOfferHandler} from "../../interfaces/handlers/IBosonOfferHandler.sol";
import {IBosonExchangeHandler} from "../../interfaces/handlers/IBosonExchangeHandler.sol";
import {BosonConstants} from "../../domain/BosonConstants.sol";
import {BosonTypes} from "../../domain/BosonTypes.sol";
import {ClientLib} from "../libs/ClientLib.sol";
import { IBosonVoucherBeacon } from "../../interfaces/clients/IBosonVoucherBeacon.sol";

=======
import { IBosonOfferHandler } from "../../interfaces/handlers/IBosonOfferHandler.sol";
import { IBosonExchangeHandler } from "../../interfaces/handlers/IBosonExchangeHandler.sol";
import { BosonConstants } from "../../domain/BosonConstants.sol";
import { BosonTypes } from "../../domain/BosonTypes.sol";
import { ClientLib } from "../libs/ClientLib.sol";
>>>>>>> 1f8ba602

/**
 * @title ClientBase
 *
 * @notice Extended by Boson Protocol contracts that need to communicate with the
 * ProtocolDiamond, but are NOT facets of the ProtocolDiamond.
 *
 * Boson client contracts include BosonVoucher
 */
abstract contract ClientBase is BosonTypes, BosonConstants {
    /**
     * @dev Modifier that checks that the caller has a specific role.
     *
     * Reverts if:
     * - caller doesn't have role
     *
     * See: {AccessController.hasRole}
     */
    modifier onlyRole(bytes32 role) {
        require(ClientLib.hasRole(role), ACCESS_DENIED);
        _;
    }

    /**
     * @notice Get the info about the offer associated with a voucher's exchange
     *
     * @param _exchangeId - the id of the exchange
     * @return exists - the offer was found
     * @return offer - the offer associated with the _offerId
     */
<<<<<<< HEAD
    function getBosonOffer(uint256 _exchangeId)
    internal
    view
    returns (bool exists, Offer memory offer)
    {
        address protocolDiamond = IBosonVoucherBeacon(ClientLib._beacon()).getProtocolAddress();
        
        (, Exchange memory exchange) = IBosonExchangeHandler(protocolDiamond).getExchange(_exchangeId);
        (exists, offer, , ) = IBosonOfferHandler(protocolDiamond).getOffer(exchange.offerId);
=======
    function getBosonOffer(uint256 _exchangeId) internal view returns (bool exists, Offer memory offer) {
        ClientLib.ProxyStorage memory ps = ClientLib.proxyStorage();
        (, Exchange memory exchange) = IBosonExchangeHandler(ps.protocolDiamond).getExchange(_exchangeId);
        (exists, offer, , , ) = IBosonOfferHandler(ps.protocolDiamond).getOffer(exchange.offerId);
>>>>>>> 1f8ba602
    }

    /**
     * @notice Inform protocol of new buyer associated with an exchange
     *
     * @param _exchangeId - the id of the exchange
     * @param _newBuyer - the address of the new buyer
     */
<<<<<<< HEAD
    function onVoucherTransferred(uint256 _exchangeId, address payable _newBuyer)
    internal
    {
        address protocolDiamond = IBosonVoucherBeacon(ClientLib._beacon()).getProtocolAddress();
        IBosonExchangeHandler(protocolDiamond).onVoucherTransferred(_exchangeId, _newBuyer);
=======
    function onVoucherTransferred(uint256 _exchangeId, address payable _newBuyer) internal {
        ClientLib.ProxyStorage memory ps = ClientLib.proxyStorage();
        IBosonExchangeHandler(ps.protocolDiamond).onVoucherTransferred(_exchangeId, _newBuyer);
>>>>>>> 1f8ba602
    }
}<|MERGE_RESOLUTION|>--- conflicted
+++ resolved
@@ -1,21 +1,12 @@
 // SPDX-License-Identifier: GPL-3.0-or-later
 pragma solidity ^0.8.0;
 
-<<<<<<< HEAD
-import {IBosonOfferHandler} from "../../interfaces/handlers/IBosonOfferHandler.sol";
-import {IBosonExchangeHandler} from "../../interfaces/handlers/IBosonExchangeHandler.sol";
-import {BosonConstants} from "../../domain/BosonConstants.sol";
-import {BosonTypes} from "../../domain/BosonTypes.sol";
-import {ClientLib} from "../libs/ClientLib.sol";
-import { IBosonVoucherBeacon } from "../../interfaces/clients/IBosonVoucherBeacon.sol";
-
-=======
 import { IBosonOfferHandler } from "../../interfaces/handlers/IBosonOfferHandler.sol";
 import { IBosonExchangeHandler } from "../../interfaces/handlers/IBosonExchangeHandler.sol";
 import { BosonConstants } from "../../domain/BosonConstants.sol";
 import { BosonTypes } from "../../domain/BosonTypes.sol";
 import { ClientLib } from "../libs/ClientLib.sol";
->>>>>>> 1f8ba602
+import { IBosonVoucherBeacon } from "../../interfaces/clients/IBosonVoucherBeacon.sol";
 
 /**
  * @title ClientBase
@@ -46,22 +37,11 @@
      * @return exists - the offer was found
      * @return offer - the offer associated with the _offerId
      */
-<<<<<<< HEAD
-    function getBosonOffer(uint256 _exchangeId)
-    internal
-    view
-    returns (bool exists, Offer memory offer)
-    {
+    function getBosonOffer(uint256 _exchangeId) internal view returns (bool exists, Offer memory offer) {
         address protocolDiamond = IBosonVoucherBeacon(ClientLib._beacon()).getProtocolAddress();
-        
+
         (, Exchange memory exchange) = IBosonExchangeHandler(protocolDiamond).getExchange(_exchangeId);
-        (exists, offer, , ) = IBosonOfferHandler(protocolDiamond).getOffer(exchange.offerId);
-=======
-    function getBosonOffer(uint256 _exchangeId) internal view returns (bool exists, Offer memory offer) {
-        ClientLib.ProxyStorage memory ps = ClientLib.proxyStorage();
-        (, Exchange memory exchange) = IBosonExchangeHandler(ps.protocolDiamond).getExchange(_exchangeId);
-        (exists, offer, , , ) = IBosonOfferHandler(ps.protocolDiamond).getOffer(exchange.offerId);
->>>>>>> 1f8ba602
+        (exists, offer, , , ) = IBosonOfferHandler(protocolDiamond).getOffer(exchange.offerId);
     }
 
     /**
@@ -70,16 +50,8 @@
      * @param _exchangeId - the id of the exchange
      * @param _newBuyer - the address of the new buyer
      */
-<<<<<<< HEAD
-    function onVoucherTransferred(uint256 _exchangeId, address payable _newBuyer)
-    internal
-    {
+    function onVoucherTransferred(uint256 _exchangeId, address payable _newBuyer) internal {
         address protocolDiamond = IBosonVoucherBeacon(ClientLib._beacon()).getProtocolAddress();
         IBosonExchangeHandler(protocolDiamond).onVoucherTransferred(_exchangeId, _newBuyer);
-=======
-    function onVoucherTransferred(uint256 _exchangeId, address payable _newBuyer) internal {
-        ClientLib.ProxyStorage memory ps = ClientLib.proxyStorage();
-        IBosonExchangeHandler(ps.protocolDiamond).onVoucherTransferred(_exchangeId, _newBuyer);
->>>>>>> 1f8ba602
     }
 }