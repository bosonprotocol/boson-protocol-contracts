--- conflicted
+++ resolved
@@ -168,6 +168,7 @@
         mapping(BosonTypes.AuthTokenType => mapping(uint256 => uint256)) sellerIdByAuthToken;
         // seller id => token address (only ERC721) => start and end of token ids range
         mapping(uint256 => mapping(address => BosonTypes.TokenRange[])) twinRangesBySeller;
+        // seller id => token address (only ERC721) => twin ids
         // @deprecated twinIdsByTokenAddressAndBySeller is no longer used. Keeping it for backwards compatibility.
         mapping(uint256 => mapping(address => uint256[])) twinIdsByTokenAddressAndBySeller;
         // exchange id => BosonTypes.TwinReceipt
@@ -186,14 +187,12 @@
         mapping(uint256 => BosonTypes.AuthToken) pendingAuthTokenUpdatesBySeller;
         // dispute resolver id => DisputeResolver
         mapping(uint256 => BosonTypes.DisputeResolver) pendingAddressUpdatesByDisputeResolver;
-<<<<<<< HEAD
         // twin id => range id
         mapping(uint256 => uint256) rangeIdByTwin;
-=======
         // tokenId => groupId =>  commit count (count how many times a token has been used as gate for this group)
         mapping(uint256 => mapping(uint256 => uint256)) conditionalCommitsByTokenId;
+        // seller id => collections
         mapping(uint256 => BosonTypes.Collection[]) additionalCollections;
->>>>>>> 7cf35c4f
     }
 
     // Incrementing id counters
