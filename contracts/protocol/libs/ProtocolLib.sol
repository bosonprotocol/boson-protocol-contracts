// SPDX-License-Identifier: MIT
pragma solidity 0.8.21;

import { BosonTypes } from "../../domain/BosonTypes.sol";

/**
 * @title ProtocolLib
 *
 * @notice Provides access to the protocol addresses, limits, entities, fees, counters, initializers and  metaTransactions slots for Facets.
 */
library ProtocolLib {
    bytes32 internal constant PROTOCOL_ADDRESSES_POSITION = keccak256("boson.protocol.addresses");
    bytes32 internal constant PROTOCOL_LIMITS_POSITION = keccak256("boson.protocol.limits");
    bytes32 internal constant PROTOCOL_ENTITIES_POSITION = keccak256("boson.protocol.entities");
    bytes32 internal constant PROTOCOL_LOOKUPS_POSITION = keccak256("boson.protocol.lookups");
    bytes32 internal constant PROTOCOL_FEES_POSITION = keccak256("boson.protocol.fees");
    bytes32 internal constant PROTOCOL_COUNTERS_POSITION = keccak256("boson.protocol.counters");
    bytes32 internal constant PROTOCOL_STATUS_POSITION = keccak256("boson.protocol.initializers");
    bytes32 internal constant PROTOCOL_META_TX_POSITION = keccak256("boson.protocol.metaTransactions");

    // Protocol addresses storage
    struct ProtocolAddresses {
        // Address of the Boson Protocol treasury
        address payable treasury;
        // Address of the Boson Token (ERC-20 contract)
        address payable token;
        // Address of the Boson Protocol Voucher beacon
        address voucherBeacon;
        // Address of the Boson Beacon proxy implementation
        address beaconProxy;
        address weth;
    }

    // Protocol limits storage
    struct ProtocolLimits {
        // limit on the resolution period that a seller can specify
        uint256 maxResolutionPeriod;
        // limit on the escalation response period that a dispute resolver can specify
        uint256 maxEscalationResponsePeriod;
        // lower limit for dispute period
        uint256 minDisputePeriod;
        // limit how many exchanges can be processed in single batch transaction
        uint16 maxExchangesPerBatch;
        // limit how many offers can be added to the group
        uint16 maxOffersPerGroup;
        // limit how many offers can be added to the bundle
        uint16 maxOffersPerBundle;
        // limit how many twins can be added to the bundle
        uint16 maxTwinsPerBundle;
        // limit how many offers can be processed in single batch transaction
        uint16 maxOffersPerBatch;
        // limit how many different tokens can be withdrawn in a single transaction
        uint16 maxTokensPerWithdrawal;
        // limit how many dispute resolver fee structs can be processed in a single transaction
        uint16 maxFeesPerDisputeResolver;
        // limit how many disputes can be processed in single batch transaction
        uint16 maxDisputesPerBatch;
        // limit how many sellers can be added to or removed from an allow list in a single transaction
        uint16 maxAllowedSellers;
        // limit the sum of (protocol fee percentage + agent fee percentage) of an offer fee
        uint16 maxTotalOfferFeePercentage;
        // limit the max royalty percentage that can be set by the seller
        uint16 maxRoyaltyPecentage;
        // limit the max number of vouchers that can be preminted in a single transaction
        uint256 maxPremintedVouchers;
        // lower limit for resolution period
        uint256 minResolutionPeriod;
    }

    // Protocol fees storage
    struct ProtocolFees {
        // Percentage that will be taken as a fee from the net of a Boson Protocol exchange
        uint256 percentage; // 1.75% = 175, 100% = 10000
        // Flat fee taken for exchanges in $BOSON
        uint256 flatBoson;
        // buyer escalation deposit percentage
        uint256 buyerEscalationDepositPercentage;
    }

    // Protocol entities storage
    struct ProtocolEntities {
        // offer id => offer
        mapping(uint256 => BosonTypes.Offer) offers;
        // offer id => offer dates
        mapping(uint256 => BosonTypes.OfferDates) offerDates;
        // offer id => offer fees
        mapping(uint256 => BosonTypes.OfferFees) offerFees;
        // offer id => offer durations
        mapping(uint256 => BosonTypes.OfferDurations) offerDurations;
        // offer id => dispute resolution terms
        mapping(uint256 => BosonTypes.DisputeResolutionTerms) disputeResolutionTerms;
        // exchange id => exchange
        mapping(uint256 => BosonTypes.Exchange) exchanges;
        // exchange id => voucher
        mapping(uint256 => BosonTypes.Voucher) vouchers;
        // exchange id => dispute
        mapping(uint256 => BosonTypes.Dispute) disputes;
        // exchange id => dispute dates
        mapping(uint256 => BosonTypes.DisputeDates) disputeDates;
        // seller id => seller
        mapping(uint256 => BosonTypes.Seller) sellers;
        // buyer id => buyer
        mapping(uint256 => BosonTypes.Buyer) buyers;
        // dispute resolver id => dispute resolver
        mapping(uint256 => BosonTypes.DisputeResolver) disputeResolvers;
        // dispute resolver id => dispute resolver fee array
        mapping(uint256 => BosonTypes.DisputeResolverFee[]) disputeResolverFees;
        // agent id => agent
        mapping(uint256 => BosonTypes.Agent) agents;
        // group id => group
        mapping(uint256 => BosonTypes.Group) groups;
        // group id => condition
        mapping(uint256 => BosonTypes.Condition) conditions;
        // bundle id => bundle
        mapping(uint256 => BosonTypes.Bundle) bundles;
        // twin id => twin
        mapping(uint256 => BosonTypes.Twin) twins;
        //entity id => auth token
        mapping(uint256 => BosonTypes.AuthToken) authTokens;
        // exchange id => sequential commit info
        mapping(uint256 => BosonTypes.ExchangeCosts[]) exchangeCosts;
    }

    // Protocol lookups storage
    struct ProtocolLookups {
        // offer id => exchange ids
        mapping(uint256 => uint256[]) exchangeIdsByOffer;
        // offer id => bundle id
        mapping(uint256 => uint256) bundleIdByOffer;
        // twin id => bundle id
        mapping(uint256 => uint256) bundleIdByTwin;
        // offer id => group id
        mapping(uint256 => uint256) groupIdByOffer;
        // offer id => agent id
        mapping(uint256 => uint256) agentIdByOffer;
        // seller assistant address => sellerId
        mapping(address => uint256) sellerIdByAssistant;
        // seller admin address => sellerId
        mapping(address => uint256) sellerIdByAdmin;
        // seller clerk address => sellerId
        // @deprecated sellerIdByClerk is no longer used. Keeping it for backwards compatibility.
        mapping(address => uint256) sellerIdByClerk;
        // buyer wallet address => buyerId
        mapping(address => uint256) buyerIdByWallet;
        // dispute resolver assistant address => disputeResolverId
        mapping(address => uint256) disputeResolverIdByAssistant;
        // dispute resolver admin address => disputeResolverId
        mapping(address => uint256) disputeResolverIdByAdmin;
        // dispute resolver clerk address => disputeResolverId
        // @deprecated disputeResolverIdByClerk is no longer used. Keeping it for backwards compatibility.
        mapping(address => uint256) disputeResolverIdByClerk;
        // dispute resolver id to fee token address => index of the token address
        mapping(uint256 => mapping(address => uint256)) disputeResolverFeeTokenIndex;
        // agent wallet address => agentId
        mapping(address => uint256) agentIdByWallet;
        // account id => token address => amount
        mapping(uint256 => mapping(address => uint256)) availableFunds;
        // account id => all tokens with balance > 0
        mapping(uint256 => address[]) tokenList;
        // account id => token address => index on token addresses list
        mapping(uint256 => mapping(address => uint256)) tokenIndexByAccount;
        // seller id => cloneAddress
        mapping(uint256 => address) cloneAddress;
        // buyer id => number of active vouchers
        mapping(uint256 => uint256) voucherCount;
        // buyer address => groupId => commit count (addresses that have committed to conditional offers)
        mapping(address => mapping(uint256 => uint256)) conditionalCommitsByAddress;
        // AuthTokenType => Auth NFT contract address.
        mapping(BosonTypes.AuthTokenType => address) authTokenContracts;
        // AuthTokenType => tokenId => sellerId
        mapping(BosonTypes.AuthTokenType => mapping(uint256 => uint256)) sellerIdByAuthToken;
        // seller id => token address (only ERC721) => start and end of token ids range
        mapping(uint256 => mapping(address => BosonTypes.TokenRange[])) twinRangesBySeller;
        // seller id => token address (only ERC721) => twin ids
        // @deprecated twinIdsByTokenAddressAndBySeller is no longer used. Keeping it for backwards compatibility.
        mapping(uint256 => mapping(address => uint256[])) twinIdsByTokenAddressAndBySeller;
        // exchange id => BosonTypes.TwinReceipt
        mapping(uint256 => BosonTypes.TwinReceipt[]) twinReceiptsByExchange;
        // dispute resolver id => list of allowed sellers
        mapping(uint256 => uint256[]) allowedSellers;
        // dispute resolver id => seller id => index of allowed seller in allowedSellers
        mapping(uint256 => mapping(uint256 => uint256)) allowedSellerIndex;
        // exchange id => condition
        mapping(uint256 => BosonTypes.Condition) exchangeCondition;
        // groupId => offerId => index on Group.offerIds array
        mapping(uint256 => mapping(uint256 => uint256)) offerIdIndexByGroup;
        // seller id => Seller
        mapping(uint256 => BosonTypes.Seller) pendingAddressUpdatesBySeller;
        // seller id => AuthToken
        mapping(uint256 => BosonTypes.AuthToken) pendingAuthTokenUpdatesBySeller;
        // dispute resolver id => DisputeResolver
        mapping(uint256 => BosonTypes.DisputeResolver) pendingAddressUpdatesByDisputeResolver;
<<<<<<< HEAD
        // token id => price discovery contract
        mapping(uint256 => address) priceDiscoveryContractByVoucher;
=======
        // twin id => range id
        mapping(uint256 => uint256) rangeIdByTwin;
        // tokenId => groupId =>  commit count (count how many times a token has been used as gate for this group)
        mapping(uint256 => mapping(uint256 => uint256)) conditionalCommitsByTokenId;
        // seller id => collections
        mapping(uint256 => BosonTypes.Collection[]) additionalCollections;
        // seller id => seller salt used to create collections
        mapping(uint256 => bytes32) sellerSalt;
        // seller salt => is used
        mapping(bytes32 => bool) isUsedSellerSalt;
>>>>>>> bfefe833
    }

    // Incrementing id counters
    struct ProtocolCounters {
        // Next account id
        uint256 nextAccountId;
        // Next offer id
        uint256 nextOfferId;
        // Next exchange id
        uint256 nextExchangeId;
        // Next twin id
        uint256 nextTwinId;
        // Next group id
        uint256 nextGroupId;
        // Next twin id
        uint256 nextBundleId;
    }

    // Storage related to Meta Transactions
    struct ProtocolMetaTxInfo {
        // The current sender address associated with the transaction
        address currentSenderAddress;
        // A flag that tells us whether the current transaction is a meta-transaction or a regular transaction.
        bool isMetaTransaction;
        // The domain Separator of the protocol
        bytes32 domainSeparator;
        // address => nonce => nonce used indicator
        mapping(address => mapping(uint256 => bool)) usedNonce;
        // The cached chain id
        uint256 cachedChainId;
        // map function name to input type
        mapping(string => BosonTypes.MetaTxInputType) inputType;
        // map input type => hash info
        mapping(BosonTypes.MetaTxInputType => BosonTypes.HashInfo) hashInfo;
        // Can function be executed using meta transactions
        mapping(bytes32 => bool) isAllowlisted;
    }

    // Individual facet initialization states
    struct ProtocolStatus {
        // the current pause scenario, a sum of PausableRegions as powers of two
        uint256 pauseScenario;
        // reentrancy status
        uint256 reentrancyStatus;
        // interface id => initialized?
        mapping(bytes4 => bool) initializedInterfaces;
        // version => initialized?
        mapping(bytes32 => bool) initializedVersions;
        // Current protocol version
        bytes32 version;
        // Incoming voucher id
        uint256 incomingVoucherId;
        // Incoming voucher clone address
        address incomingVoucherCloneAddress;
    }

    /**
     * @dev Gets the protocol addresses slot
     *
     * @return pa - the protocol addresses slot
     */
    function protocolAddresses() internal pure returns (ProtocolAddresses storage pa) {
        bytes32 position = PROTOCOL_ADDRESSES_POSITION;
        assembly {
            pa.slot := position
        }
    }

    /**
     * @notice Gets the protocol limits slot
     *
     * @return pl - the protocol limits slot
     */
    function protocolLimits() internal pure returns (ProtocolLimits storage pl) {
        bytes32 position = PROTOCOL_LIMITS_POSITION;
        assembly {
            pl.slot := position
        }
    }

    /**
     * @notice Gets the protocol entities slot
     *
     * @return pe - the protocol entities slot
     */
    function protocolEntities() internal pure returns (ProtocolEntities storage pe) {
        bytes32 position = PROTOCOL_ENTITIES_POSITION;
        assembly {
            pe.slot := position
        }
    }

    /**
     * @notice Gets the protocol lookups slot
     *
     * @return pl - the protocol lookups slot
     */
    function protocolLookups() internal pure returns (ProtocolLookups storage pl) {
        bytes32 position = PROTOCOL_LOOKUPS_POSITION;
        assembly {
            pl.slot := position
        }
    }

    /**
     * @notice Gets the protocol fees slot
     *
     * @return pf - the protocol fees slot
     */
    function protocolFees() internal pure returns (ProtocolFees storage pf) {
        bytes32 position = PROTOCOL_FEES_POSITION;
        assembly {
            pf.slot := position
        }
    }

    /**
     * @notice Gets the protocol counters slot
     *
     * @return pc - the protocol counters slot
     */
    function protocolCounters() internal pure returns (ProtocolCounters storage pc) {
        bytes32 position = PROTOCOL_COUNTERS_POSITION;
        assembly {
            pc.slot := position
        }
    }

    /**
     * @notice Gets the protocol meta-transactions storage slot
     *
     * @return pmti - the protocol meta-transactions storage slot
     */
    function protocolMetaTxInfo() internal pure returns (ProtocolMetaTxInfo storage pmti) {
        bytes32 position = PROTOCOL_META_TX_POSITION;
        assembly {
            pmti.slot := position
        }
    }

    /**
     * @notice Gets the protocol status slot
     *
     * @return ps - the the protocol status slot
     */
    function protocolStatus() internal pure returns (ProtocolStatus storage ps) {
        bytes32 position = PROTOCOL_STATUS_POSITION;
        assembly {
            ps.slot := position
        }
    }
}<|MERGE_RESOLUTION|>--- conflicted
+++ resolved
@@ -190,10 +190,6 @@
         mapping(uint256 => BosonTypes.AuthToken) pendingAuthTokenUpdatesBySeller;
         // dispute resolver id => DisputeResolver
         mapping(uint256 => BosonTypes.DisputeResolver) pendingAddressUpdatesByDisputeResolver;
-<<<<<<< HEAD
-        // token id => price discovery contract
-        mapping(uint256 => address) priceDiscoveryContractByVoucher;
-=======
         // twin id => range id
         mapping(uint256 => uint256) rangeIdByTwin;
         // tokenId => groupId =>  commit count (count how many times a token has been used as gate for this group)
@@ -204,7 +200,8 @@
         mapping(uint256 => bytes32) sellerSalt;
         // seller salt => is used
         mapping(bytes32 => bool) isUsedSellerSalt;
->>>>>>> bfefe833
+        // token id => price discovery contract
+        mapping(uint256 => address) priceDiscoveryContractByVoucher;
     }
 
     // Incrementing id counters
