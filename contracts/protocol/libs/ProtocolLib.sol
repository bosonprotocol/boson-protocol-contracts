--- conflicted
+++ resolved
@@ -164,10 +164,6 @@
         mapping(BosonTypes.AuthTokenType => mapping(uint256 => uint256)) sellerIdByAuthToken;
         // seller id => token address (only ERC721) => start and end of token ids range
         mapping(uint256 => mapping(address => BosonTypes.TokenRange[])) twinRangesBySeller;
-<<<<<<< HEAD
-=======
-        // seller id => token address (only ERC721) => twin ids
->>>>>>> 38bf6a94
         // @deprecated twinIdsByTokenAddressAndBySeller is no longer used. Keeping it for backwards compatibility.
         mapping(uint256 => mapping(address => uint256[])) twinIdsByTokenAddressAndBySeller;
         // exchange id => BosonTypes.TwinReceipt
