// SPDX-License-Identifier: MIT
pragma solidity 0.8.18;

import { BosonTypes } from "../../domain/BosonTypes.sol";

/**
 * @title ProtocolLib
 *
 * @notice Provides access to the protocol addresses, limits, entities, fees, counters, initializers and  metaTransactions slots for Facets.
 */
library ProtocolLib {
    bytes32 internal constant PROTOCOL_ADDRESSES_POSITION = keccak256("boson.protocol.addresses");
    bytes32 internal constant PROTOCOL_LIMITS_POSITION = keccak256("boson.protocol.limits");
    bytes32 internal constant PROTOCOL_ENTITIES_POSITION = keccak256("boson.protocol.entities");
    bytes32 internal constant PROTOCOL_LOOKUPS_POSITION = keccak256("boson.protocol.lookups");
    bytes32 internal constant PROTOCOL_FEES_POSITION = keccak256("boson.protocol.fees");
    bytes32 internal constant PROTOCOL_COUNTERS_POSITION = keccak256("boson.protocol.counters");
    bytes32 internal constant PROTOCOL_STATUS_POSITION = keccak256("boson.protocol.initializers");
    bytes32 internal constant PROTOCOL_META_TX_POSITION = keccak256("boson.protocol.metaTransactions");

    // Protocol addresses storage
    struct ProtocolAddresses {
        // Address of the Boson Protocol treasury
        address payable treasury;
        // Address of the Boson Token (ERC-20 contract)
        address payable token;
        // Address of the Boson Protocol Voucher beacon
        address voucherBeacon;
        // Address of the Boson Beacon proxy implementation
        address beaconProxy;
    }

    // Protocol limits storage
    struct ProtocolLimits {
        // limit on the resolution period that a seller can specify
        uint256 maxResolutionPeriod;
        // limit on the escalation response period that a dispute resolver can specify
        uint256 maxEscalationResponsePeriod;
        // lower limit for dispute period
        uint256 minDisputePeriod;
        // limit how many exchanges can be processed in single batch transaction
        uint16 maxExchangesPerBatch;
        // limit how many offers can be added to the group
        uint16 maxOffersPerGroup;
        // limit how many offers can be added to the bundle
        uint16 maxOffersPerBundle;
        // limit how many twins can be added to the bundle
        uint16 maxTwinsPerBundle;
        // limit how many offers can be processed in single batch transaction
        uint16 maxOffersPerBatch;
        // limit how many different tokens can be withdrawn in a single transaction
        uint16 maxTokensPerWithdrawal;
        // limit how many dispute resolver fee structs can be processed in a single transaction
        uint16 maxFeesPerDisputeResolver;
        // limit how many disputes can be processed in single batch transaction
        uint16 maxDisputesPerBatch;
        // limit how many sellers can be added to or removed from an allow list in a single transaction
        uint16 maxAllowedSellers;
        // limit the sum of (protocol fee percentage + agent fee percentage) of an offer fee
        uint16 maxTotalOfferFeePercentage;
        // limit the max royalty percentage that can be set by the seller
        uint16 maxRoyaltyPecentage;
        // limit the max number of vouchers that can be preminted in a single transaction
        uint256 maxPremintedVouchers;
        // lower limit for resolution period
        uint256 minResolutionPeriod;
    }

    // Protocol fees storage
    struct ProtocolFees {
        // Percentage that will be taken as a fee from the net of a Boson Protocol exchange
        uint256 percentage; // 1.75% = 175, 100% = 10000
        // Flat fee taken for exchanges in $BOSON
        uint256 flatBoson;
        // buyer escalation deposit percentage
        uint256 buyerEscalationDepositPercentage;
    }

    // Protocol entities storage
    struct ProtocolEntities {
        // offer id => offer
        mapping(uint256 => BosonTypes.Offer) offers;
        // offer id => offer dates
        mapping(uint256 => BosonTypes.OfferDates) offerDates;
        // offer id => offer fees
        mapping(uint256 => BosonTypes.OfferFees) offerFees;
        // offer id => offer durations
        mapping(uint256 => BosonTypes.OfferDurations) offerDurations;
        // offer id => dispute resolution terms
        mapping(uint256 => BosonTypes.DisputeResolutionTerms) disputeResolutionTerms;
        // exchange id => exchange
        mapping(uint256 => BosonTypes.Exchange) exchanges;
        // exchange id => voucher
        mapping(uint256 => BosonTypes.Voucher) vouchers;
        // exchange id => dispute
        mapping(uint256 => BosonTypes.Dispute) disputes;
        // exchange id => dispute dates
        mapping(uint256 => BosonTypes.DisputeDates) disputeDates;
        // seller id => seller
        mapping(uint256 => BosonTypes.Seller) sellers;
        // buyer id => buyer
        mapping(uint256 => BosonTypes.Buyer) buyers;
        // dispute resolver id => dispute resolver
        mapping(uint256 => BosonTypes.DisputeResolver) disputeResolvers;
        // dispute resolver id => dispute resolver fee array
        mapping(uint256 => BosonTypes.DisputeResolverFee[]) disputeResolverFees;
        // agent id => agent
        mapping(uint256 => BosonTypes.Agent) agents;
        // group id => group
        mapping(uint256 => BosonTypes.Group) groups;
        // group id => condition
        mapping(uint256 => BosonTypes.Condition) conditions;
        // bundle id => bundle
        mapping(uint256 => BosonTypes.Bundle) bundles;
        // twin id => twin
        mapping(uint256 => BosonTypes.Twin) twins;
        //entity id => auth token
        mapping(uint256 => BosonTypes.AuthToken) authTokens;
    }

    // Protocol lookups storage
    struct ProtocolLookups {
        // offer id => exchange ids
        mapping(uint256 => uint256[]) exchangeIdsByOffer;
        // offer id => bundle id
        mapping(uint256 => uint256) bundleIdByOffer;
        // twin id => bundle id
        mapping(uint256 => uint256) bundleIdByTwin;
        // offer id => group id
        mapping(uint256 => uint256) groupIdByOffer;
        // offer id => agent id
        mapping(uint256 => uint256) agentIdByOffer;
        // seller assistant address => sellerId
        mapping(address => uint256) sellerIdByAssistant;
        // seller admin address => sellerId
        mapping(address => uint256) sellerIdByAdmin;
        // seller clerk address => sellerId
        // @deprecated sellerIdByClerk is no longer used. Keeping it for backwards compatibility.
        mapping(address => uint256) sellerIdByClerk;
        // buyer wallet address => buyerId
        mapping(address => uint256) buyerIdByWallet;
        // dispute resolver assistant address => disputeResolverId
        mapping(address => uint256) disputeResolverIdByAssistant;
        // dispute resolver admin address => disputeResolverId
        mapping(address => uint256) disputeResolverIdByAdmin;
        // dispute resolver clerk address => disputeResolverId
        // @deprecated disputeResolverIdByClerk is no longer used. Keeping it for backwards compatibility.
        mapping(address => uint256) disputeResolverIdByClerk;
        // dispute resolver id to fee token address => index of the token address
        mapping(uint256 => mapping(address => uint256)) disputeResolverFeeTokenIndex;
        // agent wallet address => agentId
        mapping(address => uint256) agentIdByWallet;
        // account id => token address => amount
        mapping(uint256 => mapping(address => uint256)) availableFunds;
        // account id => all tokens with balance > 0
        mapping(uint256 => address[]) tokenList;
        // account id => token address => index on token addresses list
        mapping(uint256 => mapping(address => uint256)) tokenIndexByAccount;
        // seller id => cloneAddress
        mapping(uint256 => address) cloneAddress;
        // buyer id => number of active vouchers
        mapping(uint256 => uint256) voucherCount;
        // buyer address => groupId => commit count (addresses that have committed to conditional offers)
        mapping(address => mapping(uint256 => uint256)) conditionalCommitsByAddress;
        // AuthTokenType => Auth NFT contract address.
        mapping(BosonTypes.AuthTokenType => address) authTokenContracts;
        // AuthTokenType => tokenId => sellerId
        mapping(BosonTypes.AuthTokenType => mapping(uint256 => uint256)) sellerIdByAuthToken;
        // seller id => token address (only ERC721) => start and end of token ids range
        mapping(uint256 => mapping(address => BosonTypes.TokenRange[])) twinRangesBySeller;
        // seller id => token address (only ERC721) => twin ids
        // @deprecated twinIdsByTokenAddressAndBySeller is no longer used. Keeping it for backwards compatibility.
        mapping(uint256 => mapping(address => uint256[])) twinIdsByTokenAddressAndBySeller;
        // exchange id => BosonTypes.TwinReceipt
        mapping(uint256 => BosonTypes.TwinReceipt[]) twinReceiptsByExchange;
        // dispute resolver id => list of allowed sellers
        mapping(uint256 => uint256[]) allowedSellers;
        // dispute resolver id => seller id => index of allowed seller in allowedSellers
        mapping(uint256 => mapping(uint256 => uint256)) allowedSellerIndex;
        // exchange id => condition
        mapping(uint256 => BosonTypes.Condition) exchangeCondition;
        // groupId => offerId => index on Group.offerIds array
        mapping(uint256 => mapping(uint256 => uint256)) offerIdIndexByGroup;
        // seller id => Seller
        mapping(uint256 => BosonTypes.Seller) pendingAddressUpdatesBySeller;
        // seller id => AuthToken
        mapping(uint256 => BosonTypes.AuthToken) pendingAuthTokenUpdatesBySeller;
        // dispute resolver id => DisputeResolver
        mapping(uint256 => BosonTypes.DisputeResolver) pendingAddressUpdatesByDisputeResolver;
<<<<<<< HEAD
        // tokenId => groupId =>  commit count (count how many times a token has been used as gate for this group)
        mapping(uint256 => mapping(uint256 => uint256)) conditionalCommitsByTokenId;
=======
        // seller id => list of additional collections (address + external id)
        mapping(uint256 => BosonTypes.Collection[]) additionalCollections;
>>>>>>> 6cdc94ac
    }

    // Incrementing id counters
    struct ProtocolCounters {
        // Next account id
        uint256 nextAccountId;
        // Next offer id
        uint256 nextOfferId;
        // Next exchange id
        uint256 nextExchangeId;
        // Next twin id
        uint256 nextTwinId;
        // Next group id
        uint256 nextGroupId;
        // Next twin id
        uint256 nextBundleId;
    }

    // Storage related to Meta Transactions
    struct ProtocolMetaTxInfo {
        // The current sender address associated with the transaction
        address currentSenderAddress;
        // A flag that tells us whether the current transaction is a meta-transaction or a regular transaction.
        bool isMetaTransaction;
        // The domain Separator of the protocol
        bytes32 domainSeparator;
        // address => nonce => nonce used indicator
        mapping(address => mapping(uint256 => bool)) usedNonce;
        // The cached chain id
        uint256 cachedChainId;
        // map function name to input type
        mapping(string => BosonTypes.MetaTxInputType) inputType;
        // map input type => hash info
        mapping(BosonTypes.MetaTxInputType => BosonTypes.HashInfo) hashInfo;
        // Can function be executed using meta transactions
        mapping(bytes32 => bool) isAllowlisted;
    }

    // Individual facet initialization states
    struct ProtocolStatus {
        // the current pause scenario, a sum of PausableRegions as powers of two
        uint256 pauseScenario;
        // reentrancy status
        uint256 reentrancyStatus;
        // interface id => initialized?
        mapping(bytes4 => bool) initializedInterfaces;
        // version => initialized?
        mapping(bytes32 => bool) initializedVersions;
        // Current protocol version
        bytes32 version;
    }

    /**
     * @dev Gets the protocol addresses slot
     *
     * @return pa - the protocol addresses slot
     */
    function protocolAddresses() internal pure returns (ProtocolAddresses storage pa) {
        bytes32 position = PROTOCOL_ADDRESSES_POSITION;
        assembly {
            pa.slot := position
        }
    }

    /**
     * @notice Gets the protocol limits slot
     *
     * @return pl - the protocol limits slot
     */
    function protocolLimits() internal pure returns (ProtocolLimits storage pl) {
        bytes32 position = PROTOCOL_LIMITS_POSITION;
        assembly {
            pl.slot := position
        }
    }

    /**
     * @notice Gets the protocol entities slot
     *
     * @return pe - the protocol entities slot
     */
    function protocolEntities() internal pure returns (ProtocolEntities storage pe) {
        bytes32 position = PROTOCOL_ENTITIES_POSITION;
        assembly {
            pe.slot := position
        }
    }

    /**
     * @notice Gets the protocol lookups slot
     *
     * @return pl - the protocol lookups slot
     */
    function protocolLookups() internal pure returns (ProtocolLookups storage pl) {
        bytes32 position = PROTOCOL_LOOKUPS_POSITION;
        assembly {
            pl.slot := position
        }
    }

    /**
     * @notice Gets the protocol fees slot
     *
     * @return pf - the protocol fees slot
     */
    function protocolFees() internal pure returns (ProtocolFees storage pf) {
        bytes32 position = PROTOCOL_FEES_POSITION;
        assembly {
            pf.slot := position
        }
    }

    /**
     * @notice Gets the protocol counters slot
     *
     * @return pc - the protocol counters slot
     */
    function protocolCounters() internal pure returns (ProtocolCounters storage pc) {
        bytes32 position = PROTOCOL_COUNTERS_POSITION;
        assembly {
            pc.slot := position
        }
    }

    /**
     * @notice Gets the protocol meta-transactions storage slot
     *
     * @return pmti - the protocol meta-transactions storage slot
     */
    function protocolMetaTxInfo() internal pure returns (ProtocolMetaTxInfo storage pmti) {
        bytes32 position = PROTOCOL_META_TX_POSITION;
        assembly {
            pmti.slot := position
        }
    }

    /**
     * @notice Gets the protocol status slot
     *
     * @return ps - the the protocol status slot
     */
    function protocolStatus() internal pure returns (ProtocolStatus storage ps) {
        bytes32 position = PROTOCOL_STATUS_POSITION;
        assembly {
            ps.slot := position
        }
    }
}<|MERGE_RESOLUTION|>--- conflicted
+++ resolved
@@ -187,13 +187,9 @@
         mapping(uint256 => BosonTypes.AuthToken) pendingAuthTokenUpdatesBySeller;
         // dispute resolver id => DisputeResolver
         mapping(uint256 => BosonTypes.DisputeResolver) pendingAddressUpdatesByDisputeResolver;
-<<<<<<< HEAD
         // tokenId => groupId =>  commit count (count how many times a token has been used as gate for this group)
         mapping(uint256 => mapping(uint256 => uint256)) conditionalCommitsByTokenId;
-=======
-        // seller id => list of additional collections (address + external id)
         mapping(uint256 => BosonTypes.Collection[]) additionalCollections;
->>>>>>> 6cdc94ac
     }
 
     // Incrementing id counters
