// SPDX-License-Identifier: MIT
pragma solidity ^0.8.0;

import { BosonTypes } from "../../domain/BosonTypes.sol";

/**
 * @title ProtocolLib
 *
 * @dev Provides access to the Protocol Storage, Counters, and Initializer slots for Facets
 */
library ProtocolLib {
    bytes32 internal constant PROTOCOL_ADDRESSES_POSITION = keccak256("boson.protocol.addresses");
    bytes32 internal constant PROTOCOL_LIMITS_POSITION = keccak256("boson.protocol.limits");
    bytes32 internal constant PROTOCOL_ENTITIES_POSITION = keccak256("boson.protocol.entities");
    bytes32 internal constant PROTOCOL_LOOKUPS_POSITION = keccak256("boson.protocol.lookups");
    bytes32 internal constant PROTOCOL_FEES_POSITION = keccak256("boson.protocol.fees");
    bytes32 internal constant PROTOCOL_COUNTERS_POSITION = keccak256("boson.protocol.counters");
    bytes32 internal constant PROTOCOL_INITIALIZERS_POSITION = keccak256("boson.protocol.initializers");
    bytes32 internal constant PROTOCOL_META_TX_POSITION = keccak256("boson.protocol.metaTransactions");

    // Protocol addresses storage
    struct ProtocolAddresses {
        // Address of the Boson Protocol treasury
        address payable treasuryAddress;
        // Address of the Boson Token (ERC-20 contract)
        address payable tokenAddress;
        // Address of the Boson Protocol Voucher beacon
        address voucherBeaconAddress;
        // Address of the Boson Beacon proxy implementation
        address beaconProxyAddress;
    }

    // Protocol limits storage
    struct ProtocolLimits {
        // limit how many offers can be added to the group
        uint16 maxOffersPerGroup;
        // limit how many offers can be added to the bundle
        uint16 maxOffersPerBundle;
        // limit how many twins can be added to the bundle
        uint16 maxTwinsPerBundle;
        // limit how many offers can be processed in single batch transaction
        uint16 maxOffersPerBatch;
        // limit how many different tokens can be withdrawn in a single transaction
        uint16 maxTokensPerWithdrawal;
        // limit how many dispute resolver fee structs can be processed in a single transaction
        uint16 maxFeesPerDisputeResolver;
        // limit on the escalation response period that a dispute resolver can specify
        uint256 maxEscalationResponsePeriod;
        // limit how many disputes can be processed in single batch transaction
        uint16 maxDisputesPerBatch;
        // limit how many sellers can be added to or removed from an allow list in a single transaction
        uint16 maxAllowedSellers;
    }

    // Protocol fees storage
    struct ProtocolFees {
        // Percentage that will be taken as a fee from the net of a Boson Protocol exchange
        uint16 percentage; // 1.75% = 175, 100% = 10000
        // Flat fee taken for exchanges in $BOSON
        uint256 flatBoson;
    }

    // Protocol entities storage
    struct ProtocolEntities {
        // offer id => offer
        mapping(uint256 => BosonTypes.Offer) offers;
        // offer id => offer dates
        mapping(uint256 => BosonTypes.OfferDates) offerDates;
        // offer id => offer durations
        mapping(uint256 => BosonTypes.OfferDurations) offerDurations;
        // offer id => dispute resolution terms
        mapping(uint256 => BosonTypes.DisputeResolutionTerms) disputeResolutionTerms;
        // exchange id => exchange
        mapping(uint256 => BosonTypes.Exchange) exchanges;
        // exchange id => dispute
        mapping(uint256 => BosonTypes.Dispute) disputes;
        // exchange id => dispute dates
        mapping(uint256 => BosonTypes.DisputeDates) disputeDates;
        // seller id => seller
        mapping(uint256 => BosonTypes.Seller) sellers;
        // buyer id => buyer
        mapping(uint256 => BosonTypes.Buyer) buyers;
        // dispute resolver id => dispute resolver
        mapping(uint256 => BosonTypes.DisputeResolver) disputeResolvers;
        // dispute resolver id => dispute resolver fee array
        mapping(uint256 => BosonTypes.DisputeResolverFee[]) disputeResolverFees;
        // agent id => agent
        mapping(uint256 => BosonTypes.Agent) agents;
        // group id => group
        mapping(uint256 => BosonTypes.Group) groups;
        // bundle id => bundle
        mapping(uint256 => BosonTypes.Bundle) bundles;
        // twin id => twin
        mapping(uint256 => BosonTypes.Twin) twins;
    }

    // Protocol lookups storage
    struct ProtocolLookups {
        // offer id => exchange ids
        mapping(uint256 => uint256[]) exchangeIdsByOffer;
        // offer id => bundle id
        mapping(uint256 => uint256) bundleIdByOffer;
        // twin id => bundle id
        mapping(uint256 => uint256) bundleIdByTwin;
        // offer id => group id
        mapping(uint256 => uint256) groupIdByOffer;
        // seller operator address => sellerId
        mapping(address => uint256) sellerIdByOperator;
        // seller admin address => sellerId
        mapping(address => uint256) sellerIdByAdmin;
        // seller clerk address => sellerId
        mapping(address => uint256) sellerIdByClerk;
        // buyer wallet address => buyerId
        mapping(address => uint256) buyerIdByWallet;
        // dispute resolver operator address => disputeResolverId
        mapping(address => uint256) disputeResolverIdByOperator;
        // dispute resolver admin address => disputeResolverId
        mapping(address => uint256) disputeResolverIdByAdmin;
        // dispute resolver clerk address => disputeResolverId
        mapping(address => uint256) disputeResolverIdByClerk;
        // dispute resolver id to fee token address => index of the token address
        mapping(uint256 => mapping(address => uint256)) disputeResolverFeeTokenIndex;
        // agent wallet address => agentId
        mapping(address => uint256) agentIdByWallet;
        // seller/buyer id => token address => amount
        mapping(uint256 => mapping(address => uint256)) availableFunds;
        // seller/buyer id => all tokens with balance > 0
        mapping(uint256 => address[]) tokenList;
        // seller id => cloneAddress
        mapping(uint256 => address) cloneAddress;
        // buyer id => number of active vouchers
        mapping(uint256 => uint256) voucherCount;
        // buyer address => groupId => commit count (addresses that have committed to conditional offers)
        mapping(address => mapping(uint256 => uint256)) conditionalCommitsByAddress;
        // buyer escalation deposit percentage
        uint16 buyerEscalationDepositPercentage;
<<<<<<< HEAD
        //AuthTokenType => Auth NFT contract address. 
        //Would normally be in ProtocolAddresses but can't be because the ProtocolAddresses struct is passed into the initialize function
        mapping(BosonTypes.AuthTokenType => address) authTokenContracts;
        
=======
        // seller id => token address (only ERC721) => start and end of token ids range
        mapping(uint256 => mapping(address => BosonTypes.TokenRange[])) twinRangesBySeller;
        // dispute resolver id => list of allowed sellers
        mapping(uint256 => uint256[]) allowedSellers;
        // dispute resolver id => seller id => index of allowed seller in allowedSellers
        mapping(uint256 => mapping(uint256 => uint256)) allowedSellerIndex;
>>>>>>> 3f7d57a3
    }

    // Incrementing ID counters
    struct ProtocolCounters {
        // Next account id
        uint256 nextAccountId;
        // Next offer id
        uint256 nextOfferId;
        // Next exchange id
        uint256 nextExchangeId;
        // Next twin id
        uint256 nextTwinId;
        // Next group id
        uint256 nextGroupId;
        // Next twin id
        uint256 nextBundleId;
    }

    // Storage related to Meta Transactions
    struct ProtocolMetaTxInfo {
        // The current sender address associated with the transaction
        address currentSenderAddress;
        // A flag that tells us whether the current transaction is a meta-transaction or a regular transaction.
        bool isMetaTransaction;
        // The domain Separator of the protocol
        bytes32 domainSeparator;
        // nonce => existance of nonce in the mapping
        mapping(uint256 => bool) usedNonce;
        // map function name to input type
        mapping(string => BosonTypes.MetaTxInputType) inputType;
        // map input type => hash info
        mapping(BosonTypes.MetaTxInputType => BosonTypes.HashInfo) hashInfo;
    }

    // Individual facet initialization states
    struct ProtocolInitializers {
        // interface id => initialized?
        mapping(bytes4 => bool) initializedInterfaces;
    }

    /**
     * @dev Get the protocol addresses slot
     *
     * @return pa the protocol addresses slot
     */
    function protocolAddresses() internal pure returns (ProtocolAddresses storage pa) {
        bytes32 position = PROTOCOL_ADDRESSES_POSITION;
        assembly {
            pa.slot := position
        }
    }

    /**
     * @dev Get the protocol limits slot
     *
     * @return pl the protocol limits slot
     */
    function protocolLimits() internal pure returns (ProtocolLimits storage pl) {
        bytes32 position = PROTOCOL_LIMITS_POSITION;
        assembly {
            pl.slot := position
        }
    }

    /**
     * @dev Get the protocol entities slot
     *
     * @return pe the protocol entities slot
     */
    function protocolEntities() internal pure returns (ProtocolEntities storage pe) {
        bytes32 position = PROTOCOL_ENTITIES_POSITION;
        assembly {
            pe.slot := position
        }
    }

    /**
     * @dev Get the protocol lookups slot
     *
     * @return pl the protocol lookups slot
     */
    function protocolLookups() internal pure returns (ProtocolLookups storage pl) {
        bytes32 position = PROTOCOL_LOOKUPS_POSITION;
        assembly {
            pl.slot := position
        }
    }

    /**
     * @dev Get the protocol fees slot
     *
     * @return pf the protocol fees slot
     */
    function protocolFees() internal pure returns (ProtocolFees storage pf) {
        bytes32 position = PROTOCOL_FEES_POSITION;
        assembly {
            pf.slot := position
        }
    }

    /**
     * @dev Get the protocol counters slot
     *
     * @return pc the protocol counters slot
     */
    function protocolCounters() internal pure returns (ProtocolCounters storage pc) {
        bytes32 position = PROTOCOL_COUNTERS_POSITION;
        assembly {
            pc.slot := position
        }
    }

    /**
     * @dev Get the protocol meta-transactions storage slot
     *
     * @return pmti the protocol meta-transactions storage slot
     */
    function protocolMetaTxInfo() internal pure returns (ProtocolMetaTxInfo storage pmti) {
        bytes32 position = PROTOCOL_META_TX_POSITION;
        assembly {
            pmti.slot := position
        }
    }

    /**
     * @dev Get the protocol initializers slot
     *
     * @return pi the the protocol initializers slot
     */
    function protocolInitializers() internal pure returns (ProtocolInitializers storage pi) {
        bytes32 position = PROTOCOL_INITIALIZERS_POSITION;
        assembly {
            pi.slot := position
        }
    }
}<|MERGE_RESOLUTION|>--- conflicted
+++ resolved
@@ -134,19 +134,15 @@
         mapping(address => mapping(uint256 => uint256)) conditionalCommitsByAddress;
         // buyer escalation deposit percentage
         uint16 buyerEscalationDepositPercentage;
-<<<<<<< HEAD
         //AuthTokenType => Auth NFT contract address. 
         //Would normally be in ProtocolAddresses but can't be because the ProtocolAddresses struct is passed into the initialize function
         mapping(BosonTypes.AuthTokenType => address) authTokenContracts;
-        
-=======
         // seller id => token address (only ERC721) => start and end of token ids range
         mapping(uint256 => mapping(address => BosonTypes.TokenRange[])) twinRangesBySeller;
         // dispute resolver id => list of allowed sellers
         mapping(uint256 => uint256[]) allowedSellers;
         // dispute resolver id => seller id => index of allowed seller in allowedSellers
         mapping(uint256 => mapping(uint256 => uint256)) allowedSellerIndex;
->>>>>>> 3f7d57a3
     }
 
     // Incrementing ID counters
