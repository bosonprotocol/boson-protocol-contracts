// SPDX-License-Identifier: MIT
pragma solidity 0.8.21;

import { BosonTypes } from "../../domain/BosonTypes.sol";

/**
 * @title ProtocolLib
 *
 * @notice Provides access to the protocol addresses, limits, entities, fees, counters, initializers and  metaTransactions slots for Facets.
 */
library ProtocolLib {
    bytes32 internal constant PROTOCOL_ADDRESSES_POSITION = keccak256("boson.protocol.addresses");
    bytes32 internal constant PROTOCOL_LIMITS_POSITION = keccak256("boson.protocol.limits");
    bytes32 internal constant PROTOCOL_ENTITIES_POSITION = keccak256("boson.protocol.entities");
    bytes32 internal constant PROTOCOL_LOOKUPS_POSITION = keccak256("boson.protocol.lookups");
    bytes32 internal constant PROTOCOL_FEES_POSITION = keccak256("boson.protocol.fees");
    bytes32 internal constant PROTOCOL_COUNTERS_POSITION = keccak256("boson.protocol.counters");
    bytes32 internal constant PROTOCOL_STATUS_POSITION = keccak256("boson.protocol.initializers");
    bytes32 internal constant PROTOCOL_META_TX_POSITION = keccak256("boson.protocol.metaTransactions");

    // Protocol addresses storage
    struct ProtocolAddresses {
        // Address of the Boson Protocol treasury
        address payable treasury;
        // Address of the Boson Token (ERC-20 contract)
        address payable token;
        // Address of the Boson Protocol Voucher beacon
        address voucherBeacon;
        // Address of the Boson Beacon proxy implementation
        address beaconProxy;
        address weth;
    }

    // Protocol limits storage
    struct ProtocolLimits {
        // limit on the resolution period that a seller can specify
        uint256 maxResolutionPeriod;
        // limit on the escalation response period that a dispute resolver can specify
        uint256 maxEscalationResponsePeriod;
        // lower limit for dispute period
        uint256 minDisputePeriod;
        // limit how many exchanges can be processed in single batch transaction
        uint16 maxExchangesPerBatch;
        // limit how many offers can be added to the group
        uint16 maxOffersPerGroup;
        // limit how many offers can be added to the bundle
        uint16 maxOffersPerBundle;
        // limit how many twins can be added to the bundle
        uint16 maxTwinsPerBundle;
        // limit how many offers can be processed in single batch transaction
        uint16 maxOffersPerBatch;
        // limit how many different tokens can be withdrawn in a single transaction
        uint16 maxTokensPerWithdrawal;
        // limit how many dispute resolver fee structs can be processed in a single transaction
        uint16 maxFeesPerDisputeResolver;
        // limit how many disputes can be processed in single batch transaction
        uint16 maxDisputesPerBatch;
        // limit how many sellers can be added to or removed from an allow list in a single transaction
        uint16 maxAllowedSellers;
        // limit the sum of (protocol fee percentage + agent fee percentage) of an offer fee
        uint16 maxTotalOfferFeePercentage;
        // limit the max royalty percentage that can be set by the seller
        uint16 maxRoyaltyPecentage;
        // limit the max number of vouchers that can be preminted in a single transaction
        uint256 maxPremintedVouchers;
        // lower limit for resolution period
        uint256 minResolutionPeriod;
    }

    // Protocol fees storage
    struct ProtocolFees {
        // Percentage that will be taken as a fee from the net of a Boson Protocol exchange
        uint256 percentage; // 1.75% = 175, 100% = 10000
        // Flat fee taken for exchanges in $BOSON
        uint256 flatBoson;
        // buyer escalation deposit percentage
        uint256 buyerEscalationDepositPercentage;
    }

    // Protocol entities storage
    struct ProtocolEntities {
        // offer id => offer
        mapping(uint256 => BosonTypes.Offer) offers;
        // offer id => offer dates
        mapping(uint256 => BosonTypes.OfferDates) offerDates;
        // offer id => offer fees
        mapping(uint256 => BosonTypes.OfferFees) offerFees;
        // offer id => offer durations
        mapping(uint256 => BosonTypes.OfferDurations) offerDurations;
        // offer id => dispute resolution terms
        mapping(uint256 => BosonTypes.DisputeResolutionTerms) disputeResolutionTerms;
        // exchange id => exchange
        mapping(uint256 => BosonTypes.Exchange) exchanges;
        // exchange id => voucher
        mapping(uint256 => BosonTypes.Voucher) vouchers;
        // exchange id => dispute
        mapping(uint256 => BosonTypes.Dispute) disputes;
        // exchange id => dispute dates
        mapping(uint256 => BosonTypes.DisputeDates) disputeDates;
        // seller id => seller
        mapping(uint256 => BosonTypes.Seller) sellers;
        // buyer id => buyer
        mapping(uint256 => BosonTypes.Buyer) buyers;
        // dispute resolver id => dispute resolver
        mapping(uint256 => BosonTypes.DisputeResolver) disputeResolvers;
        // dispute resolver id => dispute resolver fee array
        mapping(uint256 => BosonTypes.DisputeResolverFee[]) disputeResolverFees;
        // agent id => agent
        mapping(uint256 => BosonTypes.Agent) agents;
        // group id => group
        mapping(uint256 => BosonTypes.Group) groups;
        // group id => condition
        mapping(uint256 => BosonTypes.Condition) conditions;
        // bundle id => bundle
        mapping(uint256 => BosonTypes.Bundle) bundles;
        // twin id => twin
        mapping(uint256 => BosonTypes.Twin) twins;
        //entity id => auth token
        mapping(uint256 => BosonTypes.AuthToken) authTokens;
        // exchange id => sequential commit info
<<<<<<< HEAD
        mapping(uint256 => BosonTypes.ExchangeCosts[]) exchangeCosts;
=======
        mapping(uint256 => BosonTypes.SequentialCommit[]) sequentialCommits;
>>>>>>> f6afca00
    }

    // Protocol lookups storage
    struct ProtocolLookups {
        // offer id => exchange ids
        mapping(uint256 => uint256[]) exchangeIdsByOffer;
        // offer id => bundle id
        mapping(uint256 => uint256) bundleIdByOffer;
        // twin id => bundle id
        mapping(uint256 => uint256) bundleIdByTwin;
        // offer id => group id
        mapping(uint256 => uint256) groupIdByOffer;
        // offer id => agent id
        mapping(uint256 => uint256) agentIdByOffer;
        // seller assistant address => sellerId
        mapping(address => uint256) sellerIdByAssistant;
        // seller admin address => sellerId
        mapping(address => uint256) sellerIdByAdmin;
        // seller clerk address => sellerId
        // @deprecated sellerIdByClerk is no longer used. Keeping it for backwards compatibility.
        mapping(address => uint256) sellerIdByClerk;
        // buyer wallet address => buyerId
        mapping(address => uint256) buyerIdByWallet;
        // dispute resolver assistant address => disputeResolverId
        mapping(address => uint256) disputeResolverIdByAssistant;
        // dispute resolver admin address => disputeResolverId
        mapping(address => uint256) disputeResolverIdByAdmin;
        // dispute resolver clerk address => disputeResolverId
        // @deprecated disputeResolverIdByClerk is no longer used. Keeping it for backwards compatibility.
        mapping(address => uint256) disputeResolverIdByClerk;
        // dispute resolver id to fee token address => index of the token address
        mapping(uint256 => mapping(address => uint256)) disputeResolverFeeTokenIndex;
        // agent wallet address => agentId
        mapping(address => uint256) agentIdByWallet;
        // account id => token address => amount
        mapping(uint256 => mapping(address => uint256)) availableFunds;
        // account id => all tokens with balance > 0
        mapping(uint256 => address[]) tokenList;
        // account id => token address => index on token addresses list
        mapping(uint256 => mapping(address => uint256)) tokenIndexByAccount;
        // seller id => cloneAddress
        mapping(uint256 => address) cloneAddress;
        // buyer id => number of active vouchers
        mapping(uint256 => uint256) voucherCount;
        // buyer address => groupId => commit count (addresses that have committed to conditional offers)
        mapping(address => mapping(uint256 => uint256)) conditionalCommitsByAddress;
        // AuthTokenType => Auth NFT contract address.
        mapping(BosonTypes.AuthTokenType => address) authTokenContracts;
        // AuthTokenType => tokenId => sellerId
        mapping(BosonTypes.AuthTokenType => mapping(uint256 => uint256)) sellerIdByAuthToken;
        // seller id => token address (only ERC721) => start and end of token ids range
        mapping(uint256 => mapping(address => BosonTypes.TokenRange[])) twinRangesBySeller;
        // seller id => token address (only ERC721) => twin ids
        // @deprecated twinIdsByTokenAddressAndBySeller is no longer used. Keeping it for backwards compatibility.
        mapping(uint256 => mapping(address => uint256[])) twinIdsByTokenAddressAndBySeller;
        // exchange id => BosonTypes.TwinReceipt
        mapping(uint256 => BosonTypes.TwinReceipt[]) twinReceiptsByExchange;
        // dispute resolver id => list of allowed sellers
        mapping(uint256 => uint256[]) allowedSellers;
        // dispute resolver id => seller id => index of allowed seller in allowedSellers
        mapping(uint256 => mapping(uint256 => uint256)) allowedSellerIndex;
        // exchange id => condition
        mapping(uint256 => BosonTypes.Condition) exchangeCondition;
        // groupId => offerId => index on Group.offerIds array
        mapping(uint256 => mapping(uint256 => uint256)) offerIdIndexByGroup;
        // seller id => Seller
        mapping(uint256 => BosonTypes.Seller) pendingAddressUpdatesBySeller;
        // seller id => AuthToken
        mapping(uint256 => BosonTypes.AuthToken) pendingAuthTokenUpdatesBySeller;
        // dispute resolver id => DisputeResolver
        mapping(uint256 => BosonTypes.DisputeResolver) pendingAddressUpdatesByDisputeResolver;
        // twin id => range id
        mapping(uint256 => uint256) rangeIdByTwin;
        // tokenId => groupId =>  commit count (count how many times a token has been used as gate for this group)
        mapping(uint256 => mapping(uint256 => uint256)) conditionalCommitsByTokenId;
        // seller id => collections
        mapping(uint256 => BosonTypes.Collection[]) additionalCollections;
        // seller id => seller salt used to create collections
        mapping(uint256 => bytes32) sellerSalt;
        // seller salt => is used
        mapping(bytes32 => bool) isUsedSellerSalt;
        // token id => price discovery contract
        mapping(uint256 => address) priceDiscoveryContractByVoucher;
    }

    // Incrementing id counters
    struct ProtocolCounters {
        // Next account id
        uint256 nextAccountId;
        // Next offer id
        uint256 nextOfferId;
        // Next exchange id
        uint256 nextExchangeId;
        // Next twin id
        uint256 nextTwinId;
        // Next group id
        uint256 nextGroupId;
        // Next twin id
        uint256 nextBundleId;
    }

    // Storage related to Meta Transactions
    struct ProtocolMetaTxInfo {
        // The current sender address associated with the transaction
        address currentSenderAddress;
        // A flag that tells us whether the current transaction is a meta-transaction or a regular transaction.
        bool isMetaTransaction;
        // The domain Separator of the protocol
        bytes32 domainSeparator;
        // address => nonce => nonce used indicator
        mapping(address => mapping(uint256 => bool)) usedNonce;
        // The cached chain id
        uint256 cachedChainId;
        // map function name to input type
        mapping(string => BosonTypes.MetaTxInputType) inputType;
        // map input type => hash info
        mapping(BosonTypes.MetaTxInputType => BosonTypes.HashInfo) hashInfo;
        // Can function be executed using meta transactions
        mapping(bytes32 => bool) isAllowlisted;
    }

    // Individual facet initialization states
    struct ProtocolStatus {
        // the current pause scenario, a sum of PausableRegions as powers of two
        uint256 pauseScenario;
        // reentrancy status
        uint256 reentrancyStatus;
        // interface id => initialized?
        mapping(bytes4 => bool) initializedInterfaces;
        // version => initialized?
        mapping(bytes32 => bool) initializedVersions;
        // Current protocol version
        bytes32 version;
        // Incoming voucher id
        uint256 incomingVoucherId;
        // Incoming voucher clone address
        address incomingVoucherCloneAddress;
    }

    /**
     * @dev Gets the protocol addresses slot
     *
     * @return pa - the protocol addresses slot
     */
    function protocolAddresses() internal pure returns (ProtocolAddresses storage pa) {
        bytes32 position = PROTOCOL_ADDRESSES_POSITION;
        assembly {
            pa.slot := position
        }
    }

    /**
     * @notice Gets the protocol limits slot
     *
     * @return pl - the protocol limits slot
     */
    function protocolLimits() internal pure returns (ProtocolLimits storage pl) {
        bytes32 position = PROTOCOL_LIMITS_POSITION;
        assembly {
            pl.slot := position
        }
    }

    /**
     * @notice Gets the protocol entities slot
     *
     * @return pe - the protocol entities slot
     */
    function protocolEntities() internal pure returns (ProtocolEntities storage pe) {
        bytes32 position = PROTOCOL_ENTITIES_POSITION;
        assembly {
            pe.slot := position
        }
    }

    /**
     * @notice Gets the protocol lookups slot
     *
     * @return pl - the protocol lookups slot
     */
    function protocolLookups() internal pure returns (ProtocolLookups storage pl) {
        bytes32 position = PROTOCOL_LOOKUPS_POSITION;
        assembly {
            pl.slot := position
        }
    }

    /**
     * @notice Gets the protocol fees slot
     *
     * @return pf - the protocol fees slot
     */
    function protocolFees() internal pure returns (ProtocolFees storage pf) {
        bytes32 position = PROTOCOL_FEES_POSITION;
        assembly {
            pf.slot := position
        }
    }

    /**
     * @notice Gets the protocol counters slot
     *
     * @return pc - the protocol counters slot
     */
    function protocolCounters() internal pure returns (ProtocolCounters storage pc) {
        bytes32 position = PROTOCOL_COUNTERS_POSITION;
        assembly {
            pc.slot := position
        }
    }

    /**
     * @notice Gets the protocol meta-transactions storage slot
     *
     * @return pmti - the protocol meta-transactions storage slot
     */
    function protocolMetaTxInfo() internal pure returns (ProtocolMetaTxInfo storage pmti) {
        bytes32 position = PROTOCOL_META_TX_POSITION;
        assembly {
            pmti.slot := position
        }
    }

    /**
     * @notice Gets the protocol status slot
     *
     * @return ps - the the protocol status slot
     */
    function protocolStatus() internal pure returns (ProtocolStatus storage ps) {
        bytes32 position = PROTOCOL_STATUS_POSITION;
        assembly {
            ps.slot := position
        }
    }
}<|MERGE_RESOLUTION|>--- conflicted
+++ resolved
@@ -28,7 +28,6 @@
         address voucherBeacon;
         // Address of the Boson Beacon proxy implementation
         address beaconProxy;
-        address weth;
     }
 
     // Protocol limits storage
@@ -118,11 +117,7 @@
         //entity id => auth token
         mapping(uint256 => BosonTypes.AuthToken) authTokens;
         // exchange id => sequential commit info
-<<<<<<< HEAD
         mapping(uint256 => BosonTypes.ExchangeCosts[]) exchangeCosts;
-=======
-        mapping(uint256 => BosonTypes.SequentialCommit[]) sequentialCommits;
->>>>>>> f6afca00
     }
 
     // Protocol lookups storage
