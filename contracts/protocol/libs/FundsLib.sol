// SPDX-License-Identifier: MIT
pragma solidity 0.8.21;

import "../../domain/BosonConstants.sol";
import { BosonErrors } from "../../domain/BosonErrors.sol";
import { BosonTypes } from "../../domain/BosonTypes.sol";
import { EIP712Lib } from "../libs/EIP712Lib.sol";
import { ProtocolLib } from "../libs/ProtocolLib.sol";
import { IERC20 } from "@openzeppelin/contracts/token/ERC20/IERC20.sol";
import { SafeERC20 } from "@openzeppelin/contracts/token/ERC20/utils/SafeERC20.sol";

/**
 * @title FundsLib
 *
 * @dev
 */
library FundsLib {
    using SafeERC20 for IERC20;

    event FundsEncumbered(
        uint256 indexed entityId,
        address indexed exchangeToken,
        uint256 amount,
        address indexed executedBy
    );
    event FundsReleased(
        uint256 indexed exchangeId,
        uint256 indexed entityId,
        address indexed exchangeToken,
        uint256 amount,
        address executedBy
    );
    event ProtocolFeeCollected(
        uint256 indexed exchangeId,
        address indexed exchangeToken,
        uint256 amount,
        address indexed executedBy
    );
    event FundsWithdrawn(
        uint256 indexed sellerId,
        address indexed withdrawnTo,
        address indexed tokenAddress,
        uint256 amount,
        address executedBy
    );

    /**
     * @notice Takes in the offer id and buyer id and encumbers buyer's and seller's funds during the commitToOffer.
     * If offer is preminted, caller's funds are not encumbered, but the price is covered from the seller's funds.
     *
     * Emits FundsEncumbered event if successful.
     *
     * Reverts if:
     * - Offer price is in native token and caller does not send enough
     * - Offer price is in some ERC20 token and caller also sends native currency
     * - Contract at token address does not support ERC20 function transferFrom
     * - Calling transferFrom on token fails for some reason (e.g. protocol is not approved to transfer)
     * - Seller has less funds available than sellerDeposit for non preminted offers
     * - Seller has less funds available than sellerDeposit and price for preminted offers
     * - Received ERC20 token amount differs from the expected value
     *
     * @param _offerId - id of the offer with the details
     * @param _buyerId - id of the buyer
     * @param _price - the price, either price discovered externally or set on offer creation
     * @param _isPreminted - flag indicating if the offer is preminted
     * @param _priceType - price type, either static or discovery
     */
    function encumberFunds(
        uint256 _offerId,
        uint256 _buyerId,
        uint256 _price,
        bool _isPreminted,
        BosonTypes.PriceType _priceType
    ) internal {
        // Load protocol entities storage
        ProtocolLib.ProtocolEntities storage pe = ProtocolLib.protocolEntities();

        // get message sender
        address sender = EIP712Lib.msgSender();

        // fetch offer to get the exchange token, price and seller
        // this will be called only from commitToOffer so we expect that exchange actually exist
        BosonTypes.Offer storage offer = pe.offers[_offerId];
        address exchangeToken = offer.exchangeToken;

        // if offer is non-preminted, validate incoming payment
        if (!_isPreminted) {
            validateIncomingPayment(exchangeToken, _price);
            emit FundsEncumbered(_buyerId, exchangeToken, _price, sender);
        }

        bool isPriceDiscovery = _priceType == BosonTypes.PriceType.Discovery;

        // decrease available funds
        uint256 sellerId = offer.sellerId;
        uint256 sellerFundsEncumbered = offer.sellerDeposit + (_isPreminted && !isPriceDiscovery ? _price : 0); // for preminted offer and price type is static, encumber also price from seller's available funds
        decreaseAvailableFunds(sellerId, exchangeToken, sellerFundsEncumbered);

        // notify external observers
        emit FundsEncumbered(sellerId, exchangeToken, sellerFundsEncumbered, sender);
    }

    /**
     * @notice Validates that incoming payments matches expectation. If token is a native currency, it makes sure
     * msg.value is correct. If token is ERC20, it transfers the value from the sender to the protocol.
     *
     * Emits ERC20 Transfer event in call stack if successful.
     *
     * Reverts if:
     * - Offer price is in native token and caller does not send enough
     * - Offer price is in some ERC20 token and caller also sends native currency
     * - Contract at token address does not support ERC20 function transferFrom
     * - Calling transferFrom on token fails for some reason (e.g. protocol is not approved to transfer)
     * - Received ERC20 token amount differs from the expected value
     *
     * @param _exchangeToken - address of the token (0x for native currency)
     * @param _value - value expected to receive
     */
    function validateIncomingPayment(address _exchangeToken, uint256 _value) internal {
        if (_exchangeToken == address(0)) {
<<<<<<< HEAD
            // if transfer is in the native currency, msg.value must match offer price
            if (msg.value != _value) revert BosonErrors.InsufficientValueReceived();
=======
            // if transfer is in the native currency, msg.value must match price
            require(msg.value == _value, INSUFFICIENT_VALUE_RECEIVED);
>>>>>>> d331983a
        } else {
            // when price is in an erc20 token, transferring the native currency is not allowed
            if (msg.value != 0) revert BosonErrors.NativeNotAllowed();

            // if transfer is in ERC20 token, try to transfer the amount from buyer to the protocol
            transferFundsToProtocol(_exchangeToken, _value);
        }
    }

    /**
     * @notice Takes in the exchange id and releases the funds to buyer and seller, depending on the state of the exchange.
     * It is called only from finalizeExchange and finalizeDispute.
     *
     * Emits FundsReleased and/or ProtocolFeeCollected event if payoffs are warranted and transaction is successful.
     *
     * @param _exchangeId - exchange id
     */
    function releaseFunds(uint256 _exchangeId) internal {
        // Load protocol entities storage
        ProtocolLib.ProtocolEntities storage pe = ProtocolLib.protocolEntities();

        // Get the exchange and its state
        // Since this should be called only from certain functions from exchangeHandler and disputeHandler
        // exchange must exist and be in a completed state, so that's not checked explicitly
        BosonTypes.Exchange storage exchange = pe.exchanges[_exchangeId];

        // Get offer from storage to get the details about sellerDeposit, price, sellerId, exchangeToken and buyerCancelPenalty
        BosonTypes.Offer storage offer = pe.offers[exchange.offerId];
        // calculate the payoffs depending on state exchange is in
        uint256 sellerPayoff;
        uint256 buyerPayoff;
        uint256 protocolFee;
        uint256 agentFee;

        BosonTypes.OfferFees storage offerFee = pe.offerFees[exchange.offerId];
        uint256 price = offer.price;
        {
            // scope to avoid stack too deep errors
            BosonTypes.ExchangeState exchangeState = exchange.state;
            uint256 sellerDeposit = offer.sellerDeposit;

            if (exchangeState == BosonTypes.ExchangeState.Completed) {
                // COMPLETED
                protocolFee = offerFee.protocolFee;
                // buyerPayoff is 0
                agentFee = offerFee.agentFee;
                sellerPayoff = price + sellerDeposit - protocolFee - agentFee;
            } else if (exchangeState == BosonTypes.ExchangeState.Revoked) {
                // REVOKED
                // sellerPayoff is 0
                buyerPayoff = price + sellerDeposit;
            } else if (exchangeState == BosonTypes.ExchangeState.Canceled) {
                // CANCELED
                uint256 buyerCancelPenalty = offer.buyerCancelPenalty;
                sellerPayoff = sellerDeposit + buyerCancelPenalty;
                buyerPayoff = price - buyerCancelPenalty;
            } else if (exchangeState == BosonTypes.ExchangeState.Disputed) {
                // DISPUTED
                // determine if buyerEscalationDeposit was encumbered or not
                // if dispute was escalated, disputeDates.escalated is populated
                uint256 buyerEscalationDeposit = pe.disputeDates[_exchangeId].escalated > 0
                    ? pe.disputeResolutionTerms[exchange.offerId].buyerEscalationDeposit
                    : 0;

                // get the information about the dispute, which must exist
                BosonTypes.Dispute storage dispute = pe.disputes[_exchangeId];
                BosonTypes.DisputeState disputeState = dispute.state;

                if (disputeState == BosonTypes.DisputeState.Retracted) {
                    // RETRACTED - same as "COMPLETED"
                    protocolFee = offerFee.protocolFee;
                    agentFee = offerFee.agentFee;
                    // buyerPayoff is 0
                    sellerPayoff = price + sellerDeposit - protocolFee - agentFee + buyerEscalationDeposit;
                } else if (disputeState == BosonTypes.DisputeState.Refused) {
                    // REFUSED
                    sellerPayoff = sellerDeposit;
                    buyerPayoff = price + buyerEscalationDeposit;
                } else {
                    // RESOLVED or DECIDED
                    uint256 pot = price + sellerDeposit + buyerEscalationDeposit;
                    buyerPayoff = (pot * dispute.buyerPercent) / 10000;
                    sellerPayoff = pot - buyerPayoff;
                }
            }
        }

        address exchangeToken = offer.exchangeToken;

        // Original seller and last buyer are done
        // Release funds to intermediate sellers (if they exist)
        // and add the protocol fee to the total
        {
            (uint256 sequentialProtocolFee, uint256 sequentialRoyalties) = releaseFundsToIntermediateSellers(
                _exchangeId,
                exchange.state,
                price,
                exchangeToken
            );
            sellerPayoff += sequentialRoyalties;
            protocolFee += sequentialProtocolFee;
        }

        // Store payoffs to availablefunds and notify the external observers
        address sender = EIP712Lib.msgSender();
        if (sellerPayoff > 0) {
            increaseAvailableFundsAndEmitEvent(_exchangeId, offer.sellerId, exchangeToken, sellerPayoff, sender);
        }
        if (buyerPayoff > 0) {
            increaseAvailableFundsAndEmitEvent(_exchangeId, exchange.buyerId, exchangeToken, buyerPayoff, sender);
        }

        if (protocolFee > 0) {
            increaseAvailableFunds(0, exchangeToken, protocolFee);
            emit ProtocolFeeCollected(_exchangeId, exchangeToken, protocolFee, sender);
        }
        if (agentFee > 0) {
            // Get the agent for offer
            uint256 agentId = ProtocolLib.protocolLookups().agentIdByOffer[exchange.offerId];
            increaseAvailableFundsAndEmitEvent(_exchangeId, agentId, exchangeToken, agentFee, sender);
        }
    }

    /**
     * @notice Takes the exchange id and releases the funds to original seller if offer.priceType is Discovery
     * and to all intermediate resellers in case of sequential commit, depending on the state of the exchange.
     * It is called only from releaseFunds. Protocol fee and royalties are calculated and returned to releaseFunds, where they are added to the total.
     *
     * Emits FundsReleased events for non zero payoffs.
     *
     * @param _exchangeId - exchange id
     * @param _exchangeState - state of the exchange
     * @param _initialPrice - initial price of the offer
     * @param _exchangeToken - address of the token used for the exchange
     * @return protocolFee - protocol fee from secondary sales
     * @return royalties - royalties from secondary sales
     */
    function releaseFundsToIntermediateSellers(
        uint256 _exchangeId,
        BosonTypes.ExchangeState _exchangeState,
        uint256 _initialPrice,
        address _exchangeToken
    ) internal returns (uint256 protocolFee, uint256 royalties) {
        BosonTypes.ExchangeCosts[] storage exchangeCosts;

        // calculate effective price multiplier
        uint256 effectivePriceMultiplier;
        {
            ProtocolLib.ProtocolEntities storage pe = ProtocolLib.protocolEntities();

            exchangeCosts = pe.exchangeCosts[_exchangeId];

            // if price type was static and no sequential commit happened, just return
            if (exchangeCosts.length == 0) {
                return (0, 0);
            }

            {
                if (_exchangeState == BosonTypes.ExchangeState.Completed) {
                    // COMPLETED, buyer pays full price
                    effectivePriceMultiplier = 10000;
                } else if (
                    _exchangeState == BosonTypes.ExchangeState.Revoked ||
                    _exchangeState == BosonTypes.ExchangeState.Canceled
                ) {
                    // REVOKED or CANCELED, buyer pays nothing (buyerCancelationPenalty is not considered payment)
                    effectivePriceMultiplier = 0;
                } else if (_exchangeState == BosonTypes.ExchangeState.Disputed) {
                    // DISPUTED
                    // get the information about the dispute, which must exist
                    BosonTypes.Dispute storage dispute = pe.disputes[_exchangeId];
                    BosonTypes.DisputeState disputeState = dispute.state;

                    if (disputeState == BosonTypes.DisputeState.Retracted) {
                        // RETRACTED - same as "COMPLETED"
                        effectivePriceMultiplier = 10000;
                    } else if (disputeState == BosonTypes.DisputeState.Refused) {
                        // REFUSED, buyer pays nothing
                        effectivePriceMultiplier = 0;
                    } else {
                        // RESOLVED or DECIDED
                        effectivePriceMultiplier = 10000 - dispute.buyerPercent;
                    }
                }
            }
        }

        uint256 resellerBuyPrice = _initialPrice; // the price that reseller paid for the voucher
        address msgSender = EIP712Lib.msgSender();
        uint256 len = exchangeCosts.length;
        for (uint256 i = 0; i < len; i++) {
            BosonTypes.ExchangeCosts storage sc = exchangeCosts[i];

            // amount to be released
            uint256 currentResellerAmount;

            // inside the scope to avoid stack too deep error
            {
                uint256 price = sc.price;
                uint256 protocolFeeAmount = sc.protocolFeeAmount;
                uint256 royaltyAmount = sc.royaltyAmount;

                protocolFee += protocolFeeAmount;
                royalties += royaltyAmount;

                // secondary price without protocol fee and royalties
                uint256 reducedSecondaryPrice = price - protocolFeeAmount - royaltyAmount;

                // current reseller gets the difference between final payout and the immediate payout they received at the time of secondary sale
                currentResellerAmount =
                    (
                        reducedSecondaryPrice > resellerBuyPrice
                            ? effectivePriceMultiplier * (reducedSecondaryPrice - resellerBuyPrice)
                            : (10000 - effectivePriceMultiplier) * (resellerBuyPrice - reducedSecondaryPrice)
                    ) /
                    10000;

                resellerBuyPrice = price;
            }

            if (currentResellerAmount > 0) {
                increaseAvailableFundsAndEmitEvent(
                    _exchangeId,
                    sc.resellerId,
                    _exchangeToken,
                    currentResellerAmount,
                    msgSender
                );
            }
        }

        // protocolFee and royalties can be multiplied by effectivePriceMultiplier just at the end
        protocolFee = (protocolFee * effectivePriceMultiplier) / 10000;
        royalties = (royalties * effectivePriceMultiplier) / 10000;
    }

    /**
     * @notice Forwards values to increaseAvailableFunds and emits notifies external listeners.
     *
     * Emits FundsReleased events
     *
     * @param _exchangeId - exchange id
     * @param _entityId - id of the entity to which the funds are released
     * @param _tokenAddress - address of the token used for the exchange
     * @param _amount - amount of tokens to be released
     * @param _sender - address of the sender that executed the transaction
     */
    function increaseAvailableFundsAndEmitEvent(
        uint256 _exchangeId,
        uint256 _entityId,
        address _tokenAddress,
        uint256 _amount,
        address _sender
    ) internal {
        increaseAvailableFunds(_entityId, _tokenAddress, _amount);
        emit FundsReleased(_exchangeId, _entityId, _tokenAddress, _amount, _sender);
    }

    /**
     * @notice Tries to transfer tokens from the caller to the protocol.
     *
     * Emits ERC20 Transfer event in call stack if successful.
     *
     * Reverts if:
     * - Contract at token address does not support ERC20 function transferFrom
     * - Calling transferFrom on token fails for some reason (e.g. protocol is not approved to transfer)
     * - Received ERC20 token amount differs from the expected value
     *
     * @param _tokenAddress - address of the token to be transferred
     * @param _from - address to transfer funds from
     * @param _amount - amount to be transferred
     */
    function transferFundsToProtocol(address _tokenAddress, address _from, uint256 _amount) internal {
        if (_amount > 0) {
            // protocol balance before the transfer
            uint256 protocolTokenBalanceBefore = IERC20(_tokenAddress).balanceOf(address(this));

            // transfer ERC20 tokens from the caller
            IERC20(_tokenAddress).safeTransferFrom(_from, address(this), _amount);

            // protocol balance after the transfer
            uint256 protocolTokenBalanceAfter = IERC20(_tokenAddress).balanceOf(address(this));

            // make sure that expected amount of tokens was transferred
            if (protocolTokenBalanceAfter - protocolTokenBalanceBefore != _amount)
                revert BosonErrors.InsufficientValueReceived();
        }
    }

    /**
     * @notice Same as transferFundsToProtocol(address _tokenAddress, address _from, uint256 _amount),
     * but _from is message sender
     *
     * @param _tokenAddress - address of the token to be transferred
     * @param _amount - amount to be transferred
     */
    function transferFundsToProtocol(address _tokenAddress, uint256 _amount) internal {
        transferFundsToProtocol(_tokenAddress, EIP712Lib.msgSender(), _amount);
    }

    /**
     * @notice Tries to transfer native currency or tokens from the protocol to the recipient.
     *
     * Emits FundsWithdrawn event if successful.
     * Emits ERC20 Transfer event in call stack if ERC20 token is withdrawn and transfer is successful.
     *
     * Reverts if:
     * - Transfer of native currency is not successful (i.e. recipient is a contract which reverted)
     * - Contract at token address does not support ERC20 function transfer
     * - Available funds is less than amount to be decreased
     *
     * @param _entityId - id of entity for which funds should be decreased, or 0 for protocol
     * @param _tokenAddress - address of the token to be transferred
     * @param _to - address of the recipient
     * @param _amount - amount to be transferred
     */
    function transferFundsFromProtocol(
        uint256 _entityId,
        address _tokenAddress,
        address payable _to,
        uint256 _amount
    ) internal {
        // first decrease the amount to prevent the reentrancy attack
        decreaseAvailableFunds(_entityId, _tokenAddress, _amount);

        // try to transfer the funds
        transferFundsFromProtocol(_tokenAddress, _to, _amount);

        // notify the external observers
        emit FundsWithdrawn(_entityId, _to, _tokenAddress, _amount, EIP712Lib.msgSender());
    }

    /**
     * @notice Tries to transfer native currency or tokens from the protocol to the recipient.
     *
     * Emits ERC20 Transfer event in call stack if ERC20 token is withdrawn and transfer is successful.
     *
     * Reverts if:
     * - Transfer of native currency is not successful (i.e. recipient is a contract which reverted)
     * - Contract at token address does not support ERC20 function transfer
     * - Available funds is less than amount to be decreased
     *
     * @param _tokenAddress - address of the token to be transferred
     * @param _to - address of the recipient
     * @param _amount - amount to be transferred
     */
    function transferFundsFromProtocol(address _tokenAddress, address payable _to, uint256 _amount) internal {
        // try to transfer the funds
        if (_tokenAddress == address(0)) {
            // transfer native currency
            (bool success, ) = _to.call{ value: _amount }("");
            if (!success) revert BosonErrors.TokenTransferFailed();
        } else {
            // transfer ERC20 tokens
            IERC20(_tokenAddress).safeTransfer(_to, _amount);
        }
    }

    /**
     * @notice Increases the amount, available to withdraw or use as a seller deposit.
     *
     * @param _entityId - id of entity for which funds should be increased, or 0 for protocol
     * @param _tokenAddress - funds contract address or zero address for native currency
     * @param _amount - amount to be credited
     */
    function increaseAvailableFunds(uint256 _entityId, address _tokenAddress, uint256 _amount) internal {
        ProtocolLib.ProtocolLookups storage pl = ProtocolLib.protocolLookups();

        // if the current amount of token is 0, the token address must be added to the token list
        mapping(address => uint256) storage availableFunds = pl.availableFunds[_entityId];
        if (availableFunds[_tokenAddress] == 0) {
            address[] storage tokenList = pl.tokenList[_entityId];
            tokenList.push(_tokenAddress);
            //Set index mapping. Should be index in tokenList array + 1
            pl.tokenIndexByAccount[_entityId][_tokenAddress] = tokenList.length;
        }

        // update the available funds
        availableFunds[_tokenAddress] += _amount;
    }

    /**
     * @notice Decreases the amount available to withdraw or use as a seller deposit.
     *
     * Reverts if:
     * - Available funds is less than amount to be decreased
     *
     * @param _entityId - id of entity for which funds should be decreased, or 0 for protocol
     * @param _tokenAddress - funds contract address or zero address for native currency
     * @param _amount - amount to be taken away
     */
    function decreaseAvailableFunds(uint256 _entityId, address _tokenAddress, uint256 _amount) internal {
        if (_amount > 0) {
            ProtocolLib.ProtocolLookups storage pl = ProtocolLib.protocolLookups();

            // get available funds from storage
            mapping(address => uint256) storage availableFunds = pl.availableFunds[_entityId];
            uint256 entityFunds = availableFunds[_tokenAddress];

            // make sure that seller has enough funds in the pool and reduce the available funds
            if (entityFunds < _amount) revert BosonErrors.InsufficientAvailableFunds();

            // Use unchecked to optimize execution cost. The math is safe because of the require above.
            unchecked {
                availableFunds[_tokenAddress] = entityFunds - _amount;
            }

            // if available funds are totally emptied, the token address is removed from the seller's tokenList
            if (entityFunds == _amount) {
                // Get the index in the tokenList array, which is 1 less than the tokenIndexByAccount index
                address[] storage tokenList = pl.tokenList[_entityId];
                uint256 lastTokenIndex = tokenList.length - 1;
                mapping(address => uint256) storage entityTokens = pl.tokenIndexByAccount[_entityId];
                uint256 index = entityTokens[_tokenAddress] - 1;

                // if target is last index then only pop and delete are needed
                // otherwise, we overwrite the target with the last token first
                if (index != lastTokenIndex) {
                    // Need to fill gap caused by delete if more than one element in storage array
                    address tokenToMove = tokenList[lastTokenIndex];
                    // Copy the last token in the array to this index to fill the gap
                    tokenList[index] = tokenToMove;
                    // Reset index mapping. Should be index in tokenList array + 1
                    entityTokens[tokenToMove] = index + 1;
                }
                // Delete last token address in the array, which was just moved to fill the gap
                tokenList.pop();
                // Delete from index mapping
                delete entityTokens[_tokenAddress];
            }
        }
    }
}<|MERGE_RESOLUTION|>--- conflicted
+++ resolved
@@ -118,13 +118,8 @@
      */
     function validateIncomingPayment(address _exchangeToken, uint256 _value) internal {
         if (_exchangeToken == address(0)) {
-<<<<<<< HEAD
             // if transfer is in the native currency, msg.value must match offer price
             if (msg.value != _value) revert BosonErrors.InsufficientValueReceived();
-=======
-            // if transfer is in the native currency, msg.value must match price
-            require(msg.value == _value, INSUFFICIENT_VALUE_RECEIVED);
->>>>>>> d331983a
         } else {
             // when price is in an erc20 token, transferring the native currency is not allowed
             if (msg.value != 0) revert BosonErrors.NativeNotAllowed();
