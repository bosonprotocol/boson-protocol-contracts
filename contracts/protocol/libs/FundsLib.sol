// SPDX-License-Identifier: MIT
pragma solidity ^0.8.0;

import {NATIVE_NOT_ALLOWED, TOKEN_TRANSFER_FAILED, INSUFFICIENT_VALUE_SENT, INSUFFICIENT_AVAILABLE_FUNDS} from "../../domain/BosonConstants.sol";
import {BosonTypes} from "../../domain/BosonTypes.sol";
import {ProtocolLib} from "../libs/ProtocolLib.sol";
import {IERC20} from "@openzeppelin/contracts/token/ERC20/IERC20.sol";

/**
 * @title FundsLib
 *
 * @dev 
 */
library FundsLib {
    event FundsEncumbered(uint256 indexed entityId, address indexed exchangeToken, uint256 amount);
<<<<<<< HEAD
    event FundsWithdrawn(uint256 indexed sellerId, address indexed withdrawnTo, address indexed tokenAddress, uint256 amount);    

=======
    event FundsReleased(uint256 indexed exchangeId, uint256 indexed entityId, address indexed exchangeToken, uint256 amount);
    event ExchangeFee(uint256 indexed exchangeId, address indexed exchangeToken, uint256 amount);
>>>>>>> 88b86982
    
    /**
     * @notice Takes in the offer id and buyer id and encumbers buyer's and seller's funds during the commitToOffer
     *
     * Reverts if:
     * - offer price is in native token and buyer caller does not send enough
     * - offer price is in some ERC20 token and caller also send native currency
     * - if contract at token address does not support erc20 function transferFrom
     * - if calling transferFrom on token fails for some reason (e.g. protocol is not approved to transfer)
     * - if seller has less funds available than sellerDeposit
     *
     * @param _offerId - id of the offer with the details
     */
    function encumberFunds(uint256 _offerId, uint256 _buyerId) internal {
        // Load protocol storage
        ProtocolLib.ProtocolStorage storage ps = ProtocolLib.protocolStorage();

        // fetch offer to get the exchange token, price and seller 
        // this will be called only from commitToOffer so we expect that exchange actually exist
        BosonTypes.Offer storage offer = ps.offers[_offerId];
        address exchangeToken = offer.exchangeToken;
        uint256 price = offer.price;

        // validate buyer inputs
        if (exchangeToken == address(0)) {
            // if transfer is in the native currency, msg.value must match offer price
            require(msg.value == price, INSUFFICIENT_VALUE_SENT);
        } else {
            // when price is in an erc20 token, transferring the native currency is not allowed
            require(msg.value == 0, NATIVE_NOT_ALLOWED);

            // if transfer is in ERC20 token, try to transfer the amount from buyer to the protocol
            transferFundsToProtocol(exchangeToken, price);
        }

        // decrease availabel funds
        uint256 sellerId = offer.sellerId;
        uint256 sellerDeposit = offer.sellerDeposit;
        decreaseAvailableFunds(sellerId, exchangeToken, sellerDeposit);

        // notify external observers
        emit FundsEncumbered(_buyerId, exchangeToken, price);
        emit FundsEncumbered(sellerId, exchangeToken, sellerDeposit);
    }

    /**
     * @notice Takes in the exchange id and releases the funds to buyer and seller, depending on the state of the exchange.
     * It is called only from finalizeExchange and ?? finalizeDispute ?? // TODO: update description whne dispute functions are done
     *
     * @param _exchangeId - exchange id
     */
    function releaseFunds(uint256 _exchangeId) internal {
        // Load protocol storage
        ProtocolLib.ProtocolStorage storage ps = ProtocolLib.protocolStorage();

        // Get the exchange and its state
        // Since this should be called only from certain functions from exchangeHandler and disputeHandler
        // exhange must exist and be in a completed state, so that's not checked explicitly
        BosonTypes.Exchange storage exchange = ps.exchanges[_exchangeId];
        BosonTypes.ExchangeState exchangeState = exchange.state;

        // Get offer from storage to get the details about sellerDeposit, price, sellerId, exchangeToken and buyerCancelPenalty
        BosonTypes.Offer storage offer = ps.offers[exchange.offerId];
        uint256 sellerDeposit = offer.sellerDeposit;
        uint256 price = offer.price;

        // sum of price and sellerDeposit occurs multiple times
        uint256 pot = price + sellerDeposit;

        // retrieve protocol fee
        uint256 protocolFee = offer.protocolFee;

        // calculate the payoffs depending on state exchange is in
        uint256 sellerPayoff;
        uint256 buyerPayoff;

        if (exchangeState == BosonTypes.ExchangeState.Completed) {
            // COMPLETED
            // buyerPayoff is 0
            sellerPayoff = pot - protocolFee;
        } else if (exchangeState == BosonTypes.ExchangeState.Revoked) {
            // REVOKED
            // sellerPayoff is 0
            buyerPayoff = pot - protocolFee;
        } else if (exchangeState == BosonTypes.ExchangeState.Canceled) {
            // CANCELED
            uint256 buyerCancelPenalty = offer.buyerCancelPenalty;
            sellerPayoff = sellerDeposit + buyerCancelPenalty;
            buyerPayoff = price - buyerCancelPenalty - protocolFee;
        } else  {
            // DISPUTED
            // get the information about the dispute, which must exist
            BosonTypes.Dispute storage dispute = ps.disputes[_exchangeId];
            BosonTypes.DisputeState disputeState = dispute.state;

            if (disputeState == BosonTypes.DisputeState.Retracted) {
                // RETRACTED - same as "COMPLETED"
                // buyerPayoff is 0
                sellerPayoff = pot - protocolFee;
            } else {
                // RESOLVED or DECIDED
                uint256 buyerPercent = dispute.resolution.buyerPercent;
                buyerPayoff = pot * buyerPercent/10000;
                sellerPayoff = pot - buyerPayoff - protocolFee;
            }           
        }  

        // Store payoffs to availablefunds
        address exchangeToken = offer.exchangeToken;
        uint256 sellerId = offer.sellerId;
        uint256 buyerId = exchange.buyerId;
        if (sellerPayoff > 0) increaseAvailableFunds(sellerId, exchangeToken, sellerPayoff);
        if (buyerPayoff > 0) increaseAvailableFunds(buyerId, exchangeToken, buyerPayoff);
        if (protocolFee > 0) increaseAvailableFunds(0, exchangeToken, protocolFee);       
                
        // Notify the external observers
        emit FundsReleased(_exchangeId, sellerId, exchangeToken, sellerPayoff);
        emit FundsReleased(_exchangeId, buyerId, exchangeToken, buyerPayoff);
        emit ExchangeFee(_exchangeId, exchangeToken, protocolFee);
    }


    /**
     * @notice Increases the amount, availabe to withdraw or use as a seller deposit
     *
     * @param _entityId - seller or buyer id, or 0 for protocol
     * @param _tokenAddress - funds contract address or zero address for native currency
     * @param _amount - amount to be credited
     */

    function increaseAvailableFunds(uint256 _entityId, address _tokenAddress, uint256 _amount) internal {
        ProtocolLib.ProtocolStorage storage ps = ProtocolLib.protocolStorage();

        // if the current amount of token is 0, the token address must be added to the token list
        if (ps.availableFunds[_entityId][_tokenAddress] == 0) {
            ps.tokenList[_entityId].push(_tokenAddress);
        }

        // update the available funds
        ps.availableFunds[_entityId][_tokenAddress] += _amount;
    }


    /**
     * @notice Tries to transfer tokens from the caller to the protocol
     *
     * Reverts if:
     * - contract at token address does not support erc20 function transferFrom
     * - calling transferFrom on token fails for some reason (e.g. protocol is not approved to transfer)
     *
     * @param _tokenAddress - address of the token to be transferred
     * @param _amount - amount to be transferred
     */
    function transferFundsToProtocol(address _tokenAddress, uint256 _amount) internal {
        // transfer ERC20 tokens from the caller
        try IERC20(_tokenAddress).transferFrom(msg.sender, address(this), _amount)  {
        } catch (bytes memory error) {
            string memory reason = error.length == 0 ? TOKEN_TRANSFER_FAILED : string(error);
            revert(reason);
        }
    }

    /**
     * @notice Tries to transfer native currency or tokens from the protocol to the recepient
     *
     * Reverts if:
     * - transfer of native currency is not successulf (i.e. recepient is a contract which reverted)
     * - contract at token address does not support erc20 function transfer
     * - available funds is less than amount to be decreased
     *
     * @param _tokenAddress - address of the token to be transferred
     * @param _to - address of the recepient
     * @param _amount - amount to be transferred
     */
    function transferFundsFromProtocol(uint256 _entityId, address _tokenAddress, address payable _to, uint256 _amount) internal {
        // first decrease the amount to prevent the reentrancy attack
        FundsLib.decreaseAvailableFunds(_entityId, _tokenAddress, _amount); 

        // try to transfer the funds
        if (_tokenAddress == address(0)) {
            // transfer native currency
            (bool success, ) = _to.call{value: _amount}("");
            require(success, TOKEN_TRANSFER_FAILED);
        } else {
            try IERC20(_tokenAddress).transfer(_to, _amount)  {
            } catch (bytes memory error) {
                string memory reason = error.length == 0 ? TOKEN_TRANSFER_FAILED : string(error);
                revert(reason);
            }
        }

        // notify the external observers
        emit FundsWithdrawn(_entityId, _to, _tokenAddress, _amount);    
    }

    /**
     * @notice Decreases the amount, availabe to withdraw or use as a seller deposit
     *
     * Reverts if:
     * - available funds is less than amount to be decreased
     *
     * @param _entityId - seller or buyer id, or 0 for protocol
     * @param _tokenAddress - funds contract address or zero address for native currency
     * @param _amount - amount to be taken away
     */
    function decreaseAvailableFunds(uint256 _entityId, address _tokenAddress, uint256 _amount) internal {
        ProtocolLib.ProtocolStorage storage ps = ProtocolLib.protocolStorage();

        // get available fnds from storage
        uint256 availableFunds = ps.availableFunds[_entityId][_tokenAddress];

        // make sure that seller has enough funds in the pool and reduce the available funds
        require(availableFunds >= _amount, INSUFFICIENT_AVAILABLE_FUNDS);
        ps.availableFunds[_entityId][_tokenAddress] = availableFunds - _amount;

        // if availableFunds are totally emptied, the token address is removed from the seller's tokenList
        if (availableFunds == _amount) {
            uint len = ps.tokenList[_entityId].length;
            for (uint i = 0; i < len; i++) {
                if (ps.tokenList[_entityId][i] == _tokenAddress) {
                    ps.tokenList[_entityId][i] = ps.tokenList[_entityId][len-1];
                    ps.tokenList[_entityId].pop();
                    break;
                }
            }
        }
    }
}<|MERGE_RESOLUTION|>--- conflicted
+++ resolved
@@ -13,13 +13,9 @@
  */
 library FundsLib {
     event FundsEncumbered(uint256 indexed entityId, address indexed exchangeToken, uint256 amount);
-<<<<<<< HEAD
-    event FundsWithdrawn(uint256 indexed sellerId, address indexed withdrawnTo, address indexed tokenAddress, uint256 amount);    
-
-=======
     event FundsReleased(uint256 indexed exchangeId, uint256 indexed entityId, address indexed exchangeToken, uint256 amount);
     event ExchangeFee(uint256 indexed exchangeId, address indexed exchangeToken, uint256 amount);
->>>>>>> 88b86982
+    event FundsWithdrawn(uint256 indexed sellerId, address indexed withdrawnTo, address indexed tokenAddress, uint256 amount); 
     
     /**
      * @notice Takes in the offer id and buyer id and encumbers buyer's and seller's funds during the commitToOffer
@@ -141,28 +137,6 @@
         emit ExchangeFee(_exchangeId, exchangeToken, protocolFee);
     }
 
-
-    /**
-     * @notice Increases the amount, availabe to withdraw or use as a seller deposit
-     *
-     * @param _entityId - seller or buyer id, or 0 for protocol
-     * @param _tokenAddress - funds contract address or zero address for native currency
-     * @param _amount - amount to be credited
-     */
-
-    function increaseAvailableFunds(uint256 _entityId, address _tokenAddress, uint256 _amount) internal {
-        ProtocolLib.ProtocolStorage storage ps = ProtocolLib.protocolStorage();
-
-        // if the current amount of token is 0, the token address must be added to the token list
-        if (ps.availableFunds[_entityId][_tokenAddress] == 0) {
-            ps.tokenList[_entityId].push(_tokenAddress);
-        }
-
-        // update the available funds
-        ps.availableFunds[_entityId][_tokenAddress] += _amount;
-    }
-
-
     /**
      * @notice Tries to transfer tokens from the caller to the protocol
      *
@@ -216,6 +190,26 @@
     }
 
     /**
+     * @notice Increases the amount, availabe to withdraw or use as a seller deposit
+     *
+     * @param _entityId - seller or buyer id, or 0 for protocol
+     * @param _tokenAddress - funds contract address or zero address for native currency
+     * @param _amount - amount to be credited
+     */
+
+    function increaseAvailableFunds(uint256 _entityId, address _tokenAddress, uint256 _amount) internal {
+        ProtocolLib.ProtocolStorage storage ps = ProtocolLib.protocolStorage();
+
+        // if the current amount of token is 0, the token address must be added to the token list
+        if (ps.availableFunds[_entityId][_tokenAddress] == 0) {
+            ps.tokenList[_entityId].push(_tokenAddress);
+        }
+
+        // update the available funds
+        ps.availableFunds[_entityId][_tokenAddress] += _amount;
+    }
+
+    /**
      * @notice Decreases the amount, availabe to withdraw or use as a seller deposit
      *
      * Reverts if:
