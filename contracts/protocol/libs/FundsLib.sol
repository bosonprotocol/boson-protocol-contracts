--- conflicted
+++ resolved
@@ -90,16 +90,7 @@
      * @param _buyerId - id of the buyer
      * @param _isPreminted - flag indicating if the offer is preminted
      */
-<<<<<<< HEAD
-    function encumberFunds(
-        uint256 _offerId,
-        uint256 _exchangeId,
-        uint256 _buyerId,
-        bool _isPreminted
-    ) internal {
-=======
-    function encumberFunds(uint256 _offerId, uint256 _buyerId, bool _isPreminted) internal {
->>>>>>> 59d6c6a0
+    function encumberFunds(uint256 _offerId, uint256 _exchangeId, uint256 _buyerId, bool _isPreminted) internal {
         // Load protocol entities storage
         ProtocolLib.ProtocolEntities storage pe = ProtocolLib.protocolEntities();
 
