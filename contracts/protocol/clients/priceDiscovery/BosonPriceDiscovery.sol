--- conflicted
+++ resolved
@@ -90,11 +90,7 @@
 
         if (overchargedAmount > 0) {
             // Return the surplus to caller
-<<<<<<< HEAD
-            FundsLib.transferFundsOut(_exchangeToken, _msgSender, overchargedAmount);
-=======
-            transferFundsFromProtocol(_exchangeToken, _msgSender, overchargedAmount);
->>>>>>> 0e21be77
+            transferFundsOut(_exchangeToken, _msgSender, overchargedAmount);
         }
 
         // sometimes tokenId is unknow, so we approve all. Since protocol is trusted, this is ok.
@@ -158,11 +154,7 @@
 
         // Send the actual price back to the protocol
         if (actualPrice > 0) {
-<<<<<<< HEAD
-            FundsLib.transferFundsOut(_exchangeToken, payable(bosonProtocolAddress), actualPrice);
-=======
-            transferFundsFromProtocol(_exchangeToken, payable(bosonProtocolAddress), actualPrice);
->>>>>>> 0e21be77
+            transferFundsOut(_exchangeToken, payable(bosonProtocolAddress), actualPrice);
         }
     }
 
@@ -207,11 +199,7 @@
         // getAndVerifyTokenId(_tokenId);
         // Send the actual price back to the protocol
         if (actualPrice > 0) {
-<<<<<<< HEAD
-            FundsLib.transferFundsOut(_exchangeToken, payable(bosonProtocolAddress), actualPrice);
-=======
-            transferFundsFromProtocol(_exchangeToken, payable(bosonProtocolAddress), actualPrice);
->>>>>>> 0e21be77
+            transferFundsOut(_exchangeToken, payable(bosonProtocolAddress), actualPrice);
         }
     }
 
@@ -234,34 +222,26 @@
     ) internal returns (uint256 thisBalanceBefore, uint256 thisBalanceAfter) {
         // Track native balance just in case if the sender sends some native currency or price discovery contract does
         // This is the balance that protocol had, before commit to offer was called
-        uint256 thisNativeBalanceBefore = FundsLib.getBalance(address(0)) - _msgValue;
+        uint256 thisNativeBalanceBefore = getBalance(address(0)) - _msgValue;
 
         // Get protocol balance before calling price discovery contract
-        thisBalanceBefore = FundsLib.getBalance(_exchangeToken);
+        thisBalanceBefore = getBalance(_exchangeToken);
 
         // Call the price discovery contract
         _priceDiscovery.priceDiscoveryContract.functionCallWithValue(_priceDiscovery.priceDiscoveryData, _msgValue);
 
         // Get protocol balance after calling price discovery contract
-        thisBalanceAfter = FundsLib.getBalance(_exchangeToken);
+        thisBalanceAfter = getBalance(_exchangeToken);
 
         // Check the native balance and return the surplus to the sender
-        uint256 thisNativeBalanceAfter = FundsLib.getBalance(address(0));
+        uint256 thisNativeBalanceAfter = getBalance(address(0));
         if (thisNativeBalanceAfter > thisNativeBalanceBefore) {
             // _msgSender==address(0) represents the wrapper, where it's not allowed to return the surplus
             if (_msgSender == address(0)) revert NativeNotAllowed();
 
             unchecked {
                 // Return the surplus to the sender
-<<<<<<< HEAD
-                FundsLib.transferFundsOut(
-=======
-                transferFundsFromProtocol(
->>>>>>> 0e21be77
-                    address(0),
-                    payable(_msgSender),
-                    thisNativeBalanceAfter - thisNativeBalanceBefore
-                );
+                transferFundsOut(address(0), payable(_msgSender), thisNativeBalanceAfter - thisNativeBalanceBefore);
             }
         }
     }
