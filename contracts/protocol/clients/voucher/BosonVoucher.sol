// SPDX-License-Identifier: GPL-3.0-or-later
pragma solidity 0.8.9;
import "../../../domain/BosonConstants.sol";
import { ERC721Upgradeable } from "@openzeppelin/contracts-upgradeable/token/ERC721/ERC721Upgradeable.sol";
import { IERC721Upgradeable } from "@openzeppelin/contracts-upgradeable/token/ERC721/IERC721Upgradeable.sol";
import { IERC721MetadataUpgradeable } from "@openzeppelin/contracts-upgradeable/token/ERC721/extensions/IERC721MetadataUpgradeable.sol";
import { IERC2981Upgradeable } from "@openzeppelin/contracts-upgradeable/interfaces/IERC2981Upgradeable.sol";
import { IERC165Upgradeable } from "@openzeppelin/contracts-upgradeable/utils/introspection/ERC165Upgradeable.sol";
import { OwnableUpgradeable } from "@openzeppelin/contracts-upgradeable/access/OwnableUpgradeable.sol";
import { IERC721ReceiverUpgradeable } from "@openzeppelin/contracts-upgradeable/token/ERC721/IERC721ReceiverUpgradeable.sol";
import { ContextUpgradeable } from "@openzeppelin/contracts-upgradeable/utils/ContextUpgradeable.sol";
import { ERC2771ContextUpgradeable } from "@openzeppelin/contracts-upgradeable/metatx/ERC2771ContextUpgradeable.sol";
import { Strings } from "@openzeppelin/contracts/utils/Strings.sol";
import { Address } from "@openzeppelin/contracts/utils/Address.sol";
import { IBosonVoucher } from "../../../interfaces/clients/IBosonVoucher.sol";
import { BeaconClientBase } from "../../bases/BeaconClientBase.sol";
import { BeaconClientLib } from "../../libs/BeaconClientLib.sol";
import { IClientExternalAddresses } from "../../../interfaces/clients/IClientExternalAddresses.sol";
import { IBosonConfigHandler } from "../../../interfaces/handlers/IBosonConfigHandler.sol";
import { IBosonExchangeHandler } from "../../../interfaces/handlers/IBosonExchangeHandler.sol";
import { IERC20 } from "../../../interfaces/IERC20.sol";
import { DAIAliases as DAI } from "../../../interfaces/DAIAliases.sol";
import { IBosonFundsHandler } from "../../../interfaces/handlers/IBosonFundsHandler.sol";

/**
 * @title BosonVoucherBase
 * @notice This is the Boson Protocol ERC-721 Voucher contract.
 *
 * N.B. Although this contract extends OwnableUpgradeable and ERC721Upgradeable,
 *      that is only for convenience, to avoid conflicts with mixed imports.
 */
contract BosonVoucherBase is
    IBosonVoucher,
    BeaconClientBase,
    OwnableUpgradeable,
    ERC721Upgradeable,
    IERC721ReceiverUpgradeable
{
    using Address for address;

    // Struct that is used to manipulate private variables from ERC721UpgradeableStorage
    struct ERC721UpgradeableStorage {
        // Mapping from token ID to owner address
        mapping(uint256 => address) _owners;
        // Mapping owner address to token count
        mapping(address => uint256) _balances;
    }

    // Opensea collection config
    string private _contractURI;

    // Royalty percentage requested by seller (for all offers)
    uint256 private _royaltyPercentage;

    // Map an offerId to a Range for pre-minted offers
    mapping(uint256 => Range) private _rangeByOfferId;

    // Premint status, used only temporarly in transfers
    bool private _isCommitable;

    // Tell if preminted voucher has already been _committed
    mapping(uint256 => bool) private _committed;

    /**
     * @dev This empty reserved space is put in place to allow future versions to add new
     * variables without shifting down storage in the inheritance chain.
     * See https://docs.openzeppelin.com/contracts/4.x/upgradeable#storage_gaps
     */
<<<<<<< HEAD
    uint256[44] private __gap;
=======
    uint256[45] private __gap;
>>>>>>> 7b4f38c8

    /**
     * @notice Initializes the voucher.
     * This function is callable only once.
     */
    function initializeVoucher(
        uint256 _sellerId,
        address _newOwner,
        VoucherInitValues calldata voucherInitValues
    ) public initializer {
        string memory sellerId = Strings.toString(_sellerId);
        string memory voucherName = string(abi.encodePacked(VOUCHER_NAME, " ", sellerId));
        string memory voucherSymbol = string(abi.encodePacked(VOUCHER_SYMBOL, "_", sellerId));

        __ERC721_init_unchained(voucherName, voucherSymbol);

        // we don't call init on ownable, but rather just set the ownership to correct owner
        _transferOwnership(_newOwner);

        _setContractURI(voucherInitValues.contractURI);

        _setRoyaltyPercentage(voucherInitValues.royaltyPercentage);

        emit VoucherInitialized(_sellerId, _royaltyPercentage, _contractURI);
    }

    /**
     * @notice Issues a voucher to a buyer.
     *
     * Minted voucher supply is sent to the buyer.
     * Caller must have PROTOCOL role.
     *
     * Reverts if:
     * - Exchange id falls within a reserved range
     *
     * @param _tokenId - voucher token id corresponds to <<uint128(offerId)>>.<<uint128(exchangeId)>>
     * @param _buyer - the buyer address
     */
    function issueVoucher(uint256 _tokenId, address _buyer) external override onlyRole(PROTOCOL) {
        // Derive offerId
        uint256 offerId = _tokenId >> 128;

        // See if the offer id is associated with a range
        Range storage range = _rangeByOfferId[offerId];

        // Revert if exchange id falls within a reserved range
        uint256 rangeStart = range.start;
        require((_tokenId < rangeStart) || (_tokenId >= rangeStart + range.length), EXCHANGE_ID_IN_RESERVED_RANGE);

        // Issue voucher is called only during commitToOffer (in protocol), so token can be set as committed
        _committed[_tokenId] = true;

        // Mint the voucher, sending it to the buyer address
        _mint(_buyer, _tokenId);
    }

    /**
     * @notice Burns a voucher.
     *
     * Caller must have PROTOCOL role.
     *
     * @param _tokenId - voucher token id corresponds to <<uint128(offerId)>>.<<uint128(exchangeId)>>
     */
    function burnVoucher(uint256 _tokenId) external override onlyRole(PROTOCOL) {
        _burn(_tokenId);
    }

    /**
     * @notice Reserves a range of vouchers to be associated with an offer
     *
     * Must happen prior to calling preMint
     * Caller must have PROTOCOL role.
     *
     * Reverts if:
     * - Start id is not greater than zero for the first range
     * - Start id is not greater than the end id of the previous range for subsequent ranges
     * - Range length is zero
     * - Range length is too large, i.e., would cause an overflow
     * - Offer id is already associated with a range
     * - _to is not the contract address or the contract owner
     *
     * @param _offerId - the id of the offer
     * @param _start - the first id of the token range
     * @param _length - the length of the range
     * @param _to - the address to send the pre-minted vouchers to (contract address or contract owner)
     */
    function reserveRange(uint256 _offerId, uint256 _start, uint256 _length, address _to) external onlyRole(PROTOCOL) {
        // _to must be the contract address or the contract owner (operator)
        require(_to == address(this) || _to == owner(), INVALID_TO_ADDRESS);

        // Prevent reservation of an empty range
        require(_length > 0, INVALID_RANGE_LENGTH);

        // Adjust start id to include offer id
        require(_start > 0, INVALID_RANGE_START);
        _start += (_offerId << 128);

        // Prevent overflow in issueVoucher and preMint
        require(_start <= type(uint256).max - _length, INVALID_RANGE_LENGTH);

        // Get storage slot for the range
        Range storage range = _rangeByOfferId[_offerId];

        // Revert if the offer id is already associated with a range
        require(range.length == 0, OFFER_RANGE_ALREADY_RESERVED);

        // Store the reserved range
        range.start = _start;
        range.length = _length;
        range.owner = _to;

        emit RangeReserved(_offerId, range);
    }

    /**
     * @notice Pre-mints all or part of an offer's reserved vouchers.
     *
     * For small offer quantities, this method may only need to be
     * called once.
     *
     * But, if the range is large, e.g., 10k vouchers, block gas limit
     * could cause the transaction to fail. Thus, in order to support
     * a batched approach to pre-minting an offer's vouchers,
     * this method can be called multiple times, until the whole
     * range is minted.
     *
     * A benefit to the batched approach is that the entire reserved
     * range for an offer need not be pre-minted at one time. A seller
     * could just mint batches periodically, controlling the amount
     * that are available on the market at any given time, e.g.,
     * creating a pre-minted offer with a validity period of one year,
     * causing the token range to be reserved, but only pre-minting
     * a certain amount monthly.
     *
     * Caller must be contract owner (seller assistant address).
     *
     * Reverts if:
     * - Offer id is not associated with a range
     * - Amount to mint is more than remaining un-minted in range
     * - Too many to mint in a single transaction, given current block gas limit
     * - Offer already expired
     * - Offer is voided
     *
     * @param _offerId - the id of the offer
     * @param _amount - the amount to mint
     */
    function preMint(uint256 _offerId, uint256 _amount) external onlyOwner {
        // Get the offer's range
        Range storage range = _rangeByOfferId[_offerId];

        // Revert if id not associated with a range
        require(range.length != 0, NO_RESERVED_RANGE_FOR_OFFER);

        // Revert if no more to mint in range
        require(range.length >= range.minted + _amount, INVALID_AMOUNT_TO_MINT);

        // Get max amount that can be minted in a single transaction
        address protocolDiamond = IClientExternalAddresses(BeaconClientLib._beacon()).getProtocolAddress();
        uint256 maxPremintedVouchers = IBosonConfigHandler(protocolDiamond).getMaxPremintedVouchers();

        // Revert if too many to mint in a single transaction
        require(_amount <= maxPremintedVouchers, TOO_MANY_TO_MINT);

        // Make sure that offer is not expired or voided
        (Offer memory offer, OfferDates memory offerDates) = getBosonOffer(_offerId);
        require(!offer.voided && (offerDates.validUntil > block.timestamp), OFFER_EXPIRED_OR_VOIDED);

        // Get the first token to mint
        uint256 start = range.start + range.minted;
        address to = range.owner;

        // Pre-mint the range
        uint256 tokenId;
        for (uint256 i = 0; i < _amount; i++) {
            tokenId = start + i;

            emit Transfer(address(0), to, tokenId);
        }

        // Bump the minted count
        range.minted += _amount;

        // Update to total balance
        getERC721UpgradeableStorage()._balances[to] += _amount;
    }

    /**
     * @notice Burn all or part of an offer's preminted vouchers.
     * If offer expires or it's voided, the seller can burn the preminted vouchers that were not transferred yet.
     * This way they will not show in seller's wallet and marketplaces anymore.
     *
     * For small offer quantities, this method may only need to be
     * called once.
     *
     * But, if the range is large, e.g., 10k vouchers, block gas limit
     * could cause the transaction to fail. Thus, in order to support
     * a batched approach to pre-minting an offer's vouchers,
     * this method can be called multiple times, until the whole
     * range is burned.
     *
     * Caller must be contract owner (seller assistant address).
     *
     * Reverts if:
     * - Offer id is not associated with a range
     * - Offer is not expired or voided
     * - There is nothing to burn
     *
     * @param _offerId - the id of the offer
     */
    function burnPremintedVouchers(uint256 _offerId) external override onlyOwner {
        // Get the offer's range
        Range storage range = _rangeByOfferId[_offerId];

        // Revert if id not associated with a range
        require(range.length != 0, NO_RESERVED_RANGE_FOR_OFFER);

        // Make sure that offer is either expired or voided
        (Offer memory offer, OfferDates memory offerDates) = getBosonOffer(_offerId);
        require(offer.voided || (offerDates.validUntil <= block.timestamp), OFFER_STILL_VALID);

        // Get max amount that can be burned in a single transaction
        address protocolDiamond = IClientExternalAddresses(BeaconClientLib._beacon()).getProtocolAddress();
        uint256 maxPremintedVouchers = IBosonConfigHandler(protocolDiamond).getMaxPremintedVouchers();

        // Get the first token to burn
        uint256 start = (range.lastBurnedTokenId == 0) ? range.start : (range.lastBurnedTokenId + 1);

        // Get the last token to burn
        uint256 end = range.start + range.minted;

        // End should be greater than start
        require(end > start, NOTHING_TO_BURN);

        // If amount to burn is more than maxPremintedVouchers, burn only maxPremintedVouchers
        if (end > start + maxPremintedVouchers) {
            end = start + maxPremintedVouchers;
        }

        // Update last burned token id
        range.lastBurnedTokenId = end - 1;

        // Burn the range
        address seller = owner();
        uint256 burned;
        for (uint256 tokenId = start; tokenId < end; tokenId++) {
            // Burn only if not already _committed
            if (!_committed[tokenId]) {
                emit Transfer(seller, address(0), tokenId);
                burned++;
            }
        }

        // Update seller's total balance
        getERC721UpgradeableStorage()._balances[seller] -= burned;
    }

    /**
     * @notice Gets the number of vouchers available to be pre-minted for an offer.
     *
     * @param _offerId - the id of the offer
     * @return count - the count of vouchers in reserved range available to be pre-minted
     */
    function getAvailablePreMints(uint256 _offerId) external view returns (uint256 count) {
        // If offer is expired or voided, return 0
        (Offer memory offer, OfferDates memory offerDates) = getBosonOffer(_offerId);
        if (offer.voided || (offerDates.validUntil <= block.timestamp)) {
            return 0;
        }

        // Get the offer's range
        Range storage range = _rangeByOfferId[_offerId];

        // Count the number left to be minted
        count = range.length - range.minted;
    }

    /**
     * @notice Gets the range for an offer.
     *
     * @param _offerId - the id of the offer
     * @return range - the range struct with information about range start, length and already minted tokens
     */
    function getRangeByOfferId(uint256 _offerId) external view returns (Range memory range) {
        // Get the offer's range
        range = _rangeByOfferId[_offerId];
    }

    /**
     * @dev Returns the owner of the specified token.
     *
     * If the token IS a pre-mint, then the actual owner address hasn't been set,
     * but will be reported as the owner of this contract (the seller assistant).
     *
     * If the token IS NOT a pre-mint, then the actual owner will be reported.
     *
     * Reverts if:
     * - Token is not a pre-mint and does not have a stored owner, i.e., invalid token id
     *
     * @param _tokenId - the id of the token to check
     * @return owner - the address of the owner
     */
    function ownerOf(
        uint256 _tokenId
    ) public view virtual override(ERC721Upgradeable, IERC721Upgradeable) returns (address owner) {
        if (_exists(_tokenId)) {
            // If _tokenId exists, it does not matter if vouchers were preminted or not
            return super.ownerOf(_tokenId);
        } else {
            bool committable;
            // If _tokenId does not exist, but offer is committable, report contract owner as token owner
            (committable, owner) = getPreMintStatus(_tokenId);
            if (committable) return owner;

            // Otherwise revert
            revert("ERC721: invalid token ID");
        }
    }

    /**
     * @dev See {IERC721-transferFrom}.
     */
    function transferFrom(
        address _from,
        address _to,
        uint256 _tokenId
    ) public virtual override(ERC721Upgradeable, IERC721Upgradeable) {
        (bool committable, ) = getPreMintStatus(_tokenId);

        if (committable) {
            // If offer is committable, temporarily update _owners, so transfer succeeds
            silentMintAndSetPremintStatus(_from, _tokenId);
        }

        super.transferFrom(_from, _to, _tokenId);
    }

    /**
     * @dev See {IERC721-safeTransferFrom}.
     */
    function safeTransferFrom(
        address _from,
        address _to,
        uint256 _tokenId,
        bytes memory _data
    ) public virtual override(ERC721Upgradeable, IERC721Upgradeable) {
        (bool committable, ) = getPreMintStatus(_tokenId);

        if (committable) {
            // If offer is committable, temporarily update _owners, so transfer succeeds
            silentMintAndSetPremintStatus(_from, _tokenId);
        }

        super.safeTransferFrom(_from, _to, _tokenId, _data);
    }

    /**
     * @notice Implements the {IERC165} interface.
     *
     * N.B. This method is inherited from several parents and
     * the compiler cannot decide which to use. Thus, they must
     * be overridden here.
     *
     * If you just call super.supportsInterface, it chooses
     * 'the most derived contract'. But that's not good for this
     * particular function because you may inherit from several
     * IERC165 contracts, and all concrete ones need to be allowed
     * to respond.
     *
     * 0x2a55205a represents ERC2981 interface id
     */
    function supportsInterface(
        bytes4 _interfaceId
    ) public view override(ERC721Upgradeable, IERC165Upgradeable) returns (bool) {
        return (_interfaceId == type(IBosonVoucher).interfaceId ||
            _interfaceId == type(IERC2981Upgradeable).interfaceId ||
            super.supportsInterface(_interfaceId));
    }

    /**
     * @notice Gets the Voucher metadata URI.
     *
     * This method overrides the Open Zeppelin version, returning
     * a unique stored metadata URI for each token rather than a
     * replaceable baseURI template, since the latter is not compatible
     * with IPFS hashes.
     *
     * @param _tokenId - id of the voucher's associated exchange or pre-minted token id
     * @return the uri for the associated offer's off-chain metadata (blank if not found)
     */
<<<<<<< HEAD
    function tokenURI(
        uint256 _tokenId
    ) public view override(ERC721Upgradeable, IERC721MetadataUpgradeable) returns (string memory) {
=======
    function tokenURI(uint256 _tokenId)
        public
        view
        override(ERC721Upgradeable, IERC721MetadataUpgradeable)
        returns (string memory)
    {
>>>>>>> 7b4f38c8
        uint256 exchangeId = _tokenId & type(uint128).max;
        (bool exists, Offer memory offer) = getBosonOfferByExchangeId(exchangeId);

        if (!exists) {
            (bool committable, ) = getPreMintStatus(_tokenId);
            if (committable) {
                uint256 offerId = _tokenId >> 128;
                exists = true;
                (offer, ) = getBosonOffer(offerId);
            }
        }
        return exists ? offer.metadataUri : "";
    }

    /**
     * @notice Gets the seller id.
     *
     * @return the id for the Voucher seller
     */
    function getSellerId() public view override returns (uint256) {
        (bool exists, Seller memory seller) = getBosonSellerByAddress(owner());

        return exists ? seller.id : 0;
    }

    /**
     * @notice Transfers ownership of the contract to a new account (`newOwner`).
     * Can only be called by the protocol. Change is done by calling `updateSeller` on the protocol.
     *
     * @param _newOwner - the address to which ownership of the voucher contract will be transferred
     */
    function transferOwnership(
        address _newOwner
    ) public override(IBosonVoucher, OwnableUpgradeable) onlyRole(PROTOCOL) {
        require(_newOwner != address(0), OWNABLE_ZERO_ADDRESS);
        _transferOwnership(_newOwner);
    }

    /**
     * @notice Returns storefront-level metadata used by OpenSea.
     *
     * @return Contract metadata URI
     */
    function contractURI() external view override returns (string memory) {
        return _contractURI;
    }

    /**
     * @notice Sets new contract URI.
     * Can only be called by the owner or during the initialization.
     *
     * @param _newContractURI - new contract metadata URI
     */
    function setContractURI(string calldata _newContractURI) external override onlyOwner {
        _setContractURI(_newContractURI);
    }

    /** @notice Make a call to an external contract.
     *
     * Reverts if:
     * - _to is zero address
     * - call to external contract fails
     * - caller is not the owner
     * - caller tries to call ERC20 method that would allow transfer of tokens from this contract
     *
     * @param _to - address of the contract to call
     * @param _data - data to pass to the external contract
     */
    function callExternalContract(address _to, bytes calldata _data) external payable onlyOwner {
        require(_to != address(0), INVALID_ADDRESS);

        // Prevent invocation of functions that would allow transfer of tokens from this contract
        bytes4 selector = bytes4(_data[:4]);
        require(
            selector != IERC20.transfer.selector &&
                selector != IERC20.approve.selector &&
                selector != IERC20.transferFrom.selector &&
                selector != DAI.push.selector &&
                selector != DAI.move.selector,
            FUNCTION_NOT_ALLOWLISTED
        );

        _to.functionCallWithValue(_data, msg.value, FUNCTION_CALL_NOT_SUCCESSFUL);
    }

    /** @notice Set approval for all to the vouchers owned by this contract
     *
     * Reverts if:
     * - _operator is zero address
     * - caller is not the owner
     * - _operator is this contract
     *
     * @param _operator - address of the operator to set approval for
     * @param _approved - true to approve the operator in question, false to revoke approval
     */
    function setApprovalForAllToContract(address _operator, bool _approved) external onlyOwner {
        require(_operator != address(0), INVALID_ADDRESS);

        _setApprovalForAll(address(this), _operator, _approved);
    }

    // @dev Contract must be allowed to receive native token as it can be used as voucher's owner
    receive() external payable {}

    /**
     * @dev See {IERC721Receiver-onERC721Received}.
     *
     * Always returns `IERC721Receiver.onERC721Received.selector`.
     */
    function onERC721Received(address, address, uint256, bytes memory) public virtual override returns (bytes4) {
        return this.onERC721Received.selector;
    }

    /**
     * @notice Sets new contract URI.
     * Can only be called by the owner or during the initialization.
     *
     * @param _newContractURI new contract metadata URI
     */
    function _setContractURI(string calldata _newContractURI) internal {
        _contractURI = _newContractURI;

        emit ContractURIChanged(_newContractURI);
    }

    /**
     * @notice Provides royalty info.
     * Called with the sale price to determine how much royalty is owed and to whom.
     *
     * @param _tokenId - the voucher queried for royalty information
     * @param _salePrice - the sale price of the voucher specified by _tokenId
     *
     * @return receiver - address of who should be sent the royalty payment
     * @return royaltyAmount - the royalty payment amount for the given sale price
     */
    function royaltyInfo(
        uint256 _tokenId,
        uint256 _salePrice
    ) external view override returns (address receiver, uint256 royaltyAmount) {
        // get offer
        uint256 exchangeId = _tokenId & type(uint128).max;
        (bool offerExists, Offer memory offer) = getBosonOfferByExchangeId(exchangeId);

        if (offerExists) {
            (, Seller memory seller) = getBosonSeller(offer.sellerId);
            // get receiver
            receiver = seller.treasury;
            // Calculate royalty amount
            royaltyAmount = (_salePrice * _royaltyPercentage) / 10000;
        }
    }

    /**
     * @notice Sets the royalty percentage.
     * Can only be called by the owner or during the initialization
     *
     * Emits RoyaltyPercentageChanged if successful.
     *
     * Reverts if:
     * - Caller is not the owner.
     * - `_newRoyaltyPercentage` is greater than max royalty percentage defined in the protocol
     *
     * @param _newRoyaltyPercentage fee in percentage. e.g. 500 = 5%
     */
    function setRoyaltyPercentage(uint256 _newRoyaltyPercentage) external override onlyOwner {
        _setRoyaltyPercentage(_newRoyaltyPercentage);
    }

    /**
     * @notice Gets the royalty percentage.
     *
     * @return _royaltyPercentage fee in percentage. e.g. 500 = 5%
     */
    function getRoyaltyPercentage() external view returns (uint256) {
        return _royaltyPercentage;
    }

    /**
     * @notice Sets royalty percentage.
     * Can only be called by the owner or during the initialization.
     *
     * Emits RoyaltyPercentageChanged if successful.
     *
     * @param _newRoyaltyPercentage - new royalty percentage
     */
    function _setRoyaltyPercentage(uint256 _newRoyaltyPercentage) internal {
        // get max royalty percentage from the protocol
        address protocolDiamond = IClientExternalAddresses(BeaconClientLib._beacon()).getProtocolAddress();
        uint16 maxRoyaltyPecentage = IBosonConfigHandler(protocolDiamond).getMaxRoyaltyPecentage();

        // make sure that new royalty percentage does not exceed the max value set in the protocol
        require(_newRoyaltyPercentage <= maxRoyaltyPecentage, ROYALTY_FEE_INVALID);

        _royaltyPercentage = _newRoyaltyPercentage;

        emit RoyaltyPercentageChanged(_newRoyaltyPercentage);
    }

    /**
     * @notice Performs special case transfer hooks.
     *
     * - Commits to pre-minted offers on first transfer.
     *
     * When a voucher is pre-minted, the owner is not stored
     * but the seller is reported as the transferee and owner,
     * so that it can be found by marketplaces and listed by
     * the seller for their asking price.
     *
     * On the first transfer after pre-minting, this method
     * will commit to the associated offer on behalf of the
     * new owner.
     *
     * - Updates buyer on subsequent transfers.
     *
     * When a voucher with an associated exchange is transferred
     * either on the secondary market or just between wallets,
     * the protocol needs to be alerted to the change of buyer
     * address.
     *
     * The buyer account associated with the exchange will be
     * replaced. If the new voucher holder already has a
     * Boson Protocol buyer account, it will be used. Otherwise,
     * a new buyer account will be created and associated with
     * the exchange.
     *
     * @param _from - the address from which the voucher is being transferred
     * @param _to - the address to which the voucher is being transferred
     * @param _tokenId - the tokenId of the voucher that is being transferred
     */
<<<<<<< HEAD
    function _beforeTokenTransfer(address _from, address _to, uint256 _tokenId) internal override {
        if (_premintStatus.committable) {
=======
    function _beforeTokenTransfer(
        address _from,
        address _to,
        uint256 _tokenId
    ) internal override {
        // Derive the exchange id
        uint256 exchangeId = _tokenId & type(uint128).max;
        if (_isCommitable) {
>>>>>>> 7b4f38c8
            // If is committable, invoke commitToPreMintedOffer on the protocol

            // Set _isCommitable to false
            _isCommitable = false;

            // Set the preminted token as committed
            _committed[_tokenId] = true;

            // Derive the offer id
            uint256 offerId = _tokenId >> 128;

            // If this is a transfer of preminted token, treat it differently
            address protocolDiamond = IClientExternalAddresses(BeaconClientLib._beacon()).getProtocolAddress();
            IBosonExchangeHandler(protocolDiamond).commitToPreMintedOffer(payable(_to), offerId, exchangeId);
        } else if (_from != address(0) && _to != address(0) && _from != _to) {
            // Update the buyer associated with the voucher in the protocol
            // Only when transferring, not when minting or burning
            onVoucherTransferred(exchangeId, payable(_to));
        }
    }

    /**
     * @dev Determines if a token is pre-minted and committable via transfer hook
     *
     * Committable means:
     * - does not yet have an owner
     * - in a reserved range
     * - has been pre-minted
     * - has not been already burned
     *
     * @param _tokenId - the token id to check
     * @return committable - whether the token is committable
     * @return owner - the token owner
     */
<<<<<<< HEAD
    function getPreMintStatus(uint256 _tokenId) public view returns (bool committable, uint256 offerId, address owner) {
        // Not committable if _committed already or if token has an owner

        if (!_committed[_tokenId] && !_exists(_tokenId)) {
            // it might be a pre-minted token. Preminted tokens have offerId in the upper 128 bits
            offerId = _tokenId >> 128;
=======
    function getPreMintStatus(uint256 _tokenId) public view returns (bool committable, address owner) {
        // Not committable if _committed already or if token has an owner

        if (!_committed[_tokenId]) {
            // it might be a pre-minted token. Preminted tokens have offerId in the upper 128 bits
            uint256 offerId = _tokenId >> 128;
>>>>>>> 7b4f38c8

            if (offerId > 0) {
                // Get the range stored at the midpoint
                Range storage range = _rangeByOfferId[offerId];

                // Get the beginning of the range once for reference
                uint256 start = range.start;
<<<<<<< HEAD
                // _tokenId = _tokenId & type(uint128).max;

=======

                // Start is 0 if the range does not exist
                // Token is committable if is within the range and has not been burned already
>>>>>>> 7b4f38c8
                if (
                    start > 0 &&
                    start <= _tokenId &&
                    start + range.minted - 1 >= _tokenId &&
                    _tokenId > range.lastBurnedTokenId
                ) {
                    // Has it been pre-minted and not burned yet?
                    committable = true;
                    owner = range.owner;
                }
            }
        }
    }

    /**
     * @notice Withdraw funds from the contract to the protocol seller pool
     *
     * @param _tokenList - list of tokens to withdraw, including native token (address(0))
     */
    function withdrawToProtocol(address[] calldata _tokenList) external {
        address protocolDiamond = IClientExternalAddresses(BeaconClientLib._beacon()).getProtocolAddress();
        uint256 sellerId = getSellerId();

        for (uint256 i = 0; i < _tokenList.length; i++) {
            address token = _tokenList[i];
            if (token == address(0)) {
                uint256 balance = address(this).balance;
                IBosonFundsHandler(protocolDiamond).depositFunds{ value: balance }(sellerId, token, balance);
            } else {
                uint256 balance = IERC20(token).balanceOf(address(this));
                IERC20(token).approve(protocolDiamond, balance);
                IBosonFundsHandler(protocolDiamond).depositFunds(sellerId, token, balance);
            }
        }
    }

    /*
     * Returns storage pointer to location of private variables
     * 0x99 is location of _owners
     * 0x9a is location of _balances
     *
     * Since ERC721UpgradeableStorage slot is 0x99
     * _owners slot is ERC721UpgradeableStorage + 0
     * _balances slot is ERC721UpgradeableStorage + 1
     */
    function getERC721UpgradeableStorage() internal pure returns (ERC721UpgradeableStorage storage ps) {
        assembly {
            ps.slot := 0x99
        }
    }

    /*
     * Updates owners, but do not emit Transfer event. Event was already emited during pre-mint.
     */
<<<<<<< HEAD
    function silentMintAndSetPremintStatus(address _from, uint256 _tokenId, uint256 _offerId) internal {
=======
    function silentMintAndSetPremintStatus(address _from, uint256 _tokenId) internal {
>>>>>>> 7b4f38c8
        require(_from == owner() || _from == address(this), NO_SILENT_MINT_ALLOWED);

        // update data, so transfer will succeed
        getERC721UpgradeableStorage()._owners[_tokenId] = _from;

        // Update commitable status
        _isCommitable = true;
    }
}

/**
 * @title BosonVoucher
 * @notice This is the Boson Protocol ERC-721 Voucher contract.
 *
 * N.B. This is only a logic contract, delegated to by BeaconClientProxy. Thus,
 *      this contract will never be "upgraded". Rather it will be redeployed
 *      with changes and the BosonClientBeacon will be advised of the new address.
 *      Individual seller collections are clones of BeaconClientProxy, which
 *      asks the BosonClientBeacon for the address of the BosonVoucher contract
 *      on each call. This allows us to upgrade all voucher collections cheaply,
 *      and at once.
 *
 * Key features:
 * - Only PROTOCOL-roled addresses can issue vouchers, i.e., the ProtocolDiamond or an EOA for testing
 * - Minted to the buyer when the buyer commits to an offer
 * - Burned when the buyer redeems the voucher
 * - Support for pre-minted voucher id ranges
 *
 * @dev This contract inherit BosonVoucherBase because we have added support to meta transaction
 *      and split into two contracts doesn't mess up the storage layout when importing ERC2771ContextUpgradeable
 */
contract BosonVoucher is BosonVoucherBase, ERC2771ContextUpgradeable {
    constructor(address forwarder) ERC2771ContextUpgradeable(forwarder) {}

    /**
     * @notice This function returns the calldata of the current message.
     * @dev It is an override of the ERC2771ContextUpgradeable._msgData() function which allows meta transactions.
     */
    function _msgData() internal view override(ContextUpgradeable, ERC2771ContextUpgradeable) returns (bytes calldata) {
        return ERC2771ContextUpgradeable._msgData();
    }

    /**
     * @notice This function returns the sender of the current message.
     * @dev It is an override of the ERC2771ContextUpgradeable._msgSender() function which allows meta transactions.
     */
    function _msgSender()
        internal
        view
        override(ContextUpgradeable, ERC2771ContextUpgradeable)
        returns (address sender)
    {
        return ERC2771ContextUpgradeable._msgSender();
    }

    /**
     * @dev This empty reserved space is put in place to allow future versions to add new
     * variables without shifting down storage in the inheritance chain.
     * See https://docs.openzeppelin.com/contracts/4.x/upgradeable#storage_gaps
     */
    uint256[50] private __gap;
}<|MERGE_RESOLUTION|>--- conflicted
+++ resolved
@@ -66,11 +66,7 @@
      * variables without shifting down storage in the inheritance chain.
      * See https://docs.openzeppelin.com/contracts/4.x/upgradeable#storage_gaps
      */
-<<<<<<< HEAD
-    uint256[44] private __gap;
-=======
     uint256[45] private __gap;
->>>>>>> 7b4f38c8
 
     /**
      * @notice Initializes the voucher.
@@ -460,18 +456,9 @@
      * @param _tokenId - id of the voucher's associated exchange or pre-minted token id
      * @return the uri for the associated offer's off-chain metadata (blank if not found)
      */
-<<<<<<< HEAD
     function tokenURI(
         uint256 _tokenId
     ) public view override(ERC721Upgradeable, IERC721MetadataUpgradeable) returns (string memory) {
-=======
-    function tokenURI(uint256 _tokenId)
-        public
-        view
-        override(ERC721Upgradeable, IERC721MetadataUpgradeable)
-        returns (string memory)
-    {
->>>>>>> 7b4f38c8
         uint256 exchangeId = _tokenId & type(uint128).max;
         (bool exists, Offer memory offer) = getBosonOfferByExchangeId(exchangeId);
 
@@ -701,19 +688,10 @@
      * @param _to - the address to which the voucher is being transferred
      * @param _tokenId - the tokenId of the voucher that is being transferred
      */
-<<<<<<< HEAD
     function _beforeTokenTransfer(address _from, address _to, uint256 _tokenId) internal override {
-        if (_premintStatus.committable) {
-=======
-    function _beforeTokenTransfer(
-        address _from,
-        address _to,
-        uint256 _tokenId
-    ) internal override {
         // Derive the exchange id
         uint256 exchangeId = _tokenId & type(uint128).max;
         if (_isCommitable) {
->>>>>>> 7b4f38c8
             // If is committable, invoke commitToPreMintedOffer on the protocol
 
             // Set _isCommitable to false
@@ -748,21 +726,12 @@
      * @return committable - whether the token is committable
      * @return owner - the token owner
      */
-<<<<<<< HEAD
-    function getPreMintStatus(uint256 _tokenId) public view returns (bool committable, uint256 offerId, address owner) {
-        // Not committable if _committed already or if token has an owner
-
-        if (!_committed[_tokenId] && !_exists(_tokenId)) {
-            // it might be a pre-minted token. Preminted tokens have offerId in the upper 128 bits
-            offerId = _tokenId >> 128;
-=======
     function getPreMintStatus(uint256 _tokenId) public view returns (bool committable, address owner) {
         // Not committable if _committed already or if token has an owner
 
         if (!_committed[_tokenId]) {
             // it might be a pre-minted token. Preminted tokens have offerId in the upper 128 bits
             uint256 offerId = _tokenId >> 128;
->>>>>>> 7b4f38c8
 
             if (offerId > 0) {
                 // Get the range stored at the midpoint
@@ -770,14 +739,9 @@
 
                 // Get the beginning of the range once for reference
                 uint256 start = range.start;
-<<<<<<< HEAD
-                // _tokenId = _tokenId & type(uint128).max;
-
-=======
 
                 // Start is 0 if the range does not exist
                 // Token is committable if is within the range and has not been burned already
->>>>>>> 7b4f38c8
                 if (
                     start > 0 &&
                     start <= _tokenId &&
@@ -832,11 +796,7 @@
     /*
      * Updates owners, but do not emit Transfer event. Event was already emited during pre-mint.
      */
-<<<<<<< HEAD
-    function silentMintAndSetPremintStatus(address _from, uint256 _tokenId, uint256 _offerId) internal {
-=======
     function silentMintAndSetPremintStatus(address _from, uint256 _tokenId) internal {
->>>>>>> 7b4f38c8
         require(_from == owner() || _from == address(this), NO_SILENT_MINT_ALLOWED);
 
         // update data, so transfer will succeed
