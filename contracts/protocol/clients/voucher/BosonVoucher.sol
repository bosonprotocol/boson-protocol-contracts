--- conflicted
+++ resolved
@@ -818,13 +818,8 @@
     /*
      * Updates owners, but do not emit Transfer event. Event was already emited during pre-mint.
      */
-<<<<<<< HEAD
-    function silentMintAndSetPremintStatus(address _from, uint256 _tokenId) internal {
+    function silentMint(address _from, uint256 _tokenId) internal {
         if (_from != owner() && _from != address(this)) revert NoSilentMintAllowed();
-=======
-    function silentMint(address _from, uint256 _tokenId) internal {
-        require(_from == owner() || _from == address(this), NO_SILENT_MINT_ALLOWED);
->>>>>>> d331983a
 
         // update data, so transfer will succeed
         getERC721UpgradeableStorage()._owners[_tokenId] = _from;
