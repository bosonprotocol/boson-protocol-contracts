// SPDX-License-Identifier: GPL-3.0-or-later
pragma solidity 0.8.9;
import "../../../domain/BosonConstants.sol";
import { ERC721Upgradeable } from "@openzeppelin/contracts-upgradeable/token/ERC721/ERC721Upgradeable.sol";
import { IERC721Upgradeable } from "@openzeppelin/contracts-upgradeable/token/ERC721/IERC721Upgradeable.sol";
import { IERC721MetadataUpgradeable } from "@openzeppelin/contracts-upgradeable/token/ERC721/extensions/IERC721MetadataUpgradeable.sol";
import { IERC2981Upgradeable } from "@openzeppelin/contracts-upgradeable/interfaces/IERC2981Upgradeable.sol";
import { IERC165Upgradeable } from "@openzeppelin/contracts-upgradeable/utils/introspection/ERC165Upgradeable.sol";
import { OwnableUpgradeable } from "@openzeppelin/contracts-upgradeable/access/OwnableUpgradeable.sol";
import { IERC721ReceiverUpgradeable } from "@openzeppelin/contracts-upgradeable/token/ERC721/IERC721ReceiverUpgradeable.sol";
import { ContextUpgradeable } from "@openzeppelin/contracts-upgradeable/utils/ContextUpgradeable.sol";
import { ERC2771ContextUpgradeable } from "@openzeppelin/contracts-upgradeable/metatx/ERC2771ContextUpgradeable.sol";
import { Strings } from "@openzeppelin/contracts/utils/Strings.sol";
import { Address } from "@openzeppelin/contracts/utils/Address.sol";
import { IBosonVoucher } from "../../../interfaces/clients/IBosonVoucher.sol";
import { BeaconClientBase } from "../../bases/BeaconClientBase.sol";
import { BeaconClientLib } from "../../libs/BeaconClientLib.sol";
import { IClientExternalAddresses } from "../../../interfaces/clients/IClientExternalAddresses.sol";
import { IBosonConfigHandler } from "../../../interfaces/handlers/IBosonConfigHandler.sol";
import { IBosonExchangeHandler } from "../../../interfaces/handlers/IBosonExchangeHandler.sol";
import { IERC20 } from "../../../interfaces/IERC20.sol";
import { DAIAliases as DAI } from "../../../interfaces/DAIAliases.sol";
import { IBosonFundsHandler } from "../../../interfaces/handlers/IBosonFundsHandler.sol";

/**
 * @title BosonVoucherBase
 * @notice This is the Boson Protocol ERC-721 Voucher contract.
 *
 * N.B. Although this contract extends OwnableUpgradeable and ERC721Upgradeable,
 *      that is only for convenience, to avoid conflicts with mixed imports.
 */
contract BosonVoucherBase is IBosonVoucher, BeaconClientBase, OwnableUpgradeable, ERC721Upgradeable {
    using Address for address;

    // Struct that is used to manipulate private variables from ERC721UpgradeableStorage
    struct ERC721UpgradeableStorage {
        // Mapping from token ID to owner address
        mapping(uint256 => address) _owners;
        // Mapping owner address to token count
        mapping(address => uint256) _balances;
    }

    // Opensea collection config
    string private _contractURI;

    // Royalty percentage requested by seller (for all offers)
    // Not used anymore. Need to stay to avoid storage shift.
    uint256 private _royaltyPercentageUnused;

    // Map an offerId to a Range for pre-minted offers
    mapping(uint256 => Range) private _rangeByOfferId;

    // Premint status, used only temporarly in transfers
    bool private _isCommitable;

    // Tell if preminted voucher has already been _committed
    mapping(uint256 => bool) private _committed;

    /**
     * @dev This empty reserved space is put in place to allow future versions to add new
     * variables without shifting down storage in the inheritance chain.
     * See https://docs.openzeppelin.com/contracts/4.x/upgradeable#storage_gaps
     */
    uint256[45] private __gap;

    /**
     * @notice Initializes the voucher.
     * This function is callable only once.
     */
    function initializeVoucher(
        uint256 _sellerId,
        address _newOwner,
        VoucherInitValues calldata voucherInitValues
    ) public initializer {
        string memory sellerId = Strings.toString(_sellerId);
        string memory voucherName = string(abi.encodePacked(VOUCHER_NAME, " ", sellerId));
        string memory voucherSymbol = string(abi.encodePacked(VOUCHER_SYMBOL, "_", sellerId));

        __ERC721_init_unchained(voucherName, voucherSymbol);

        // we don't call init on ownable, but rather just set the ownership to correct owner
        _transferOwnership(_newOwner);

        _setContractURI(voucherInitValues.contractURI);

        emit VoucherInitialized(_sellerId, _contractURI);
    }

    /**
     * @notice Issues a voucher to a buyer.
     *
     * Minted voucher supply is sent to the buyer.
     * Caller must have PROTOCOL role.
     *
     * Reverts if:
     * - Exchange id falls within a reserved range
     *
     * @param _tokenId - voucher token id corresponds to <<uint128(offerId)>>.<<uint128(exchangeId)>>
     * @param _buyer - the buyer address
     */
    function issueVoucher(uint256 _tokenId, address _buyer) external override onlyRole(PROTOCOL) {
        // Derive offerId
        uint256 offerId = _tokenId >> 128;

        // See if the offer id is associated with a range
        Range storage range = _rangeByOfferId[offerId];

        // Revert if exchange id falls within a reserved range
        uint256 rangeStart = range.start;
        require((_tokenId < rangeStart) || (_tokenId >= rangeStart + range.length), EXCHANGE_ID_IN_RESERVED_RANGE);

        // Issue voucher is called only during commitToOffer (in protocol), so token can be set as committed
        _committed[_tokenId] = true;

        // Mint the voucher, sending it to the buyer address
        _mint(_buyer, _tokenId);
    }

    /**
     * @notice Burns a voucher.
     *
     * Caller must have PROTOCOL role.
     *
     * @param _tokenId - voucher token id corresponds to <<uint128(offerId)>>.<<uint128(exchangeId)>>
     */
    function burnVoucher(uint256 _tokenId) external override onlyRole(PROTOCOL) {
        _burn(_tokenId);
    }

    /**
     * @notice Reserves a range of vouchers to be associated with an offer
     *
     * Must happen prior to calling preMint
     * Caller must have PROTOCOL role.
     *
     * Reverts if:
     * - Start id is not greater than zero for the first range
     * - Start id is not greater than the end id of the previous range for subsequent ranges
     * - Range length is zero
     * - Range length is too large, i.e., would cause an overflow
     * - Offer id is already associated with a range
     * - _to is not the contract address or the contract owner
     *
     * @param _offerId - the id of the offer
     * @param _start - the first id of the token range
     * @param _length - the length of the range
     * @param _to - the address to send the pre-minted vouchers to (contract address or contract owner)
     */
    function reserveRange(uint256 _offerId, uint256 _start, uint256 _length, address _to) external onlyRole(PROTOCOL) {
        // _to must be the contract address or the contract owner (operator)
        require(_to == address(this) || _to == owner(), INVALID_TO_ADDRESS);

        // Prevent reservation of an empty range
        require(_length > 0, INVALID_RANGE_LENGTH);

        // Adjust start id to include offer id
        require(_start > 0, INVALID_RANGE_START);
        _start += (_offerId << 128);

        // Prevent overflow in issueVoucher and preMint
        require(_start <= type(uint256).max - _length, INVALID_RANGE_LENGTH);

        // Get storage slot for the range
        Range storage range = _rangeByOfferId[_offerId];

        // Revert if the offer id is already associated with a range
        require(range.length == 0, OFFER_RANGE_ALREADY_RESERVED);

        // Store the reserved range
        range.start = _start;
        range.length = _length;
        range.owner = _to;

        emit RangeReserved(_offerId, range);
    }

    /**
     * @notice Pre-mints all or part of an offer's reserved vouchers.
     *
     * For small offer quantities, this method may only need to be
     * called once.
     *
     * But, if the range is large, e.g., 10k vouchers, block gas limit
     * could cause the transaction to fail. Thus, in order to support
     * a batched approach to pre-minting an offer's vouchers,
     * this method can be called multiple times, until the whole
     * range is minted.
     *
     * A benefit to the batched approach is that the entire reserved
     * range for an offer need not be pre-minted at one time. A seller
     * could just mint batches periodically, controlling the amount
     * that are available on the market at any given time, e.g.,
     * creating a pre-minted offer with a validity period of one year,
     * causing the token range to be reserved, but only pre-minting
     * a certain amount monthly.
     *
     * Caller must be contract owner (seller assistant address).
     *
     * Reverts if:
     * - Offer id is not associated with a range
     * - Amount to mint is more than remaining un-minted in range
     * - Too many to mint in a single transaction, given current block gas limit
     * - Offer already expired
     * - Offer is voided
     *
     * @param _offerId - the id of the offer
     * @param _amount - the amount to mint
     */
    function preMint(uint256 _offerId, uint256 _amount) external onlyOwner {
        // Get the offer's range
        Range storage range = _rangeByOfferId[_offerId];

        // Revert if id not associated with a range
        require(range.length != 0, NO_RESERVED_RANGE_FOR_OFFER);

        // Revert if no more to mint in range
        require(range.length >= range.minted + _amount, INVALID_AMOUNT_TO_MINT);

        // Get max amount that can be minted in a single transaction
        address protocolDiamond = IClientExternalAddresses(BeaconClientLib._beacon()).getProtocolAddress();
        uint256 maxPremintedVouchers = IBosonConfigHandler(protocolDiamond).getMaxPremintedVouchers();

        // Revert if too many to mint in a single transaction
        require(_amount <= maxPremintedVouchers, TOO_MANY_TO_MINT);

        // Make sure that offer is not expired or voided
        (Offer memory offer, OfferDates memory offerDates) = getBosonOffer(_offerId);
        require(!offer.voided && (offerDates.validUntil > block.timestamp), OFFER_EXPIRED_OR_VOIDED);

        // Get the first token to mint
        uint256 start = range.start + range.minted;
        address to = range.owner;

        // Pre-mint the range
        uint256 tokenId;
        for (uint256 i = 0; i < _amount; i++) {
            tokenId = start + i;

            emit Transfer(address(0), to, tokenId);
        }

        // Bump the minted count
        range.minted += _amount;

        // Update to total balance
        getERC721UpgradeableStorage()._balances[to] += _amount;

        emit VouchersPreMinted(_offerId, start, tokenId);
    }

    /**
     * @notice Burn all or part of an offer's preminted vouchers.
     * If offer expires or it's voided, the seller can burn the preminted vouchers that were not transferred yet.
     * This way they will not show in seller's wallet and marketplaces anymore.
     *
     * For small offer quantities, this method may only need to be
     * called once.
     *
     * But, if the range is large, e.g., 10k vouchers, block gas limit
     * could cause the transaction to fail. Thus, in order to support
     * a batched approach to pre-minting an offer's vouchers,
     * this method can be called multiple times, until the whole
     * range is burned.
     *
     * Caller must be contract owner (seller assistant address).
     *
     * Reverts if:
     * - Offer id is not associated with a range
     * - Offer is not expired or voided
     * - There is nothing to burn
     *
     * @param _offerId - the id of the offer
     */
    function burnPremintedVouchers(uint256 _offerId) external override onlyOwner {
        // Get the offer's range
        Range storage range = _rangeByOfferId[_offerId];

        // Revert if id not associated with a range
        require(range.length != 0, NO_RESERVED_RANGE_FOR_OFFER);

        // Make sure that offer is either expired or voided
        (Offer memory offer, OfferDates memory offerDates) = getBosonOffer(_offerId);
        require(offer.voided || (offerDates.validUntil <= block.timestamp), OFFER_STILL_VALID);

        // Get max amount that can be burned in a single transaction
        address protocolDiamond = IClientExternalAddresses(BeaconClientLib._beacon()).getProtocolAddress();
        uint256 maxPremintedVouchers = IBosonConfigHandler(protocolDiamond).getMaxPremintedVouchers();

        // Get the first token to burn
        uint256 start = (range.lastBurnedTokenId == 0) ? range.start : (range.lastBurnedTokenId + 1);

        // Get the last token to burn
        uint256 end = range.start + range.minted;

        // End should be greater than start
        require(end > start, NOTHING_TO_BURN);

        // If amount to burn is more than maxPremintedVouchers, burn only maxPremintedVouchers
        if (end > start + maxPremintedVouchers) {
            end = start + maxPremintedVouchers;
        }

        // Burn the range
        address rangeOwner = range.owner;
        uint256 burned;
        for (uint256 tokenId = start; tokenId < end; tokenId++) {
            // Burn only if not already _committed
            if (!_committed[tokenId]) {
                emit Transfer(rangeOwner, address(0), tokenId);
                burned++;
            }
        }

        // Update last burned token id
        range.lastBurnedTokenId = end - 1;

        // Update owner's total balance
        getERC721UpgradeableStorage()._balances[rangeOwner] -= burned;
    }

    /**
     * @notice Gets the number of vouchers available to be pre-minted for an offer.
     *
     * @param _offerId - the id of the offer
     * @return count - the count of vouchers in reserved range available to be pre-minted
     */
    function getAvailablePreMints(uint256 _offerId) external view returns (uint256 count) {
        // If offer is expired or voided, return 0
        (Offer memory offer, OfferDates memory offerDates) = getBosonOffer(_offerId);
        if (offer.voided || (offerDates.validUntil <= block.timestamp)) {
            return 0;
        }

        // Get the offer's range
        Range storage range = _rangeByOfferId[_offerId];

        // Count the number left to be minted
        count = range.length - range.minted;
    }

    /**
     * @notice Gets the range for an offer.
     *
     * @param _offerId - the id of the offer
     * @return range - the range struct with information about range start, length and already minted tokens
     */
    function getRangeByOfferId(uint256 _offerId) external view returns (Range memory range) {
        // Get the offer's range
        range = _rangeByOfferId[_offerId];
    }

    /**
     * @dev Returns the owner of the specified token.
     *
     * If the token IS a pre-mint, then the actual owner address hasn't been set,
     * but will be reported as the owner of this contract (the seller assistant).
     *
     * If the token IS NOT a pre-mint, then the actual owner will be reported.
     *
     * Reverts if:
     * - Token is not a pre-mint and does not have a stored owner, i.e., invalid token id
     *
     * @param _tokenId - the id of the token to check
     * @return owner - the address of the owner
     */
    function ownerOf(
        uint256 _tokenId
    ) public view virtual override(ERC721Upgradeable, IERC721Upgradeable) returns (address owner) {
        if (_exists(_tokenId)) {
            // If _tokenId exists, it does not matter if vouchers were preminted or not
            return super.ownerOf(_tokenId);
        } else {
            bool committable;
            // If _tokenId does not exist, but offer is committable, report contract owner as token owner
            (committable, owner) = getPreMintStatus(_tokenId);
            if (committable) return owner;

            // Otherwise revert
            revert("ERC721: invalid token ID");
        }
    }

    /**
     * @dev See {IERC721-transferFrom}.
     */
    function transferFrom(
        address _from,
        address _to,
        uint256 _tokenId
    ) public virtual override(ERC721Upgradeable, IERC721Upgradeable) {
        (bool committable, ) = getPreMintStatus(_tokenId);

        if (committable) {
            // If offer is committable, temporarily update _owners, so transfer succeeds
            silentMintAndSetPremintStatus(_from, _tokenId);
        }

        super.transferFrom(_from, _to, _tokenId);
    }

    /**
     * @dev See {IERC721-safeTransferFrom}.
     */
    function safeTransferFrom(
        address _from,
        address _to,
        uint256 _tokenId,
        bytes memory _data
    ) public virtual override(ERC721Upgradeable, IERC721Upgradeable) {
        (bool committable, ) = getPreMintStatus(_tokenId);

        if (committable) {
            // If offer is committable, temporarily update _owners, so transfer succeeds
            silentMintAndSetPremintStatus(_from, _tokenId);
        }

        super.safeTransferFrom(_from, _to, _tokenId, _data);
    }

    /**
     * @notice Implements the {IERC165} interface.
     *
     * N.B. This method is inherited from several parents and
     * the compiler cannot decide which to use. Thus, they must
     * be overridden here.
     *
     * If you just call super.supportsInterface, it chooses
     * 'the most derived contract'. But that's not good for this
     * particular function because you may inherit from several
     * IERC165 contracts, and all concrete ones need to be allowed
     * to respond.
     *
     * 0x2a55205a represents ERC2981 interface id
     */
    function supportsInterface(
        bytes4 _interfaceId
    ) public view override(ERC721Upgradeable, IERC165Upgradeable) returns (bool) {
        return (_interfaceId == type(IBosonVoucher).interfaceId ||
            _interfaceId == type(IERC2981Upgradeable).interfaceId ||
            super.supportsInterface(_interfaceId));
    }

    /**
     * @notice Gets the Voucher metadata URI.
     *
     * This method overrides the Open Zeppelin version, returning
     * a unique stored metadata URI for each token rather than a
     * replaceable baseURI template, since the latter is not compatible
     * with IPFS hashes.
     *
     * @param _tokenId - id of the voucher's associated exchange or pre-minted token id
     * @return the uri for the associated offer's off-chain metadata (blank if not found)
     */
    function tokenURI(
        uint256 _tokenId
    ) public view override(ERC721Upgradeable, IERC721MetadataUpgradeable) returns (string memory) {
        uint256 exchangeId = _tokenId & type(uint128).max;
        (bool exists, Offer memory offer) = getBosonOfferByExchangeId(exchangeId);

        if (!exists) {
            (bool committable, ) = getPreMintStatus(_tokenId);
            if (committable) {
                uint256 offerId = _tokenId >> 128;
                exists = true;
                (offer, ) = getBosonOffer(offerId);
            }
        }
        return exists ? offer.metadataUri : "";
    }

    /**
     * @notice Gets the seller id.
     *
     * @return the id for the Voucher seller
     */
    function getSellerId() public view override returns (uint256) {
        (bool exists, Seller memory seller) = getBosonSellerByAddress(owner());

        return exists ? seller.id : 0;
    }

    /**
     * @notice Transfers ownership of the contract to a new account (`newOwner`).
     * Can only be called by the protocol. Change is done by calling `updateSeller` on the protocol.
     *
     * @param _newOwner - the address to which ownership of the voucher contract will be transferred
     */
    function transferOwnership(
        address _newOwner
    ) public override(IBosonVoucher, OwnableUpgradeable) onlyRole(PROTOCOL) {
        require(_newOwner != address(0), OWNABLE_ZERO_ADDRESS);
        _transferOwnership(_newOwner);
    }

    /**
     * @notice Overriding renounceOwnership() from OwnableUpgradeable, so it's not possible to renounce ownership.
     *
     * N.B. In the future it might be possible to renounce ownership via seller deactivation in the protocol.
     */
    function renounceOwnership() public pure override {
        revert(ACCESS_DENIED);
    }

    /**
     * @notice Returns storefront-level metadata used by OpenSea.
     *
     * @return Contract metadata URI
     */
    function contractURI() external view override returns (string memory) {
        return _contractURI;
    }

    /**
     * @notice Sets new contract URI.
     * Can only be called by the owner or during the initialization.
     *
     * @param _newContractURI - new contract metadata URI
     */
    function setContractURI(string calldata _newContractURI) external override onlyOwner {
        _setContractURI(_newContractURI);
    }

    /** @notice Make a call to an external contract.
     *
     * Reverts if:
     * - _to is zero address
     * - call to external contract fails
     * - caller is not the owner
     * - caller tries to call ERC20 method that would allow transfer of tokens from this contract
     *
     * @param _to - address of the contract to call
     * @param _data - data to pass to the external contract
     */
    function callExternalContract(address _to, bytes calldata _data) external payable onlyOwner {
        require(_to != address(0), INVALID_ADDRESS);

        // Prevent invocation of functions that would allow transfer of tokens from this contract
        bytes4 selector = bytes4(_data[:4]);
        require(
            selector != IERC20.transfer.selector &&
                selector != IERC20.approve.selector &&
                selector != IERC20.transferFrom.selector &&
                selector != DAI.push.selector &&
                selector != DAI.move.selector,
            FUNCTION_NOT_ALLOWLISTED
        );

        _to.functionCallWithValue(_data, msg.value, FUNCTION_CALL_NOT_SUCCESSFUL);
    }

    /** @notice Set approval for all to the vouchers owned by this contract
     *
     * Reverts if:
     * - _operator is zero address
     * - caller is not the owner
     * - _operator is this contract
     *
     * @param _operator - address of the operator to set approval for
     * @param _approved - true to approve the operator in question, false to revoke approval
     */
    function setApprovalForAllToContract(address _operator, bool _approved) external onlyOwner {
        require(_operator != address(0), INVALID_ADDRESS);

        _setApprovalForAll(address(this), _operator, _approved);
    }

    // @dev Contract must be allowed to receive native token as it can be used as voucher's owner
    receive() external payable {}

    /**
     * @dev See {IERC721Receiver-onERC721Received}.
     *
     * Always returns `IERC721Receiver.onERC721Received.selector`.
     */
    function onERC721Received(address, address, uint256, bytes memory) public virtual override returns (bytes4) {
        return this.onERC721Received.selector;
    }

    /**
     * @notice Sets new contract URI.
     * Can only be called by the owner or during the initialization.
     *
     * @param _newContractURI new contract metadata URI
     */
    function _setContractURI(string calldata _newContractURI) internal {
        _contractURI = _newContractURI;

        emit ContractURIChanged(_newContractURI);
    }

    /**
     * @notice Provides royalty info.
     * Called with the sale price to determine how much royalty is owed and to whom.
     *
     * @param _tokenId - the voucher queried for royalty information
     * @param _salePrice - the sale price of the voucher specified by _tokenId
     *
     * @return receiver - address of who should be sent the royalty payment
     * @return royaltyAmount - the royalty payment amount for the given sale price
     */
<<<<<<< HEAD
    function royaltyInfo(uint256 _tokenId, uint256 _salePrice)
        external
        view
        override
        returns (address receiver, uint256 royaltyAmount)
    {
        uint256 offerId;
        bool isPreminted;
        if (!_exists(_tokenId)) {
            // might not exists or is preminted
            (isPreminted, offerId, ) = getPreMintStatus(_tokenId);
            if (!isPreminted) {
                return (address(0), 0);
            }
=======
    function royaltyInfo(
        uint256 _tokenId,
        uint256 _salePrice
    ) external view override returns (address receiver, uint256 royaltyAmount) {
        // get offer
        uint256 exchangeId = _tokenId & type(uint128).max;
        (bool offerExists, Offer memory offer) = getBosonOfferByExchangeId(exchangeId);

        if (offerExists) {
            (, Seller memory seller) = getBosonSeller(offer.sellerId);
            // get receiver
            receiver = seller.treasury;
            // Calculate royalty amount
            royaltyAmount = (_salePrice * _royaltyPercentage) / 10000;
>>>>>>> 59d6c6a0
        }

        uint256 royaltyPercentage;
        (receiver, royaltyPercentage) = getExchangeEIP2981Royalties(isPreminted ? offerId : _tokenId, isPreminted);
        royaltyAmount = (_salePrice * royaltyPercentage) / 10000;
    }

    /**
     * @notice Performs special case transfer hooks.
     *
     * - Commits to pre-minted offers on first transfer.
     *
     * When a voucher is pre-minted, the owner is not stored
     * but the seller is reported as the transferee and owner,
     * so that it can be found by marketplaces and listed by
     * the seller for their asking price.
     *
     * On the first transfer after pre-minting, this method
     * will commit to the associated offer on behalf of the
     * new owner.
     *
     * - Updates buyer on subsequent transfers.
     *
     * When a voucher with an associated exchange is transferred
     * either on the secondary market or just between wallets,
     * the protocol needs to be alerted to the change of buyer
     * address.
     *
     * The buyer account associated with the exchange will be
     * replaced. If the new voucher holder already has a
     * Boson Protocol buyer account, it will be used. Otherwise,
     * a new buyer account will be created and associated with
     * the exchange.
     *
     * @param _from - the address from which the voucher is being transferred
     * @param _to - the address to which the voucher is being transferred
     * @param _tokenId - the tokenId of the voucher that is being transferred
     */
    function _beforeTokenTransfer(address _from, address _to, uint256 _tokenId) internal override {
        // Derive the exchange id
        uint256 exchangeId = _tokenId & type(uint128).max;
        if (_isCommitable) {
            // If is committable, invoke commitToPreMintedOffer on the protocol

            // Set _isCommitable to false
            _isCommitable = false;

            // Set the preminted token as committed
            _committed[_tokenId] = true;

            // Derive the offer id
            uint256 offerId = _tokenId >> 128;

            // If this is a transfer of preminted token, treat it differently
            address protocolDiamond = IClientExternalAddresses(BeaconClientLib._beacon()).getProtocolAddress();
            IBosonExchangeHandler(protocolDiamond).commitToPreMintedOffer(payable(_to), offerId, exchangeId);
        } else if (_from != address(0) && _to != address(0) && _from != _to) {
            // Update the buyer associated with the voucher in the protocol
            // Only when transferring, not when minting or burning
            onVoucherTransferred(exchangeId, payable(_to));
        }
    }

    /**
     * @dev Determines if a token is pre-minted and committable via transfer hook
     *
     * Committable means:
     * - does not yet have an owner
     * - in a reserved range
     * - has been pre-minted
     * - has not been already burned
     *
     * @param _tokenId - the token id to check
     * @return committable - whether the token is committable
     * @return owner - the token owner
     */
    function getPreMintStatus(uint256 _tokenId) public view returns (bool committable, address owner) {
        // Not committable if _committed already or if token has an owner

        if (!_committed[_tokenId]) {
            // it might be a pre-minted token. Preminted tokens have offerId in the upper 128 bits
            uint256 offerId = _tokenId >> 128;

            if (offerId > 0) {
                // Get the range stored at the midpoint
                Range storage range = _rangeByOfferId[offerId];

                // Get the beginning of the range once for reference
                uint256 start = range.start;

                // Start is 0 if the range does not exist
                // Token is committable if is within the range and has not been burned already
                if (
                    start > 0 &&
                    start <= _tokenId &&
                    start + range.minted - 1 >= _tokenId &&
                    _tokenId > range.lastBurnedTokenId
                ) {
                    // Has it been pre-minted and not burned yet?
                    committable = true;
                    owner = range.owner;
                }
            }
        }
    }

    /**
     * @notice Withdraw funds from the contract to the protocol seller pool
     *
     * @param _tokenList - list of tokens to withdraw, including native token (address(0))
     */
    function withdrawToProtocol(address[] calldata _tokenList) external {
        address protocolDiamond = IClientExternalAddresses(BeaconClientLib._beacon()).getProtocolAddress();
        uint256 sellerId = getSellerId();

        for (uint256 i = 0; i < _tokenList.length; i++) {
            address token = _tokenList[i];
            if (token == address(0)) {
                uint256 balance = address(this).balance;
                IBosonFundsHandler(protocolDiamond).depositFunds{ value: balance }(sellerId, token, balance);
            } else {
                uint256 balance = IERC20(token).balanceOf(address(this));
                IERC20(token).approve(protocolDiamond, balance);
                IBosonFundsHandler(protocolDiamond).depositFunds(sellerId, token, balance);
            }
        }
    }

    /*
     * Returns storage pointer to location of private variables
     * 0x99 is location of _owners
     * 0x9a is location of _balances
     *
     * Since ERC721UpgradeableStorage slot is 0x99
     * _owners slot is ERC721UpgradeableStorage + 0
     * _balances slot is ERC721UpgradeableStorage + 1
     */
    function getERC721UpgradeableStorage() internal pure returns (ERC721UpgradeableStorage storage ps) {
        assembly {
            ps.slot := 0x99
        }
    }

    /*
     * Updates owners, but do not emit Transfer event. Event was already emited during pre-mint.
     */
    function silentMintAndSetPremintStatus(address _from, uint256 _tokenId) internal {
        require(_from == owner() || _from == address(this), NO_SILENT_MINT_ALLOWED);

        // update data, so transfer will succeed
        getERC721UpgradeableStorage()._owners[_tokenId] = _from;

        // Update commitable status
        _isCommitable = true;
    }
}

/**
 * @title BosonVoucher
 * @notice This is the Boson Protocol ERC-721 Voucher contract.
 *
 * N.B. This is only a logic contract, delegated to by BeaconClientProxy. Thus,
 *      this contract will never be "upgraded". Rather it will be redeployed
 *      with changes and the BosonClientBeacon will be advised of the new address.
 *      Individual seller collections are clones of BeaconClientProxy, which
 *      asks the BosonClientBeacon for the address of the BosonVoucher contract
 *      on each call. This allows us to upgrade all voucher collections cheaply,
 *      and at once.
 *
 * Key features:
 * - Only PROTOCOL-roled addresses can issue vouchers, i.e., the ProtocolDiamond or an EOA for testing
 * - Minted to the buyer when the buyer commits to an offer
 * - Burned when the buyer redeems the voucher
 * - Support for pre-minted voucher id ranges
 *
 * @dev This contract inherit BosonVoucherBase because we have added support to meta transaction
 *      and split into two contracts doesn't mess up the storage layout when importing ERC2771ContextUpgradeable
 */
contract BosonVoucher is BosonVoucherBase, ERC2771ContextUpgradeable {
    constructor(address forwarder) ERC2771ContextUpgradeable(forwarder) {}

    /**
     * @notice This function returns the calldata of the current message.
     * @dev It is an override of the ERC2771ContextUpgradeable._msgData() function which allows meta transactions.
     */
    function _msgData() internal view override(ContextUpgradeable, ERC2771ContextUpgradeable) returns (bytes calldata) {
        return ERC2771ContextUpgradeable._msgData();
    }

    /**
     * @notice This function returns the sender of the current message.
     * @dev It is an override of the ERC2771ContextUpgradeable._msgSender() function which allows meta transactions.
     */
    function _msgSender()
        internal
        view
        override(ContextUpgradeable, ERC2771ContextUpgradeable)
        returns (address sender)
    {
        return ERC2771ContextUpgradeable._msgSender();
    }

    /**
     * @dev This empty reserved space is put in place to allow future versions to add new
     * variables without shifting down storage in the inheritance chain.
     * See https://docs.openzeppelin.com/contracts/4.x/upgradeable#storage_gaps
     */
    uint256[50] private __gap;
}<|MERGE_RESOLUTION|>--- conflicted
+++ resolved
@@ -598,7 +598,6 @@
      * @return receiver - address of who should be sent the royalty payment
      * @return royaltyAmount - the royalty payment amount for the given sale price
      */
-<<<<<<< HEAD
     function royaltyInfo(uint256 _tokenId, uint256 _salePrice)
         external
         view
@@ -609,26 +608,11 @@
         bool isPreminted;
         if (!_exists(_tokenId)) {
             // might not exists or is preminted
-            (isPreminted, offerId, ) = getPreMintStatus(_tokenId);
+            (isPreminted, ) = getPreMintStatus(_tokenId);
             if (!isPreminted) {
                 return (address(0), 0);
             }
-=======
-    function royaltyInfo(
-        uint256 _tokenId,
-        uint256 _salePrice
-    ) external view override returns (address receiver, uint256 royaltyAmount) {
-        // get offer
-        uint256 exchangeId = _tokenId & type(uint128).max;
-        (bool offerExists, Offer memory offer) = getBosonOfferByExchangeId(exchangeId);
-
-        if (offerExists) {
-            (, Seller memory seller) = getBosonSeller(offer.sellerId);
-            // get receiver
-            receiver = seller.treasury;
-            // Calculate royalty amount
-            royaltyAmount = (_salePrice * _royaltyPercentage) / 10000;
->>>>>>> 59d6c6a0
+            offerId = _tokenId >> 128;
         }
 
         uint256 royaltyPercentage;
