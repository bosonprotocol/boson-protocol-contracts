--- conflicted
+++ resolved
@@ -73,11 +73,7 @@
         address _newOwner,
         VoucherInitValues calldata voucherInitValues
     ) public initializer {
-<<<<<<< HEAD
         string memory sellerId = string.concat(Strings.toString(_sellerId), "_", Strings.toString(_collectionIndex));
-=======
-        string memory sellerId = Strings.toString(_sellerId);
->>>>>>> 9ad40060
         string memory voucherName = string.concat(VOUCHER_NAME, " ", sellerId);
         string memory voucherSymbol = string.concat(VOUCHER_SYMBOL, "_", sellerId);
 
