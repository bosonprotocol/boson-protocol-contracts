// SPDX-License-Identifier: GPL-3.0-or-later
pragma solidity 0.8.9;

import "../../../domain/BosonConstants.sol";
import { ERC721Upgradeable } from "@openzeppelin/contracts-upgradeable/token/ERC721/ERC721Upgradeable.sol";
import { IERC721Upgradeable } from "@openzeppelin/contracts-upgradeable/token/ERC721/IERC721Upgradeable.sol";
import { IERC721MetadataUpgradeable } from "@openzeppelin/contracts-upgradeable/token/ERC721/extensions/IERC721MetadataUpgradeable.sol";
import { IERC2981Upgradeable } from "@openzeppelin/contracts-upgradeable/interfaces/IERC2981Upgradeable.sol";
import { IERC165Upgradeable } from "@openzeppelin/contracts-upgradeable/utils/introspection/ERC165Upgradeable.sol";
import { OwnableUpgradeable } from "@openzeppelin/contracts-upgradeable/access/OwnableUpgradeable.sol";
import { IERC721ReceiverUpgradeable } from "@openzeppelin/contracts-upgradeable/token/ERC721/IERC721ReceiverUpgradeable.sol";
import { ContextUpgradeable } from "@openzeppelin/contracts-upgradeable/utils/ContextUpgradeable.sol";
import { ERC2771ContextUpgradeable } from "@openzeppelin/contracts-upgradeable/metatx/ERC2771ContextUpgradeable.sol";
import { Strings } from "@openzeppelin/contracts/utils/Strings.sol";
import { Address } from "@openzeppelin/contracts/utils/Address.sol";
import { IBosonVoucher } from "../../../interfaces/clients/IBosonVoucher.sol";
import { BeaconClientBase } from "../../bases/BeaconClientBase.sol";
import { BeaconClientLib } from "../../libs/BeaconClientLib.sol";
import { IClientExternalAddresses } from "../../../interfaces/clients/IClientExternalAddresses.sol";
import { IBosonConfigHandler } from "../../../interfaces/handlers/IBosonConfigHandler.sol";
import { IBosonExchangeHandler } from "../../../interfaces/handlers/IBosonExchangeHandler.sol";
import { IERC20 } from "../../../interfaces/IERC20.sol";
import { DAIAliases as DAI } from "../../../interfaces/DAIAliases.sol";
import { IBosonFundsHandler } from "../../../interfaces/handlers/IBosonFundsHandler.sol";

/**
 * @title BosonVoucherBase
 * @notice This is the Boson Protocol ERC-721 Voucher contract.
 *
 * N.B. Although this contract extends OwnableUpgradeable and ERC721Upgradeable,
 *      that is only for convenience, to avoid conflicts with mixed imports.
 */
contract BosonVoucherBase is IBosonVoucher, BeaconClientBase, OwnableUpgradeable, ERC721Upgradeable {
    using Address for address;

    // Struct that is used to manipulate private variables from ERC721UpgradeableStorage
    struct ERC721UpgradeableStorage {
        // Mapping from token ID to owner address
        mapping(uint256 => address) _owners;
        // Mapping owner address to token count
        mapping(address => uint256) _balances;
    }

<<<<<<< HEAD
    struct PremintStatus {
        bool committable;
        address owner;
    }

=======
>>>>>>> 8b051bfe
    // Opensea collection config
    string private _contractURI;

    // Royalty percentage requested by seller (for all offers)
    uint256 private _royaltyPercentage;

    // Map an offerId to a Range for pre-minted offers
    mapping(uint256 => Range) private _rangeByOfferId;

<<<<<<< HEAD
    // Used only temporarly in transfers
    bool private _isCommittable;
=======
    // Premint status, used only temporarly in transfers
    bool private _isCommitable;
>>>>>>> 8b051bfe

    // Tell if voucher has already been _committed
    mapping(uint256 => bool) private _committed;

    /**
     * @dev This empty reserved space is put in place to allow future versions to add new
     * variables without shifting down storage in the inheritance chain.
     * See https://docs.openzeppelin.com/contracts/4.x/upgradeable#storage_gaps
     */
<<<<<<< HEAD

    uint256[44] private __gap;
=======
    uint256[45] private __gap;
>>>>>>> 8b051bfe

    /**
     * @notice Initializes the voucher.
     * This function is callable only once.
     */
    function initializeVoucher(
        uint256 _sellerId,
        address _newOwner,
        VoucherInitValues calldata voucherInitValues
    ) public initializer {
        string memory sellerId = Strings.toString(_sellerId);
        string memory voucherName = string(abi.encodePacked(VOUCHER_NAME, " ", sellerId));
        string memory voucherSymbol = string(abi.encodePacked(VOUCHER_SYMBOL, "_", sellerId));

        __ERC721_init_unchained(voucherName, voucherSymbol);

        // we don't call init on ownable, but rather just set the ownership to correct owner
        _transferOwnership(_newOwner);

        _setContractURI(voucherInitValues.contractURI);

        _setRoyaltyPercentage(voucherInitValues.royaltyPercentage);

        emit VoucherInitialized(_sellerId, _royaltyPercentage, _contractURI);
    }

    /**
     * @notice Issues a voucher to a buyer.
     *
     * Minted voucher supply is sent to the buyer.
     * Caller must have PROTOCOL role.
     *
     * Reverts if:
     * - Exchange id falls within a reserved range
     *
     * @param _tokenId - voucher token id corresponds to <<uint128(offerId)>>.<<uint128(exchangeId)>>
     * @param _buyer - the buyer address
     */
    function issueVoucher(uint256 _tokenId, address _buyer) external override onlyRole(PROTOCOL) {
        // Derive offerId
        uint256 offerId = _tokenId >> 128;

        // See if the offer id is associated with a range
        Range storage range = _rangeByOfferId[offerId];

        // Revert if exchange id falls within a reserved range
        uint256 rangeStart = range.start;
        require((_tokenId < rangeStart) || (_tokenId >= rangeStart + range.length), EXCHANGE_ID_IN_RESERVED_RANGE);
<<<<<<< HEAD

        // Mint the voucher, sending it to the buyer address
        _mint(_buyer, _tokenId);

        // Set token as committed
        _committed[_tokenId] = true;
=======

        // Issue voucher is called only during commitToOffer (in protocol), so token can be set as committed
        _committed[_tokenId] = true;

        // Mint the voucher, sending it to the buyer address
        _mint(_buyer, _tokenId);
>>>>>>> 8b051bfe
    }

    /**
     * @notice Burns a voucher.
     *
     * Caller must have PROTOCOL role.
     *
     * @param _tokenId - voucher token id corresponds to <<uint128(offerId)>>.<<uint128(exchangeId)>>
     */
    function burnVoucher(uint256 _tokenId) external override onlyRole(PROTOCOL) {
        _burn(_tokenId);
    }

    /**
     * @notice Reserves a range of vouchers to be associated with an offer
     *
     * Must happen prior to calling preMint
     * Caller must have PROTOCOL role.
     *
     * Reverts if:
     * - Start id is not greater than zero for the first range
     * - Start id is not greater than the end id of the previous range for subsequent ranges
     * - Range length is zero
     * - Range length is too large, i.e., would cause an overflow
     * - Offer id is already associated with a range
     * - _to is not the contract address or the contract owner
     *
     * @param _offerId - the id of the offer
     * @param _start - the first id of the token range
     * @param _length - the length of the range
     * @param _to - the address to send the pre-minted vouchers to (contract address or contract owner)
     */
    function reserveRange(
        uint256 _offerId,
        uint256 _start,
        uint256 _length,
        address _to
    ) external onlyRole(PROTOCOL) {
        // _to must be the contract address or the contract owner (operator)
        require(_to == address(this) || _to == owner(), INVALID_TO_ADDRESS);

        // Prevent reservation of an empty range
        require(_length > 0, INVALID_RANGE_LENGTH);

        // Adjust start id to include offer id
        require(_start > 0, INVALID_RANGE_START);
        _start += (_offerId << 128);

        // Prevent overflow in issueVoucher and preMint
        require(_start <= type(uint256).max - _length, INVALID_RANGE_LENGTH);

        // Get storage slot for the range
        Range storage range = _rangeByOfferId[_offerId];

        // Revert if the offer id is already associated with a range
        require(range.length == 0, OFFER_RANGE_ALREADY_RESERVED);

        // Store the reserved range
        range.start = _start;
        range.length = _length;
        range.owner = _to;

        emit RangeReserved(_offerId, range);
    }

    /**
     * @notice Pre-mints all or part of an offer's reserved vouchers.
     *
     * For small offer quantities, this method may only need to be
     * called once.
     *
     * But, if the range is large, e.g., 10k vouchers, block gas limit
     * could cause the transaction to fail. Thus, in order to support
     * a batched approach to pre-minting an offer's vouchers,
     * this method can be called multiple times, until the whole
     * range is minted.
     *
     * A benefit to the batched approach is that the entire reserved
     * range for an offer need not be pre-minted at one time. A seller
     * could just mint batches periodically, controlling the amount
     * that are available on the market at any given time, e.g.,
     * creating a pre-minted offer with a validity period of one year,
     * causing the token range to be reserved, but only pre-minting
     * a certain amount monthly.
     *
     * Caller must be contract owner (seller assistant address).
     *
     * Reverts if:
     * - Offer id is not associated with a range
     * - Amount to mint is more than remaining un-minted in range
     * - Too many to mint in a single transaction, given current block gas limit
     * - Offer already expired
     * - Offer is voided
     *
     * @param _offerId - the id of the offer
     * @param _amount - the amount to mint
     */
    function preMint(uint256 _offerId, uint256 _amount) external onlyOwner {
        // Get the offer's range
        Range storage range = _rangeByOfferId[_offerId];

        // Revert if id not associated with a range
        require(range.length != 0, NO_RESERVED_RANGE_FOR_OFFER);

        // Revert if no more to mint in range
        require(range.length >= range.minted + _amount, INVALID_AMOUNT_TO_MINT);

        // Get max amount that can be minted in a single transaction
        address protocolDiamond = IClientExternalAddresses(BeaconClientLib._beacon()).getProtocolAddress();
        uint256 maxPremintedVouchers = IBosonConfigHandler(protocolDiamond).getMaxPremintedVouchers();

        // Revert if too many to mint in a single transaction
        require(_amount <= maxPremintedVouchers, TOO_MANY_TO_MINT);

        // Make sure that offer is not expired or voided
        (Offer memory offer, OfferDates memory offerDates) = getBosonOffer(_offerId);
        require(!offer.voided && (offerDates.validUntil > block.timestamp), OFFER_EXPIRED_OR_VOIDED);

        // Get the first token to mint
        uint256 start = range.start + range.minted;
        address to = range.owner;

        // Pre-mint the range
        uint256 tokenId;
        for (uint256 i = 0; i < _amount; i++) {
            tokenId = start + i;

            emit Transfer(address(0), to, tokenId);
        }

        // Bump the minted count
        range.minted += _amount;

        // Update to total balance
        getERC721UpgradeableStorage()._balances[to] += _amount;

        emit VouchersPreMinted(_offerId, start, tokenId);
    }

    /**
     * @notice Burn all or part of an offer's preminted vouchers.
     * If offer expires or it's voided, the seller can burn the preminted vouchers that were not transferred yet.
     * This way they will not show in seller's wallet and marketplaces anymore.
     *
     * For small offer quantities, this method may only need to be
     * called once.
     *
     * But, if the range is large, e.g., 10k vouchers, block gas limit
     * could cause the transaction to fail. Thus, in order to support
     * a batched approach to pre-minting an offer's vouchers,
     * this method can be called multiple times, until the whole
     * range is burned.
     *
     * Caller must be contract owner (seller assistant address).
     *
     * Reverts if:
     * - Offer id is not associated with a range
     * - Offer is not expired or voided
     * - There is nothing to burn
     *
     * @param _offerId - the id of the offer
     */
    function burnPremintedVouchers(uint256 _offerId) external override onlyOwner {
        // Get the offer's range
        Range storage range = _rangeByOfferId[_offerId];

        // Revert if id not associated with a range
        require(range.length != 0, NO_RESERVED_RANGE_FOR_OFFER);

        // Make sure that offer is either expired or voided
        (Offer memory offer, OfferDates memory offerDates) = getBosonOffer(_offerId);
        require(offer.voided || (offerDates.validUntil <= block.timestamp), OFFER_STILL_VALID);

        // Get max amount that can be burned in a single transaction
        address protocolDiamond = IClientExternalAddresses(BeaconClientLib._beacon()).getProtocolAddress();
        uint256 maxPremintedVouchers = IBosonConfigHandler(protocolDiamond).getMaxPremintedVouchers();

        // Get the first token to burn
        uint256 start = (range.lastBurnedTokenId == 0) ? range.start : (range.lastBurnedTokenId + 1);

        // Get the last token to burn
        uint256 end = range.start + range.minted;

        // End should be greater than start
        require(end > start, NOTHING_TO_BURN);

        // If amount to burn is more than maxPremintedVouchers, burn only maxPremintedVouchers
        if (end > start + maxPremintedVouchers) {
            end = start + maxPremintedVouchers;
        }

        // Update last burned token id
        range.lastBurnedTokenId = end - 1;

        // Burn the range
        address rangeOwner = range.owner;
        uint256 burned;
        for (uint256 tokenId = start; tokenId < end; tokenId++) {
            // Burn only if not already _committed
            if (!_committed[tokenId]) {
                emit Transfer(rangeOwner, address(0), tokenId);
                burned++;
            }
        }

<<<<<<< HEAD
        // Update seller's total balance
        getERC721UpgradeableStorage()._balances[seller] -= burned;
=======
        // Update last burned token id
        range.lastBurnedTokenId = end - 1;

        // Update owner's total balance
        getERC721UpgradeableStorage()._balances[rangeOwner] -= burned;
>>>>>>> 8b051bfe
    }

    /**
     * @notice Gets the number of vouchers available to be pre-minted for an offer.
     *
     * @param _offerId - the id of the offer
     * @return count - the count of vouchers in reserved range available to be pre-minted
     */
    function getAvailablePreMints(uint256 _offerId) external view returns (uint256 count) {
        // If offer is expired or voided, return 0
        (Offer memory offer, OfferDates memory offerDates) = getBosonOffer(_offerId);
        if (offer.voided || (offerDates.validUntil <= block.timestamp)) {
            return 0;
        }

        // Get the offer's range
        Range storage range = _rangeByOfferId[_offerId];

        // Count the number left to be minted
        count = range.length - range.minted;
    }

    /**
     * @notice Gets the range for an offer.
     *
     * @param _offerId - the id of the offer
     * @return range - the range struct with information about range start, length and already minted tokens
     */
    function getRangeByOfferId(uint256 _offerId) external view returns (Range memory range) {
        // Get the offer's range
        range = _rangeByOfferId[_offerId];
    }

    /**
     * @dev Returns the owner of the specified token.
     *
     * If the token IS a pre-mint, then the actual owner address hasn't been set,
     * but will be reported as the owner of this contract (the seller assistant).
     *
     * If the token IS NOT a pre-mint, then the actual owner will be reported.
     *
     * Reverts if:
     * - Token is not a pre-mint and does not have a stored owner, i.e., invalid token id
     *
     * @param _tokenId - the id of the token to check
     * @return owner - the address of the owner
     */
    function ownerOf(uint256 _tokenId)
        public
        view
        virtual
        override(ERC721Upgradeable, IERC721Upgradeable)
        returns (address owner)
    {
        if (_exists(_tokenId)) {
            // If _tokenId exists, it does not matter if vouchers were preminted or not
            return super.ownerOf(_tokenId);
        } else {
            // If _tokenId does not exist, but offer is committable, report contract owner as token owner
<<<<<<< HEAD
            bool committable = isTokenCommittable(_tokenId);

            if (committable) return _rangeByOfferId[_tokenId >> 128].owner;
=======
            (committable, owner) = getPreMintStatus(_tokenId);
            if (committable) return owner;
>>>>>>> 8b051bfe

            require(owner != address(0), "ERC721: invalid token ID");
        }
    }

    /**
     * @dev See {IERC721-transferFrom}.
     */
    function transferFrom(
        address _from,
        address _to,
        uint256 _tokenId
    ) public virtual override(ERC721Upgradeable, IERC721Upgradeable) {
<<<<<<< HEAD
        bool committable = isTokenCommittable(_tokenId);

        if (committable) {
            if (_from == address(this) || _from == owner()) {
                silentMint(_from, _tokenId);
            }

            _isCommittable = true;
=======
        (bool committable, ) = getPreMintStatus(_tokenId);

        if (committable) {
            // If offer is committable, temporarily update _owners, so transfer succeeds
            silentMintAndSetPremintStatus(_from, _tokenId);
>>>>>>> 8b051bfe
        }

        super.transferFrom(_from, _to, _tokenId);
    }

    /**
     * @dev See {IERC721-safeTransferFrom}.
     */
    function safeTransferFrom(
        address _from,
        address _to,
        uint256 _tokenId,
        bytes memory _data
    ) public virtual override(ERC721Upgradeable, IERC721Upgradeable) {
<<<<<<< HEAD
        bool committable = isTokenCommittable(_tokenId);

        if (committable) {
            if (_from == address(this) || _from == owner()) {
                silentMint(_from, _tokenId);
            }

            _isCommittable = true;
=======
        (bool committable, ) = getPreMintStatus(_tokenId);

        if (committable) {
            // If offer is committable, temporarily update _owners, so transfer succeeds
            silentMintAndSetPremintStatus(_from, _tokenId);
>>>>>>> 8b051bfe
        }

        super.safeTransferFrom(_from, _to, _tokenId, _data);
    }

    /**
     * @notice Implements the {IERC165} interface.
     *
     * N.B. This method is inherited from several parents and
     * the compiler cannot decide which to use. Thus, they must
     * be overridden here.
     *
     * If you just call super.supportsInterface, it chooses
     * 'the most derived contract'. But that's not good for this
     * particular function because you may inherit from several
     * IERC165 contracts, and all concrete ones need to be allowed
     * to respond.
     *
     * 0x2a55205a represents ERC2981 interface id
     */
    function supportsInterface(bytes4 _interfaceId)
        public
        view
        override(ERC721Upgradeable, IERC165Upgradeable)
        returns (bool)
    {
        return (_interfaceId == type(IBosonVoucher).interfaceId ||
            _interfaceId == type(IERC2981Upgradeable).interfaceId ||
            super.supportsInterface(_interfaceId));
    }

    /**
     * @notice Gets the Voucher metadata URI.
     *
     * This method overrides the Open Zeppelin version, returning
     * a unique stored metadata URI for each token rather than a
     * replaceable baseURI template, since the latter is not compatible
     * with IPFS hashes.
     *
     * @param _tokenId - id of the voucher's associated exchange or pre-minted token id
     * @return the uri for the associated offer's off-chain metadata (blank if not found)
     */
    function tokenURI(uint256 _tokenId)
        public
        view
        override(ERC721Upgradeable, IERC721MetadataUpgradeable)
        returns (string memory)
    {
        uint256 exchangeId = _tokenId & type(uint128).max;
        (bool exists, Offer memory offer) = getBosonOfferByExchangeId(exchangeId);

        if (!exists) {
<<<<<<< HEAD
            bool committable = isTokenCommittable(_tokenId);
=======
            (bool committable, ) = getPreMintStatus(_tokenId);
>>>>>>> 8b051bfe
            if (committable) {
                uint256 offerId = _tokenId >> 128;
                exists = true;
                (offer, ) = getBosonOffer(offerId);
            }
        }

        return exists ? offer.metadataUri : "";
    }

    /**
     * @notice Gets the seller id.
     *
     * @return the id for the Voucher seller
     */
    function getSellerId() public view override returns (uint256) {
        (bool exists, Seller memory seller) = getBosonSellerByAddress(owner());

        return exists ? seller.id : 0;
    }

    /**
     * @notice Transfers ownership of the contract to a new account (`newOwner`).
     * Can only be called by the protocol. Change is done by calling `updateSeller` on the protocol.
     *
     * @param _newOwner - the address to which ownership of the voucher contract will be transferred
     */
    function transferOwnership(address _newOwner)
        public
        override(IBosonVoucher, OwnableUpgradeable)
        onlyRole(PROTOCOL)
    {
        require(_newOwner != address(0), OWNABLE_ZERO_ADDRESS);
        _transferOwnership(_newOwner);
    }

    /**
     * @notice Overriding renounceOwnership() from OwnableUpgradeable, so it's not possible to renounce ownership.
     *
     * N.B. In the future it might be possible to renounce ownership via seller deactivation in the protocol.
     */
    function renounceOwnership() public pure override {
        revert(ACCESS_DENIED);
    }

    /**
     * @notice Returns storefront-level metadata used by OpenSea.
     *
     * @return Contract metadata URI
     */
    function contractURI() external view override returns (string memory) {
        return _contractURI;
    }

    /**
     * @notice Sets new contract URI.
     * Can only be called by the owner or during the initialization.
     *
     * @param _newContractURI - new contract metadata URI
     */
    function setContractURI(string calldata _newContractURI) external override onlyOwner {
        _setContractURI(_newContractURI);
    }

    /** @notice Make a call to an external contract.
     *
     * Reverts if:
     * - _to is zero address
     * - call to external contract fails
     * - caller is not the owner
     * - caller tries to call ERC20 method that would allow transfer of tokens from this contract
     *
     * @param _to - address of the contract to call
     * @param _data - data to pass to the external contract
     */
    function callExternalContract(address _to, bytes calldata _data) external payable onlyOwner {
        require(_to != address(0), INVALID_ADDRESS);

        // Prevent invocation of functions that would allow transfer of tokens from this contract
        bytes4 selector = bytes4(_data[:4]);
        require(
            selector != IERC20.transfer.selector &&
                selector != IERC20.approve.selector &&
                selector != IERC20.transferFrom.selector &&
                selector != DAI.push.selector &&
                selector != DAI.move.selector,
            FUNCTION_NOT_ALLOWLISTED
        );

        _to.functionCallWithValue(_data, msg.value, FUNCTION_CALL_NOT_SUCCESSFUL);
    }

    /** @notice Set approval for all to the vouchers owned by this contract
     *
     * Reverts if:
     * - _operator is zero address
     * - caller is not the owner
     * - _operator is this contract
     *
     * @param _operator - address of the operator to set approval for
     * @param _approved - true to approve the operator in question, false to revoke approval
     */
    function setApprovalForAllToContract(address _operator, bool _approved) external onlyOwner {
        require(_operator != address(0), INVALID_ADDRESS);

        _setApprovalForAll(address(this), _operator, _approved);
    }

    // @dev Contract must be allowed to receive native token as it can be used as voucher's owner
    receive() external payable {}

    /**
     * @dev See {IERC721Receiver-onERC721Received}.
     *
     * Always returns `IERC721Receiver.onERC721Received.selector`.
     */
    function onERC721Received(
        address,
        address,
        uint256,
        bytes memory
    ) public virtual override returns (bytes4) {
        return this.onERC721Received.selector;
    }

    /**
     * @notice Sets new contract URI.
     * Can only be called by the owner or during the initialization.
     *
     * @param _newContractURI new contract metadata URI
     */
    function _setContractURI(string calldata _newContractURI) internal {
        _contractURI = _newContractURI;

        emit ContractURIChanged(_newContractURI);
    }

    /**
     * @notice Provides royalty info.
     * Called with the sale price to determine how much royalty is owed and to whom.
     *
     * @param _tokenId - the voucher queried for royalty information
     * @param _salePrice - the sale price of the voucher specified by _tokenId
     *
     * @return receiver - address of who should be sent the royalty payment
     * @return royaltyAmount - the royalty payment amount for the given sale price
     */
    function royaltyInfo(uint256 _tokenId, uint256 _salePrice)
        external
        view
        override
        returns (address receiver, uint256 royaltyAmount)
    {
        // get offer
        uint256 exchangeId = _tokenId & type(uint128).max;
        (bool offerExists, Offer memory offer) = getBosonOfferByExchangeId(exchangeId);

        if (offerExists) {
            (, Seller memory seller) = getBosonSeller(offer.sellerId);
            // get receiver
            receiver = seller.treasury;
            // Calculate royalty amount
            royaltyAmount = (_salePrice * _royaltyPercentage) / 10000;
        }
    }

    /**
     * @notice Sets the royalty percentage.
     * Can only be called by the owner or during the initialization
     *
     * Emits RoyaltyPercentageChanged if successful.
     *
     * Reverts if:
     * - Caller is not the owner.
     * - `_newRoyaltyPercentage` is greater than max royalty percentage defined in the protocol
     *
     * @param _newRoyaltyPercentage fee in percentage. e.g. 500 = 5%
     */
    function setRoyaltyPercentage(uint256 _newRoyaltyPercentage) external override onlyOwner {
        _setRoyaltyPercentage(_newRoyaltyPercentage);
    }

    /**
     * @notice Gets the royalty percentage.
     *
     * @return _royaltyPercentage fee in percentage. e.g. 500 = 5%
     */
    function getRoyaltyPercentage() external view returns (uint256) {
        return _royaltyPercentage;
    }

    /**
     * @notice Sets royalty percentage.
     * Can only be called by the owner or during the initialization.
     *
     * Emits RoyaltyPercentageChanged if successful.
     *
     * @param _newRoyaltyPercentage - new royalty percentage
     */
    function _setRoyaltyPercentage(uint256 _newRoyaltyPercentage) internal {
        // get max royalty percentage from the protocol
        address protocolDiamond = IClientExternalAddresses(BeaconClientLib._beacon()).getProtocolAddress();
        uint16 maxRoyaltyPecentage = IBosonConfigHandler(protocolDiamond).getMaxRoyaltyPecentage();

        // make sure that new royalty percentage does not exceed the max value set in the protocol
        require(_newRoyaltyPercentage <= maxRoyaltyPecentage, ROYALTY_FEE_INVALID);

        _royaltyPercentage = _newRoyaltyPercentage;

        emit RoyaltyPercentageChanged(_newRoyaltyPercentage);
    }

    /**
     * @notice Performs special case transfer hooks.
     *
     * - Commits to pre-minted offers on first transfer.
     *
     * When a voucher is pre-minted, the owner is not stored
     * but the seller is reported as the transferee and owner,
     * so that it can be found by marketplaces and listed by
     * the seller for their asking price.
     *
     * On the first transfer after pre-minting, this method
     * will commit to the associated offer on behalf of the
     * new owner.
     *
     * - Updates buyer on subsequent transfers.
     *
     * When a voucher with an associated exchange is transferred
     * either on the secondary market or just between wallets,
     * the protocol needs to be alerted to the change of buyer
     * address.
     *
     * The buyer account associated with the exchange will be
     * replaced. If the new voucher holder already has a
     * Boson Protocol buyer account, it will be used. Otherwise,
     * a new buyer account will be created and associated with
     * the exchange.
     *
     * @param _from - the address from which the voucher is being transferred
     * @param _to - the address to which the voucher is being transferred
     * @param _tokenId - the tokenId of the voucher that is being transferred
     */
    function _beforeTokenTransfer(
        address _from,
        address _to,
        uint256 _tokenId
    ) internal override {
<<<<<<< HEAD
        if (_isCommittable) {
            _isCommittable = false;
=======
        // Derive the exchange id
        uint256 exchangeId = _tokenId & type(uint128).max;
        if (_isCommitable) {
            // If is committable, invoke commitToPreMintedOffer on the protocol

            // Set _isCommitable to false
            _isCommitable = false;
>>>>>>> 8b051bfe

            // Call protocol onPremintedVoucherTransferred
            bool committed = onPremintedVoucherTransferred(_tokenId, payable(_to), _from, _msgSender());

<<<<<<< HEAD
            // Set committed status
            _committed[_tokenId] = committed;
=======
            // Derive the offer id
            uint256 offerId = _tokenId >> 128;

            // If this is a transfer of preminted token, treat it differently
            address protocolDiamond = IClientExternalAddresses(BeaconClientLib._beacon()).getProtocolAddress();
            IBosonExchangeHandler(protocolDiamond).commitToPreMintedOffer(payable(_to), offerId, exchangeId);
>>>>>>> 8b051bfe
        } else if (_from != address(0) && _to != address(0) && _from != _to) {
            // Update the buyer associated with the voucher in the protocol
            // Only when transferring, not when minting or burning
            onVoucherTransferred(exchangeId, payable(_to));
        }
    }

<<<<<<< HEAD
    function isTokenCommittable(uint256 _tokenId) public view returns (bool committable) {
        if (_committed[_tokenId]) {
            return false;
        } else {
=======
    /**
     * @dev Determines if a token is pre-minted and committable via transfer hook
     *
     * Committable means:
     * - does not yet have an owner
     * - in a reserved range
     * - has been pre-minted
     * - has not been already burned
     *
     * @param _tokenId - the token id to check
     * @return committable - whether the token is committable
     * @return owner - the token owner
     */
    function getPreMintStatus(uint256 _tokenId) public view returns (bool committable, address owner) {
        // Not committable if _committed already or if token has an owner

        if (!_committed[_tokenId]) {
>>>>>>> 8b051bfe
            // it might be a pre-minted token. Preminted tokens have offerId in the upper 128 bits
            uint256 offerId = _tokenId >> 128;

            if (offerId > 0) {
                // Get the range stored at the midpoint
                Range storage range = _rangeByOfferId[offerId];

                // Get the beginning of the range once for reference
                uint256 start = range.start;

                // Start is 0 if the range does not exist
                // Token is committable if is within the range and has not been burned already
                if (
                    start > 0 &&
                    start <= _tokenId &&
                    start + range.minted - 1 >= _tokenId &&
                    _tokenId > range.lastBurnedTokenId
                ) {
<<<<<<< HEAD
                    // Has it been pre-minted, not burned yet
                    committable = true;
=======
                    // Has it been pre-minted and not burned yet?
                    committable = true;
                    owner = range.owner;
>>>>>>> 8b051bfe
                }
            }
        }
    }

    /**
     * @notice Withdraw funds from the contract to the protocol seller pool
     *
     * @param _tokenList - list of tokens to withdraw, including native token (address(0))
     */
    function withdrawToProtocol(address[] calldata _tokenList) external {
        address protocolDiamond = IClientExternalAddresses(BeaconClientLib._beacon()).getProtocolAddress();
        uint256 sellerId = getSellerId();

        for (uint256 i = 0; i < _tokenList.length; i++) {
            address token = _tokenList[i];
            if (token == address(0)) {
                uint256 balance = address(this).balance;
                IBosonFundsHandler(protocolDiamond).depositFunds{ value: balance }(sellerId, token, balance);
            } else {
                uint256 balance = IERC20(token).balanceOf(address(this));
                IERC20(token).approve(protocolDiamond, balance);
                IBosonFundsHandler(protocolDiamond).depositFunds(sellerId, token, balance);
            }
        }
    }

    /*
     * Returns storage pointer to location of private variables
     * 0x99 is location of _owners
     * 0x9a is location of _balances
     *
     * Since ERC721UpgradeableStorage slot is 0x99
     * _owners slot is ERC721UpgradeableStorage + 0
     * _balances slot is ERC721UpgradeableStorage + 1
     */
    function getERC721UpgradeableStorage() internal pure returns (ERC721UpgradeableStorage storage ps) {
        assembly {
            ps.slot := 0x99
        }
    }

    /*
     * Updates owners, but do not emit Transfer event. Event was already emited during pre-mint.
     */
<<<<<<< HEAD
    function silentMint(address _from, uint256 _tokenId) internal {
=======
    function silentMintAndSetPremintStatus(address _from, uint256 _tokenId) internal {
>>>>>>> 8b051bfe
        require(_from == owner() || _from == address(this), NO_SILENT_MINT_ALLOWED);

        // update data, so transfer will succeed
        getERC721UpgradeableStorage()._owners[_tokenId] = _from;
    }

<<<<<<< HEAD
    function _isApprovedOrOwner(address spender, uint256 tokenId) internal view override returns (bool) {
        address owner = ownerOf(tokenId);
        return (spender == owner || isApprovedForAll(owner, spender) || getApproved(tokenId) == spender);
=======
        // Update commitable status
        _isCommitable = true;
>>>>>>> 8b051bfe
    }
}

/**
 * @title BosonVoucher
 * @notice This is the Boson Protocol ERC-721 Voucher contract.
 *
 * N.B. This is only a logic contract, delegated to by BeaconClientProxy. Thus,
 *      this contract will never be "upgraded". Rather it will be redeployed
 *      with changes and the BosonClientBeacon will be advised of the new address.
 *      Individual seller collections are clones of BeaconClientProxy, which
 *      asks the BosonClientBeacon for the address of the BosonVoucher contract
 *      on each call. This allows us to upgrade all voucher collections cheaply,
 *      and at once.
 *
 * Key features:
 * - Only PROTOCOL-roled addresses can issue vouchers, i.e., the ProtocolDiamond or an EOA for testing
 * - Minted to the buyer when the buyer commits to an offer
 * - Burned when the buyer redeems the voucher
 * - Support for pre-minted voucher id ranges
 *
 * @dev This contract inherit BosonVoucherBase because we have added support to meta transaction
 *      and split into two contracts doesn't mess up the storage layout when importing ERC2771ContextUpgradeable
 */
contract BosonVoucher is BosonVoucherBase, ERC2771ContextUpgradeable {
    constructor(address forwarder) ERC2771ContextUpgradeable(forwarder) {}

    /**
     * @notice This function returns the calldata of the current message.
     * @dev It is an override of the ERC2771ContextUpgradeable._msgData() function which allows meta transactions.
     */
    function _msgData() internal view override(ContextUpgradeable, ERC2771ContextUpgradeable) returns (bytes calldata) {
        return ERC2771ContextUpgradeable._msgData();
    }

    /**
     * @notice This function returns the sender of the current message.
     * @dev It is an override of the ERC2771ContextUpgradeable._msgSender() function which allows meta transactions.
     */
    function _msgSender()
        internal
        view
        override(ContextUpgradeable, ERC2771ContextUpgradeable)
        returns (address sender)
    {
        return ERC2771ContextUpgradeable._msgSender();
    }

    /**
     * @dev This empty reserved space is put in place to allow future versions to add new
     * variables without shifting down storage in the inheritance chain.
     * See https://docs.openzeppelin.com/contracts/4.x/upgradeable#storage_gaps
     */
    uint256[50] private __gap;
}<|MERGE_RESOLUTION|>--- conflicted
+++ resolved
@@ -41,14 +41,6 @@
         mapping(address => uint256) _balances;
     }
 
-<<<<<<< HEAD
-    struct PremintStatus {
-        bool committable;
-        address owner;
-    }
-
-=======
->>>>>>> 8b051bfe
     // Opensea collection config
     string private _contractURI;
 
@@ -58,13 +50,8 @@
     // Map an offerId to a Range for pre-minted offers
     mapping(uint256 => Range) private _rangeByOfferId;
 
-<<<<<<< HEAD
     // Used only temporarly in transfers
     bool private _isCommittable;
-=======
-    // Premint status, used only temporarly in transfers
-    bool private _isCommitable;
->>>>>>> 8b051bfe
 
     // Tell if voucher has already been _committed
     mapping(uint256 => bool) private _committed;
@@ -74,12 +61,7 @@
      * variables without shifting down storage in the inheritance chain.
      * See https://docs.openzeppelin.com/contracts/4.x/upgradeable#storage_gaps
      */
-<<<<<<< HEAD
-
-    uint256[44] private __gap;
-=======
     uint256[45] private __gap;
->>>>>>> 8b051bfe
 
     /**
      * @notice Initializes the voucher.
@@ -128,21 +110,12 @@
         // Revert if exchange id falls within a reserved range
         uint256 rangeStart = range.start;
         require((_tokenId < rangeStart) || (_tokenId >= rangeStart + range.length), EXCHANGE_ID_IN_RESERVED_RANGE);
-<<<<<<< HEAD
+
+        // Issue voucher is called only during commitToOffer (in protocol), so token can be set as committed
+        _committed[_tokenId] = true;
 
         // Mint the voucher, sending it to the buyer address
         _mint(_buyer, _tokenId);
-
-        // Set token as committed
-        _committed[_tokenId] = true;
-=======
-
-        // Issue voucher is called only during commitToOffer (in protocol), so token can be set as committed
-        _committed[_tokenId] = true;
-
-        // Mint the voucher, sending it to the buyer address
-        _mint(_buyer, _tokenId);
->>>>>>> 8b051bfe
     }
 
     /**
@@ -348,16 +321,11 @@
             }
         }
 
-<<<<<<< HEAD
-        // Update seller's total balance
-        getERC721UpgradeableStorage()._balances[seller] -= burned;
-=======
         // Update last burned token id
         range.lastBurnedTokenId = end - 1;
 
         // Update owner's total balance
         getERC721UpgradeableStorage()._balances[rangeOwner] -= burned;
->>>>>>> 8b051bfe
     }
 
     /**
@@ -414,17 +382,14 @@
     {
         if (_exists(_tokenId)) {
             // If _tokenId exists, it does not matter if vouchers were preminted or not
-            return super.ownerOf(_tokenId);
+            owner = super.ownerOf(_tokenId);
         } else {
             // If _tokenId does not exist, but offer is committable, report contract owner as token owner
-<<<<<<< HEAD
             bool committable = isTokenCommittable(_tokenId);
 
-            if (committable) return _rangeByOfferId[_tokenId >> 128].owner;
-=======
-            (committable, owner) = getPreMintStatus(_tokenId);
-            if (committable) return owner;
->>>>>>> 8b051bfe
+            if (committable) {
+                owner = _rangeByOfferId[_tokenId >> 128].owner;
+            }
 
             require(owner != address(0), "ERC721: invalid token ID");
         }
@@ -438,22 +403,15 @@
         address _to,
         uint256 _tokenId
     ) public virtual override(ERC721Upgradeable, IERC721Upgradeable) {
-<<<<<<< HEAD
         bool committable = isTokenCommittable(_tokenId);
 
         if (committable) {
             if (_from == address(this) || _from == owner()) {
+                // If offer is committable, temporarily update _owners, so transfer succeeds
                 silentMint(_from, _tokenId);
             }
 
             _isCommittable = true;
-=======
-        (bool committable, ) = getPreMintStatus(_tokenId);
-
-        if (committable) {
-            // If offer is committable, temporarily update _owners, so transfer succeeds
-            silentMintAndSetPremintStatus(_from, _tokenId);
->>>>>>> 8b051bfe
         }
 
         super.transferFrom(_from, _to, _tokenId);
@@ -468,22 +426,15 @@
         uint256 _tokenId,
         bytes memory _data
     ) public virtual override(ERC721Upgradeable, IERC721Upgradeable) {
-<<<<<<< HEAD
         bool committable = isTokenCommittable(_tokenId);
 
         if (committable) {
             if (_from == address(this) || _from == owner()) {
+                // If offer is committable, temporarily update _owners, so transfer succeeds
                 silentMint(_from, _tokenId);
             }
 
             _isCommittable = true;
-=======
-        (bool committable, ) = getPreMintStatus(_tokenId);
-
-        if (committable) {
-            // If offer is committable, temporarily update _owners, so transfer succeeds
-            silentMintAndSetPremintStatus(_from, _tokenId);
->>>>>>> 8b051bfe
         }
 
         super.safeTransferFrom(_from, _to, _tokenId, _data);
@@ -536,11 +487,8 @@
         (bool exists, Offer memory offer) = getBosonOfferByExchangeId(exchangeId);
 
         if (!exists) {
-<<<<<<< HEAD
             bool committable = isTokenCommittable(_tokenId);
-=======
-            (bool committable, ) = getPreMintStatus(_tokenId);
->>>>>>> 8b051bfe
+
             if (committable) {
                 uint256 offerId = _tokenId >> 128;
                 exists = true;
@@ -789,64 +737,27 @@
         address _to,
         uint256 _tokenId
     ) internal override {
-<<<<<<< HEAD
+        // If is committable, invoke onPremintedVoucherTransferred on the protocol
         if (_isCommittable) {
+            // Set _isCommitable to false
             _isCommittable = false;
-=======
-        // Derive the exchange id
-        uint256 exchangeId = _tokenId & type(uint128).max;
-        if (_isCommitable) {
-            // If is committable, invoke commitToPreMintedOffer on the protocol
-
-            // Set _isCommitable to false
-            _isCommitable = false;
->>>>>>> 8b051bfe
 
             // Call protocol onPremintedVoucherTransferred
             bool committed = onPremintedVoucherTransferred(_tokenId, payable(_to), _from, _msgSender());
 
-<<<<<<< HEAD
             // Set committed status
             _committed[_tokenId] = committed;
-=======
-            // Derive the offer id
-            uint256 offerId = _tokenId >> 128;
-
-            // If this is a transfer of preminted token, treat it differently
-            address protocolDiamond = IClientExternalAddresses(BeaconClientLib._beacon()).getProtocolAddress();
-            IBosonExchangeHandler(protocolDiamond).commitToPreMintedOffer(payable(_to), offerId, exchangeId);
->>>>>>> 8b051bfe
         } else if (_from != address(0) && _to != address(0) && _from != _to) {
             // Update the buyer associated with the voucher in the protocol
             // Only when transferring, not when minting or burning
-            onVoucherTransferred(exchangeId, payable(_to));
-        }
-    }
-
-<<<<<<< HEAD
+            onVoucherTransferred(_tokenId, payable(_to));
+        }
+    }
+
     function isTokenCommittable(uint256 _tokenId) public view returns (bool committable) {
         if (_committed[_tokenId]) {
             return false;
         } else {
-=======
-    /**
-     * @dev Determines if a token is pre-minted and committable via transfer hook
-     *
-     * Committable means:
-     * - does not yet have an owner
-     * - in a reserved range
-     * - has been pre-minted
-     * - has not been already burned
-     *
-     * @param _tokenId - the token id to check
-     * @return committable - whether the token is committable
-     * @return owner - the token owner
-     */
-    function getPreMintStatus(uint256 _tokenId) public view returns (bool committable, address owner) {
-        // Not committable if _committed already or if token has an owner
-
-        if (!_committed[_tokenId]) {
->>>>>>> 8b051bfe
             // it might be a pre-minted token. Preminted tokens have offerId in the upper 128 bits
             uint256 offerId = _tokenId >> 128;
 
@@ -865,14 +776,8 @@
                     start + range.minted - 1 >= _tokenId &&
                     _tokenId > range.lastBurnedTokenId
                 ) {
-<<<<<<< HEAD
                     // Has it been pre-minted, not burned yet
                     committable = true;
-=======
-                    // Has it been pre-minted and not burned yet?
-                    committable = true;
-                    owner = range.owner;
->>>>>>> 8b051bfe
                 }
             }
         }
@@ -918,25 +823,16 @@
     /*
      * Updates owners, but do not emit Transfer event. Event was already emited during pre-mint.
      */
-<<<<<<< HEAD
     function silentMint(address _from, uint256 _tokenId) internal {
-=======
-    function silentMintAndSetPremintStatus(address _from, uint256 _tokenId) internal {
->>>>>>> 8b051bfe
         require(_from == owner() || _from == address(this), NO_SILENT_MINT_ALLOWED);
 
         // update data, so transfer will succeed
         getERC721UpgradeableStorage()._owners[_tokenId] = _from;
     }
 
-<<<<<<< HEAD
     function _isApprovedOrOwner(address spender, uint256 tokenId) internal view override returns (bool) {
         address owner = ownerOf(tokenId);
         return (spender == owner || isApprovedForAll(owner, spender) || getApproved(tokenId) == spender);
-=======
-        // Update commitable status
-        _isCommitable = true;
->>>>>>> 8b051bfe
     }
 }
 
