// SPDX-License-Identifier: MIT
pragma solidity ^0.8.0;

import { IBosonVoucherBeacon } from "../../../interfaces/clients/IBosonVoucherBeacon.sol";
import { ClientLib } from "../../libs/ClientLib.sol";
import { Proxy } from "./Proxy.sol";

/**
 * @title ClientProxy
 *
 * @notice Delegates calls to a Boson Protocol Client implementation contract,
 * such that functions on it execute in the context (address, storage)
 * of this proxy, allowing the implementation contract to be upgraded
 * without losing the accumulated state data.
 *
 * Protocol clients are the contracts in the system that communicate with
 * the facets of the ProtocolDiamond rather than acting as facets themselves.
 *
 * Each Protocol client contract will be deployed behind its own proxy for
 * future upgradability.
 */
<<<<<<< HEAD
contract ClientProxy is Proxy {
   
=======
contract ClientProxy is IBosonClient, BosonConstants, Proxy {
>>>>>>> 1f8ba602
    /**
     * @dev Initialize the contract after the deployment.
     * This function is callable only once
     */
    function initialize(address _beaconAddress) external initializer() {
        // set the beacon address
        ClientLib.getBeaconSlot().value = _beaconAddress;
    }

<<<<<<< HEAD
    /**
     * @dev Indicates that the contract has been initialized.
     */
    bool private _initialized;


    modifier initializer() {
        require(!_initialized, "Initializable: contract is already initialized");
        _;
        _initialized = true;
=======
    constructor(
        address _accessController,
        address _protocolAddress,
        address _impl
    ) payable {
        // Get the ProxyStorage struct
        ClientLib.ProxyStorage storage ps = ClientLib.proxyStorage();

        // Store the AccessController address
        ps.accessController = IAccessControlUpgradeable(_accessController);

        // Store the Protocol Diamond address
        ps.protocolDiamond = _protocolAddress;

        // Store the implementation address
        ps.implementation = _impl;
>>>>>>> 1f8ba602
    }

    /**
     * @dev Returns the address to which the fallback function
     * and {_fallback} should delegate.
     * Implementation address is supplied by the beacon
     */
<<<<<<< HEAD
    function _implementation()
    internal
    view
    override
    returns (address) {
        // Return the current implementation address
        return IBosonVoucherBeacon(ClientLib._beacon()).implementation();
=======
    function _implementation() internal view override returns (address) {
        // Get the ProxyStorage struct
        ClientLib.ProxyStorage storage ps = ClientLib.proxyStorage();

        // Return the current implementation address
        return ps.implementation;
    }

    /**
     * @dev Set the implementation address
     */
    function setImplementation(address _impl) external override onlyRole(UPGRADER) {
        // Get the ProxyStorage struct
        ClientLib.ProxyStorage storage ps = ClientLib.proxyStorage();

        // Store the implementation address
        ps.implementation = _impl;

        // Notify watchers of state change
        emit Upgraded(_impl, EIP712Lib.msgSender());
    }

    /**
     * @dev Get the implementation address
     */
    function getImplementation() external view override returns (address) {
        return _implementation();
    }

    /**
     * @notice Set the Boson Protocol AccessController
     *
     * Emits an AccessControllerAddressChanged event.
     *
     * @param _accessController - the Boson Protocol AccessController address
     */
    function setAccessController(address _accessController) external override onlyRole(UPGRADER) {
        // Get the ProxyStorage struct
        ClientLib.ProxyStorage storage ps = ClientLib.proxyStorage();

        // Store the AccessController address
        ps.accessController = IAccessControlUpgradeable(_accessController);

        // Notify watchers of state change
        emit AccessControllerAddressChanged(_accessController, EIP712Lib.msgSender());
    }

    /**
     * @notice Gets the address of the Boson Protocol AccessController contract.
     *
     * @return the address of the AccessController contract
     */
    function getAccessController() public view override returns (IAccessControlUpgradeable) {
        // Get the ProxyStorage struct
        ClientLib.ProxyStorage storage ps = ClientLib.proxyStorage();

        // Return the current AccessController address
        return ps.accessController;
    }

    /**
     * @notice Set the ProtocolDiamond address
     *
     * Emits an ProtocolAddressChanged event.
     *
     * @param _protocolAddress - the ProtocolDiamond address
     */
    function setProtocolAddress(address _protocolAddress) external override onlyRole(UPGRADER) {
        // Get the ProxyStorage struct
        ClientLib.ProxyStorage storage ps = ClientLib.proxyStorage();

        // Store the ProtocolDiamond address
        ps.protocolDiamond = _protocolAddress;

        // Notify watchers of state change
        emit ProtocolAddressChanged(_protocolAddress, EIP712Lib.msgSender());
    }

    /**
     * @notice Gets the address of the ProtocolDiamond contract.
     *
     * @return the address of the ProtocolDiamond contract
     */
    function getProtocolAddress() public view override returns (address) {
        // Get the ProxyStorage struct
        ClientLib.ProxyStorage storage ps = ClientLib.proxyStorage();

        // Return the current ProtocolDiamond address
        return ps.protocolDiamond;
>>>>>>> 1f8ba602
    }
}<|MERGE_RESOLUTION|>--- conflicted
+++ resolved
@@ -19,50 +19,25 @@
  * Each Protocol client contract will be deployed behind its own proxy for
  * future upgradability.
  */
-<<<<<<< HEAD
 contract ClientProxy is Proxy {
-   
-=======
-contract ClientProxy is IBosonClient, BosonConstants, Proxy {
->>>>>>> 1f8ba602
     /**
      * @dev Initialize the contract after the deployment.
      * This function is callable only once
      */
-    function initialize(address _beaconAddress) external initializer() {
+    function initialize(address _beaconAddress) external initializer {
         // set the beacon address
         ClientLib.getBeaconSlot().value = _beaconAddress;
     }
 
-<<<<<<< HEAD
     /**
      * @dev Indicates that the contract has been initialized.
      */
     bool private _initialized;
 
-
     modifier initializer() {
         require(!_initialized, "Initializable: contract is already initialized");
         _;
         _initialized = true;
-=======
-    constructor(
-        address _accessController,
-        address _protocolAddress,
-        address _impl
-    ) payable {
-        // Get the ProxyStorage struct
-        ClientLib.ProxyStorage storage ps = ClientLib.proxyStorage();
-
-        // Store the AccessController address
-        ps.accessController = IAccessControlUpgradeable(_accessController);
-
-        // Store the Protocol Diamond address
-        ps.protocolDiamond = _protocolAddress;
-
-        // Store the implementation address
-        ps.implementation = _impl;
->>>>>>> 1f8ba602
     }
 
     /**
@@ -70,104 +45,8 @@
      * and {_fallback} should delegate.
      * Implementation address is supplied by the beacon
      */
-<<<<<<< HEAD
-    function _implementation()
-    internal
-    view
-    override
-    returns (address) {
+    function _implementation() internal view override returns (address) {
         // Return the current implementation address
         return IBosonVoucherBeacon(ClientLib._beacon()).implementation();
-=======
-    function _implementation() internal view override returns (address) {
-        // Get the ProxyStorage struct
-        ClientLib.ProxyStorage storage ps = ClientLib.proxyStorage();
-
-        // Return the current implementation address
-        return ps.implementation;
-    }
-
-    /**
-     * @dev Set the implementation address
-     */
-    function setImplementation(address _impl) external override onlyRole(UPGRADER) {
-        // Get the ProxyStorage struct
-        ClientLib.ProxyStorage storage ps = ClientLib.proxyStorage();
-
-        // Store the implementation address
-        ps.implementation = _impl;
-
-        // Notify watchers of state change
-        emit Upgraded(_impl, EIP712Lib.msgSender());
-    }
-
-    /**
-     * @dev Get the implementation address
-     */
-    function getImplementation() external view override returns (address) {
-        return _implementation();
-    }
-
-    /**
-     * @notice Set the Boson Protocol AccessController
-     *
-     * Emits an AccessControllerAddressChanged event.
-     *
-     * @param _accessController - the Boson Protocol AccessController address
-     */
-    function setAccessController(address _accessController) external override onlyRole(UPGRADER) {
-        // Get the ProxyStorage struct
-        ClientLib.ProxyStorage storage ps = ClientLib.proxyStorage();
-
-        // Store the AccessController address
-        ps.accessController = IAccessControlUpgradeable(_accessController);
-
-        // Notify watchers of state change
-        emit AccessControllerAddressChanged(_accessController, EIP712Lib.msgSender());
-    }
-
-    /**
-     * @notice Gets the address of the Boson Protocol AccessController contract.
-     *
-     * @return the address of the AccessController contract
-     */
-    function getAccessController() public view override returns (IAccessControlUpgradeable) {
-        // Get the ProxyStorage struct
-        ClientLib.ProxyStorage storage ps = ClientLib.proxyStorage();
-
-        // Return the current AccessController address
-        return ps.accessController;
-    }
-
-    /**
-     * @notice Set the ProtocolDiamond address
-     *
-     * Emits an ProtocolAddressChanged event.
-     *
-     * @param _protocolAddress - the ProtocolDiamond address
-     */
-    function setProtocolAddress(address _protocolAddress) external override onlyRole(UPGRADER) {
-        // Get the ProxyStorage struct
-        ClientLib.ProxyStorage storage ps = ClientLib.proxyStorage();
-
-        // Store the ProtocolDiamond address
-        ps.protocolDiamond = _protocolAddress;
-
-        // Notify watchers of state change
-        emit ProtocolAddressChanged(_protocolAddress, EIP712Lib.msgSender());
-    }
-
-    /**
-     * @notice Gets the address of the ProtocolDiamond contract.
-     *
-     * @return the address of the ProtocolDiamond contract
-     */
-    function getProtocolAddress() public view override returns (address) {
-        // Get the ProxyStorage struct
-        ClientLib.ProxyStorage storage ps = ClientLib.proxyStorage();
-
-        // Return the current ProtocolDiamond address
-        return ps.protocolDiamond;
->>>>>>> 1f8ba602
     }
 }