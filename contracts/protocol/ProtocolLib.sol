// SPDX-License-Identifier: MIT
pragma solidity ^0.8.0;

import "../domain/BosonTypes.sol";

/**
 * @title ProtocolLib
 *
 * @dev Provides access to the Protocol Storage, Counters, and Initializer slots for Facets
 */
library ProtocolLib {
    bytes32 internal constant PROTOCOL_STORAGE_POSITION = keccak256("boson.protocol.storage");
    bytes32 internal constant PROTOCOL_COUNTERS_POSITION = keccak256("boson.protocol.counters");
    bytes32 internal constant PROTOCOL_INITIALIZERS_POSITION = keccak256("boson.protocol.initializers");

    // Shared storage for all protocol facets
    struct ProtocolStorage {
        // Address of the Boson Protocol treasury
        address payable treasuryAddress;
        // Address of the Boson Token (ERC-20 contract)
        address payable tokenAddress;
        // Address of the Boson Protocol Voucher proxy
        address voucherAddress;
        // Percentage that will be taken as a fee from the net of a Boson Protocol exchange
        uint16 protocolFeePercentage; // 1.75% = 175, 100% = 10000
        // limit how many offers can be added to the group
        uint16 maxOffersPerGroup;
        // limit how many twins can be added to the bundle
        uint16 maxTwinsPerBundle;
        // offer id => offer
        mapping(uint256 => BosonTypes.Offer) offers;
        // exchange id => exchange
        mapping(uint256 => BosonTypes.Exchange) exchanges;
        // exchange id => dispute
        mapping(uint256 => BosonTypes.Dispute) disputes;
        // seller id => seller
        mapping(uint256 => BosonTypes.Seller) sellers;
        // buyer id => buyer
        mapping(uint256 => BosonTypes.Buyer) buyers;
        // group id => group
        mapping(uint256 => BosonTypes.Group) groups;
        // bundle id => bundle
        mapping(uint256 => BosonTypes.Bundle) bundles;
        // twin id => twin
        mapping(uint256 => BosonTypes.Twin) twins;
        // offer id => exchange ids
        mapping(uint256 => uint256[]) exchangesByOffer;
        // offer id => group id
<<<<<<< HEAD
        mapping(uint256 => uint256) groupByOffer;
        // offer id => bundle id
        mapping(uint256 => uint256) bundleIdByOffer;
        // twin id => bundle ids
        mapping(uint256 => uint256[]) bundleIdsByTwin;
=======
        mapping(uint256 => uint256) groupIdByOffer;
>>>>>>> 9f888e60
        //seller operator address => sellerId
        mapping(address => uint256) sellerIdByOperator;
        //seller admin address => sellerId
        mapping(address => uint256) sellerIdByAdmin;
        //seller clerk address => sellerId
        mapping(address => uint256) sellerIdByClerk;
        //buyer wallet address => buyerId
        mapping(address => uint256) buyerIdByWallet;
    }

    // Incrementing ID counters
    struct ProtocolCounters {
        // Next account id
        uint256 nextAccountId;
        // Next offer id
        uint256 nextOfferId;
        // Next exchange id
        uint256 nextExchangeId;
        // Next twin id
        uint256 nextTwinId;
        // Next group id
        uint256 nextGroupId;
        // Next twin id
        uint256 nextBundleId;
    }

    // Individual facet initialization states
    struct ProtocolInitializers {
        // interface id => initialized?
        mapping(bytes4 => bool) initializedInterfaces;
    }

    /**
     * @dev Get the protocol storage slot
     *
     * @return ps the the protocol storage slot
     */
    function protocolStorage() internal pure returns (ProtocolStorage storage ps) {
        bytes32 position = PROTOCOL_STORAGE_POSITION;
        assembly {
            ps.slot := position
        }
    }

    /**
     * @dev Get the protocol counters slot
     *
     * @return pc the the protocol counters slot
     */
    function protocolCounters() internal pure returns (ProtocolCounters storage pc) {
        bytes32 position = PROTOCOL_COUNTERS_POSITION;
        assembly {
            pc.slot := position
        }
    }

    /**
     * @dev Get the protocol initializers slot
     *
     * @return pi the the protocol initializers slot
     */
    function protocolInitializers() internal pure returns (ProtocolInitializers storage pi) {
        bytes32 position = PROTOCOL_INITIALIZERS_POSITION;
        assembly {
            pi.slot := position
        }
    }
}<|MERGE_RESOLUTION|>--- conflicted
+++ resolved
@@ -45,16 +45,12 @@
         mapping(uint256 => BosonTypes.Twin) twins;
         // offer id => exchange ids
         mapping(uint256 => uint256[]) exchangesByOffer;
-        // offer id => group id
-<<<<<<< HEAD
-        mapping(uint256 => uint256) groupByOffer;
         // offer id => bundle id
         mapping(uint256 => uint256) bundleIdByOffer;
         // twin id => bundle ids
         mapping(uint256 => uint256[]) bundleIdsByTwin;
-=======
+        // offer id => group id
         mapping(uint256 => uint256) groupIdByOffer;
->>>>>>> 9f888e60
         //seller operator address => sellerId
         mapping(address => uint256) sellerIdByOperator;
         //seller admin address => sellerId
