// SPDX-License-Identifier: MIT
pragma solidity ^0.8.0;

import "../domain/BosonTypes.sol";

/**
 * @title ProtocolLib
 *
 * @dev Provides access to the Protocol Storage, Counters, and Initializer slots for Facets
 */
library ProtocolLib {
    bytes32 internal constant PROTOCOL_STORAGE_POSITION = keccak256("boson.protocol.storage");
    bytes32 internal constant PROTOCOL_COUNTERS_POSITION = keccak256("boson.protocol.counters");
    bytes32 internal constant PROTOCOL_INITIALIZERS_POSITION = keccak256("boson.protocol.initializers");

    // Shared storage for all protocol facets
    struct ProtocolStorage {
        // Address of the Boson Protocol treasury
        address payable treasuryAddress;
        // Address of the Boson Token (ERC-20 contract)
        address payable tokenAddress;
        // Address of the Boson Protocol Voucher proxy
        address voucherAddress;
        // Percentage that will be taken as a fee from the net of a Boson Protocol exchange
        uint16 protocolFeePercentage; // 1.75% = 175, 100% = 10000
        // limit how many offers can be added to the group
        uint16 maxOffersPerGroup;
        // offer id => offer
        mapping(uint256 => BosonTypes.Offer) offers;
        // exchange id => exchange
        mapping(uint256 => BosonTypes.Exchange) exchanges;
        // exchange id => dispute
        mapping(uint256 => BosonTypes.Dispute) disputes;
        // seller id => seller
        mapping(uint256 => BosonTypes.Seller) sellers;
        //seller operator address => sellerId
        mapping(address => uint256) sellerByOperator;
        //seller admin address => sellerId
        mapping(address => uint256) sellerByAdmin;
        //seller clerk address => sellerId
        mapping(address => uint256) sellerByClerk;
        // buyer id => buyer
        mapping(uint256 => BosonTypes.Buyer) buyers;
        // group id => group
        mapping(uint256 => BosonTypes.Group) groups;
        // bundle id => bundle
        mapping(uint256 => BosonTypes.Bundle) bundles;
        // twin id => twin
        mapping(uint256 => BosonTypes.Twin) twins;
        // offer id => exchange ids
        mapping(uint256 => uint256[]) exchangesByOffer;
<<<<<<< HEAD

        // offer id => group id
        mapping(uint256 => uint256) groupByOffer;
                
=======
>>>>>>> 55f9beea
    }

    // Incrementing ID counters
    struct ProtocolCounters {
        // Next account id
        uint256 nextAccountId;
        // Next offer id
        uint256 nextOfferId;
        // Next exchange id
        uint256 nextExchangeId;
        // Next twin id
        uint256 nextTwinId;
        // Next group id
        uint256 nextGroupId;
        // Next twin id
        uint256 nextBundleId;
    }

    // Individual facet initialization states
    struct ProtocolInitializers {
        // interface id => initialized?
        mapping(bytes4 => bool) initializedInterfaces;
    }

    /**
     * @dev Get the protocol storage slot
     *
     * @return ps the the protocol storage slot
     */
    function protocolStorage() internal pure returns (ProtocolStorage storage ps) {
        bytes32 position = PROTOCOL_STORAGE_POSITION;
        assembly {
            ps.slot := position
        }
    }

    /**
     * @dev Get the protocol counters slot
     *
     * @return pc the the protocol counters slot
     */
    function protocolCounters() internal pure returns (ProtocolCounters storage pc) {
        bytes32 position = PROTOCOL_COUNTERS_POSITION;
        assembly {
            pc.slot := position
        }
    }

    /**
     * @dev Get the protocol initializers slot
     *
     * @return pi the the protocol initializers slot
     */
    function protocolInitializers() internal pure returns (ProtocolInitializers storage pi) {
        bytes32 position = PROTOCOL_INITIALIZERS_POSITION;
        assembly {
            pi.slot := position
        }
    }
}<|MERGE_RESOLUTION|>--- conflicted
+++ resolved
@@ -49,13 +49,9 @@
         mapping(uint256 => BosonTypes.Twin) twins;
         // offer id => exchange ids
         mapping(uint256 => uint256[]) exchangesByOffer;
-<<<<<<< HEAD
-
         // offer id => group id
         mapping(uint256 => uint256) groupByOffer;
                 
-=======
->>>>>>> 55f9beea
     }
 
     // Incrementing ID counters
