// SPDX-License-Identifier: GPL-3.0-or-later
pragma solidity ^0.8.0;

import { IBosonGroupHandler } from "../../interfaces/handlers/IBosonGroupHandler.sol";
import { DiamondLib } from "../../diamond/DiamondLib.sol";
import { GroupBase } from "../bases/GroupBase.sol";
import { ProtocolLib } from "../libs/ProtocolLib.sol";
import "../../domain/BosonConstants.sol";

/**
 * @title GroupHandlerFacet
 *
 * @notice Handles groups within the protocol
 */
contract GroupHandlerFacet is IBosonGroupHandler, GroupBase {
    /**
     * @notice Facet Initializer
     */
    function initialize() public onlyUnInitialized(type(IBosonGroupHandler).interfaceId) {
        DiamondLib.addSupportedInterface(type(IBosonGroupHandler).interfaceId);
    }

    /**
     * @notice Creates a group.
     *
     * Emits a GroupCreated event if successful.
     *
     * Reverts if:
     * - The groups region of protocol is paused
     * - caller is not an operator
     * - any of offers belongs to different seller
     * - any of offers does not exist
     * - offer exists in a different group
     * - number of offers exceeds maximum allowed number per group
     *
     * @param _group - the fully populated struct with group id set to 0x0
     * @param _condition - the fully populated condition struct
     */
<<<<<<< HEAD
    function createGroup(Group memory _group, Condition calldata _condition) external override groupsNotPaused {
        createGroupInternal(_group, _condition);
=======
    function createGroup(Group memory _group) external override groupsNotPaused nonReentrant {
        createGroupInternal(_group);
>>>>>>> 5164a258
    }

    /**
     * @notice Adds offers to an existing group
     *
     * Emits a GroupUpdated event if successful.
     *
     * Reverts if:
     * - The groups region of protocol is paused
     * - caller is not the seller
     * - offer ids is an empty list
     * - number of offers exceeds maximum allowed number per group
     * - group does not exist
     * - any of offers belongs to different seller
     * - any of offers does not exist
     * - offer exists in a different group
     * - offer ids contains duplicated offers
     *
     * @param _groupId  - the id of the group to be updated
     * @param _offerIds - array of offer ids to be added to the group
     */
    function addOffersToGroup(uint256 _groupId, uint256[] calldata _offerIds)
        external
        override
        groupsNotPaused
        nonReentrant
    {
        addOffersToGroupInternal(_groupId, _offerIds);
    }

    /**
     * @notice Removes offers from an existing group
     *
     * Emits a GroupUpdated event if successful.
     *
     * Reverts if:
     * - The groups region of protocol is paused
     * - caller is not the seller
     * - offer ids is an empty list
     * - number of offers exceeds maximum allowed number per group
     * - group does not exist
     * - any offer is not part of the group
     *
     * @param _groupId  - the id of the group to be updated
     * @param _offerIds - array of offer ids to be removed to the group
     */
    function removeOffersFromGroup(uint256 _groupId, uint256[] calldata _offerIds)
        external
        override
        groupsNotPaused
        nonReentrant
    {
        // check if group can be updated
        (uint256 sellerId, Group storage group) = preUpdateChecks(_groupId, _offerIds);

        for (uint256 i = 0; i < _offerIds.length; i++) {
            uint256 offerId = _offerIds[i];

            // Offer should belong to the group
            (, uint256 groupId) = getGroupIdByOffer(offerId);
            require(_groupId == groupId, OFFER_NOT_IN_GROUP);

            // remove groupIdByOffer mapping
            delete protocolLookups().groupIdByOffer[offerId];

            // remove from the group struct
            uint256 offerIdsLength = group.offerIds.length;

            for (uint256 j = 0; j < offerIdsLength; j++) {
                if (group.offerIds[j] == offerId) {
                    group.offerIds[j] = group.offerIds[offerIdsLength - 1];
                    group.offerIds.pop();
                    break;
                }
            }
        }

        // Get the condition
        Condition storage condition = fetchCondition(_groupId);

        // Notify watchers of state change
        emit GroupUpdated(_groupId, sellerId, group, condition, msgSender());
    }

    /**
     * @notice Sets the condition of an existing group.
     *
     * Emits a GroupUpdated event if successful.
     *
     * Reverts if:
     * - The groups region of protocol is paused
     * - condition includes invalid combination of fields
     * - seller does not match caller
     * - group does not exist
     *
     * @param _groupId - the id of the group to set the condition
     * @param _condition - fully populated condition struct
     *
     */
    function setGroupCondition(uint256 _groupId, Condition calldata _condition)
        external
        override
        groupsNotPaused
        nonReentrant
    {
        // validate condition parameters
        require(validateCondition(_condition), INVALID_CONDITION_PARAMETERS);

        // verify group exists
        (bool exists, Group storage group) = fetchGroup(_groupId);
        require(exists, NO_SUCH_GROUP);

        // Get seller id, we assume seller id exists if offer exists
        (, uint256 sellerId) = getSellerIdByOperator(msgSender());

        // Caller's seller id must match group seller id
        require(sellerId == group.sellerId, NOT_OPERATOR);

        // Store new condition
        storeCondition(_groupId, _condition);

        // Notify watchers of state change
        emit GroupUpdated(group.id, sellerId, group, _condition, msgSender());
    }

    /**
     * @notice Gets the details about a given group.
     *
     * @param _groupId - the id of the group to check
     * @return exists - the group was found
     * @return group - the group details. See {BosonTypes.Group}
     * @return condition - the group's condition details. See {BosonTypes.Condition}
     */
    function getGroup(uint256 _groupId)
        external
        view
        override
        returns (
            bool exists,
            Group memory group,
            Condition memory condition
        )
    {
        (exists, group) = fetchGroup(_groupId);
        if (exists) {
            condition = fetchCondition(_groupId);
        }
    }

    /**
     * @notice Gets the next group id.
     *
     * Does not increment the counter.
     *
     * @return nextGroupId - the next group id
     */
    function getNextGroupId() public view override returns (uint256 nextGroupId) {
        nextGroupId = protocolCounters().nextGroupId;
    }
}<|MERGE_RESOLUTION|>--- conflicted
+++ resolved
@@ -36,13 +36,8 @@
      * @param _group - the fully populated struct with group id set to 0x0
      * @param _condition - the fully populated condition struct
      */
-<<<<<<< HEAD
-    function createGroup(Group memory _group, Condition calldata _condition) external override groupsNotPaused {
+    function createGroup(Group memory _group, Condition calldata _condition) external override groupsNotPaused nonReentrant{
         createGroupInternal(_group, _condition);
-=======
-    function createGroup(Group memory _group) external override groupsNotPaused nonReentrant {
-        createGroupInternal(_group);
->>>>>>> 5164a258
     }
 
     /**
