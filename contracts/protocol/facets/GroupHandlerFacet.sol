--- conflicted
+++ resolved
@@ -44,50 +44,7 @@
     external
     override
     {
-<<<<<<< HEAD
-        // get seller id, make sure it exists and store it to incoming struct
-        (bool exists, uint256 sellerId) = getSellerIdByOperator(msg.sender);
-        require(exists, NOT_OPERATOR);
-        _group.sellerId = sellerId;
-
-        // limit maximum number of offers to avoid running into block gas limit in a loop
-        require(_group.offerIds.length <= protocolStorage().maxOffersPerGroup, TOO_MANY_OFFERS);
-        
-        // condition must be valid
-        require(validateCondition(_group.condition), INVALID_CONDITION_PARAMETERS);
-
-        // Get the next group and increment the counter
-        uint256 groupId = protocolCounters().nextGroupId++;
-
-        for (uint i = 0; i < _group.offerIds.length; i++) {
-            // make sure offer exists and belongs to the seller
-            getValidOffer(_group.offerIds[i]);
-            
-            // Offer should not belong to another group already
-            (bool exist, ) = getGroupIdByOffer(_group.offerIds[i]);
-            require(!exist, OFFER_MUST_BE_UNIQUE);
-
-            // add to groupIdByOffer mapping
-            protocolStorage().groupIdByOffer[_group.offerIds[i]] = groupId;
-        }
-       
-        // Get storage location for group
-        (, Group storage group) = fetchGroup(groupId);
-
-        // Set group props individually since memory structs can't be copied to storage
-        group.id = groupId;
-        group.sellerId = _group.sellerId;
-        group.offerIds = _group.offerIds;
-        group.condition = _group.condition;
-
-        // modify incoming struct so event value represents true state
-        _group.id = groupId; 
-      
-        // Notify watchers of state change
-        emit GroupCreated(groupId, _group.sellerId, _group);
-=======
         createGroupInternal(_group);
->>>>>>> 390d1929
     }
 
     /**
