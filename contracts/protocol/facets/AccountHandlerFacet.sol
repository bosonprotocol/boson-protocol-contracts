// SPDX-License-Identifier: GPL-3.0-or-later
pragma solidity ^0.8.0;


import { IBosonAccountHandler } from "../../interfaces/handlers/IBosonAccountHandler.sol";
import { IBosonVoucher } from "../../interfaces/clients/IBosonVoucher.sol";
import { DiamondLib } from "../../diamond/DiamondLib.sol";
import { AccountBase } from "../bases/AccountBase.sol";
import { ProtocolLib } from "../libs/ProtocolLib.sol";

contract AccountHandlerFacet is IBosonAccountHandler, AccountBase {

    /**
     * @notice Facet Initializer
     */
    function initialize()
    public
    onlyUnInitialized(type(IBosonAccountHandler).interfaceId)
    {
        DiamondLib.addSupportedInterface(type(IBosonAccountHandler).interfaceId);
    }

    /**
     * @notice Creates a seller
     *
     * Emits a SellerCreated event if successful.
     *
     * Reverts if:
     * - Address values are zero address
     * - Addresses are not unique to this seller
     * - Seller is not active (if active == false)
     *
     * @param _seller - the fully populated struct with seller id set to 0x0
     */
    function createSeller(Seller memory _seller)
    external
    override
    {
        // create seller and update structs values to represent true state
        createSellerInternal(_seller);
    }

    /**
     * @notice Creates a Buyer
     *
     * Emits an BuyerCreated event if successful.
     *
     * Reverts if:
     * - Wallet address is zero address
     * - Active is not true
     * - Wallet address is not unique to this buyer
     *
     * @param _buyer - the fully populated struct with buyer id set to 0x0
     */
    function createBuyer(Buyer memory _buyer) 
    external
    override
    {
        //Check for zero address
        require(_buyer.wallet != address(0), INVALID_ADDRESS);

        //Check active is not set to false
        require(_buyer.active, MUST_BE_ACTIVE);

        // Get the next account Id and increment the counter
        uint256 buyerId = protocolCounters().nextAccountId++;

        //check that the wallet address is unique to one buyer Id
        require(protocolLookups().buyerIdByWallet[_buyer.wallet] == 0, BUYER_ADDRESS_MUST_BE_UNIQUE);

        _buyer.id = buyerId;
        storeBuyer(_buyer);

        //Notify watchers of state change
        emit BuyerCreated(_buyer.id, _buyer);

    }

    /**
     * @notice Creates a Dispute Resolver
     *
     * Emits a DisputeResolverCreated event if successful.
     *
     * Reverts if:
     * - Address values are zero address
     * - Active is not true
     * - Addresses are not unique to this dispute resolver
     *
     * @param _disputeResolver - the fully populated struct with dispute resolver id set to 0x0
     */
    function createDisputeResolver(DisputeResolver memory _disputeResolver)
    external
    override
    {
        //Check for zero address
        require(_disputeResolver.admin != address(0) &&  
                _disputeResolver.operator != address(0) && 
                _disputeResolver.clerk != address(0) && 
                _disputeResolver.treasury != address(0), 
                INVALID_ADDRESS);

        //Check active is not set to false
        require(_disputeResolver.active, MUST_BE_ACTIVE);

        // Get the next account Id and increment the counter
        uint256 disputeResolverId = protocolCounters().nextAccountId++;

<<<<<<< HEAD
         //check that the addresses are unique to one dispute resolver Id
        require(protocolStorage().disputeResolverIdByOperator[_disputeResolver.operator] == 0 &&
                protocolStorage().disputeResolverIdByAdmin[_disputeResolver.admin] == 0 &&
                protocolStorage().disputeResolverIdByClerk[_disputeResolver.clerk] ==0, DISPUTE_RESOLVER_ADDRESS_MUST_BE_UNIQUE);
=======
        //check that the wallet address is unique to one buyer Id
        require(protocolLookups().disputeResolverIdByWallet[_disputeResolver.wallet] == 0, DISPUTE_RESOLVER_ADDRESS_MUST_BE_UNIQUE);
>>>>>>> 5e0b3efa

        _disputeResolver.id = disputeResolverId;
        storeDisputeResolver(_disputeResolver);

        //Notify watchers of state change
        emit DisputeResolverCreated(_disputeResolver.id, _disputeResolver);
    }


     /**
     * @notice Updates a seller. All fields should be filled, even those staying the same.
     *
     * Emits a SellerUpdated event if successful.
     *
     * Reverts if:
     * - Address values are zero address
     * - Addresses are not unique to this seller
     * - Caller is not the admin address of the seller
     * - Seller does not exist
     *
     * @param _seller - the fully populated seller struct
     */
    function updateSeller(Seller memory _seller)
    external
    override
    {
        bool exists;
        Seller storage seller;

        //Check Seller exists in sellers mapping
        (exists, seller) = fetchSeller(_seller.id);

        //Seller must already exist
        require(exists, NO_SUCH_SELLER);

        //Check that msg.sender is the admin address for this seller
        require(seller.admin  == msg.sender, NOT_ADMIN); 

        //Check that the addresses are unique to one seller Id -- not used or are used by this seller id. Checking this seller id is necessary because one or more addresses may not change
        require((protocolLookups().sellerIdByOperator[_seller.operator] == 0 || protocolLookups().sellerIdByOperator[_seller.operator] == _seller.id) && 
                (protocolLookups().sellerIdByAdmin[_seller.admin] == 0 || protocolLookups().sellerIdByAdmin[_seller.admin]  == _seller.id) && 
                (protocolLookups().sellerIdByClerk[_seller.clerk] == 0 || protocolLookups().sellerIdByClerk[_seller.clerk]  == _seller.id),  
                SELLER_ADDRESS_MUST_BE_UNIQUE);

   
        //Delete current mappings
        delete protocolLookups().sellerIdByOperator[_seller.operator];
        delete protocolLookups().sellerIdByAdmin[_seller.admin];
        delete protocolLookups().sellerIdByClerk[_seller.clerk];
   
        storeSeller(_seller);

        // Notify watchers of state change
        emit SellerUpdated(_seller.id, _seller);
    }

    /**
     * @notice Updates a buyer. All fields should be filled, even those staying the same. The wallet address cannot be updated if the current wallet address has oustanding vouchers
     *
     * Emits a BuyerUpdated event if successful.
     *
     * Reverts if:
     * - Caller is not the wallet address associated with the buyer account
     * - Wallet address is zero address
     * - Address is not unique to this buyer
     * - Buyer does not exist
     * - Current wallet address has oustanding vouchers
     *
     * @param _buyer - the fully populated buyer struct
     */
    function updateBuyer(Buyer memory _buyer) 
    external
    override
    {
        //Check for zero address
        require(_buyer.wallet != address(0), INVALID_ADDRESS);

        bool exists;
        Buyer storage buyer;

        //Check Buyer exists in buyers mapping
        (exists, buyer) = fetchBuyer(_buyer.id);

        //Buyer must already exist
        require(exists, NO_SUCH_BUYER);

        //Check that msg.sender is the wallet address for this buyer
        require(buyer.wallet  == msg.sender, NOT_BUYER_WALLET); 

        //Check that current wallet address does not own any vouchers, if changing wallet address
        if(buyer.wallet != _buyer.wallet) {
            IBosonVoucher bosonVoucher = IBosonVoucher(protocolAddresses().voucherAddress);
            require(bosonVoucher.balanceOf(buyer.wallet) == 0, WALLET_OWNS_VOUCHERS);
        }
      
        //check that the wallet address is unique to one buyer Id if new
        require(protocolLookups().buyerIdByWallet[_buyer.wallet] == 0 || 
                protocolLookups().buyerIdByWallet[_buyer.wallet] == _buyer.id, BUYER_ADDRESS_MUST_BE_UNIQUE);
       
        //Delete current mappings
        delete protocolLookups().buyerIdByWallet[msg.sender];

        storeBuyer(_buyer);
        
        // Notify watchers of state change
        emit BuyerUpdated(_buyer.id, _buyer);

        
    }

    /**
     * @notice Updates a dispute resolver. All fields should be filled, even those staying the same.
     *
     * Emits a DisputeResolverUpdated event if successful.
     *
     * Reverts if:
     * - Caller is not the wallet address associated with the dipute resolver account
     * - Wallet address is zero address
     * - Address is not unique to this dispute resolver
     * - Dispute resolver does not exist
     *
     * @param _disputeResolver - the fully populated buydispute resolver struct
     */
    function updateDisputeResolver(DisputeResolver memory _disputeResolver) 
    external
    override
    {
        //Check for zero address
        require(_disputeResolver.admin != address(0) &&  
                _disputeResolver.operator != address(0) && 
                _disputeResolver.clerk != address(0) && 
                _disputeResolver.treasury != address(0), 
                INVALID_ADDRESS);

        bool exists;
        DisputeResolver storage disputeResolver;
        
        //Check Dispute Resolver exists in  disputeResolvers mapping
        (exists, disputeResolver) = fetchDisputeResolver(_disputeResolver.id);

        //Dispute Resolver  must already exist
        require(exists, NO_SUCH_DISPUTE_RESOLVER);

        //Check that msg.sender is the admin address for this dispute resolver
        require(disputeResolver.admin  == msg.sender, NOT_ADMIN); 

<<<<<<< HEAD
        //check that the addresses are unique to one dispute resolverId if new
        require((protocolStorage().disputeResolverIdByOperator[_disputeResolver.operator] == 0 || protocolStorage().disputeResolverIdByOperator[_disputeResolver.operator] == _disputeResolver.id) &&
                (protocolStorage().disputeResolverIdByAdmin[_disputeResolver.admin] == 0 || protocolStorage().disputeResolverIdByAdmin[_disputeResolver.admin] == _disputeResolver.id) &&
                (protocolStorage().disputeResolverIdByClerk[_disputeResolver.clerk] == 0 || protocolStorage().disputeResolverIdByClerk[_disputeResolver.clerk] == _disputeResolver.id), 
                DISPUTE_RESOLVER_ADDRESS_MUST_BE_UNIQUE);
       
        //Delete current mappings
        delete protocolStorage().disputeResolverIdByOperator[disputeResolver.operator];
        delete protocolStorage().disputeResolverIdByAdmin[disputeResolver.admin];
        delete protocolStorage().disputeResolverIdByClerk[disputeResolver.clerk];
=======
        //check that the wallet address is unique to one dispute resolverId if new
        require(protocolLookups().disputeResolverIdByWallet[_disputeResolver.wallet] == 0 || 
                protocolLookups().disputeResolverIdByWallet[_disputeResolver.wallet] == _disputeResolver.id, DISPUTE_RESOLVER_ADDRESS_MUST_BE_UNIQUE);
       
        //Delete current mappings
        delete protocolLookups().disputeResolverIdByWallet[msg.sender];
>>>>>>> 5e0b3efa

        storeDisputeResolver(_disputeResolver);
        
        // Notify watchers of state change
        emit DisputeResolverUpdated(_disputeResolver.id, _disputeResolver);

    }

  
    /**
     * @notice Gets the details about a seller.
     *
     * @param _sellerId - the id of the seller to check
     * @return exists - the seller was found
     * @return seller - the seller details. See {BosonTypes.Seller}
     */
    function getSeller(uint256 _sellerId)
    external
    override
    view
    returns(bool exists, Seller memory seller) 
    {
        return fetchSeller(_sellerId);
    }

    /**
     * @notice Gets the details about a seller using an address associated with that seller: operator, admin, or clerk address.
     *
     * @param _associatedAddress - the address associated with the seller. Must be an operator, admin, or clerk address.
     * @return exists - the seller was found
     * @return seller - the seller details. See {BosonTypes.Seller}
     */
    function getSellerByAddress(address _associatedAddress) 
    external
    override
    view 
    returns (bool exists, Seller memory seller)
    {
        uint sellerId;

        (exists, sellerId) = getSellerIdByOperator(_associatedAddress);
        if(exists) {
            return fetchSeller(sellerId);
        } 

        (exists, sellerId) = getSellerIdByAdmin(_associatedAddress);
        if(exists) {
            return fetchSeller(sellerId);
        } 

        (exists, sellerId) = getSellerIdByClerk(_associatedAddress);
        if(exists) {
            return fetchSeller(sellerId);
        } 
    }

    /**
     * @notice Gets the details about a buyer.
     *
     * @param _buyerId - the id of the buyer to check
     * @return exists - the buyer was found
     * @return buyer - the buyer details. See {BosonTypes.Buyer}
     */
    function getBuyer(uint256 _buyerId)
    external
    override
    view 
    returns (bool exists, Buyer memory buyer)
    {
        return fetchBuyer(_buyerId);
    }

    /**
     * @notice Gets the details about a dispute resolver.
     *
     * @param _disputeResolverId - the id of the rdispute esolver to check
     * @return exists - the dispute resolver was found
     * @return disputeResolver - the dispute resolver details. See {BosonTypes.DisputeResolver}
     */
    function getDisputeResolver(uint256 _disputeResolverId) 
    external
    override
    view returns (bool exists, DisputeResolver memory disputeResolver) 
    {
        return fetchDisputeResolver(_disputeResolverId);
    }


    /**
     * @notice Gets the next account Id that can be assigned to an account.
     *
     * @return nextAccountId - the account Id
     */
    function getNextAccountId()
    external
    override
    view 
    returns(uint256 nextAccountId) {
        nextAccountId = protocolCounters().nextAccountId;
    }

    /**
     * @notice Stores buyer struct in storage
     *
     * @param _buyer - the fully populated struct with buyer id set
     */
   
    function storeBuyer(Buyer memory _buyer) internal 
    {
        // Get storage location for buyer
        (,Buyer storage buyer) = fetchBuyer(_buyer.id);

        // Set buyer props individually since memory structs can't be copied to storage
        buyer.id = _buyer.id;
        buyer.wallet = _buyer.wallet;
        buyer.active = _buyer.active;

        //Map the buyer's wallet address to the buyerId.
        protocolLookups().buyerIdByWallet[_buyer.wallet] = _buyer.id;
    }


    /**
     * @notice Stores DisputeResolver struct in storage
     *
     * @param _disputeResolver - the fully populated struct with dispute resolver id set
     */
   
    function storeDisputeResolver(DisputeResolver memory _disputeResolver) internal 
    {
        // escalation period must be greater than zero
        require(_disputeResolver.escalationPeriod > 0, INVALID_ESCALATION_PERIOD);

        // Get storage location for dispute resolver
        (,DisputeResolver storage disputeResolver) = fetchDisputeResolver(_disputeResolver.id);

        // Set dispute resolver props individually since memory structs can't be copied to storage
        disputeResolver.id = _disputeResolver.id;
        disputeResolver.escalationPeriod = _disputeResolver.escalationPeriod;
        disputeResolver.operator = _disputeResolver.operator;
        disputeResolver.admin = _disputeResolver.admin;
        disputeResolver.clerk = _disputeResolver.clerk;
        disputeResolver.treasury = _disputeResolver.treasury;
        disputeResolver.metadataUri = _disputeResolver.metadataUri;
        disputeResolver.active = _disputeResolver.active;

<<<<<<< HEAD
        //Map the dispute resolver's addresses to the dispute resolver Id.
        protocolStorage().disputeResolverIdByOperator[_disputeResolver.operator] = _disputeResolver.id;
        protocolStorage().disputeResolverIdByAdmin[_disputeResolver.admin] = _disputeResolver.id;
        protocolStorage().disputeResolverIdByClerk[_disputeResolver.clerk] = _disputeResolver.id;
=======
        //Map the dispute resolver's wallet address to the dispute resolver Id.
        protocolLookups().disputeResolverIdByWallet[_disputeResolver.wallet] = _disputeResolver.id;
>>>>>>> 5e0b3efa
    }

}<|MERGE_RESOLUTION|>--- conflicted
+++ resolved
@@ -105,15 +105,10 @@
         // Get the next account Id and increment the counter
         uint256 disputeResolverId = protocolCounters().nextAccountId++;
 
-<<<<<<< HEAD
          //check that the addresses are unique to one dispute resolver Id
-        require(protocolStorage().disputeResolverIdByOperator[_disputeResolver.operator] == 0 &&
-                protocolStorage().disputeResolverIdByAdmin[_disputeResolver.admin] == 0 &&
-                protocolStorage().disputeResolverIdByClerk[_disputeResolver.clerk] ==0, DISPUTE_RESOLVER_ADDRESS_MUST_BE_UNIQUE);
-=======
-        //check that the wallet address is unique to one buyer Id
-        require(protocolLookups().disputeResolverIdByWallet[_disputeResolver.wallet] == 0, DISPUTE_RESOLVER_ADDRESS_MUST_BE_UNIQUE);
->>>>>>> 5e0b3efa
+        require(protocolLookups().disputeResolverIdByOperator[_disputeResolver.operator] == 0 &&
+                protocolLookups().disputeResolverIdByAdmin[_disputeResolver.admin] == 0 &&
+                protocolLookups().disputeResolverIdByClerk[_disputeResolver.clerk] ==0, DISPUTE_RESOLVER_ADDRESS_MUST_BE_UNIQUE);
 
         _disputeResolver.id = disputeResolverId;
         storeDisputeResolver(_disputeResolver);
@@ -260,25 +255,16 @@
         //Check that msg.sender is the admin address for this dispute resolver
         require(disputeResolver.admin  == msg.sender, NOT_ADMIN); 
 
-<<<<<<< HEAD
         //check that the addresses are unique to one dispute resolverId if new
-        require((protocolStorage().disputeResolverIdByOperator[_disputeResolver.operator] == 0 || protocolStorage().disputeResolverIdByOperator[_disputeResolver.operator] == _disputeResolver.id) &&
-                (protocolStorage().disputeResolverIdByAdmin[_disputeResolver.admin] == 0 || protocolStorage().disputeResolverIdByAdmin[_disputeResolver.admin] == _disputeResolver.id) &&
-                (protocolStorage().disputeResolverIdByClerk[_disputeResolver.clerk] == 0 || protocolStorage().disputeResolverIdByClerk[_disputeResolver.clerk] == _disputeResolver.id), 
+        require((protocolLookups().disputeResolverIdByOperator[_disputeResolver.operator] == 0 || protocolLookups().disputeResolverIdByOperator[_disputeResolver.operator] == _disputeResolver.id) &&
+                (protocolLookups().disputeResolverIdByAdmin[_disputeResolver.admin] == 0 || protocolLookups().disputeResolverIdByAdmin[_disputeResolver.admin] == _disputeResolver.id) &&
+                (protocolLookups().disputeResolverIdByClerk[_disputeResolver.clerk] == 0 || protocolLookups().disputeResolverIdByClerk[_disputeResolver.clerk] == _disputeResolver.id), 
                 DISPUTE_RESOLVER_ADDRESS_MUST_BE_UNIQUE);
        
         //Delete current mappings
-        delete protocolStorage().disputeResolverIdByOperator[disputeResolver.operator];
-        delete protocolStorage().disputeResolverIdByAdmin[disputeResolver.admin];
-        delete protocolStorage().disputeResolverIdByClerk[disputeResolver.clerk];
-=======
-        //check that the wallet address is unique to one dispute resolverId if new
-        require(protocolLookups().disputeResolverIdByWallet[_disputeResolver.wallet] == 0 || 
-                protocolLookups().disputeResolverIdByWallet[_disputeResolver.wallet] == _disputeResolver.id, DISPUTE_RESOLVER_ADDRESS_MUST_BE_UNIQUE);
-       
-        //Delete current mappings
-        delete protocolLookups().disputeResolverIdByWallet[msg.sender];
->>>>>>> 5e0b3efa
+        delete protocolLookups().disputeResolverIdByOperator[disputeResolver.operator];
+        delete protocolLookups().disputeResolverIdByAdmin[disputeResolver.admin];
+        delete protocolLookups().disputeResolverIdByClerk[disputeResolver.clerk];
 
         storeDisputeResolver(_disputeResolver);
         
@@ -425,15 +411,10 @@
         disputeResolver.metadataUri = _disputeResolver.metadataUri;
         disputeResolver.active = _disputeResolver.active;
 
-<<<<<<< HEAD
         //Map the dispute resolver's addresses to the dispute resolver Id.
-        protocolStorage().disputeResolverIdByOperator[_disputeResolver.operator] = _disputeResolver.id;
-        protocolStorage().disputeResolverIdByAdmin[_disputeResolver.admin] = _disputeResolver.id;
-        protocolStorage().disputeResolverIdByClerk[_disputeResolver.clerk] = _disputeResolver.id;
-=======
-        //Map the dispute resolver's wallet address to the dispute resolver Id.
-        protocolLookups().disputeResolverIdByWallet[_disputeResolver.wallet] = _disputeResolver.id;
->>>>>>> 5e0b3efa
+        protocolLookups().disputeResolverIdByOperator[_disputeResolver.operator] = _disputeResolver.id;
+        protocolLookups().disputeResolverIdByAdmin[_disputeResolver.admin] = _disputeResolver.id;
+        protocolLookups().disputeResolverIdByClerk[_disputeResolver.clerk] = _disputeResolver.id;
     }
 
 }