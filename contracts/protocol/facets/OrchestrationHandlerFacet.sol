// SPDX-License-Identifier: GPL-3.0-or-later
pragma solidity ^0.8.0;

import { IBosonOrchestrationHandler } from "../../interfaces/handlers/IBosonOrchestrationHandler.sol";
import { DiamondLib } from "../../diamond/DiamondLib.sol";
import { AccountBase } from "../bases/AccountBase.sol";
import { GroupBase } from "../bases/GroupBase.sol";
import { OfferBase } from "../bases/OfferBase.sol";
import { TwinBase } from "../bases/TwinBase.sol";
import { BundleBase } from "../bases/BundleBase.sol";

/**
 * @title OrchestrationHandlerFacet
 *
 * @notice Combines creation of multiple entities (accounts, offers, groups, twins, bundles) in a single transaction
 */
contract OrchestrationHandlerFacet is
    AccountBase,
    OfferBase,
    GroupBase,
    TwinBase,
    BundleBase,
    IBosonOrchestrationHandler
{
    /**
     * @notice Facet Initializer
     */
    function initialize() public onlyUnInitialized(type(IBosonOrchestrationHandler).interfaceId) {
        DiamondLib.addSupportedInterface(type(IBosonOrchestrationHandler).interfaceId);
    }

    /**
     * @notice Creates a seller (with optional auth token) and an offer in a single transaction.
     *
     * Emits a SellerCreated and an OfferCreated event if successful.
     *
     * Reverts if:
     * - caller is not the same as operator address
     * - Admin address is zero address and AuthTokenType == None
     * - AuthTokenType is not unique to this seller
     * - in seller struct:
     *   - Address values are zero address
     *   - Addresses are not unique to this seller
     *   - Seller is not active (if active == false)
     * - in offer struct:
     *   - Valid from date is greater than valid until date
     *   - Valid until date is not in the future
     *   - Both voucher expiration date and voucher expiraton period are defined
     *   - Neither of voucher expiration date and voucher expiraton period are defined
     *   - Voucher redeemable period is fixed, but it ends before it starts
     *   - Voucher redeemable period is fixed, but it ends before offer expires
     *   - Fulfillment period is set to zero
     *   - Resolution period is set to zero
     *   - Voided is set to true
     *   - Available quantity is set to zero
     *   - Dispute resolver wallet is not registered, except for absolute zero offers with unspecified dispute resolver
     *   - Dispute resolver is not active, except for absolute zero offers with unspecified dispute resolver
     *   - Dispute resolver does not accept fees in the exchange token
     *   - Buyer cancel penalty is greater than price
     *
     * @param _offer - the fully populated struct with offer id set to 0x0 and voided set to false
     * @param _seller - the fully populated seller struct
     * @param _contractURI - contract metadata URI
     * @param _offerDates - the fully populated offer dates struct
     * @param _offerDurations - the fully populated offer durations struct
     * @param _disputeResolverId - the id of chosen dispute resolver (can be 0)
     * @param _authToken - optional AuthToken struct that specifies an AuthToken type and tokenId that the user can use to do admin functions
     */
    function createSellerAndOffer(
        Seller memory _seller,
        string calldata _contractURI,
        Offer memory _offer,
        OfferDates calldata _offerDates,
        OfferDurations calldata _offerDurations,
        uint256 _disputeResolverId,
        AuthToken calldata _authToken
    ) external override {
<<<<<<< HEAD
        checkAndCreateSeller(_seller, _authToken);
=======
        checkAndCreateSeller(_seller, _contractURI);
>>>>>>> 21169f69
        createOfferInternal(_offer, _offerDates, _offerDurations, _disputeResolverId);
    }

    /**
     * @notice Takes an offer and a condition, creates an offer, then a group with that offer and the given condition.
     *
     * Emits an OfferCreated and a GroupCreated event if successful.
     *
     * Reverts if:
     * - in offer struct:
     *   - Caller is not an operator
     *   - Valid from date is greater than valid until date
     *   - Valid until date is not in the future
     *   - Both voucher expiration date and voucher expiraton period are defined
     *   - Neither of voucher expiration date and voucher expiraton period are defined
     *   - Voucher redeemable period is fixed, but it ends before it starts
     *   - Voucher redeemable period is fixed, but it ends before offer expires
     *   - Fulfillment period is set to zero
     *   - Resolution period is set to zero
     *   - Voided is set to true
     *   - Available quantity is set to zero
     *   - Dispute resolver wallet is not registered, except for absolute zero offers with unspecified dispute resolver
     *   - Dispute resolver is not active, except for absolute zero offers with unspecified dispute resolver
     *   - Dispute resolver does not accept fees in the exchange token
     *   - Buyer cancel penalty is greater than price
     * - Condition includes invalid combination of parameters
     *
     * @param _offer - the fully populated struct with offer id set to 0x0 and voided set to false
     * @param _offerDates - the fully populated offer dates struct
     * @param _offerDurations - the fully populated offer durations struct
     * @param _disputeResolverId - the id of chosen dispute resolver (can be 0)
     * @param _condition - the fully populated condition struct
     */
    function createOfferWithCondition(
        Offer memory _offer,
        OfferDates calldata _offerDates,
        OfferDurations calldata _offerDurations,
        uint256 _disputeResolverId,
        Condition memory _condition
    ) public override {
        // create offer and update structs values to represent true state
        createOfferInternal(_offer, _offerDates, _offerDurations, _disputeResolverId);

        // construct new group
        // - groupid is 0, and it is ignored
        // - note that _offer fields are updated during createOfferInternal, so they represent correct values
        Group memory _group = Group(0, _offer.sellerId, new uint256[](1), _condition);
        _group.offerIds[0] = _offer.id;

        // create group and update structs values to represent true state
        createGroupInternal(_group);
    }

    /**
     * @notice Takes an offer and group ID, creates an offer and adds it to the existing group with given id
     *
     * Emits an OfferCreated and a GroupUpdated event if successful.
     *
     * Reverts if:
     * - in offer struct:
     *   - Caller is not an operator
     *   - Valid from date is greater than valid until date
     *   - Valid until date is not in the future
     *   - Both voucher expiration date and voucher expiraton period are defined
     *   - Neither of voucher expiration date and voucher expiraton period are defined
     *   - Voucher redeemable period is fixed, but it ends before it starts
     *   - Voucher redeemable period is fixed, but it ends before offer expires
     *   - Fulfillment period is set to zero
     *   - Resolution period is set to zero
     *   - Voided is set to true
     *   - Available quantity is set to zero
     *   - Dispute resolver wallet is not registered, except for absolute zero offers with unspecified dispute resolver
     *   - Dispute resolver is not active, except for absolute zero offers with unspecified dispute resolver
     *   - Dispute resolver does not accept fees in the exchange token
     *   - Buyer cancel penalty is greater than price
     * - when adding to the group if:
     *   - Group does not exists
     *   - Caller is not the operator of the group
     *
     * @param _offer - the fully populated struct with offer id set to 0x0 and voided set to false
     * @param _offerDates - the fully populated offer dates struct
     * @param _offerDurations - the fully populated offer durations struct
     * @param _disputeResolverId - the id of chosen dispute resolver (can be 0)
     * @param _groupId - id of the group, where offer will be added
     */
    function createOfferAddToGroup(
        Offer memory _offer,
        OfferDates calldata _offerDates,
        OfferDurations calldata _offerDurations,
        uint256 _disputeResolverId,
        uint256 _groupId
    ) external override {
        // create offer and update structs values to represent true state
        createOfferInternal(_offer, _offerDates, _offerDurations, _disputeResolverId);

        // create an array with offer ids and add it to the group
        uint256[] memory _offerIds = new uint256[](1);
        _offerIds[0] = _offer.id;
        addOffersToGroupInternal(_groupId, _offerIds);
    }

    /**
     * @notice Takes an offer and a twin, creates an offer, creates a twin, then a bundle with that offer and the given twin
     *
     * Emits an OfferCreated, a TwinCreated and a BundleCreated event if successful.
     *
     * Reverts if:
     * - in offer struct:
     *   - Caller is not an operator
     *   - Valid from date is greater than valid until date
     *   - Valid until date is not in the future
     *   - Both voucher expiration date and voucher expiraton period are defined
     *   - Neither of voucher expiration date and voucher expiraton period are defined
     *   - Voucher redeemable period is fixed, but it ends before it starts
     *   - Voucher redeemable period is fixed, but it ends before offer expires
     *   - Fulfillment period is set to zero
     *   - Resolution period is set to zero
     *   - Voided is set to true
     *   - Available quantity is set to zero
     *   - Dispute resolver wallet is not registered, except for absolute zero offers with unspecified dispute resolver
     *   - Dispute resolver is not active, except for absolute zero offers with unspecified dispute resolver
     *   - Dispute resolver does not accept fees in the exchange token
     *   - Buyer cancel penalty is greater than price
     * - when creating twin if
     *   - Not approved to transfer the seller's token
     *
     * @param _offer - the fully populated struct with offer id set to 0x0 and voided set to false
     * @param _offerDates - the fully populated offer dates struct
     * @param _offerDurations - the fully populated offer durations struct
     * @param _disputeResolverId - the id of chosen dispute resolver (can be 0)
     * @param _twin - the fully populated twin struct
     */
    function createOfferAndTwinWithBundle(
        Offer memory _offer,
        OfferDates calldata _offerDates,
        OfferDurations calldata _offerDurations,
        uint256 _disputeResolverId,
        Twin memory _twin
    ) public override {
        // create seller and update structs values to represent true state
        createOfferInternal(_offer, _offerDates, _offerDurations, _disputeResolverId);

        // create twin and pack everything into a bundle
        createTwinAndBundleAfterOffer(_twin, _offer.id, _offer.sellerId);
    }

    /**
     * @notice Takes an offer, a condition and a twin, creates an offer, then a group with that offer and the given condition, then creates a twin, then a bundle with that offer and the given twin
     *
     * Emits an OfferCreated, a GroupCreated, a TwinCreated and a BundleCreated event if successful.
     *
     * Reverts if:
     * - in offer struct:
     *   - Caller is not an operator
     *   - Valid from date is greater than valid until date
     *   - Valid until date is not in the future
     *   - Both voucher expiration date and voucher expiraton period are defined
     *   - Neither of voucher expiration date and voucher expiraton period are defined
     *   - Voucher redeemable period is fixed, but it ends before it starts
     *   - Voucher redeemable period is fixed, but it ends before offer expires
     *   - Fulfillment period is set to zero
     *   - Resolution period is set to zero
     *   - Voided is set to true
     *   - Available quantity is set to zero
     *   - Dispute resolver wallet is not registered, except for absolute zero offers with unspecified dispute resolver
     *   - Dispute resolver is not active, except for absolute zero offers with unspecified dispute resolver
     *   - Dispute resolver does not accept fees in the exchange token
     *   - Buyer cancel penalty is greater than price
     * - Condition includes invalid combination of parameters
     * - when creating twin if
     *   - Not approved to transfer the seller's token
     *
     * @param _offer - the fully populated struct with offer id set to 0x0 and voided set to false
     * @param _offerDates - the fully populated offer dates struct
     * @param _offerDurations - the fully populated offer durations struct
     * @param _disputeResolverId - the id of chosen dispute resolver (can be 0)
     * @param _condition - the fully populated condition struct
     * @param _twin - the fully populated twin struct
     */
    function createOfferWithConditionAndTwinAndBundle(
        Offer memory _offer,
        OfferDates calldata _offerDates,
        OfferDurations calldata _offerDurations,
        uint256 _disputeResolverId,
        Condition memory _condition,
        Twin memory _twin
    ) public override {
        // create offer with condition first
        createOfferWithCondition(_offer, _offerDates, _offerDurations, _disputeResolverId, _condition);
        // create twin and pack everything into a bundle
        createTwinAndBundleAfterOffer(_twin, _offer.id, _offer.sellerId);
    }

    /**
     * @notice Takes a twin, an offerId and a sellerId, creates a twin, then a bundle with that offer and the given twin
     *
     * Emits a TwinCreated and a BundleCreated event if successful.
     *
     * Reverts if:
     * - Condition includes invalid combination of parameters
     * - when creating twin if
     *   - Not approved to transfer the seller's token
     *
     * @param _twin - the fully populated twin struct
     * @param _offerId - offerid, obtained in previous steps
     * @param _sellerId - sellerId, obtained in previous steps
     */
    function createTwinAndBundleAfterOffer(
        Twin memory _twin,
        uint256 _offerId,
        uint256 _sellerId
    ) internal {
        // create twin and update structs values to represent true state
        createTwinInternal(_twin);

        // construct new bundle
        // - bundleId is 0, and it is ignored
        // - note that _twin fields are updated during createTwinInternal, so they represent correct values
        Bundle memory _bundle = Bundle(0, _sellerId, new uint256[](1), new uint256[](1));
        _bundle.offerIds[0] = _offerId;
        _bundle.twinIds[0] = _twin.id;

        // create bundle and update structs values to represent true state
        createBundleInternal(_bundle);
    }

    /**
     * @notice Takes a seller, an offer, a condition and an optional auth token, creates a seller, creates an offer, then a group with that offer and the given condition.
     *
     * Emits a SellerCreated, an OfferCreated and a GroupCreated event if successful.
     *
     * Reverts if:
     * - caller is not the same as operator address
     * - Admin address is zero address and AuthTokenType == None
     * - AuthTokenType is not unique to this seller
     * - in seller struct:
     *   - Address values are zero address
     *   - Addresses are not unique to this seller
     *   - Seller is not active (if active == false)
     * - in offer struct:
     *   - Caller is not an operator
     *   - Valid from date is greater than valid until date
     *   - Valid until date is not in the future
     *   - Both voucher expiration date and voucher expiraton period are defined
     *   - Neither of voucher expiration date and voucher expiraton period are defined
     *   - Voucher redeemable period is fixed, but it ends before it starts
     *   - Voucher redeemable period is fixed, but it ends before offer expires
     *   - Fulfillment period is set to zero
     *   - Resolution period is set to zero
     *   - Voided is set to true
     *   - Available quantity is set to zero
     *   - Dispute resolver wallet is not registered, except for absolute zero offers with unspecified dispute resolver
     *   - Dispute resolver is not active, except for absolute zero offers with unspecified dispute resolver
     *   - Dispute resolver does not accept fees in the exchange token
     *   - Buyer cancel penalty is greater than price
     * - Condition includes invalid combination of parameters
     *
     * @param _seller - the fully populated seller struct
     * @param _contractURI - contract metadata URI
     * @param _offer - the fully populated struct with offer id set to 0x0 and voided set to false
     * @param _offerDates - the fully populated offer dates struct
     * @param _offerDurations - the fully populated offer durations struct
     * @param _disputeResolverId - the id of chosen dispute resolver (can be 0)
     * @param _condition - the fully populated condition struct
     * @param _authToken - optional AuthToken struct that specifies an AuthToken type and tokenId that the user can use to do admin functions
     */
    function createSellerAndOfferWithCondition(
        Seller memory _seller,
        string calldata _contractURI,
        Offer memory _offer,
        OfferDates calldata _offerDates,
        OfferDurations calldata _offerDurations,
        uint256 _disputeResolverId,
        Condition memory _condition,
        AuthToken calldata _authToken
    ) external override {
<<<<<<< HEAD
        checkAndCreateSeller(_seller,  _authToken);
=======
        checkAndCreateSeller(_seller, _contractURI);
>>>>>>> 21169f69
        createOfferWithCondition(_offer, _offerDates, _offerDurations, _disputeResolverId, _condition);
    }

    /**
     * @notice Takes a seller, an offer, a twin, and an optional auth token, creates a seller, creates an offer, creates a twin, then a bundle with that offer and the given twin
     *
     * Emits a SellerCreated, an OfferCreated, a TwinCreated and a BundleCreated event if successful.
     *
     * Reverts if:
     * - caller is not the same as operator address
     * - Admin address is zero address and AuthTokenType == None
     * - AuthTokenType is not unique to this seller
     * - in seller struct:
     *   - Address values are zero address
     *   - Addresses are not unique to this seller
     *   - Seller is not active (if active == false)
     * - in offer struct:
     *   - Caller is not an operator
     *   - Valid from date is greater than valid until date
     *   - Valid until date is not in the future
     *   - Both voucher expiration date and voucher expiraton period are defined
     *   - Neither of voucher expiration date and voucher expiraton period are defined
     *   - Voucher redeemable period is fixed, but it ends before it starts
     *   - Voucher redeemable period is fixed, but it ends before offer expires
     *   - Fulfillment period is set to zero
     *   - Resolution period is set to zero
     *   - Voided is set to true
     *   - Available quantity is set to zero
     *   - Dispute resolver wallet is not registered, except for absolute zero offers with unspecified dispute resolver
     *   - Dispute resolver is not active, except for absolute zero offers with unspecified dispute resolver
     *   - Dispute resolver does not accept fees in the exchange token
     *   - Buyer cancel penalty is greater than price
     * - when creating twin if
     *   - Not approved to transfer the seller's token
     *
     * @param _seller - the fully populated seller struct
     * @param _contractURI - contract metadata URI
     * @param _offer - the fully populated struct with offer id set to 0x0 and voided set to false
     * @param _offerDates - the fully populated offer dates struct
     * @param _offerDurations - the fully populated offer durations struct
     * @param _disputeResolverId - the id of chosen dispute resolver (can be 0)
     * @param _twin - the fully populated twin struct
     * @param _authToken - optional AuthToken struct that specifies an AuthToken type and tokenId that the user can use to do admin functions
     */
    function createSellerAndOfferAndTwinWithBundle(
        Seller memory _seller,
        string calldata _contractURI,
        Offer memory _offer,
        OfferDates calldata _offerDates,
        OfferDurations calldata _offerDurations,
        uint256 _disputeResolverId,
        Twin memory _twin,
        AuthToken calldata _authToken
    ) external override {
<<<<<<< HEAD
        checkAndCreateSeller(_seller, _authToken);
=======
        checkAndCreateSeller(_seller, _contractURI);
>>>>>>> 21169f69
        createOfferAndTwinWithBundle(_offer, _offerDates, _offerDurations, _disputeResolverId, _twin);
    }

    /**
     * @notice Takes a seller, an offer, a condition and a twin, and an optional auth token, creates a seller an offer, then a group with that offer and the given condition, then creates a twin, then a bundle with that offer and the given twin
     *
     * Emits an SellerCreated, OfferCreated, a GroupCreated, a TwinCreated and a BundleCreated event if successful.
     *
     * Reverts if:
     * - caller is not the same as operator address
    * - Admin address is zero address and AuthTokenType == None
     * - AuthTokenType is not unique to this seller
     * - in seller struct:
     *   - Address values are zero address
     *   - Addresses are not unique to this seller
     *   - Seller is not active (if active == false)
     * - in offer struct:
     *   - Caller is not an operator
     *   - Valid from date is greater than valid until date
     *   - Valid until date is not in the future
     *   - Both voucher expiration date and voucher expiraton period are defined
     *   - Neither of voucher expiration date and voucher expiraton period are defined
     *   - Voucher redeemable period is fixed, but it ends before it starts
     *   - Voucher redeemable period is fixed, but it ends before offer expires
     *   - Fulfillment period is set to zero
     *   - Resolution period is set to zero
     *   - Voided is set to true
     *   - Available quantity is set to zero
     *   - Dispute resolver wallet is not registered, except for absolute zero offers with unspecified dispute resolver
     *   - Dispute resolver is not active, except for absolute zero offers with unspecified dispute resolver
     *   - Dispute resolver does not accept fees in the exchange token
     *   - Buyer cancel penalty is greater than price
     * - Condition includes invalid combination of parameters
     * - when creating twin if
     *   - Not approved to transfer the seller's token
     *
     * @param _seller - the fully populated seller struct
     * @param _contractURI - contract metadata URI
     * @param _offer - the fully populated struct with offer id set to 0x0 and voided set to false
     * @param _offerDates - the fully populated offer dates struct
     * @param _offerDurations - the fully populated offer durations struct
     * @param _disputeResolverId - the id of chosen dispute resolver (can be 0)
     * @param _condition - the fully populated condition struct
     * @param _twin - the fully populated twin struct
     * @param _authToken - optional AuthToken struct that specifies an AuthToken type and tokenId that the user can use to do admin functions
     */
    function createSellerAndOfferWithConditionAndTwinAndBundle(
        Seller memory _seller,
        string calldata _contractURI,
        Offer memory _offer,
        OfferDates calldata _offerDates,
        OfferDurations calldata _offerDurations,
        uint256 _disputeResolverId,
        Condition memory _condition,
        Twin memory _twin,
        AuthToken calldata _authToken
    ) external override {
<<<<<<< HEAD
        checkAndCreateSeller(_seller, _authToken);
=======
        checkAndCreateSeller(_seller, _contractURI);
>>>>>>> 21169f69
        createOfferWithConditionAndTwinAndBundle(
            _offer,
            _offerDates,
            _offerDurations,
            _disputeResolverId,
            _condition,
            _twin
        );
    }

    /**
     * @notice Make sure that call is tha same as operator address and creates a seller
     *
     * Emits a SellerCreated.
     *
     * Reverts if:
     * - caller is not the same as operator address
     * - Admin address is zero address and AuthTokenType == None
     * - AuthTokenType is not unique to this seller
     * - in seller struct:
     *   - Address values are zero address
     *   - Addresses are not unique to this seller
     *   - Seller is not active (if active == false)
     *
<<<<<<< HEAD
     * @param _seller - the fully populated struct with seller id set to 0x0
     * @param _authToken - optional AuthToken struct that specifies an AuthToken type and tokenId that the user can use to do admin functions
     */
    function checkAndCreateSeller(Seller memory _seller, AuthToken calldata _authToken) internal {
=======
     * @param _seller - the fully populated seller struct
     * @param _contractURI - contract metadata URI
     */
    function checkAndCreateSeller(Seller memory _seller, string calldata _contractURI) internal {
>>>>>>> 21169f69
        // Caller should be the operator, specified in seller
        require(_seller.operator == msgSender(), NOT_OPERATOR);

        // create seller and update structs values to represent true state
<<<<<<< HEAD
        createSellerInternal(_seller, _authToken);
=======
        createSellerInternal(_seller, _contractURI);
>>>>>>> 21169f69
    }
}<|MERGE_RESOLUTION|>--- conflicted
+++ resolved
@@ -75,11 +75,7 @@
         uint256 _disputeResolverId,
         AuthToken calldata _authToken
     ) external override {
-<<<<<<< HEAD
-        checkAndCreateSeller(_seller, _authToken);
-=======
-        checkAndCreateSeller(_seller, _contractURI);
->>>>>>> 21169f69
+        checkAndCreateSeller(_seller, _contractURI, _authToken);
         createOfferInternal(_offer, _offerDates, _offerDurations, _disputeResolverId);
     }
 
@@ -356,11 +352,7 @@
         Condition memory _condition,
         AuthToken calldata _authToken
     ) external override {
-<<<<<<< HEAD
-        checkAndCreateSeller(_seller,  _authToken);
-=======
-        checkAndCreateSeller(_seller, _contractURI);
->>>>>>> 21169f69
+        checkAndCreateSeller(_seller, _contractURI, _authToken);
         createOfferWithCondition(_offer, _offerDates, _offerDurations, _disputeResolverId, _condition);
     }
 
@@ -415,11 +407,7 @@
         Twin memory _twin,
         AuthToken calldata _authToken
     ) external override {
-<<<<<<< HEAD
-        checkAndCreateSeller(_seller, _authToken);
-=======
-        checkAndCreateSeller(_seller, _contractURI);
->>>>>>> 21169f69
+        checkAndCreateSeller(_seller,  _contractURI,  _authToken);
         createOfferAndTwinWithBundle(_offer, _offerDates, _offerDurations, _disputeResolverId, _twin);
     }
 
@@ -477,11 +465,7 @@
         Twin memory _twin,
         AuthToken calldata _authToken
     ) external override {
-<<<<<<< HEAD
-        checkAndCreateSeller(_seller, _authToken);
-=======
-        checkAndCreateSeller(_seller, _contractURI);
->>>>>>> 21169f69
+        checkAndCreateSeller(_seller, _contractURI, _authToken);
         createOfferWithConditionAndTwinAndBundle(
             _offer,
             _offerDates,
@@ -506,25 +490,15 @@
      *   - Addresses are not unique to this seller
      *   - Seller is not active (if active == false)
      *
-<<<<<<< HEAD
      * @param _seller - the fully populated struct with seller id set to 0x0
+     * @param _contractURI - contract metadata URI
      * @param _authToken - optional AuthToken struct that specifies an AuthToken type and tokenId that the user can use to do admin functions
      */
-    function checkAndCreateSeller(Seller memory _seller, AuthToken calldata _authToken) internal {
-=======
-     * @param _seller - the fully populated seller struct
-     * @param _contractURI - contract metadata URI
-     */
-    function checkAndCreateSeller(Seller memory _seller, string calldata _contractURI) internal {
->>>>>>> 21169f69
+    function checkAndCreateSeller(Seller memory _seller, string calldata _contractURI, AuthToken calldata _authToken) internal {
         // Caller should be the operator, specified in seller
         require(_seller.operator == msgSender(), NOT_OPERATOR);
 
         // create seller and update structs values to represent true state
-<<<<<<< HEAD
-        createSellerInternal(_seller, _authToken);
-=======
-        createSellerInternal(_seller, _contractURI);
->>>>>>> 21169f69
+        createSellerInternal(_seller, _contractURI, _authToken);
     }
 }