--- conflicted
+++ resolved
@@ -46,20 +46,11 @@
      */
     function createOffer(
         Offer memory _offer,
-<<<<<<< HEAD
-        OfferDates calldata _offerDates, OfferDurations calldata _offerDurations,
+        OfferDates calldata _offerDates,
+        OfferDurations calldata _offerDurations,
         uint256 _disputeResolverId
-    )
-    external
-    override
-    {    
+    ) external override {
         createOfferInternal(_offer, _offerDates, _offerDurations, _disputeResolverId);
-=======
-        OfferDates calldata _offerDates,
-        OfferDurations calldata _offerDurations
-    ) external override {
-        createOfferInternal(_offer, _offerDates, _offerDurations);
->>>>>>> 3787bab5
     }
 
     /**
@@ -93,21 +84,19 @@
      */
     function createOfferBatch(
         Offer[] calldata _offers,
-<<<<<<< HEAD
-        OfferDates[] calldata _offerDates, OfferDurations[] calldata _offerDurations, uint256[] calldata _disputeResolverIds
-    )
-    external
-    override
-    {
-=======
         OfferDates[] calldata _offerDates,
-        OfferDurations[] calldata _offerDurations
+        OfferDurations[] calldata _offerDurations,
+        uint256[] calldata _disputeResolverIds
     ) external override {
->>>>>>> 3787bab5
         // limit maximum number of offers to avoid running into block gas limit in a loop
         require(_offers.length <= protocolLimits().maxOffersPerBatch, TOO_MANY_OFFERS);
         // number of offer dates structs, offer durations structs and _disputeResolverIds must match the number of offers
-        require(_offers.length == _offerDates.length && _offers.length == _offerDurations.length &&  _offers.length == _disputeResolverIds.length, ARRAY_LENGTH_MISMATCH);
+        require(
+            _offers.length == _offerDates.length &&
+                _offers.length == _offerDurations.length &&
+                _offers.length == _disputeResolverIds.length,
+            ARRAY_LENGTH_MISMATCH
+        );
 
         for (uint256 i = 0; i < _offers.length; i++) {
             // create offer and update structs values to represent true state
@@ -238,12 +227,6 @@
      * @return disputeResolutionTerms - the details about the dispute resolution terms. See {BosonTypes.DisputeResolutionTerms}
      */
     function getOffer(uint256 _offerId)
-<<<<<<< HEAD
-    external
-    override
-    view
-    returns(bool exists, Offer memory offer, OfferDates memory offerDates, OfferDurations memory offerDurations, DisputeResolutionTerms memory disputeResolutionTerms) {
-=======
         external
         view
         override
@@ -251,10 +234,10 @@
             bool exists,
             Offer memory offer,
             OfferDates memory offerDates,
-            OfferDurations memory offerDurations
+            OfferDurations memory offerDurations,
+            DisputeResolutionTerms memory disputeResolutionTerms
         )
     {
->>>>>>> 3787bab5
         (exists, offer) = fetchOffer(_offerId);
         if (exists) {
             offerDates = fetchOfferDates(_offerId);
