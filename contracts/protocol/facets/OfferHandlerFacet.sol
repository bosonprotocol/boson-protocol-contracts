// SPDX-License-Identifier: GPL-3.0-or-later
pragma solidity ^0.8.0;

import { IBosonOfferHandler } from "../../interfaces/IBosonOfferHandler.sol";
import { DiamondLib } from "../../diamond/DiamondLib.sol";
import { ProtocolBase } from "../ProtocolBase.sol";
import { ProtocolLib } from "../ProtocolLib.sol";

/**
 * @title OfferHandlerFacet
 *
 * @notice Handles offers within the protocol
 */
contract OfferHandlerFacet is IBosonOfferHandler, ProtocolBase {

    /**
     * @notice Facet Initializer
     */
    function initialize()
    public
    onlyUnInitialized(type(IBosonOfferHandler).interfaceId)
    {
        DiamondLib.addSupportedInterface(type(IBosonOfferHandler).interfaceId);
    }

    /**
     * @notice Creates an offer.
     *
     * Emits an OfferCreated event if successful.
     *
     * Reverts if:
     * - internal any of validations to store offer fails
     *
     * @param _offer - the fully populated struct with offer id set to 0x0 and voided set to false
     */
    function createOffer(
        Offer memory _offer
    )
    external
    override
    {
        // Get the next offerId and increment the counter
        uint256 offerId = protocolStorage().nextOfferId++;

        // modify incoming struct so event value represents true state
        _offer.id = offerId;

        storeOffer(_offer);
      
        // Notify watchers of state change
        emit OfferCreated(offerId, _offer.sellerId, _offer);
    }

    /**
     * @notice Updates an existing offer.
     *
     * Emits an OfferUpdated event if successful.
     *
     * Reverts if:
     * - Offer is not updateable, i.e. is voided or some exchanges exist
     * - Any other validation for offer creation fails
     *
     * @param _offer - the fully populated struct with offer id set to offer to be updated and voided set to false
     */
    function updateOffer(
        Offer memory _offer
    )
    external
    override
    {
        (bool success, bool updateable) = isOfferUpdateable(_offer.id);
        require(success && updateable, OFFER_NOT_UPDATEABLE);
    
        storeOffer(_offer);

        // Notify watchers of state change
        emit OfferUpdated(_offer.id, _offer.sellerId, _offer);
    }
    
    /**
     * @notice Validates offer struct and store it to storage
     *
     * Reverts if:
     * - Valid from date is greater than valid until date
     * - Valid until date is not in the future
     * - Buyer cancel penalty is greater than price
     * - Voided is set to true
     *
     * @param _offer - the fully populated struct with offer id set to offer to be updated and voided set to false
     */
    function storeOffer(Offer memory _offer) internal {
        // TODO: check seller ID matches msg.sender

        // validFrom date must be less than validUntil date
        require(_offer.validFromDate < _offer.validUntilDate, OFFER_PERIOD_INVALID);

        // validUntil date must be in the future
        require(_offer.validUntilDate > block.timestamp, OFFER_PERIOD_INVALID);

<<<<<<< HEAD
        // Get the next offerId and increment the counter
        uint256 offerId = protocolCounters().nextOfferId++;
=======
        // buyerCancelPenalty should be less or equal to the item price
        require(_offer.buyerCancelPenalty <= _offer.price, OFFER_PENALTY_INVALID);

        // when creating offer, it cannot be set to voided
        require(!_offer.voided, OFFER_MUST_BE_ACTIVE);
>>>>>>> cbc68bce

        // Get storage location for offer
        Offer storage offer = ProtocolLib.getOffer(_offer.id);

        // Set offer props individually since memory structs can't be copied to storage
        offer.id = _offer.id;
        offer.sellerId = _offer.sellerId;
        offer.price = _offer.price;
        offer.sellerDeposit = _offer.sellerDeposit;
        offer.buyerCancelPenalty = _offer.buyerCancelPenalty;
        offer.quantityAvailable = _offer.quantityAvailable;
        offer.validFromDate = _offer.validFromDate;
        offer.validUntilDate = _offer.validUntilDate;
        offer.redeemableFromDate = _offer.redeemableFromDate;
        offer.fulfillmentPeriodDuration = _offer.fulfillmentPeriodDuration;
        offer.voucherValidDuration = _offer.voucherValidDuration;
        offer.exchangeToken = _offer.exchangeToken;
        offer.metadataUri = _offer.metadataUri;
        offer.metadataHash = _offer.metadataHash;

    }

    /**
     * @notice Voids a given offer.
     *
     * Emits an OfferVoided event if successful.
     * Existing exchanges are not affected.
     * No further vouchers can be issued against a voided offer.
     *
     * Reverts if:
     * - Offer ID is invalid
     * - Offer is not owned by caller
     * - Offer has already been voided
     *
     * @param _offerId - the id of the offer to check
     */
    function voidOffer(uint256 _offerId)
    external
    override
    {
        // Get offer
        Offer storage offer = getValidOffer(_offerId);

        // Void the offer
        offer.voided = true;

        // Notify listeners of state change
        emit OfferVoided(_offerId, offer.sellerId);

    }

    /**
     * @notice Sets new valid until date
     *
     * Emits an OfferUpdated event if successful.
     *
     * Reverts if:
     * - Offer does not exist
     * - Caller is not the seller (TODO)
     * - New valid until date is before existing valid until dates
     *
     *  @param _offerId - the id of the offer to check
     *  @param _validUntilDate - new valid until date
     */
    function extendOffer(
        uint256 _offerId, uint _validUntilDate
    )
    external
    override
    {
        // Get offer
        Offer storage offer = getValidOffer(_offerId);

        // New valid until date must be greater than existing one
        require(offer.validUntilDate < _validUntilDate, OFFER_PERIOD_INVALID);

        // Void the offer
        offer.validUntilDate = _validUntilDate;

        // Notify watchers of state change
        emit OfferUpdated(_offerId, offer.sellerId, offer);
    }

    /**
     * @notice Gets offer from protocol storage, makes sure it exist and not voided
     *
     * Reverts if:
     * - Offer does not exist
     * - Caller is not the seller (TODO)
     * - Offer already voided
     *
     *  @param _offerId - the id of the offer to check
     */
    function getValidOffer(uint256 _offerId) internal view returns (Offer storage offer){
        // Get offer
        offer = ProtocolLib.getOffer(_offerId);

        // Offer must already exist
        require(_offerId !=0 && offer.id == _offerId, NO_SUCH_OFFER);

        // Caller must be seller's operator address
        Seller storage seller = ProtocolLib.getSeller(offer.sellerId);
        //require(seller.operator == msg.sender, NOT_OPERATOR); // TODO add back when AccountHandler is working

        // Offer must not already be voided
        require(!offer.voided, OFFER_ALREADY_VOIDED);
    }

    /**
     * @notice Gets the details about a given offer.
     *
     * @param _offerId - the id of the offer to check
     * @return success - the offer was found
     * @return offer - the offer details. See {BosonTypes.Offer}
     */
    function getOffer(uint256 _offerId)
    external
    view
    returns(bool success, Offer memory offer) {
        if (_offerId != 0) {
            offer = ProtocolLib.getOffer(_offerId);
            success = (offer.id == _offerId);
        }
    }

    /**
     * @notice Gets the next offer id.
     *
     * Does not increment the counter.
     *
     * @return nextOfferId - the next offer id
     */
    function getNextOfferId()
    public
    view
    returns(uint256 nextOfferId) {

        nextOfferId = protocolCounters().nextOfferId;

    }

    /**
     * @notice Tells if offer is voided or not
     *
     * @param _offerId - the id of the offer to check
     * @return success - the offer was found
     * @return offerVoided - true if voided, false otherwise
     */
    function isOfferVoided(uint256 _offerId)
    public
    view
    returns(bool success, bool offerVoided) {
        if (_offerId != 0) {
            Offer memory offer = ProtocolLib.getOffer(_offerId);
            success = (offer.id == _offerId);
            offerVoided = offer.voided;
        }
    }


    /**
     * @notice Tells if offer is can be updated or not
     *
     * Offer is updateable if:
     * - is not voided
     * - has no exchanges
     *
     * @param _offerId - the id of the offer to check
     * @return success - the offer was found
     * @return offerUpdateable - true if updateable, false otherwise
     */
    function isOfferUpdateable(uint256 _offerId)
    public
    view
    returns(bool success, bool offerUpdateable) {
        if (_offerId != 0) {
            Offer memory offer = ProtocolLib.getOffer(_offerId);
            success = (offer.id == _offerId);
            offerUpdateable = !offer.voided &&
                (protocolStorage().exchangeByOffer[_offerId].length == 0); 
        }
    }
}<|MERGE_RESOLUTION|>--- conflicted
+++ resolved
@@ -38,10 +38,10 @@
     )
     external
     override
-    {
+    {        
         // Get the next offerId and increment the counter
-        uint256 offerId = protocolStorage().nextOfferId++;
-
+        uint256 offerId = protocolCounters().nextOfferId++;
+        
         // modify incoming struct so event value represents true state
         _offer.id = offerId;
 
@@ -97,16 +97,11 @@
         // validUntil date must be in the future
         require(_offer.validUntilDate > block.timestamp, OFFER_PERIOD_INVALID);
 
-<<<<<<< HEAD
-        // Get the next offerId and increment the counter
-        uint256 offerId = protocolCounters().nextOfferId++;
-=======
         // buyerCancelPenalty should be less or equal to the item price
         require(_offer.buyerCancelPenalty <= _offer.price, OFFER_PENALTY_INVALID);
 
         // when creating offer, it cannot be set to voided
         require(!_offer.voided, OFFER_MUST_BE_ACTIVE);
->>>>>>> cbc68bce
 
         // Get storage location for offer
         Offer storage offer = ProtocolLib.getOffer(_offer.id);
@@ -141,7 +136,8 @@
      * - Offer is not owned by caller
      * - Offer has already been voided
      *
-     * @param _offerId - the id of the offer to check
+     * @param _
+     - the id of the offer to check
      */
     function voidOffer(uint256 _offerId)
     external
