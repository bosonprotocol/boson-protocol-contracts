// SPDX-License-Identifier: GPL-3.0-or-later
pragma solidity 0.8.21;

import { IBosonOfferHandler } from "../../interfaces/handlers/IBosonOfferHandler.sol";
import { DiamondLib } from "../../diamond/DiamondLib.sol";
import { OfferBase } from "../bases/OfferBase.sol";
import "../../domain/BosonConstants.sol";

/**
 * @title OfferHandlerFacet
 *
 * @notice Handles offer management requests and queries.
 */
contract OfferHandlerFacet is IBosonOfferHandler, OfferBase {
    /**
     * @notice Initializes facet.
     * This function is callable only once.
     */
    function initialize() public onlyUninitialized(type(IBosonOfferHandler).interfaceId) {
        DiamondLib.addSupportedInterface(type(IBosonOfferHandler).interfaceId);
    }

    /**
     * @notice Creates an offer.
     *
     * Emits an OfferCreated event if successful.
     *
     * Reverts if:
     * - The offers region of protocol is paused
     * - Caller is not an assistant
     * - Valid from date is greater than valid until date
     * - Valid until date is not in the future
     * - Both voucher expiration date and voucher expiration period are defined
     * - Neither of voucher expiration date and voucher expiration period are defined
     * - Voucher redeemable period is fixed, but it ends before it starts
     * - Voucher redeemable period is fixed, but it ends before offer expires
     * - Dispute period is less than minimum dispute period
     * - Resolution period is not between the minimum and the maximum resolution period
     * - Voided is set to true
     * - Available quantity is set to zero
     * - Dispute resolver wallet is not registered, except for absolute zero offers with unspecified dispute resolver
     * - Dispute resolver is not active, except for absolute zero offers with unspecified dispute resolver
     * - Seller is not on dispute resolver's seller allow list
     * - Dispute resolver does not accept fees in the exchange token
     * - Buyer cancel penalty is greater than price
     * - Collection does not exist
     * - When agent id is non zero:
     *   - If Agent does not exist
<<<<<<< HEAD
     * - If the sum of agent fee amount and protocol fee amount is greater than the offer fee limit determined by the protocol
     * - If the sum of agent fee amount and protocol fee amount is greater than fee limit set by seller
=======
     *   - If the sum of agent fee amount and protocol fee amount is greater than the offer fee limit
     * - Royalty recipient is not on seller's allow list
     * - Royalty percentage is less than the value decided by the admin
     * - Total royalty percentage is more than max royalty percentage
>>>>>>> 32eb99ee
     *
     * @param _offer - the fully populated struct with offer id set to 0x0 and voided set to false
     * @param _offerDates - the fully populated offer dates struct
     * @param _offerDurations - the fully populated offer durations struct
     * @param _disputeResolverId - the id of chosen dispute resolver (can be 0)
     * @param _agentId - the id of agent
     * @param _feeLimit - the maximum fee that seller is willing to pay per exchange (for static offers)
     */
    function createOffer(
        Offer memory _offer,
        OfferDates calldata _offerDates,
        OfferDurations calldata _offerDurations,
        uint256 _disputeResolverId,
        uint256 _agentId,
        uint256 _feeLimit
    ) external override offersNotPaused nonReentrant {
        createOfferInternal(_offer, _offerDates, _offerDurations, _disputeResolverId, _agentId, _feeLimit);
    }

    /**
     * @notice Creates a batch of offers.
     *
     * Emits an OfferCreated event for every offer if successful.
     *
     * Reverts if:
     * - The offers region of protocol is paused
     * - Number of elements in offers, offerDates and offerDurations do not match
     * - For any offer:
     *   - Caller is not an assistant
     *   - Valid from date is greater than valid until date
     *   - Valid until date is not in the future
     *   - Both voucher expiration date and voucher expiration period are defined
     *   - Neither of voucher expiration date and voucher expiration period are defined
     *   - Voucher redeemable period is fixed, but it ends before it starts
     *   - Voucher redeemable period is fixed, but it ends before offer expires
     *   - Dispute period is less than minimum dispute period
     *   - Resolution period is not between the minimum and the maximum resolution period
     *   - Voided is set to true
     *   - Available quantity is set to zero
     *   - Dispute resolver wallet is not registered, except for absolute zero offers with unspecified dispute resolver
     *   - Dispute resolver is not active, except for absolute zero offers with unspecified dispute resolver
     *   - Seller is not on dispute resolver's seller allow list
     *   - Dispute resolver does not accept fees in the exchange token
     *   - Buyer cancel penalty is greater than price
     *   - Collection does not exist
     * - When agent ids are non zero:
     *   - If Agent does not exist
<<<<<<< HEAD
     * - If the sum of agent fee amount and protocol fee amount is greater than the offer fee limit determined by the protocol
     * - If the sum of agent fee amount and protocol fee amount is greater than fee limit set by seller
=======
     *   - If the sum of agent fee amount and protocol fee amount is greater than the offer fee limit
     *   - Royalty recipient is not on seller's allow list
     *   - Royalty percentage is less than the value decided by the admin
     *   - Total royalty percentage is more than max royalty percentage
>>>>>>> 32eb99ee
     *
     * @param _offers - the array of fully populated Offer structs with offer id set to 0x0 and voided set to false
     * @param _offerDates - the array of fully populated offer dates structs
     * @param _offerDurations - the array of fully populated offer durations structs
     * @param _disputeResolverIds - the array of ids of chosen dispute resolvers (can be 0)
     * @param _agentIds - the array of ids of agents
     * @param _feeLimits - the array of maximum fees that seller is willing to pay per exchange (for static offers)
     */
    function createOfferBatch(
        Offer[] calldata _offers,
        OfferDates[] calldata _offerDates,
        OfferDurations[] calldata _offerDurations,
        uint256[] calldata _disputeResolverIds,
        uint256[] calldata _agentIds,
        uint256[] calldata _feeLimits
    ) external override offersNotPaused nonReentrant {
        // Number of offer dates structs, offer durations structs and _disputeResolverIds must match the number of offers
        if (
            _offers.length != _offerDates.length ||
            _offers.length != _offerDurations.length ||
            _offers.length != _disputeResolverIds.length ||
            _offers.length != _agentIds.length
        ) {
            revert ArrayLengthMismatch();
        }

        for (uint256 i = 0; i < _offers.length; ) {
            // Create offer and update structs values to represent true state
            createOfferInternal(
                _offers[i],
                _offerDates[i],
                _offerDurations[i],
                _disputeResolverIds[i],
                _agentIds[i],
                _feeLimits[i]
            );

            unchecked {
                i++;
            }
        }
    }

    /**
     * @notice Reserves a range of vouchers to be associated with an offer
     *
     *
     * Reverts if:
     * - The offers region of protocol is paused
     * - The exchanges region of protocol is paused
     * - Offer does not exist
     * - Offer already voided
     * - Caller is not the seller
     * - Range length is zero
     * - Range length is greater than quantity available
     * - Range length is greater than maximum allowed range length
     * - Call to BosonVoucher.reserveRange() reverts
     * - _to is not the BosonVoucher contract address or the BosonVoucher contract owner
     *
     * @param _offerId - the id of the offer
     * @param _length - the length of the range
     * @param _to - the address to send the pre-minted vouchers to (contract address or contract owner)
     */
    function reserveRange(uint256 _offerId, uint256 _length, address _to) external override nonReentrant {
        reserveRangeInternal(_offerId, _length, _to);
    }

    /**
     * @notice Voids a given offer.
     * Existing exchanges are not affected.
     * No further vouchers can be issued against a voided offer.
     *
     * Emits an OfferVoided event if successful.
     *
     * Reverts if:
     * - The offers region of protocol is paused
     * - Offer id is invalid
     * - Caller is not the assistant of the offer
     * - Offer has already been voided
     *
     * @param _offerId - the id of the offer to void
     */
    function voidOffer(uint256 _offerId) public override offersNotPaused nonReentrant {
        // Get offer. Make sure caller is assistant
        Offer storage offer = getValidOfferWithSellerCheck(_offerId);

        // Void the offer
        offer.voided = true;

        // Notify listeners of state change
        emit OfferVoided(_offerId, offer.sellerId, msgSender());
    }

    /**
     * @notice  Voids a batch of offers.
     * Existing exchanges are not affected.
     * No further vouchers can be issued against a voided offer.
     *
     * Emits an OfferVoided event for every offer if successful.
     *
     * Reverts if, for any offer:
     * - The offers region of protocol is paused
     * - Offer id is invalid
     * - Caller is not the assistant of the offer
     * - Offer has already been voided
     *
     * @param _offerIds - list of ids of offers to void
     */
    function voidOfferBatch(uint256[] calldata _offerIds) external override offersNotPaused {
        for (uint256 i = 0; i < _offerIds.length; ) {
            voidOffer(_offerIds[i]);

            unchecked {
                i++;
            }
        }
    }

    /**
     * @notice Sets new valid until date.
     *
     * Emits an OfferExtended event if successful.
     *
     * Reverts if:
     * - The offers region of protocol is paused
     * - Offer does not exist
     * - Caller is not the assistant of the offer
     * - New valid until date is before existing valid until dates
     * - Offer has voucherRedeemableUntil set and new valid until date is greater than that
     *
     *  @param _offerId - the id of the offer to extend
     *  @param _validUntilDate - new valid until date
     */
    function extendOffer(uint256 _offerId, uint256 _validUntilDate) public override offersNotPaused nonReentrant {
        // Make sure the caller is the assistant, offer exists and is not voided
        Offer storage offer = getValidOfferWithSellerCheck(_offerId);

        // Fetch the offer dates
        OfferDates storage offerDates = fetchOfferDates(_offerId);

        // New valid until date must be greater than existing one
        if (offerDates.validUntil >= _validUntilDate) revert InvalidOfferPeriod();

        // If voucherRedeemableUntil is set, _validUntilDate must be less or equal than that
        if (offerDates.voucherRedeemableUntil > 0) {
            if (_validUntilDate > offerDates.voucherRedeemableUntil) revert InvalidOfferPeriod();
        }

        // Update the valid until property
        offerDates.validUntil = _validUntilDate;

        // Notify watchers of state change
        emit OfferExtended(_offerId, offer.sellerId, _validUntilDate, msgSender());
    }

    /**
     * @notice Sets new valid until date for a batch of offers.
     *
     * Emits an OfferExtended event for every offer if successful.
     *
     * Reverts if:
     * - The offers region of protocol is paused
     * - For any of the offers:
     *   - Offer does not exist
     *   - Caller is not the assistant of the offer
     *   - New valid until date is before existing valid until dates
     *   - Offer has voucherRedeemableUntil set and new valid until date is greater than that
     *
     *  @param _offerIds - list of ids of the offers to extend
     *  @param _validUntilDate - new valid until date
     */
    function extendOfferBatch(uint256[] calldata _offerIds, uint256 _validUntilDate) external override offersNotPaused {
        for (uint256 i = 0; i < _offerIds.length; ) {
            extendOffer(_offerIds[i], _validUntilDate);

            unchecked {
                i++;
            }
        }
    }

    /**
     * @notice Sets new valid royalty info.
     *
     * Emits an OfferRoyaltyInfoUpdated event if successful.
     *
     * Reverts if:
     * - The offers region of protocol is paused
     * - Offer does not exist
     * - Caller is not the assistant of the offer
     * - New royalty info is invalid
     *
     *  @param _offerId - the id of the offer to be updated
     *  @param _royaltyInfo - new royalty info
     */
    function updateOfferRoyaltyRecipients(
        uint256 _offerId,
        RoyaltyInfo calldata _royaltyInfo
    ) public override offersNotPaused nonReentrant {
        // Make sure the caller is the assistant, offer exists and is not voided
        Offer storage offer = getValidOfferWithSellerCheck(_offerId);

        validateRoyaltyInfo(protocolLookups(), protocolLimits(), offer.sellerId, _royaltyInfo);

        // Add new entry to the royaltyInfo array
        offer.royaltyInfo.push(_royaltyInfo);

        // Notify watchers of state change
        emit OfferRoyaltyInfoUpdated(_offerId, offer.sellerId, _royaltyInfo, msgSender());
    }

    /**
     * @notice Sets new valid until date for a batch of offers.
     *
     * Emits an OfferExtended event for every offer if successful.
     *
     * Reverts if:
     * - The offers region of protocol is paused
     * - For any of the offers:
     *   - Offer does not exist
     *   - Caller is not the assistant of the offer
     *   - New royalty info is invalid
     *
     *  @param _offerIds - list of ids of the offers to extend
     *  @param _royaltyInfo - new royalty info
     */
    function updateOfferRoyaltyRecipientsBatch(
        uint256[] calldata _offerIds,
        BosonTypes.RoyaltyInfo calldata _royaltyInfo
    ) external override offersNotPaused {
        for (uint256 i = 0; i < _offerIds.length; ) {
            updateOfferRoyaltyRecipients(_offerIds[i], _royaltyInfo);

            unchecked {
                i++;
            }
        }
    }

    /**
     * @notice Gets the details about a given offer.
     *
     * @param _offerId - the id of the offer to retrieve
     * @return exists - the offer was found
     * @return offer - the offer details. See {BosonTypes.Offer}
     * @return offerDates - the offer dates details. See {BosonTypes.OfferDates}
     * @return offerDurations - the offer durations details. See {BosonTypes.OfferDurations}
     * @return disputeResolutionTerms - the details about the dispute resolution terms. See {BosonTypes.DisputeResolutionTerms}
     * @return offerFees - the offer fees details. See {BosonTypes.OfferFees}
     */
    function getOffer(
        uint256 _offerId
    )
        external
        view
        override
        returns (
            bool exists,
            Offer memory offer,
            OfferDates memory offerDates,
            OfferDurations memory offerDurations,
            DisputeResolutionTerms memory disputeResolutionTerms,
            OfferFees memory offerFees
        )
    {
        (exists, offer) = fetchOffer(_offerId);
        if (exists) {
            offerDates = fetchOfferDates(_offerId);
            offerDurations = fetchOfferDurations(_offerId);
            disputeResolutionTerms = fetchDisputeResolutionTerms(_offerId);
            offerFees = fetchOfferFees(_offerId);
        }
    }

    /**
     * @notice Gets the next offer id.
     *
     * @dev Does not increment the counter.
     *
     * @return nextOfferId - the next offer id
     */
    function getNextOfferId() public view override returns (uint256 nextOfferId) {
        nextOfferId = protocolCounters().nextOfferId;
    }

    /**
     * @notice Checks if offer is voided or not.
     *
     * @param _offerId - the id of the offer to check
     * @return exists - the offer was found
     * @return offerVoided - true if voided, false otherwise
     */
    function isOfferVoided(uint256 _offerId) public view override returns (bool exists, bool offerVoided) {
        Offer storage offer;
        (exists, offer) = fetchOffer(_offerId);
        offerVoided = offer.voided;
    }

    /**
     * @notice Gets the agent id for a given offer id.
     *
     * @param _offerId - the offer id
     * @return exists - whether the agent id exists
     * @return agentId - the agent id
     */
    function getAgentIdByOffer(uint256 _offerId) external view override returns (bool exists, uint256 agentId) {
        return fetchAgentIdByOffer(_offerId);
    }
}<|MERGE_RESOLUTION|>--- conflicted
+++ resolved
@@ -46,15 +46,11 @@
      * - Collection does not exist
      * - When agent id is non zero:
      *   - If Agent does not exist
-<<<<<<< HEAD
      * - If the sum of agent fee amount and protocol fee amount is greater than the offer fee limit determined by the protocol
      * - If the sum of agent fee amount and protocol fee amount is greater than fee limit set by seller
-=======
-     *   - If the sum of agent fee amount and protocol fee amount is greater than the offer fee limit
      * - Royalty recipient is not on seller's allow list
      * - Royalty percentage is less than the value decided by the admin
      * - Total royalty percentage is more than max royalty percentage
->>>>>>> 32eb99ee
      *
      * @param _offer - the fully populated struct with offer id set to 0x0 and voided set to false
      * @param _offerDates - the fully populated offer dates struct
@@ -102,15 +98,11 @@
      *   - Collection does not exist
      * - When agent ids are non zero:
      *   - If Agent does not exist
-<<<<<<< HEAD
      * - If the sum of agent fee amount and protocol fee amount is greater than the offer fee limit determined by the protocol
      * - If the sum of agent fee amount and protocol fee amount is greater than fee limit set by seller
-=======
-     *   - If the sum of agent fee amount and protocol fee amount is greater than the offer fee limit
-     *   - Royalty recipient is not on seller's allow list
-     *   - Royalty percentage is less than the value decided by the admin
-     *   - Total royalty percentage is more than max royalty percentage
->>>>>>> 32eb99ee
+     * - Royalty recipient is not on seller's allow list
+     * - Royalty percentage is less than the value decided by the admin
+     * - Total royalty percentage is more than max royalty percentage
      *
      * @param _offers - the array of fully populated Offer structs with offer id set to 0x0 and voided set to false
      * @param _offerDates - the array of fully populated offer dates structs
