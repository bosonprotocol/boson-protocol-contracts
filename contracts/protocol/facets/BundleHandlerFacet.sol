// SPDX-License-Identifier: GPL-3.0-or-later
pragma solidity ^0.8.0;

import { IBosonBundleHandler } from "../../interfaces/IBosonBundleHandler.sol";
import { DiamondLib } from "../../diamond/DiamondLib.sol";
import { BundleBase } from "../bases/BundleBase.sol";
import { ProtocolLib } from "../ProtocolLib.sol";

/**
 * @title BundleHandlerFacet
 *
 * @notice Manages bundling associated with offers and twins within the protocol
 */
contract BundleHandlerFacet is IBosonBundleHandler, BundleBase {

    enum BundleUpdateAttribute {
        TWIN,
        OFFER
    }

    /**
     * @notice Facet Initializer
     */
    function initialize()
    public
    onlyUnInitialized(type(IBosonBundleHandler).interfaceId)
    {
        DiamondLib.addSupportedInterface(type(IBosonBundleHandler).interfaceId);
    }

    /**
     * @notice Creates a Bundle.
     *
     * Emits a BundleCreated event if successful.
     *
     * Reverts if:
     * - Seller does not exist
     * - any of offers belongs to different seller
     * - any of offers does not exist
     * - offer exists in a different bundle
     * - number of offers exceeds maximum allowed number per bundle
     * - any of twins belongs to different seller
     * - any of twins does not exist
     * - number of twins exceeds maximum allowed number per bundle
     * - duplicate twins added in same bundle
     *
     * @param _bundle - the fully populated struct with bundle id set to 0x0
     */
    function createBundle(
        Bundle memory _bundle
    )
    external
    override
    {
<<<<<<< HEAD
        // create bundle and update structs values to represent true state
        (uint256 bundleId, uint256 sellerId) = createBundleInternal(_bundle);
=======
        // get seller id, make sure it exists and store it to incoming struct
        (bool exists, uint256 sellerId) = getSellerIdByOperator(msg.sender);
        require(exists, NOT_OPERATOR);
        _bundle.sellerId = sellerId;

        // limit maximum number of offers to avoid running into block gas limit in a loop
        require(_bundle.offerIds.length <= protocolStorage().maxOffersPerBundle, TOO_MANY_OFFERS);

        // limit maximum number of twins to avoid running into block gas limit in a loop
        require(_bundle.twinIds.length <= protocolStorage().maxTwinsPerBundle, TOO_MANY_TWINS);

        // Get the next bundle and increment the counter
        uint256 bundleId = protocolCounters().nextBundleId++;

        for (uint i = 0; i < _bundle.offerIds.length; i++) {
            // make sure all offers exist and belong to the seller
            getValidOffer(_bundle.offerIds[i]);

            (bool bundleByOfferExists, ) = getBundleIdByOffer(_bundle.offerIds[i]);
            require(!bundleByOfferExists, BUNDLE_OFFER_MUST_BE_UNIQUE);

            // Add to bundleIdByOffer mapping
            protocolStorage().bundleIdByOffer[_bundle.offerIds[i]] = bundleId;
        }

        for (uint i = 0; i < _bundle.twinIds.length; i++) {
            // make sure all twins exist and belong to the seller
            getValidTwin(_bundle.twinIds[i]);

            // A twin can belong to multiple bundles
            (bool bundlesForTwinExist, uint256[] memory bundleIds) = getBundleIdsByTwin(_bundle.twinIds[i]);
            if (bundlesForTwinExist) {
                for (uint j = 0; j < bundleIds.length; j++) {
                    require((bundleIds[j] != bundleId), TWIN_ALREADY_EXISTS_IN_SAME_BUNDLE);
                }
            }

            // Push to bundleIdsByTwin mapping
            protocolStorage().bundleIdsByTwin[_bundle.twinIds[i]].push(bundleId);
        }

        // Get storage location for bundle
        (, Bundle storage bundle) = fetchBundle(bundleId);

        // Set bundle props individually since memory structs can't be copied to storage
        bundle.id = bundleId;
        bundle.sellerId = _bundle.sellerId;
        bundle.offerIds = _bundle.offerIds;
        bundle.twinIds = _bundle.twinIds;

        // modify incoming struct so event value represents true state
>>>>>>> 9f76eb7b
        _bundle.id = bundleId;
        _bundle.sellerId = sellerId;
      
        // Notify watchers of state change
        emit BundleCreated(bundleId, sellerId, _bundle);
    }

    /**
     * @notice Gets the details about a given bundle.
     *
     * @param _bundleId - the id of the bundle to check
     * @return exists - the bundle was found
     * @return bundle - the bundle details. See {BosonTypes.Bundle}
     */
    function getBundle(uint256 _bundleId) external view returns(bool exists, Bundle memory bundle) {
        return fetchBundle(_bundleId);
    }

    /**
     * @notice Gets the next bundle id.
     *
     * Does not increment the counter.
     *
     * @return nextBundleId - the next bundle id
     */
    function getNextBundleId() public view returns(uint256 nextBundleId) {
        nextBundleId = protocolCounters().nextBundleId;
    }

    /**
     * @notice Adds twins to an existing bundle
     *
     * Emits a BundleUpdated event if successful.
     *
     * Reverts if:
     * - caller is not the seller
     * - twin ids is an empty list
     * - number of twins exceeds maximum allowed number per bundle
     * - bundle does not exist
     * - any of twins belongs to different seller
     * - any of twins does not exist
     * - twin already exists in the same bundle
     * - twin ids contains duplicated twins
     *
     * @param _bundleId  - the id of the bundle to be updated
     * @param _twinIds - array of twin ids to be added to the bundle
     */
    function addTwinsToBundle(
        uint256 _bundleId,
        uint256[] calldata _twinIds
    )
    external
    override
    {
        // check if bundle can be updated
        (uint256 sellerId, Bundle storage bundle) = preBundleUpdateChecks(_bundleId, _twinIds, BundleUpdateAttribute.TWIN);

        for (uint i = 0; i < _twinIds.length; i++) {
            uint twinId = _twinIds[i];
            // make sure twin exist and belong to the seller
            getValidTwin(twinId);

            // Twin can already be associated with a different bundle, but it cannot be added to the same bundle twice.
            (bool bundlesForTwinExist, uint256[] memory bundleIds) = getBundleIdsByTwin(twinId);
            if (bundlesForTwinExist) {
                for (uint j = 0; j < bundleIds.length; j++) {
                    // Revert if bundleId already exists in the bundleIdsByTwin mapping
                    require((bundleIds[j] != _bundleId), TWIN_ALREADY_EXISTS_IN_SAME_BUNDLE);
                }
            }

            // add to bundleIdsByTwin mapping
            protocolStorage().bundleIdsByTwin[twinId].push(_bundleId);

            // add to bundle struct
            bundle.twinIds.push(twinId);
        }

        // Notify watchers of state change
        emit BundleUpdated(_bundleId, sellerId, bundle);
    }

    /**
     * @notice Removes twins from an existing bundle
     *
     * Emits a BundleUpdated event if successful.
     *
     * Reverts if:
     * - caller is not the seller
     * - twin ids is an empty list
     * - number of twins exceeds maximum allowed number per bundle
     * - bundle does not exist
     * - any twin is not part of the bundle
     *
     * @param _bundleId  - the id of the bundle to be updated
     * @param _twinIds - array of twin ids to be removed to the bundle
     */
    function removeTwinsFromBundle(
        uint256 _bundleId,
        uint256[] calldata _twinIds
    )
    external
    override
    {
        // check if bundle can be updated
        (uint256 sellerId, Bundle storage bundle) = preBundleUpdateChecks(_bundleId, _twinIds, BundleUpdateAttribute.TWIN);

        for (uint i = 0; i < _twinIds.length; i++) {
            uint twinId = _twinIds[i];

            // Get all bundleIds that are associated to this Twin.
            (bool bundlesForTwinExist, uint256[] memory bundleIds) = getBundleIdsByTwin(twinId);

            // Revert here if no bundles found
            require(bundlesForTwinExist, TWIN_NOT_IN_BUNDLE);

            // remove bundleId from the bundleIdsByTwin mapping
            bool foundMatchingBundle;
            for (uint j = 0; j < bundleIds.length; j++) {
                if (bundleIds[j] == _bundleId) {
                    foundMatchingBundle = true;
                    protocolStorage().bundleIdsByTwin[twinId][j] = bundleIds[bundleIds.length - 1];
                    protocolStorage().bundleIdsByTwin[twinId].pop();
                    break;
                }
            }
            require(foundMatchingBundle, TWIN_NOT_IN_BUNDLE);

            // Also remove from the bundle struct
            uint256 twinIdsLength = bundle.twinIds.length;
            for (uint j = 0; j < twinIdsLength; j++) {
                if (bundle.twinIds[j] == twinId) {
                    bundle.twinIds[j] = bundle.twinIds[twinIdsLength - 1];
                    bundle.twinIds.pop();
                    break;
                }
            }
        }

        // Notify watchers of state change
        emit BundleUpdated(_bundleId, sellerId, bundle);
    }

    /**
     * @dev Before performing an update, make sure update can be done
     * and return seller id and bundle storage pointer for further use.
     *
     * Reverts if:
     * - caller is not the seller
     * - twin ids / offer ids is an empty list.
     * - number of twins / number of offers exceeds maximum allowed number per bundle
     * - bundle does not exist
     *
     * @param _bundleId  - the id of the bundle to be updated
     * @param _ids - array of twin ids / offer ids to be added to / removed from the bundle.
     * @param _attribute attribute, one of {TWIN, OFFER}
     * @return sellerId  - the seller Id
     * @return bundle - the bundle details
     */
    function preBundleUpdateChecks(uint256 _bundleId, uint256[] calldata _ids, BundleUpdateAttribute _attribute) internal view returns (uint256 sellerId, Bundle storage bundle) {
        // make sure that at least something will be updated
        require(_ids.length != 0, NOTHING_UPDATED);

        if (_attribute == BundleUpdateAttribute.TWIN) {
            // limit maximum number of twins to avoid running into block gas limit in a loop
            require(_ids.length <= protocolStorage().maxTwinsPerBundle, TOO_MANY_TWINS);
        } else if (_attribute == BundleUpdateAttribute.OFFER) {
            // limit maximum number of offers to avoid running into block gas limit in a loop
            require(_ids.length <= protocolStorage().maxOffersPerBundle, TOO_MANY_OFFERS);
        }

        // Get storage location for bundle
        bool exists;
        (exists, bundle) = fetchBundle(_bundleId);
        require(exists, NO_SUCH_BUNDLE);

        // Get seller id, we assume seller id exists if bundle exists
        (, sellerId) = getSellerIdByOperator(msg.sender);

        // Caller's seller id must match bundle seller id
        require(sellerId == bundle.sellerId, NOT_OPERATOR);
    }

    /**
     * @notice Adds offers to an existing bundle
     *
     * Emits a BundleUpdated event if successful.
     *
     * Reverts if:
     * - caller is not the seller
     * - offer ids is an empty list
     * - number of offers exceeds maximum allowed number per bundle
     * - bundle does not exist
     * - any of offers belongs to different seller
     * - any of offers does not exist
     * - offer exists in a different bundle
     * - offer ids contains duplicated offers
     *
     * @param _bundleId  - the id of the bundle to be updated
     * @param _offerIds - array of offer ids to be added to the bundle
     */
    function addOffersToBundle(
        uint256 _bundleId,
        uint256[] calldata _offerIds
    )
    external
    override
    {
        // check if bundle can be updated
        (uint256 sellerId, Bundle storage bundle) = preBundleUpdateChecks(_bundleId, _offerIds, BundleUpdateAttribute.OFFER);

        for (uint i = 0; i < _offerIds.length; i++) {
            uint offerId = _offerIds[i];
            // make sure offer exist and belong to the seller
            getValidOffer(offerId);

            // Offer should not belong to another bundle already
            (bool exists, ) = getBundleIdByOffer(offerId);
            require(!exists, BUNDLE_OFFER_MUST_BE_UNIQUE);

            // add to bundleIdByOffer mapping
            protocolStorage().bundleIdByOffer[offerId] = _bundleId;

            // add to bundle struct
            bundle.offerIds.push(offerId);
        }

        // Notify watchers of state change
        emit BundleUpdated(_bundleId, sellerId, bundle);
    }

    /**
     * @notice Removes offers from an existing bundle
     *
     * Emits a BundleUpdated event if successful.
     *
     * Reverts if:
     * - caller is not the seller
     * - offer ids is an empty list
     * - number of offers exceeds maximum allowed number per bundle
     * - bundle does not exist
     * - any offer is not part of the bundle
     *
     * @param _bundleId  - the id of the bundle to be updated
     * @param _offerIds - array of offer ids to be removed to the bundle
     */
    function removeOffersFromBundle(
        uint256 _bundleId,
        uint256[] calldata _offerIds
    )
    external
    override
    {
        // check if bundle can be updated
        (uint256 sellerId, Bundle storage bundle) = preBundleUpdateChecks(_bundleId, _offerIds, BundleUpdateAttribute.OFFER);

        for (uint i = 0; i < _offerIds.length; i++) {
            uint offerId = _offerIds[i];

            // Offer should belong to the bundle
            (, uint256 bundleId) = getBundleIdByOffer(offerId);
            require(_bundleId == bundleId, OFFER_NOT_IN_BUNDLE);

            // remove bundleIdByOffer mapping
            delete protocolStorage().bundleIdByOffer[offerId];

            // remove from the bundle struct
            uint256 offerIdsLength = bundle.offerIds.length;

            for (uint j = 0; j < offerIdsLength; j++) {
                if (bundle.offerIds[j] == offerId) {
                    bundle.offerIds[j] = bundle.offerIds[offerIdsLength - 1];
                    bundle.offerIds.pop();
                    break;
                }
            }
        }

        // Notify watchers of state change
        emit BundleUpdated(_bundleId, sellerId, bundle);
    }
}<|MERGE_RESOLUTION|>--- conflicted
+++ resolved
@@ -52,62 +52,8 @@
     external
     override
     {
-<<<<<<< HEAD
         // create bundle and update structs values to represent true state
         (uint256 bundleId, uint256 sellerId) = createBundleInternal(_bundle);
-=======
-        // get seller id, make sure it exists and store it to incoming struct
-        (bool exists, uint256 sellerId) = getSellerIdByOperator(msg.sender);
-        require(exists, NOT_OPERATOR);
-        _bundle.sellerId = sellerId;
-
-        // limit maximum number of offers to avoid running into block gas limit in a loop
-        require(_bundle.offerIds.length <= protocolStorage().maxOffersPerBundle, TOO_MANY_OFFERS);
-
-        // limit maximum number of twins to avoid running into block gas limit in a loop
-        require(_bundle.twinIds.length <= protocolStorage().maxTwinsPerBundle, TOO_MANY_TWINS);
-
-        // Get the next bundle and increment the counter
-        uint256 bundleId = protocolCounters().nextBundleId++;
-
-        for (uint i = 0; i < _bundle.offerIds.length; i++) {
-            // make sure all offers exist and belong to the seller
-            getValidOffer(_bundle.offerIds[i]);
-
-            (bool bundleByOfferExists, ) = getBundleIdByOffer(_bundle.offerIds[i]);
-            require(!bundleByOfferExists, BUNDLE_OFFER_MUST_BE_UNIQUE);
-
-            // Add to bundleIdByOffer mapping
-            protocolStorage().bundleIdByOffer[_bundle.offerIds[i]] = bundleId;
-        }
-
-        for (uint i = 0; i < _bundle.twinIds.length; i++) {
-            // make sure all twins exist and belong to the seller
-            getValidTwin(_bundle.twinIds[i]);
-
-            // A twin can belong to multiple bundles
-            (bool bundlesForTwinExist, uint256[] memory bundleIds) = getBundleIdsByTwin(_bundle.twinIds[i]);
-            if (bundlesForTwinExist) {
-                for (uint j = 0; j < bundleIds.length; j++) {
-                    require((bundleIds[j] != bundleId), TWIN_ALREADY_EXISTS_IN_SAME_BUNDLE);
-                }
-            }
-
-            // Push to bundleIdsByTwin mapping
-            protocolStorage().bundleIdsByTwin[_bundle.twinIds[i]].push(bundleId);
-        }
-
-        // Get storage location for bundle
-        (, Bundle storage bundle) = fetchBundle(bundleId);
-
-        // Set bundle props individually since memory structs can't be copied to storage
-        bundle.id = bundleId;
-        bundle.sellerId = _bundle.sellerId;
-        bundle.offerIds = _bundle.offerIds;
-        bundle.twinIds = _bundle.twinIds;
-
-        // modify incoming struct so event value represents true state
->>>>>>> 9f76eb7b
         _bundle.id = bundleId;
         _bundle.sellerId = sellerId;
       
