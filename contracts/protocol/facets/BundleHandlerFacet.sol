// SPDX-License-Identifier: GPL-3.0-or-later
pragma solidity ^0.8.0;

import "../../domain/BosonConstants.sol";
import { IBosonBundleHandler } from "../../interfaces/handlers/IBosonBundleHandler.sol";
import { DiamondLib } from "../../diamond/DiamondLib.sol";
import { BundleBase } from "../bases/BundleBase.sol";

/**
 * @title BundleHandlerFacet
 *
 * @notice Handles bundling of offers with twins within the protocol
 */
contract BundleHandlerFacet is IBosonBundleHandler, BundleBase {
    enum BundleUpdateAttribute {
        TWIN,
        OFFER
    }

    /**
     * @notice Initializes facet.
     * This function is callable only once.
     */
    function initialize() public onlyUnInitialized(type(IBosonBundleHandler).interfaceId) {
        DiamondLib.addSupportedInterface(type(IBosonBundleHandler).interfaceId);
    }

    /**
     * @notice Creates a Bundle.
     *
     * Emits a BundleCreated event if successful.
     *
     * Reverts if:
     * - The bundles region of protocol is paused
     * - Seller does not exist
<<<<<<< HEAD
     * - Any of the offers belongs to different seller
     * - Any of the offers does not exist
     * - Offer exists in a different bundle
     * - Number of offers exceeds maximum allowed number per bundle
     * - Any of the twins belongs to different seller
     * - Any of the twins does not exist
     * - Number of twins exceeds maximum allowed number per bundle
     * - Duplicate twins added in same bundle
     * - Exchange already exists for the offer id in bundle
     * - Offers' total quantity is greater than twin supply when token is nonfungible
     * - Offers' total quantity multiplied by twin amount is greater than twin supply when token is fungible or multitoken
=======
     * - Either offer ids or twin ids are empty
     * - any of offers belongs to different seller
     * - any of offers does not exist
     * - offer exists in a different bundle
     * - number of offers exceeds maximum allowed number per bundle
     * - any of twins belongs to different seller
     * - any of twins does not exist
     * - number of twins exceeds maximum allowed number per bundle
     * - duplicate twins added in same bundle
     * - exchange already exists for the offer id in bundle
     * - offers total quantity is greater than twin supply when token is nonfungible
     * - offers total quantity multiplied by twin amount is greater than twin supply when token is fungible or multitoken
>>>>>>> 98b837f6
     *
     * @param _bundle - the fully populated struct with bundle id set to 0x0
     */
    function createBundle(Bundle memory _bundle) external override bundlesNotPaused nonReentrant {
        createBundleInternal(_bundle);
    }

    /**
     * @notice Gets the details about a given bundle.
     *
     * @param _bundleId - the id of the bundle to check
     * @return exists - the bundle was found
     * @return bundle - the bundle details. See {BosonTypes.Bundle}
     */
    function getBundle(uint256 _bundleId) external view override returns (bool exists, Bundle memory bundle) {
        return fetchBundle(_bundleId);
    }

    /**
     * @notice Gets the next bundle id.
     *
     * @dev Does not increment the counter.
     *
     * @return nextBundleId - the next bundle id
     */
    function getNextBundleId() public view override returns (uint256 nextBundleId) {
        nextBundleId = protocolCounters().nextBundleId;
    }

    /**
     * @notice Gets the bundle id for a given offer id.
     *
     * @param _offerId - the offer Id.
     * @return exists - whether the bundle Id exists
     * @return bundleId  - the bundle Id.
     */
    function getBundleIdByOffer(uint256 _offerId) external view override returns (bool exists, uint256 bundleId) {
        return fetchBundleIdByOffer(_offerId);
    }

    /**
     * @notice Gets the bundle id for a given twin id.
     *
     * @param _twinId - the twin Id.
     * @return exists - whether the bundle Id exist
     * @return bundleId  - the bundle Id.
     */
    function getBundleIdByTwin(uint256 _twinId) external view override returns (bool exists, uint256 bundleId) {
        return fetchBundleIdByTwin(_twinId);
    }
}<|MERGE_RESOLUTION|>--- conflicted
+++ resolved
@@ -33,7 +33,7 @@
      * Reverts if:
      * - The bundles region of protocol is paused
      * - Seller does not exist
-<<<<<<< HEAD
+     * - Either offer ids or twin ids are empty
      * - Any of the offers belongs to different seller
      * - Any of the offers does not exist
      * - Offer exists in a different bundle
@@ -45,20 +45,6 @@
      * - Exchange already exists for the offer id in bundle
      * - Offers' total quantity is greater than twin supply when token is nonfungible
      * - Offers' total quantity multiplied by twin amount is greater than twin supply when token is fungible or multitoken
-=======
-     * - Either offer ids or twin ids are empty
-     * - any of offers belongs to different seller
-     * - any of offers does not exist
-     * - offer exists in a different bundle
-     * - number of offers exceeds maximum allowed number per bundle
-     * - any of twins belongs to different seller
-     * - any of twins does not exist
-     * - number of twins exceeds maximum allowed number per bundle
-     * - duplicate twins added in same bundle
-     * - exchange already exists for the offer id in bundle
-     * - offers total quantity is greater than twin supply when token is nonfungible
-     * - offers total quantity multiplied by twin amount is greater than twin supply when token is fungible or multitoken
->>>>>>> 98b837f6
      *
      * @param _bundle - the fully populated struct with bundle id set to 0x0
      */
