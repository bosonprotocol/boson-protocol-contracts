// SPDX-License-Identifier: GPL-3.0-or-later
pragma solidity 0.8.18;

import "../../domain/BosonConstants.sol";
import { IBosonProtocolInitializationHandler } from "../../interfaces/handlers/IBosonProtocolInitializationHandler.sol";
import { ProtocolLib } from "../libs/ProtocolLib.sol";
import { ProtocolBase } from "../bases/ProtocolBase.sol";
import { DiamondLib } from "../../diamond/DiamondLib.sol";

/**
 * @title BosonProtocolInitializationHandler
 *
 * @notice Handle initializion of new versions after 2.1.0.
 *
 */
contract ProtocolInitializationHandlerFacet is IBosonProtocolInitializationHandler, ProtocolBase {
    address private immutable thisAddress; // used to prevent invocation of initialize directly on deployed contract. Variable is not used by the protocol.

    /**
     * @notice Modifier to protect initializer function from being invoked twice for a given version.
     */
    modifier onlyUninitializedVersion(bytes32 _version) {
        ProtocolLib.ProtocolStatus storage ps = protocolStatus();
        require(!ps.initializedVersions[_version], ALREADY_INITIALIZED);
        ps.initializedVersions[_version] = true;
        _;
    }

    /**
     * @notice Constructor
     *
     * @dev This constructor is used to prevent invocation of initialize directly on deployed contract.
     */
    constructor() {
        thisAddress = address(this);
    }

    /**
     * @notice Initializes the protocol after the deployment.
     * This function is callable only once for each version
     *
     * Reverts if:
     * - Is invoked directly on the deployed contract (not via proxy)
     * - Version is not set
     * - Length of _addresses and _calldata arrays do not match
     * - Any of delegate calls to _addresses reverts
     * - For upgrade to v2.2.0:
     *   - If versions is set already
     *   - If _initializationData cannot be decoded to uin256
     *   - If _initializationData is represents value 0
     *
     * @param _version - version of the protocol
     * @param _addresses - array of facet addresses to call initialize methods
     * @param _calldata -  array of facets initialize methods encoded as calldata
     *                    _calldata order must match _addresses order
     * @param _isUpgrade - flag to indicate whether this is first deployment or upgrade
     * @param _initializationData - data for initialization of the protocol, using this facet (only if _isUpgrade == true)
     * @param _interfacesToRemove - array of interfaces to remove from the diamond
     * @param _interfacesToAdd - array of interfaces to add to the diamond
     */
    function initialize(
        bytes32 _version,
        address[] calldata _addresses,
        bytes[] calldata _calldata,
        bool _isUpgrade,
        bytes calldata _initializationData,
        bytes4[] calldata _interfacesToRemove,
        bytes4[] calldata _interfacesToAdd
    ) external onlyUninitializedVersion(_version) {
        require(address(this) != thisAddress, DIRECT_INITIALIZATION_NOT_ALLOWED);
        require(_version != bytes32(0), VERSION_MUST_BE_SET);
        require(_addresses.length == _calldata.length, ADDRESSES_AND_CALLDATA_LENGTH_MISMATCH);

        // Delegate call to initialize methods of facets declared in _addresses
        for (uint256 i = 0; i < _addresses.length; i++) {
            (bool success, bytes memory error) = _addresses[i].delegatecall(_calldata[i]);

            // Handle result
            if (!success) {
                if (error.length > 0) {
                    // bubble up the error
                    assembly {
                        revert(add(32, error), mload(error))
                    }
                } else {
                    // Reverts with default message
                    revert(PROTOCOL_INITIALIZATION_FAILED);
                }
            }
        }

        ProtocolLib.ProtocolStatus storage status = protocolStatus();
        if (_isUpgrade) {
            if (_version == bytes32("2.2.0")) {
                initV2_2_0(_initializationData);
            }
            if (_version == bytes32("2.2.1")) {
                initV2_2_1();
            }
            if (_version == bytes32("2.3.0")) {
<<<<<<< HEAD
                initV2_3_0();
=======
                initV2_3_0(_initializationData);
>>>>>>> 7cf35c4f
            }
        }

        removeInterfaces(_interfacesToRemove);
        addInterfaces(_interfacesToAdd);

        status.version = _version;

        emit ProtocolInitialized(string(abi.encodePacked(_version)));
    }

    /**
     * @notice Initializes the version 2.2.0.
     *
     * V2.2.0 adds the limit for the number of preminted vouchers. Cannot be initialized with ConfigHandlerFacet.initialize since it would reset the counters.
     *
     * @param _initializationData - data representing uint256 _maxPremintedVouchers
     */
    function initV2_2_0(bytes calldata _initializationData) internal {
        // v2.2.0 can only be initialized if the current version does not exist yet
        require(protocolStatus().version == 0x0, WRONG_CURRENT_VERSION);

        // Initialize limits.maxPremintedVouchers (configHandlerFacet initializer)
        uint256 _maxPremintedVouchers = abi.decode(_initializationData, (uint256));
        require(_maxPremintedVouchers != 0, VALUE_ZERO_NOT_ALLOWED);
        protocolLimits().maxPremintedVouchers = _maxPremintedVouchers;
        emit MaxPremintedVouchersChanged(_maxPremintedVouchers, msgSender());
    }

    /**
     * @notice Initializes the version 2.2.0.
     */
    function initV2_2_1() internal view {
        // Current version must be 2.2.0
        require(protocolStatus().version == bytes32("2.2.0"), WRONG_CURRENT_VERSION);
    }

    /**
     * @notice Initializes the version 2.3.0.
     *
<<<<<<< HEAD
     * Reverts if:
     *  - Current version is not 2.2.1
     *  - There are already twins. This version adds a new mapping for twins which make it incompatible with previous versions.
     */
    function initV2_3_0() internal view {
        // Current version must be 2.2.1
        require(protocolStatus().version == bytes32("2.2.1"), WRONG_CURRENT_VERSION);

        require(protocolCounters().nextTwinId == 1, TWINS_ALREADY_EXIST);
=======
     * V2.3.0 adds the minimal resolution period. Cannot be initialized with ConfigHandlerFacet.initialize since it would reset the counters.
     *
     * @param _initializationData - data representing uint256 _minResolutionPeriod
     */
    function initV2_3_0(bytes calldata _initializationData) internal {
        // Current version must be 2.2.1
        require(protocolStatus().version == bytes32("2.2.1"), WRONG_CURRENT_VERSION);

        // Initialize limits.maxPremintedVouchers (configHandlerFacet initializer)
        uint256 _minResolutionPeriod = abi.decode(_initializationData, (uint256));
        require(_minResolutionPeriod != 0, VALUE_ZERO_NOT_ALLOWED);
        protocolLimits().minResolutionPeriod = _minResolutionPeriod;
        emit MinResolutionPeriodChanged(_minResolutionPeriod, msgSender());
>>>>>>> 7cf35c4f
    }

    /**
     * @notice Gets the current protocol version.
     *
     */
    function getVersion() external view override returns (string memory version) {
        ProtocolLib.ProtocolStatus storage status = protocolStatus();
        version = string(abi.encodePacked(status.version));
    }

    function addInterfaces(bytes4[] calldata _interfaces) internal {
        for (uint256 i = 0; i < _interfaces.length; i++) {
            DiamondLib.addSupportedInterface(_interfaces[i]);
        }
    }

    function removeInterfaces(bytes4[] calldata _interfaces) internal {
        for (uint256 i = 0; i < _interfaces.length; i++) {
            DiamondLib.removeSupportedInterface(_interfaces[i]);
        }
    }
}<|MERGE_RESOLUTION|>--- conflicted
+++ resolved
@@ -98,11 +98,7 @@
                 initV2_2_1();
             }
             if (_version == bytes32("2.3.0")) {
-<<<<<<< HEAD
-                initV2_3_0();
-=======
                 initV2_3_0(_initializationData);
->>>>>>> 7cf35c4f
             }
         }
 
@@ -143,18 +139,12 @@
     /**
      * @notice Initializes the version 2.3.0.
      *
-<<<<<<< HEAD
+     * V2.3.0 adds the minimal resolution period. Cannot be initialized with ConfigHandlerFacet.initialize since it would reset the counters.
+     *
      * Reverts if:
      *  - Current version is not 2.2.1
      *  - There are already twins. This version adds a new mapping for twins which make it incompatible with previous versions.
-     */
-    function initV2_3_0() internal view {
-        // Current version must be 2.2.1
-        require(protocolStatus().version == bytes32("2.2.1"), WRONG_CURRENT_VERSION);
-
-        require(protocolCounters().nextTwinId == 1, TWINS_ALREADY_EXIST);
-=======
-     * V2.3.0 adds the minimal resolution period. Cannot be initialized with ConfigHandlerFacet.initialize since it would reset the counters.
+     *  - minResolutionPeriond is not present in _initializationData parameter
      *
      * @param _initializationData - data representing uint256 _minResolutionPeriod
      */
@@ -162,12 +152,13 @@
         // Current version must be 2.2.1
         require(protocolStatus().version == bytes32("2.2.1"), WRONG_CURRENT_VERSION);
 
+        require(protocolCounters().nextTwinId == 1, TWINS_ALREADY_EXIST);
+
         // Initialize limits.maxPremintedVouchers (configHandlerFacet initializer)
-        uint256 _minResolutionPeriod = abi.decode(_initializationData, (uint256));
-        require(_minResolutionPeriod != 0, VALUE_ZERO_NOT_ALLOWED);
-        protocolLimits().minResolutionPeriod = _minResolutionPeriod;
-        emit MinResolutionPeriodChanged(_minResolutionPeriod, msgSender());
->>>>>>> 7cf35c4f
+        uint256 minResolutionPeriod = abi.decode(_initializationData, (uint256));
+        require(minResolutionPeriod != 0, VALUE_ZERO_NOT_ALLOWED);
+        protocolLimits().minResolutionPeriod = minResolutionPeriod;
+        emit MinResolutionPeriodChanged(minResolutionPeriod, msgSender());
     }
 
     /**
