--- conflicted
+++ resolved
@@ -140,22 +140,21 @@
      *
      * V2.3.0 adds the minimal resolution period. Cannot be initialized with ConfigHandlerFacet.initialize since it would reset the counters.
      *
-<<<<<<< HEAD
-     * @param _initializationData - data representing uint256 _minResolutionPeriod, uint256[] memory sellerIds, address[] memory sellerCreators
-=======
      * Reverts if:
      *  - Current version is not 2.2.1
      *  - There are already twins. This version adds a new mapping for twins which make it incompatible with previous versions.
      *  - minResolutionPeriond is not present in _initializationData parameter
-     *
-     * @param _initializationData - data representing uint256 _minResolutionPeriod
->>>>>>> d3587972
+     *  - length of seller creators does not match the length of seller ids
+     *  - if some of seller creators is zero address
+     *  - if some of seller ids does not bellong to a seller
+     *
+     * @param _initializationData - data representing uint256 _minResolutionPeriod, uint256[] memory sellerIds, address[] memory sellerCreators
      */
     function initV2_3_0(bytes calldata _initializationData) internal {
         // Current version must be 2.2.1
         require(protocolStatus().version == bytes32("2.2.1"), WRONG_CURRENT_VERSION);
-
-<<<<<<< HEAD
+        require(protocolCounters().nextTwinId == 1, TWINS_ALREADY_EXIST);
+
         // Decode initialization data
         (uint256 _minResolutionPeriod, uint256[] memory sellerIds, address[] memory sellerCreators) = abi.decode(
             _initializationData,
@@ -180,15 +179,6 @@
 
         // Deploy a new voucher proxy
         protocolAddresses().beaconProxy = address(new BeaconClientProxy{ salt: VOUCHER_PROXY_SALT }());
-=======
-        require(protocolCounters().nextTwinId == 1, TWINS_ALREADY_EXIST);
-
-        // Initialize limits.maxPremintedVouchers (configHandlerFacet initializer)
-        uint256 minResolutionPeriod = abi.decode(_initializationData, (uint256));
-        require(minResolutionPeriod != 0, VALUE_ZERO_NOT_ALLOWED);
-        protocolLimits().minResolutionPeriod = minResolutionPeriod;
-        emit MinResolutionPeriodChanged(minResolutionPeriod, msgSender());
->>>>>>> d3587972
     }
 
     /**
