--- conflicted
+++ resolved
@@ -26,11 +26,8 @@
         uint16 _protocolFeePercentage,
         uint16 _maxOffersPerGroup,
         uint16 _maxTwinsPerBundle,
-<<<<<<< HEAD
+        uint16 _maxOffersPerBundle,
         uint16 _maxOffersPerBatch
-=======
-        uint16 _maxOffersPerBundle
->>>>>>> 74463a9a
     )
     public
     onlyUnInitialized(type(IBosonConfigHandler).interfaceId)
@@ -45,12 +42,8 @@
         ps.protocolFeePercentage = _protocolFeePercentage;
         ps.maxOffersPerGroup = _maxOffersPerGroup;
         ps.maxTwinsPerBundle = _maxTwinsPerBundle;
-<<<<<<< HEAD
+        ps.maxOffersPerBundle = _maxOffersPerBundle;
         ps.maxOffersPerBatch = _maxOffersPerBatch;
-=======
-        ps.maxOffersPerBundle = _maxOffersPerBundle;
-
->>>>>>> 74463a9a
 
         // Initialize protocol counters
         ProtocolLib.ProtocolCounters storage pc = protocolCounters();
@@ -242,15 +235,6 @@
     }
 
     /**
-<<<<<<< HEAD
-     * @notice Sets the maximum number of offers that can be created in a single transaction
-     *
-     * Emits a MaxOffersPerBatchChanged event.
-     *
-     * @param _maxOffersPerBatch - the maximum length of {BosonTypes.Offer[]}
-     */
-    function setMaxOffersPerBatch(uint16 _maxOffersPerBatch)
-=======
      * @notice Sets the maximum numbers of offers that can be added to a bundle in a single transaction
      *
      * Emits a MaxOffersPerBundleChanged event.
@@ -258,21 +242,10 @@
      * @param _maxOffersPerBundle - the maximum length of {BosonTypes.Bundle.offerIds}
      */
     function setMaxOffersPerBundle(uint16 _maxOffersPerBundle)
->>>>>>> 74463a9a
-    external
-    override
-    onlyRole(ADMIN)
-    {
-<<<<<<< HEAD
-        protocolStorage().maxOffersPerGroup = _maxOffersPerBatch;
-        emit MaxOffersPerBatchChanged(_maxOffersPerBatch, msg.sender);
-    }
-
-    /**
-     * @notice Get the maximum offers per batch
-     */
-    function getMaxOffersPerBatch()
-=======
+    external
+    override
+    onlyRole(ADMIN)
+    {
         protocolStorage().maxOffersPerBundle = _maxOffersPerBundle;
         emit MaxOffersPerBundleChanged(_maxOffersPerBundle, msg.sender);
     }
@@ -281,16 +254,39 @@
      * @notice Get the maximum offers per bundle
      */
     function getMaxOffersPerBundle()
->>>>>>> 74463a9a
-    external
-    override
-    view
-    returns (uint16)
-    {
-<<<<<<< HEAD
+    external
+    override
+    view
+    returns (uint16)
+    {
+        return protocolStorage().maxOffersPerBundle;
+    }
+
+     /**
+     * @notice Sets the maximum numbers of offers that can be created in a single transaction
+     *
+     * Emits a MaxOffersPerBatchChanged event.
+     *
+     * @param _maxOffersPerBatch - the maximum length of {BosonTypes.Bundle.offerIds}
+     */
+    function setMaxOffersPerBatch(uint16 _maxOffersPerBatch)
+    external
+    override
+    onlyRole(ADMIN)
+    {
+        protocolStorage().maxOffersPerBatch = _maxOffersPerBatch;
+        emit MaxOffersPerBatchChanged(_maxOffersPerBatch, msg.sender);
+    }
+
+    /**
+     * @notice Get the maximum offers per batch
+     */
+    function getMaxOffersPerBatch()
+    external
+    override
+    view
+    returns (uint16)
+    {
         return protocolStorage().maxOffersPerBatch;
-=======
-        return protocolStorage().maxOffersPerBundle;
->>>>>>> 74463a9a
     }
 }