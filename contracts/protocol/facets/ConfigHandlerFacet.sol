// SPDX-License-Identifier: GPL-3.0-or-later
pragma solidity 0.8.18;

import "../../domain/BosonConstants.sol";
import { IBosonConfigHandler } from "../../interfaces/handlers/IBosonConfigHandler.sol";
import { IAccessControl } from "../../interfaces/IAccessControl.sol";
import { DiamondLib } from "../../diamond/DiamondLib.sol";
import { ProtocolBase } from "../bases/ProtocolBase.sol";
import { ProtocolLib } from "../libs/ProtocolLib.sol";
import { EIP712Lib } from "../libs/EIP712Lib.sol";

/**
 * @title ConfigHandlerFacet
 *
 * @notice Handles management and queries of various protocol-related settings.
 */
contract ConfigHandlerFacet is IBosonConfigHandler, ProtocolBase {
    /**
     * @notice Initializes facet.
     * This function is callable only once.
     *
     * @param _addresses - struct of Boson Protocol addresses (Boson Token (ERC-20) contract, treasury, and Voucher contract)
     * @param _limits - struct with Boson Protocol limits
     * @param _fees - struct of Boson Protocol fees
     */
    function initialize(
        ProtocolLib.ProtocolAddresses calldata _addresses,
        ProtocolLib.ProtocolLimits calldata _limits,
        ProtocolLib.ProtocolFees calldata _fees
    ) public onlyUninitialized(type(IBosonConfigHandler).interfaceId) {
        // Register supported interfaces
        DiamondLib.addSupportedInterface(type(IBosonConfigHandler).interfaceId);

        // Initialize protocol config params
        setTokenAddress(_addresses.token);
        setTreasuryAddress(_addresses.treasury);
        setVoucherBeaconAddress(_addresses.voucherBeacon);
        setBeaconProxyAddress(_addresses.beaconProxy);
        setProtocolFeePercentage(_fees.percentage);
        setProtocolFeeFlatBoson(_fees.flatBoson);
        setMaxEscalationResponsePeriod(_limits.maxEscalationResponsePeriod);
        setBuyerEscalationDepositPercentage(_fees.buyerEscalationDepositPercentage);
        setMaxTotalOfferFeePercentage(_limits.maxTotalOfferFeePercentage);
        setMaxRoyaltyPecentage(_limits.maxRoyaltyPecentage);
        setMinResolutionPeriod(_limits.minResolutionPeriod);
        setMaxResolutionPeriod(_limits.maxResolutionPeriod);
        setMinDisputePeriod(_limits.minDisputePeriod);

        // Initialize protocol counters
        ProtocolLib.ProtocolCounters storage pc = protocolCounters();
        pc.nextAccountId = 1;
        pc.nextBundleId = 1;
        pc.nextExchangeId = 1;
        pc.nextGroupId = 1;
        pc.nextOfferId = 1;
        pc.nextTwinId = 1;

        // Initialize reentrancyStatus
        protocolStatus().reentrancyStatus = NOT_ENTERED;

        // Initialize protocol meta-transaction config params
        ProtocolLib.ProtocolMetaTxInfo storage pmti = protocolMetaTxInfo();
        pmti.domainSeparator = EIP712Lib.buildDomainSeparator(PROTOCOL_NAME, PROTOCOL_VERSION);
        pmti.cachedChainId = block.chainid;
    }

    /**
     * @notice Sets the Boson Token (ERC-20 contract) address.
     *
     * Emits a TokenAddressChanged event if successful.
     *
     * Reverts if _tokenAddress is the zero address
     *
     * @dev Caller must have ADMIN role.
     *
     * @param _tokenAddress - the Boson Token (ERC-20 contract) address
     */
    function setTokenAddress(address payable _tokenAddress) public override onlyRole(ADMIN) nonReentrant {
        require(_tokenAddress != address(0), INVALID_ADDRESS);
        protocolAddresses().token = _tokenAddress;
        emit TokenAddressChanged(_tokenAddress, msgSender());
    }

    /**
     * @notice Gets the Boson Token (ERC-20 contract) address.
     *
     * @return the Boson Token (ERC-20 contract) address
     */
    function getTokenAddress() external view override returns (address payable) {
        return protocolAddresses().token;
    }

    /**
     * @notice Sets the Boson Protocol multi-sig wallet address.
     *
     * Emits a TreasuryAddressChanged event if successful.
     *
     * Reverts if _treasuryAddress is the zero address
     *
     * @dev Caller must have ADMIN role.
     *
     * @param _treasuryAddress - the the multi-sig wallet address
     */
    function setTreasuryAddress(address payable _treasuryAddress) public override onlyRole(ADMIN) nonReentrant {
        require(_treasuryAddress != address(0), INVALID_ADDRESS);
        protocolAddresses().treasury = _treasuryAddress;
        emit TreasuryAddressChanged(_treasuryAddress, msgSender());
    }

    /**
     * @notice Gets the Boson Protocol multi-sig wallet address.
     *
     * @return the Boson Protocol multi-sig wallet address
     */
    function getTreasuryAddress() external view override returns (address payable) {
        return protocolAddresses().treasury;
    }

    /**
     * @notice Sets the Boson Voucher beacon contract address.
     *
     * Emits a VoucherBeaconAddressChanged event if successful.
     *
     * Reverts if _voucherBeaconAddress is the zero address
     *
     * @dev Caller must have ADMIN role.
     *
     * @param _voucherBeaconAddress - the Boson Voucher beacon contract address
     */
    function setVoucherBeaconAddress(address _voucherBeaconAddress) public override onlyRole(ADMIN) nonReentrant {
        require(_voucherBeaconAddress != address(0), INVALID_ADDRESS);
        protocolAddresses().voucherBeacon = _voucherBeaconAddress;
        emit VoucherBeaconAddressChanged(_voucherBeaconAddress, msgSender());
    }

    /**
     * @notice Gets the Boson Voucher beacon contract address.
     *
     * @return the Boson Voucher beacon contract address
     */
    function getVoucherBeaconAddress() external view override returns (address) {
        return protocolAddresses().voucherBeacon;
    }

    /**
     * @notice Sets the Boson Voucher reference proxy implementation address.
     *
     * Emits a BeaconProxyAddressChanged event if successful.
     *
     * Reverts if _beaconProxyAddress is the zero address
     *
     * @dev Caller must have ADMIN role.
     *
     * @param _beaconProxyAddress - reference proxy implementation address
     */
    function setBeaconProxyAddress(address _beaconProxyAddress) public override onlyRole(ADMIN) nonReentrant {
        require(_beaconProxyAddress != address(0), INVALID_ADDRESS);
        protocolAddresses().beaconProxy = _beaconProxyAddress;
        emit BeaconProxyAddressChanged(_beaconProxyAddress, msgSender());
    }

    /**
     * @notice Gets the beaconProxy address.
     *
     * @return the beaconProxy address
     */
    function getBeaconProxyAddress() external view override returns (address) {
        return protocolAddresses().beaconProxy;
    }

    /**
     * @notice Sets the protocol fee percentage.
     *
     * Emits a ProtocolFeePercentageChanged event if successful.
     *
     * Reverts if the _protocolFeePercentage is greater than 10000.
     *
     * @dev Caller must have ADMIN role.
     *
     * @param _protocolFeePercentage - the percentage that will be taken as a fee from the net of a Boson Protocol sale or auction (after royalties)
     *
     * N.B. Represent percentage value as an unsigned int by multiplying the percentage by 100:
     * e.g, 1.75% = 175, 100% = 10000
     */
    function setProtocolFeePercentage(uint256 _protocolFeePercentage) public override onlyRole(ADMIN) nonReentrant {
        // Make sure percentage is less than 10000
        require(_protocolFeePercentage <= 10000, FEE_PERCENTAGE_INVALID);

        // Store fee percentage
        protocolFees().percentage = _protocolFeePercentage;

        // Notify watchers of state change
        emit ProtocolFeePercentageChanged(_protocolFeePercentage, msgSender());
    }

    /**
     * @notice Gets the protocol fee percentage.
     *
     * @return the protocol fee percentage
     */
    function getProtocolFeePercentage() external view override returns (uint256) {
        return protocolFees().percentage;
    }

    /**
     * @notice Sets the flat protocol fee for exchanges in $BOSON.
     *
     * Emits a ProtocolFeeFlatBosonChanged event if successful.
     *
     * @dev Caller must have ADMIN role.
     *
     * @param _protocolFeeFlatBoson - the flat fee taken for exchanges in $BOSON
     *
     */
    function setProtocolFeeFlatBoson(uint256 _protocolFeeFlatBoson) public override onlyRole(ADMIN) nonReentrant {
        // Store fee percentage
        protocolFees().flatBoson = _protocolFeeFlatBoson;

        // Notify watchers of state change
        emit ProtocolFeeFlatBosonChanged(_protocolFeeFlatBoson, msgSender());
    }

    /**
     * @notice Gets the flat protocol fee for exchanges in $BOSON.
     *
     * @return the flat fee taken for exchanges in $BOSON
     */
    function getProtocolFeeFlatBoson() external view override returns (uint256) {
        return protocolFees().flatBoson;
    }

    /**
     * @notice Sets the maximum escalation response period a dispute resolver can specify.
     *
     * Emits a MaxEscalationResponsePeriodChanged event if successful.
     *
     * Reverts if the _maxEscalationResponsePeriod is zero.
     *
     * @dev Caller must have ADMIN role.
     *
     * @param _maxEscalationResponsePeriod - the maximum escalation response period that a {BosonTypes.DisputeResolver} can specify
     */
    function setMaxEscalationResponsePeriod(
        uint256 _maxEscalationResponsePeriod
    ) public override onlyRole(ADMIN) nonReentrant {
        // Make sure _maxEscalationResponsePeriod is greater than 0
        checkNonZero(_maxEscalationResponsePeriod);

        protocolLimits().maxEscalationResponsePeriod = _maxEscalationResponsePeriod;
        emit MaxEscalationResponsePeriodChanged(_maxEscalationResponsePeriod, msgSender());
    }

    /**
     * @notice Gets the maximum escalation response period a dispute resolver can specify.
     *
     * @return the maximum escalation response period that a {BosonTypes.DisputeResolver} can specify
     */
    function getMaxEscalationResponsePeriod() external view override returns (uint256) {
        return protocolLimits().maxEscalationResponsePeriod;
    }

    /**
     * @notice Sets the total offer fee percentage limit that will validate the sum of (Protocol Fee percentage + Agent Fee percentage) of an offer fee.
     *
     * Emits a MaxTotalOfferFeePercentageChanged event if successful.
     *
     * Reverts if _maxTotalOfferFeePercentage is greater than 10000.
     *
     * @dev Caller must have ADMIN role.
     *
     * @param _maxTotalOfferFeePercentage - the maximum total offer fee percentage
     *
     * N.B. Represent percentage value as an unsigned int by multiplying the percentage by 100:
     * e.g, 1.75% = 175, 100% = 10000
     */
    function setMaxTotalOfferFeePercentage(
        uint16 _maxTotalOfferFeePercentage
    ) public override onlyRole(ADMIN) nonReentrant {
        // Make sure percentage is less than 10000
        require(_maxTotalOfferFeePercentage <= 10000, FEE_PERCENTAGE_INVALID);

        // Store fee percentage
        protocolLimits().maxTotalOfferFeePercentage = _maxTotalOfferFeePercentage;

        // Notify watchers of state change
        emit MaxTotalOfferFeePercentageChanged(_maxTotalOfferFeePercentage, msgSender());
    }

    /**
     * @notice Gets the total offer fee percentage limit that will validate the sum of (Protocol Fee percentage + Agent Fee percentage) of an offer fee.
     *
     * @return the maximum total offer fee percentage
     */
    function getMaxTotalOfferFeePercentage() external view override returns (uint16) {
        return protocolLimits().maxTotalOfferFeePercentage;
    }

    /**
     * @notice Sets the maximum royalty percentage that can be set by the seller.
     *
     * Emits a MaxRoyaltyPercentageChanged event if successful.
     *
     * Reverts if:
     * - The _maxRoyaltyPercentage is zero.
     * - The _maxRoyaltyPecentage is greater than 10000.
     *
     * @dev Caller must have ADMIN role.
     *
     * @param _maxRoyaltyPecentage - the maximum royalty percentage
     *
     * N.B. Represent percentage value as an unsigned int by multiplying the percentage by 100:
     * e.g, 1.75% = 175, 100% = 10000
     */
    function setMaxRoyaltyPecentage(uint16 _maxRoyaltyPecentage) public override onlyRole(ADMIN) nonReentrant {
        // Make sure percentage is greater than 0
        checkNonZero(_maxRoyaltyPecentage);

        // Make sure percentage is less than 10000
        require(_maxRoyaltyPecentage <= 10000, FEE_PERCENTAGE_INVALID);

        // Store fee percentage
        protocolLimits().maxRoyaltyPecentage = _maxRoyaltyPecentage;

        // Notify watchers of state change
        emit MaxRoyaltyPercentageChanged(_maxRoyaltyPecentage, msgSender());
    }

    /**
     * @notice Gets the maximum royalty percentage that can be set by the seller.
     *
     * @return the maximum royalty percentage
     */
    function getMaxRoyaltyPecentage() external view override returns (uint16) {
        return protocolLimits().maxRoyaltyPecentage;
    }

    /**
     * @notice Sets the buyer escalation fee percentage.
     *
     * Emits a BuyerEscalationFeePercentageChanged event if successful.
     *
     * Reverts if the _buyerEscalationDepositPercentage is greater than 10000.
     *
     * @dev Caller must have ADMIN role.
     *
     * @param _buyerEscalationDepositPercentage - the percentage of the DR fee that will be charged to buyer if they want to escalate the dispute
     *
     * N.B. Represent percentage value as an unsigned int by multiplying the percentage by 100:
     * e.g, 1.75% = 175, 100% = 10000
     */
    function setBuyerEscalationDepositPercentage(
        uint256 _buyerEscalationDepositPercentage
    ) public override onlyRole(ADMIN) nonReentrant {
        // Make sure percentage is less than 10000
        require(_buyerEscalationDepositPercentage <= 10000, FEE_PERCENTAGE_INVALID);

        // Store fee percentage
        protocolFees().buyerEscalationDepositPercentage = _buyerEscalationDepositPercentage;

        // Notify watchers of state change
        emit BuyerEscalationFeePercentageChanged(_buyerEscalationDepositPercentage, msgSender());
    }

    /**
     * @notice Gets the buyer escalation fee percentage.
     *
     * @return the percentage of the DR fee that will be charged to buyer if they want to escalate the dispute
     */
    function getBuyerEscalationDepositPercentage() external view override returns (uint256) {
        return protocolFees().buyerEscalationDepositPercentage;
    }

    /**
     * @notice Sets the contract address for the given AuthTokenType.
     *
     * Emits an AuthTokenContractChanged event if successful.
     *
     * Reverts if:
     * - _authTokenType is None.
     * - _authTokenType is Custom.
     * - _authTokenContract is the zero address.
     *
     * @dev Caller must have ADMIN role.
     *
     * @param _authTokenType - the auth token type, as an Enum value
     * @param _authTokenContract the address of the auth token contract (e.g. Lens or ENS contract address)
     */
    function setAuthTokenContract(
        AuthTokenType _authTokenType,
        address _authTokenContract
    ) external override onlyRole(ADMIN) nonReentrant {
        require(
            _authTokenType != AuthTokenType.None && _authTokenType != AuthTokenType.Custom,
            INVALID_AUTH_TOKEN_TYPE
        );
        require(_authTokenContract != address(0), INVALID_ADDRESS);
        protocolLookups().authTokenContracts[_authTokenType] = _authTokenContract;
        emit AuthTokenContractChanged(_authTokenType, _authTokenContract, msgSender());
    }

    /**
     * @notice Gets the contract address for the given AuthTokenType.
     *
     * @param _authTokenType - the auth token type, as an Enum value
     * @return the address of the auth token contract (e.g. Lens or ENS contract address) for the given AuthTokenType
     */
    function getAuthTokenContract(AuthTokenType _authTokenType) external view returns (address) {
        return protocolLookups().authTokenContracts[_authTokenType];
    }

    /**
<<<<<<< HEAD
=======
     * @notice Sets the maximum number of exchanges that can be created in a single transaction.
     *
     * Emits a MaxExchangesPerBatchChanged event if successful.
     *
     * Reverts if the _maxExchangesPerBatch is zero.
     *
     * @dev Caller must have ADMIN role.
     *
     * @param _maxExchangesPerBatch - the maximum length of {BosonTypes.Exchange[]}
     */
    function setMaxExchangesPerBatch(uint16 _maxExchangesPerBatch) public override onlyRole(ADMIN) nonReentrant {
        // Make sure _maxExchangePerBatch is greater than 0
        checkNonZero(_maxExchangesPerBatch);

        protocolLimits().maxExchangesPerBatch = _maxExchangesPerBatch;
        emit MaxExchangesPerBatchChanged(_maxExchangesPerBatch, msgSender());
    }

    /**
     * @notice Gets the maximum number of exchanges that can be created in a single transaction.
     *
     * @return the maximum length of {BosonTypes.Exchange[]}
     */
    function getMaxExchangesPerBatch() external view override returns (uint16) {
        return protocolLimits().maxExchangesPerBatch;
    }

    /**
     * @notice Sets the minimum resolution period a seller can specify.
     *
     * Emits a MinResolutionPeriodChanged event.
     *
     * Reverts if _minResolutionPeriod is zero.
     *
     * @dev Caller must have ADMIN role.
     *
     * @param _minResolutionPeriod - the minimum resolution period that a {BosonTypes.Seller} can specify
     */
    function setMinResolutionPeriod(uint256 _minResolutionPeriod) public override onlyRole(ADMIN) nonReentrant {
        // Make sure _maxResolutionPeriod is greater than 0
        checkNonZero(_minResolutionPeriod);

        protocolLimits().minResolutionPeriod = _minResolutionPeriod;
        emit MinResolutionPeriodChanged(_minResolutionPeriod, msgSender());
    }

    /**
     * @notice Gets the minimum resolution period a seller can specify.
     *
     * @return the minimum resolution period that a {BosonTypes.Seller} can specify
     */
    function getMinResolutionPeriod() external view override returns (uint256) {
        return protocolLimits().minResolutionPeriod;
    }

    /**
>>>>>>> 10bc200c
     * @notice Sets the maximum resolution period a seller can specify.
     *
     * Emits a MaxResolutionPeriodChanged event if successful.
     *
     * Reverts if the _maxResolutionPeriod is zero.
     *
     * @dev Caller must have ADMIN role.
     *
     * @param _maxResolutionPeriod - the maximum resolution period that a {BosonTypes.Seller} can specify
     */
    function setMaxResolutionPeriod(uint256 _maxResolutionPeriod) public override onlyRole(ADMIN) nonReentrant {
        // Make sure _maxResolutionPeriod is greater than 0
        checkNonZero(_maxResolutionPeriod);

        protocolLimits().maxResolutionPeriod = _maxResolutionPeriod;
        emit MaxResolutionPeriodChanged(_maxResolutionPeriod, msgSender());
    }

    /**
     * @notice Gets the maximum resolution period a seller can specify.
     *
     * @return the maximum resolution period that a {BosonTypes.Seller} can specify
     */
    function getMaxResolutionPeriod() external view override returns (uint256) {
        return protocolLimits().maxResolutionPeriod;
    }

    /**
     * @notice Sets the minimum dispute period a seller can specify.
     *
     * Emits a MinDisputePeriodChanged event if successful.
     *
     * Reverts if the _minDisputePeriod is zero.
     *
     * @param _minDisputePeriod - the minimum resolution period that a {BosonTypes.Seller} can specify
     */
    function setMinDisputePeriod(uint256 _minDisputePeriod) public override onlyRole(ADMIN) nonReentrant {
        // Make sure _minDisputePeriod is greater than 0
        checkNonZero(_minDisputePeriod);

        protocolLimits().minDisputePeriod = _minDisputePeriod;
        emit MinDisputePeriodChanged(_minDisputePeriod, msgSender());
    }

    /**
     * @notice Gets the minimum dispute period a seller can specify.
     */
    function getMinDisputePeriod() external view override returns (uint256) {
        return protocolLimits().minDisputePeriod;
    }

    /**
     * @notice Sets the access controller address.
     *
     * Emits an AccessControllerAddressChanged event if successful.
     *
     * Reverts if _accessControllerAddress is the zero address
     *
     * @dev Caller must have ADMIN role.
     *
     * @param _accessControllerAddress - access controller address
     */
    function setAccessControllerAddress(
        address _accessControllerAddress
    ) external override onlyRole(ADMIN) nonReentrant {
        require(_accessControllerAddress != address(0), INVALID_ADDRESS);
        DiamondLib.diamondStorage().accessController = IAccessControl(_accessControllerAddress);
        emit AccessControllerAddressChanged(_accessControllerAddress, msgSender());
    }

    /**
     * @notice Gets the access controller address.
     *
     * @return the access controller address
     */
    function getAccessControllerAddress() external view returns (address) {
        return address(DiamondLib.diamondStorage().accessController);
    }

    function checkNonZero(uint256 _value) internal pure {
        require(_value != 0, VALUE_ZERO_NOT_ALLOWED);
    }
}<|MERGE_RESOLUTION|>--- conflicted
+++ resolved
@@ -409,36 +409,6 @@
     }
 
     /**
-<<<<<<< HEAD
-=======
-     * @notice Sets the maximum number of exchanges that can be created in a single transaction.
-     *
-     * Emits a MaxExchangesPerBatchChanged event if successful.
-     *
-     * Reverts if the _maxExchangesPerBatch is zero.
-     *
-     * @dev Caller must have ADMIN role.
-     *
-     * @param _maxExchangesPerBatch - the maximum length of {BosonTypes.Exchange[]}
-     */
-    function setMaxExchangesPerBatch(uint16 _maxExchangesPerBatch) public override onlyRole(ADMIN) nonReentrant {
-        // Make sure _maxExchangePerBatch is greater than 0
-        checkNonZero(_maxExchangesPerBatch);
-
-        protocolLimits().maxExchangesPerBatch = _maxExchangesPerBatch;
-        emit MaxExchangesPerBatchChanged(_maxExchangesPerBatch, msgSender());
-    }
-
-    /**
-     * @notice Gets the maximum number of exchanges that can be created in a single transaction.
-     *
-     * @return the maximum length of {BosonTypes.Exchange[]}
-     */
-    function getMaxExchangesPerBatch() external view override returns (uint16) {
-        return protocolLimits().maxExchangesPerBatch;
-    }
-
-    /**
      * @notice Sets the minimum resolution period a seller can specify.
      *
      * Emits a MinResolutionPeriodChanged event.
@@ -467,7 +437,6 @@
     }
 
     /**
->>>>>>> 10bc200c
      * @notice Sets the maximum resolution period a seller can specify.
      *
      * Emits a MaxResolutionPeriodChanged event if successful.
