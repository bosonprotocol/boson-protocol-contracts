// SPDX-License-Identifier: GPL-3.0-or-later
pragma solidity 0.8.21;

import "../../domain/BosonConstants.sol";
import { IBosonConfigHandler } from "../../interfaces/handlers/IBosonConfigHandler.sol";
import { IAccessControl } from "../../interfaces/IAccessControl.sol";
import { DiamondLib } from "../../diamond/DiamondLib.sol";
import { ProtocolBase } from "../bases/ProtocolBase.sol";
import { ProtocolLib } from "../libs/ProtocolLib.sol";
import { EIP712Lib } from "../libs/EIP712Lib.sol";
import { BeaconClientProxy } from "../../protocol/clients/proxy/BeaconClientProxy.sol";

/**
 * @title ConfigHandlerFacet
 *
 * @notice Handles management and queries of various protocol-related settings.
 */
contract ConfigHandlerFacet is IBosonConfigHandler, ProtocolBase {
    /**
     * @notice Initializes facet.
     * This function is callable only once.
     *
     * @param _addresses - struct of Boson Protocol addresses (Boson Token (ERC-20) contract, treasury, and Voucher contract)
     * @param _limits - struct with Boson Protocol limits
     * @param _fees - struct of Boson Protocol fees
     */
    function initialize(
        ProtocolLib.ProtocolAddresses calldata _addresses,
        ProtocolLib.ProtocolLimits calldata _limits,
        ProtocolLib.ProtocolFees calldata _fees
    ) public onlyUninitialized(type(IBosonConfigHandler).interfaceId) {
        // Register supported interfaces
        DiamondLib.addSupportedInterface(type(IBosonConfigHandler).interfaceId);

        // Initialize protocol config params
        // _addresses.beaconProxy is ignored, since it's deployed later in this function
        setTokenAddress(_addresses.token);
        setTreasuryAddress(_addresses.treasury);
        setVoucherBeaconAddress(_addresses.voucherBeacon);
        setProtocolFeePercentage(_fees.percentage);
        setProtocolFeeFlatBoson(_fees.flatBoson);
        setMaxEscalationResponsePeriod(_limits.maxEscalationResponsePeriod);
        setBuyerEscalationDepositPercentage(_fees.buyerEscalationDepositPercentage);
        setMaxTotalOfferFeePercentage(_limits.maxTotalOfferFeePercentage);
        setMaxRoyaltyPercentage(_limits.maxRoyaltyPercentage);
        setMaxResolutionPeriod(_limits.maxResolutionPeriod);
        setMinResolutionPeriod(_limits.minResolutionPeriod);
        setMinDisputePeriod(_limits.minDisputePeriod);

        // Initialize protocol counters
        ProtocolLib.ProtocolCounters storage pc = protocolCounters();
        pc.nextAccountId = 1;
        pc.nextBundleId = 1;
        pc.nextExchangeId = 1;
        pc.nextGroupId = 1;
        pc.nextOfferId = 1;
        pc.nextTwinId = 1;

        // Initialize reentrancyStatus
        protocolStatus().reentrancyStatus = NOT_ENTERED;

        // Initialize protocol meta-transaction config params
        ProtocolLib.ProtocolMetaTxInfo storage pmti = protocolMetaTxInfo();
        pmti.domainSeparator = EIP712Lib.buildDomainSeparator(PROTOCOL_NAME, PROTOCOL_VERSION);
        pmti.cachedChainId = block.chainid;

        // Deploy Boson Voucher proxy contract
        address beaconProxy = address(new BeaconClientProxy{ salt: VOUCHER_PROXY_SALT }());
        setBeaconProxyAddress(beaconProxy);
    }

    /**
     * @notice Sets the Boson Token (ERC-20 contract) address.
     *
     * Emits a TokenAddressChanged event if successful.
     *
     * Reverts if _tokenAddress is the zero address
     *
     * @dev Caller must have ADMIN role.
     *
     * @param _tokenAddress - the Boson Token (ERC-20 contract) address
     */
    function setTokenAddress(address payable _tokenAddress) public override onlyRole(ADMIN) nonReentrant {
        checkNonZeroAddress(_tokenAddress);
        protocolAddresses().token = _tokenAddress;
        emit TokenAddressChanged(_tokenAddress, msgSender());
    }

    /**
     * @notice Gets the Boson Token (ERC-20 contract) address.
     *
     * @return the Boson Token (ERC-20 contract) address
     */
    function getTokenAddress() external view override returns (address payable) {
        return protocolAddresses().token;
    }

    /**
     * @notice Sets the Boson Protocol multi-sig wallet address.
     *
     * Emits a TreasuryAddressChanged event if successful.
     *
     * Reverts if _treasuryAddress is the zero address
     *
     * @dev Caller must have ADMIN role.
     *
     * @param _treasuryAddress - the the multi-sig wallet address
     */
    function setTreasuryAddress(address payable _treasuryAddress) public override onlyRole(ADMIN) nonReentrant {
        checkNonZeroAddress(_treasuryAddress);
        protocolAddresses().treasury = _treasuryAddress;
        emit TreasuryAddressChanged(_treasuryAddress, msgSender());
    }

    /**
     * @notice Gets the Boson Protocol multi-sig wallet address.
     *
     * @return the Boson Protocol multi-sig wallet address
     */
    function getTreasuryAddress() external view override returns (address payable) {
        return protocolAddresses().treasury;
    }

    /**
     * @notice Sets the Boson Voucher beacon contract address.
     *
     * Emits a VoucherBeaconAddressChanged event if successful.
     *
     * Reverts if _voucherBeaconAddress is the zero address
     *
     * @dev Caller must have ADMIN role.
     *
     * @param _voucherBeaconAddress - the Boson Voucher beacon contract address
     */
    function setVoucherBeaconAddress(address _voucherBeaconAddress) public override onlyRole(ADMIN) nonReentrant {
        checkNonZeroAddress(_voucherBeaconAddress);
        protocolAddresses().voucherBeacon = _voucherBeaconAddress;
        emit VoucherBeaconAddressChanged(_voucherBeaconAddress, msgSender());
    }

    /**
     * @notice Gets the Boson Voucher beacon contract address.
     *
     * @return the Boson Voucher beacon contract address
     */
    function getVoucherBeaconAddress() external view override returns (address) {
        return protocolAddresses().voucherBeacon;
    }

    /**
     * @notice Sets the Boson Voucher reference proxy implementation address.
     *
     * Emits a BeaconProxyAddressChanged event if successful.
     *
     * Reverts if _beaconProxyAddress is the zero address
     *
     * @dev Caller must have ADMIN role.
     *
     * @param _beaconProxyAddress - reference proxy implementation address
     */
    function setBeaconProxyAddress(address _beaconProxyAddress) public override onlyRole(ADMIN) nonReentrant {
        checkNonZeroAddress(_beaconProxyAddress);
        protocolAddresses().beaconProxy = _beaconProxyAddress;
        emit BeaconProxyAddressChanged(_beaconProxyAddress, msgSender());
    }

    /**
     * @notice Gets the beaconProxy address.
     *
     * @return the beaconProxy address
     */
    function getBeaconProxyAddress() external view override returns (address) {
        return protocolAddresses().beaconProxy;
    }

    /**
     * @notice Sets the protocol fee percentage.
     *
     * Emits a ProtocolFeePercentageChanged event if successful.
     *
     * Reverts if the _protocolFeePercentage is greater than 10000.
     *
     * @dev Caller must have ADMIN role.
     *
     * @param _protocolFeePercentage - the percentage that will be taken as a fee from the net of a Boson Protocol sale or auction (after royalties)
     *
     * N.B. Represent percentage value as an unsigned int by multiplying the percentage by 100:
     * e.g, 1.75% = 175, 100% = 10000
     */
    function setProtocolFeePercentage(uint256 _protocolFeePercentage) public override onlyRole(ADMIN) nonReentrant {
        // Make sure percentage is less than 10000
        checkMaxPercententage(_protocolFeePercentage);

        // Store fee percentage
        protocolFees().percentage = _protocolFeePercentage;

        // Notify watchers of state change
        emit ProtocolFeePercentageChanged(_protocolFeePercentage, msgSender());
    }

    /**
     * @notice Gets the protocol fee percentage.
     *
     * @return the protocol fee percentage
     */
    function getProtocolFeePercentage() external view override returns (uint256) {
        return protocolFees().percentage;
    }

    /**
     * @notice Sets the flat protocol fee for exchanges in $BOSON.
     *
     * Emits a ProtocolFeeFlatBosonChanged event if successful.
     *
     * @dev Caller must have ADMIN role.
     *
     * @param _protocolFeeFlatBoson - the flat fee taken for exchanges in $BOSON
     *
     */
    function setProtocolFeeFlatBoson(uint256 _protocolFeeFlatBoson) public override onlyRole(ADMIN) nonReentrant {
        // Store fee percentage
        protocolFees().flatBoson = _protocolFeeFlatBoson;

        // Notify watchers of state change
        emit ProtocolFeeFlatBosonChanged(_protocolFeeFlatBoson, msgSender());
    }

    /**
     * @notice Gets the flat protocol fee for exchanges in $BOSON.
     *
     * @return the flat fee taken for exchanges in $BOSON
     */
    function getProtocolFeeFlatBoson() external view override returns (uint256) {
        return protocolFees().flatBoson;
    }

    /**
     * @notice Sets the maximum escalation response period a dispute resolver can specify.
     *
     * Emits a MaxEscalationResponsePeriodChanged event if successful.
     *
     * Reverts if the _maxEscalationResponsePeriod is zero.
     *
     * @dev Caller must have ADMIN role.
     *
     * @param _maxEscalationResponsePeriod - the maximum escalation response period that a {BosonTypes.DisputeResolver} can specify
     */
    function setMaxEscalationResponsePeriod(
        uint256 _maxEscalationResponsePeriod
    ) public override onlyRole(ADMIN) nonReentrant {
        // Make sure _maxEscalationResponsePeriod is greater than 0
        checkNonZeroValue(_maxEscalationResponsePeriod);

        protocolLimits().maxEscalationResponsePeriod = _maxEscalationResponsePeriod;
        emit MaxEscalationResponsePeriodChanged(_maxEscalationResponsePeriod, msgSender());
    }

    /**
     * @notice Gets the maximum escalation response period a dispute resolver can specify.
     *
     * @return the maximum escalation response period that a {BosonTypes.DisputeResolver} can specify
     */
    function getMaxEscalationResponsePeriod() external view override returns (uint256) {
        return protocolLimits().maxEscalationResponsePeriod;
    }

    /**
     * @notice Sets the total offer fee percentage limit that will validate the sum of (Protocol Fee percentage + Agent Fee percentage) of an offer fee.
     *
     * Emits a MaxTotalOfferFeePercentageChanged event if successful.
     *
     * Reverts if _maxTotalOfferFeePercentage is greater than 10000.
     *
     * @dev Caller must have ADMIN role.
     *
     * @param _maxTotalOfferFeePercentage - the maximum total offer fee percentage
     *
     * N.B. Represent percentage value as an unsigned int by multiplying the percentage by 100:
     * e.g, 1.75% = 175, 100% = 10000
     */
    function setMaxTotalOfferFeePercentage(
        uint16 _maxTotalOfferFeePercentage
    ) public override onlyRole(ADMIN) nonReentrant {
        // Make sure percentage is less than 10000
        checkMaxPercententage(_maxTotalOfferFeePercentage);

        // Store fee percentage
        protocolLimits().maxTotalOfferFeePercentage = _maxTotalOfferFeePercentage;

        // Notify watchers of state change
        emit MaxTotalOfferFeePercentageChanged(_maxTotalOfferFeePercentage, msgSender());
    }

    /**
     * @notice Gets the total offer fee percentage limit that will validate the sum of (Protocol Fee percentage + Agent Fee percentage) of an offer fee.
     *
     * @return the maximum total offer fee percentage
     */
    function getMaxTotalOfferFeePercentage() external view override returns (uint16) {
        return protocolLimits().maxTotalOfferFeePercentage;
    }

    /**
     * @notice Sets the maximum royalty percentage that can be set by the seller.
     *
     * Emits a MaxRoyaltyPercentageChanged event if successful.
     *
     * Reverts if:
     * - The _maxRoyaltyPercentage is zero.
     * - The _maxRoyaltyPercentage is greater than 10000.
     *
     * @dev Caller must have ADMIN role.
     *
     * @param _maxRoyaltyPercentage - the maximum royalty percentage
     *
     * N.B. Represent percentage value as an unsigned int by multiplying the percentage by 100:
     * e.g, 1.75% = 175, 100% = 10000
     */
    function setMaxRoyaltyPercentage(uint16 _maxRoyaltyPercentage) public override onlyRole(ADMIN) nonReentrant {
        // Make sure percentage is greater than 0
<<<<<<< HEAD
        checkNonZero(_maxRoyaltyPercentage);

        // Make sure percentage is less than 10000
        require(_maxRoyaltyPercentage <= 10000, FEE_PERCENTAGE_INVALID);
=======
        checkNonZeroValue(_maxRoyaltyPecentage);

        // Make sure percentage is less than 10000
        checkMaxPercententage(_maxRoyaltyPecentage);
>>>>>>> f685df37

        // Store fee percentage
        protocolLimits().maxRoyaltyPercentage = _maxRoyaltyPercentage;

        // Notify watchers of state change
        emit MaxRoyaltyPercentageChanged(_maxRoyaltyPercentage, msgSender());
    }

    /**
     * @notice Gets the maximum royalty percentage that can be set by the seller.
     *
     * @return the maximum royalty percentage
     */
    function getMaxRoyaltyPercentage() external view override returns (uint16) {
        return protocolLimits().maxRoyaltyPercentage;
    }

    /**
     * @notice Sets the buyer escalation fee percentage.
     *
     * Emits a BuyerEscalationFeePercentageChanged event if successful.
     *
     * Reverts if the _buyerEscalationDepositPercentage is greater than 10000.
     *
     * @dev Caller must have ADMIN role.
     *
     * @param _buyerEscalationDepositPercentage - the percentage of the DR fee that will be charged to buyer if they want to escalate the dispute
     *
     * N.B. Represent percentage value as an unsigned int by multiplying the percentage by 100:
     * e.g, 1.75% = 175, 100% = 10000
     */
    function setBuyerEscalationDepositPercentage(
        uint256 _buyerEscalationDepositPercentage
    ) public override onlyRole(ADMIN) nonReentrant {
        // Make sure percentage is less than 10000
        checkMaxPercententage(_buyerEscalationDepositPercentage);

        // Store fee percentage
        protocolFees().buyerEscalationDepositPercentage = _buyerEscalationDepositPercentage;

        // Notify watchers of state change
        emit BuyerEscalationFeePercentageChanged(_buyerEscalationDepositPercentage, msgSender());
    }

    /**
     * @notice Gets the buyer escalation fee percentage.
     *
     * @return the percentage of the DR fee that will be charged to buyer if they want to escalate the dispute
     */
    function getBuyerEscalationDepositPercentage() external view override returns (uint256) {
        return protocolFees().buyerEscalationDepositPercentage;
    }

    /**
     * @notice Sets the contract address for the given AuthTokenType.
     *
     * Emits an AuthTokenContractChanged event if successful.
     *
     * Reverts if:
     * - _authTokenType is None.
     * - _authTokenType is Custom.
     * - _authTokenContract is the zero address.
     *
     * @dev Caller must have ADMIN role.
     *
     * @param _authTokenType - the auth token type, as an Enum value
     * @param _authTokenContract the address of the auth token contract (e.g. Lens or ENS contract address)
     */
    function setAuthTokenContract(
        AuthTokenType _authTokenType,
        address _authTokenContract
    ) external override onlyRole(ADMIN) nonReentrant {
        if (_authTokenType == AuthTokenType.None || _authTokenType == AuthTokenType.Custom)
            revert InvalidAuthTokenType();
        checkNonZeroAddress(_authTokenContract);
        protocolLookups().authTokenContracts[_authTokenType] = _authTokenContract;
        emit AuthTokenContractChanged(_authTokenType, _authTokenContract, msgSender());
    }

    /**
     * @notice Gets the contract address for the given AuthTokenType.
     *
     * @param _authTokenType - the auth token type, as an Enum value
     * @return the address of the auth token contract (e.g. Lens or ENS contract address) for the given AuthTokenType
     */
    function getAuthTokenContract(AuthTokenType _authTokenType) external view returns (address) {
        return protocolLookups().authTokenContracts[_authTokenType];
    }

    /**
     * @notice Sets the minimum resolution period a seller can specify.
     *
     * Emits a MinResolutionPeriodChanged event.
     *
     * Reverts if _minResolutionPeriod is zero.
     *
     * @dev Caller must have ADMIN role.
     *
     * @param _minResolutionPeriod - the minimum resolution period that a {BosonTypes.Seller} can specify
     */
    function setMinResolutionPeriod(uint256 _minResolutionPeriod) public override onlyRole(ADMIN) nonReentrant {
        // Make sure _maxResolutionPeriod is greater than 0
        checkNonZeroValue(_minResolutionPeriod);

        // cache protocol limits
        ProtocolLib.ProtocolLimits storage limits = protocolLimits();

        // Make sure _minResolutionPeriod is less than _maxResolutionPeriod
        if (_minResolutionPeriod > limits.maxResolutionPeriod) revert InvalidResolutionPeriod();

        limits.minResolutionPeriod = _minResolutionPeriod;
        emit MinResolutionPeriodChanged(_minResolutionPeriod, msgSender());
    }

    /**
     * @notice Gets the minimum resolution period a seller can specify.
     *
     * @return the minimum resolution period that a {BosonTypes.Seller} can specify
     */
    function getMinResolutionPeriod() external view override returns (uint256) {
        return protocolLimits().minResolutionPeriod;
    }

    /**
     * @notice Sets the maximum resolution period a seller can specify.
     *
     * Emits a MaxResolutionPeriodChanged event if successful.
     *
     * Reverts if the _maxResolutionPeriod is zero.
     *
     * @dev Caller must have ADMIN role.
     *
     * @param _maxResolutionPeriod - the maximum resolution period that a {BosonTypes.Seller} can specify
     */
    function setMaxResolutionPeriod(uint256 _maxResolutionPeriod) public override onlyRole(ADMIN) nonReentrant {
        // Make sure _maxResolutionPeriod is greater than 0
        checkNonZeroValue(_maxResolutionPeriod);

        // cache protocol limits
        ProtocolLib.ProtocolLimits storage limits = protocolLimits();

        // Make sure _maxResolutionPeriod is greater than _minResolutionPeriod
        if (_maxResolutionPeriod < limits.minResolutionPeriod) revert InvalidResolutionPeriod();

        limits.maxResolutionPeriod = _maxResolutionPeriod;
        emit MaxResolutionPeriodChanged(_maxResolutionPeriod, msgSender());
    }

    /**
     * @notice Gets the maximum resolution period a seller can specify.
     *
     * @return the maximum resolution period that a {BosonTypes.Seller} can specify
     */
    function getMaxResolutionPeriod() external view override returns (uint256) {
        return protocolLimits().maxResolutionPeriod;
    }

    /**
     * @notice Sets the minimum dispute period a seller can specify.
     *
     * Emits a MinDisputePeriodChanged event if successful.
     *
     * Reverts if the _minDisputePeriod is zero.
     *
     * @param _minDisputePeriod - the minimum resolution period that a {BosonTypes.Seller} can specify
     */
    function setMinDisputePeriod(uint256 _minDisputePeriod) public override onlyRole(ADMIN) nonReentrant {
        // Make sure _minDisputePeriod is greater than 0
        checkNonZeroValue(_minDisputePeriod);

        protocolLimits().minDisputePeriod = _minDisputePeriod;
        emit MinDisputePeriodChanged(_minDisputePeriod, msgSender());
    }

    /**
     * @notice Gets the minimum dispute period a seller can specify.
     */
    function getMinDisputePeriod() external view override returns (uint256) {
        return protocolLimits().minDisputePeriod;
    }

    /**
     * @notice Sets the access controller address.
     *
     * Emits an AccessControllerAddressChanged event if successful.
     *
     * Reverts if _accessControllerAddress is the zero address
     *
     * @dev Caller must have ADMIN role.
     *
     * @param _accessControllerAddress - access controller address
     */
    function setAccessControllerAddress(
        address _accessControllerAddress
    ) external override onlyRole(ADMIN) nonReentrant {
        checkNonZeroAddress(_accessControllerAddress);
        DiamondLib.diamondStorage().accessController = IAccessControl(_accessControllerAddress);
        emit AccessControllerAddressChanged(_accessControllerAddress, msgSender());
    }

    /**
     * @notice Gets the access controller address.
     *
     * @return the access controller address
     */
    function getAccessControllerAddress() external view returns (address) {
        return address(DiamondLib.diamondStorage().accessController);
    }

    /**
     * @notice Checks that supplied value is not 0.
     *
     * Reverts if the value is zero
     */
    function checkNonZeroValue(uint256 _value) internal pure {
        if (_value == 0) revert ValueZeroNotAllowed();
    }

    /**
     * @notice Checks that supplied value is not address 0.
     *
     * Reverts if the value is address zero
     */
    function checkNonZeroAddress(address _address) internal pure {
        if (_address == address(0)) revert InvalidAddress();
    }

    /**
     * @notice Checks that supplied value is less or equal to 10000 (100%).
     *
     * Reverts if the value more than 10000
     */
    function checkMaxPercententage(uint256 _percentage) internal pure {
        if (_percentage > 10000) revert InvalidFeePercentage();
    }
}<|MERGE_RESOLUTION|>--- conflicted
+++ resolved
@@ -318,17 +318,10 @@
      */
     function setMaxRoyaltyPercentage(uint16 _maxRoyaltyPercentage) public override onlyRole(ADMIN) nonReentrant {
         // Make sure percentage is greater than 0
-<<<<<<< HEAD
-        checkNonZero(_maxRoyaltyPercentage);
+        checkNonZeroValue(_maxRoyaltyPercentage);
 
         // Make sure percentage is less than 10000
-        require(_maxRoyaltyPercentage <= 10000, FEE_PERCENTAGE_INVALID);
-=======
-        checkNonZeroValue(_maxRoyaltyPecentage);
-
-        // Make sure percentage is less than 10000
-        checkMaxPercententage(_maxRoyaltyPecentage);
->>>>>>> f685df37
+        checkMaxPercententage(_maxRoyaltyPercentage);
 
         // Store fee percentage
         protocolLimits().maxRoyaltyPercentage = _maxRoyaltyPercentage;
