// SPDX-License-Identifier: GPL-3.0-or-later
pragma solidity ^0.8.0;

import { IBosonConfigHandler } from "../../interfaces/handlers/IBosonConfigHandler.sol";
import { DiamondLib } from "../../diamond/DiamondLib.sol";
import { ProtocolBase } from "../bases/ProtocolBase.sol";
import { ProtocolLib } from "../libs/ProtocolLib.sol";
import { EIP712Lib } from "../libs/EIP712Lib.sol";

/**
 * @title ConfigHandlerFacet
 *
 * @notice Handles management of various protocol-related settings.
 */
contract ConfigHandlerFacet is IBosonConfigHandler, ProtocolBase {
    /**
     * @notice Facet Initializer
     *
     * @param _addresses - struct of Boson Protocol addresses (Boson Token (ERC-20) contract, treasury, and Voucher contract)
     * @param _limits - struct with Boson Protocol limits
     * @param _fees - struct of Boson Protocol fees
     */
    function initialize(
        ProtocolLib.ProtocolAddresses calldata _addresses,
        ProtocolLib.ProtocolLimits calldata _limits,
        ProtocolLib.ProtocolFees calldata _fees
    ) public onlyUnInitialized(type(IBosonConfigHandler).interfaceId) {
        // Register supported interfaces
        DiamondLib.addSupportedInterface(type(IBosonConfigHandler).interfaceId);

        // Initialize protocol config params
        setTokenAddress(_addresses.tokenAddress);
        setTreasuryAddress(_addresses.treasuryAddress);
        setVoucherBeaconAddress(_addresses.voucherBeaconAddress);
        setVoucherProxyAddress(_addresses.voucherProxyAddress);
        setProtocolFeePercentage(_fees.percentage);
        setProtocolFeeFlatBoson(_fees.flatBoson);
        setMaxOffersPerGroup(_limits.maxOffersPerGroup);
        setMaxTwinsPerBundle(_limits.maxTwinsPerBundle);
        setMaxOffersPerBundle(_limits.maxOffersPerBundle);
        setMaxOffersPerBatch(_limits.maxOffersPerBatch);
        setMaxTokensPerWithdrawal(_limits.maxTokensPerWithdrawal);
        setMaxFeesPerDisputeResolver(_limits.maxFeesPerDisputeResolver);
        setMaxEscalationResponsePeriod(_limits.maxEscalationResponsePeriod);
<<<<<<< HEAD
        setMaxDisputesPerBatch(_limits.maxDisputesPerBatch);      
        
=======
        setMaxDisputesPerBatch(_limits.maxDisputesPerBatch);

>>>>>>> 1f8ba602
        // Initialize protocol counters
        ProtocolLib.ProtocolCounters storage pc = protocolCounters();
        pc.nextAccountId = 1;
        pc.nextBundleId = 1;
        pc.nextExchangeId = 1;
        pc.nextGroupId = 1;
        pc.nextOfferId = 1;
        pc.nextTwinId = 1;

        // Initialize protocol meta-transaction config params
        ProtocolLib.ProtocolMetaTxInfo storage pmti = protocolMetaTxInfo();
        pmti.domainSeparator = EIP712Lib.domainSeparator("BosonProtocolDiamond", "V1");
    }

    /**
     * @notice Sets the address of the Boson Protocol token contract.
     *
     * Emits a TokenAddressChanged event.
     *
     * @param _tokenAddress - the address of the token contract
     */
    function setTokenAddress(address payable _tokenAddress) public override onlyRole(ADMIN) {
        protocolAddresses().tokenAddress = _tokenAddress;
        emit TokenAddressChanged(_tokenAddress, msgSender());
    }

    /**
     * @notice The tokenAddress getter
     */
    function getTokenAddress() external view override returns (address payable) {
        return protocolAddresses().tokenAddress;
    }

    /**
     * @notice Sets the address of the Boson Protocol multi-sig wallet.
     *
     * Emits a TreasuryAddressChanged event.
     *
     * @param _treasuryAddress - the address of the multi-sig wallet
     */
    function setTreasuryAddress(address payable _treasuryAddress) public override onlyRole(ADMIN) {
        protocolAddresses().treasuryAddress = _treasuryAddress;
        emit TreasuryAddressChanged(_treasuryAddress, msgSender());
    }

    /**
     * @notice The treasuryAddress getter
     */
    function getTreasuryAddress() external view override returns (address payable) {
        return protocolAddresses().treasuryAddress;
    }

    /**
     * @notice Sets the address of the Boson Voucher beacon contract.
     *
     * Emits a VoucherBeaconAddressChanged event.
     *
     * @param _voucherBeaconAddress - the address of the Boson Voucher beacon contract.
     */
<<<<<<< HEAD
    function setVoucherBeaconAddress(address _voucherBeaconAddress)
    public
    override
    onlyRole(ADMIN)
    {
        protocolAddresses().voucherBeaconAddress = _voucherBeaconAddress;
        emit VoucherBeaconAddressChanged(_voucherBeaconAddress, msgSender());
=======
    function setVoucherAddress(address _voucherAddress) public override onlyRole(ADMIN) {
        protocolAddresses().voucherAddress = _voucherAddress;
        emit VoucherAddressChanged(_voucherAddress, msgSender());
>>>>>>> 1f8ba602
    }

    /**
     * @notice The voucherBeaconAddress getter
     */
<<<<<<< HEAD
    function getVoucherBeaconAddress()
    external
    override
    view
    returns (address)
    {
        return protocolAddresses().voucherBeaconAddress;
    }

    /**
     * @notice Sets the address of the Boson Voucher reference proxy implementation
     *
     * Emits a VoucherProxyAddressChanged event.
     *
     * @param _voucherProxyAddress - the address of the reference proxy implementation
     */
    function setVoucherProxyAddress(address _voucherProxyAddress)
    public
    override
    onlyRole(ADMIN)
    {
        protocolAddresses().voucherProxyAddress = _voucherProxyAddress;
        emit VoucherProxyAddressChanged(_voucherProxyAddress, msgSender());
    }

    /**
     * @notice The voucherProxyAddress getter
     */
    function getVoucherProxyAddress()
    external
    override
    view
    returns (address)
    {
        return protocolAddresses().voucherProxyAddress;
=======
    function getVoucherAddress() external view override returns (address) {
        return protocolAddresses().voucherAddress;
>>>>>>> 1f8ba602
    }

    /**
     * @notice Sets the protocol fee percentage.
     *
     * Emits a ProtocolFeePercentageChanged event.
     *
     * Reverts if the _protocolFeePercentage is greater than 10000.
     *
     * @param _protocolFeePercentage - the percentage that will be taken as a fee from the net of a Boson Protocol sale or auction (after royalties)
     *
     * N.B. Represent percentage value as an unsigned int by multiplying the percentage by 100:
     * e.g, 1.75% = 175, 100% = 10000
     */
    function setProtocolFeePercentage(uint16 _protocolFeePercentage) public override onlyRole(ADMIN) {
        // Make sure percentage is less than 10000
        require(_protocolFeePercentage <= 10000, PROTOCOL_FEE_PERCENTAGE_INVALID);

        // Store fee percentage
        protocolFees().percentage = _protocolFeePercentage;

        // Notify watchers of state change
        emit ProtocolFeePercentageChanged(_protocolFeePercentage, msgSender());
    }

    /**
     * @notice Get the protocol fee percentage
     */
    function getProtocolFeePercentage() external view override returns (uint16) {
        return protocolFees().percentage;
    }

    /**
     * @notice Sets the flat protocol fee for exchanges in $BOSON.
     *
     * Emits a ProtocolFeeFlatBosonChanged event.
     *
     * @param _protocolFeeFlatBoson - Flat fee taken for exchanges in $BOSON
     *
     */
    function setProtocolFeeFlatBoson(uint256 _protocolFeeFlatBoson) public override onlyRole(ADMIN) {
        // Store fee percentage
        protocolFees().flatBoson = _protocolFeeFlatBoson;

        // Notify watchers of state change
        emit ProtocolFeeFlatBosonChanged(_protocolFeeFlatBoson, msgSender());
    }

    /**
     * @notice Get the protocol fee percentage
     */
    function getProtocolFeeFlatBoson() external view override returns (uint256) {
        return protocolFees().flatBoson;
    }

    /**
     * @notice Sets the maximum numbers of offers that can be added to a group in a single transaction
     *
     * Emits a MaxOffersPerGroupChanged event.
     *
     * @param _maxOffersPerGroup - the maximum length of {BosonTypes.Group.offerIds}
     */
    function setMaxOffersPerGroup(uint16 _maxOffersPerGroup) public override onlyRole(ADMIN) {
        protocolLimits().maxOffersPerGroup = _maxOffersPerGroup;
        emit MaxOffersPerGroupChanged(_maxOffersPerGroup, msgSender());
    }

    /**
     * @notice Get the maximum offers per group
     */
    function getMaxOffersPerGroup() external view override returns (uint16) {
        return protocolLimits().maxOffersPerGroup;
    }

    /**
     * @notice Sets the maximum numbers of twins that can be added to a bundle in a single transaction
     *
     * Emits a MaxTwinsPerBundleChanged event.
     *
     * @param _maxTwinsPerBundle - the maximum length of {BosonTypes.Bundle.twinIds}
     */
    function setMaxTwinsPerBundle(uint16 _maxTwinsPerBundle) public override onlyRole(ADMIN) {
        protocolLimits().maxTwinsPerBundle = _maxTwinsPerBundle;
        emit MaxTwinsPerBundleChanged(_maxTwinsPerBundle, msgSender());
    }

    /**
     * @notice Get the maximum twins per bundle
     */
    function getMaxTwinsPerBundle() external view override returns (uint16) {
        return protocolLimits().maxTwinsPerBundle;
    }

    /**
     * @notice Sets the maximum numbers of offers that can be added to a bundle in a single transaction
     *
     * Emits a MaxOffersPerBundleChanged event.
     *
     * @param _maxOffersPerBundle - the maximum length of {BosonTypes.Bundle.offerIds}
     */
    function setMaxOffersPerBundle(uint16 _maxOffersPerBundle) public override onlyRole(ADMIN) {
        protocolLimits().maxOffersPerBundle = _maxOffersPerBundle;
        emit MaxOffersPerBundleChanged(_maxOffersPerBundle, msgSender());
    }

    /**
     * @notice Get the maximum offers per bundle
     */
    function getMaxOffersPerBundle() external view override returns (uint16) {
        return protocolLimits().maxOffersPerBundle;
    }

    /**
     * @notice Sets the maximum numbers of offers that can be created in a single transaction
     *
     * Emits a MaxOffersPerBatchChanged event.
     *
     * @param _maxOffersPerBatch - the maximum length of {BosonTypes.Offer[]}
     */
    function setMaxOffersPerBatch(uint16 _maxOffersPerBatch) public override onlyRole(ADMIN) {
        protocolLimits().maxOffersPerBatch = _maxOffersPerBatch;
        emit MaxOffersPerBatchChanged(_maxOffersPerBatch, msgSender());
    }

    /**
     * @notice Get the maximum offers per batch
     */
    function getMaxOffersPerBatch() external view override returns (uint16) {
        return protocolLimits().maxOffersPerBatch;
    }

    /**
     * @notice Sets the maximum numbers of tokens that can be withdrawn in a single transaction
     *
     * Emits a mMxTokensPerWithdrawalChanged event.
     *
     * @param _maxTokensPerWithdrawal - the maximum length of token list when calling {FundsHandlerFacet.withdraw}
     */
    function setMaxTokensPerWithdrawal(uint16 _maxTokensPerWithdrawal) public override onlyRole(ADMIN) {
        protocolLimits().maxTokensPerWithdrawal = _maxTokensPerWithdrawal;
        emit MaxTokensPerWithdrawalChanged(_maxTokensPerWithdrawal, msgSender());
    }

    /**
     * @notice Get the maximum tokens per withdrawal
     */
    function getMaxTokensPerWithdrawal() external view override returns (uint16) {
        return protocolLimits().maxTokensPerWithdrawal;
    }

    /**
     * @notice Sets the maximum number of dispute resolver fee structs that can be processed in a single transaction
     *
     * Emits a MaxFeesPerDisputeResolverChanged event.
     *
     * @param _maxFeesPerDisputeResolver - the maximum length of dispute resolver fees list when calling {AccountHandlerFacet.createDisputeResolver} or {AccountHandlerFacet.updateDisputeResolver}
     */
    function setMaxFeesPerDisputeResolver(uint16 _maxFeesPerDisputeResolver) public override onlyRole(ADMIN) {
        protocolLimits().maxFeesPerDisputeResolver = _maxFeesPerDisputeResolver;
        emit MaxFeesPerDisputeResolverChanged(_maxFeesPerDisputeResolver, msgSender());
    }

    /**
     * @notice Get the maximum number of dispute resolver fee structs that can be processed in a single transaction
     */
    function getMaxFeesPerDisputeResolver() external view override returns (uint16) {
        return protocolLimits().maxFeesPerDisputeResolver;
    }

    /**
     * @notice Sets the maximum escalation response period a dispute resolver can specify
     *
     * Emits a MaxEscalationResponsePeriodChanged event.
     *
     * @param _maxEscalationResponsePeriod - the maximum escalation response period that a {BosonTypes.DisputeResolver} can specify
     */
    function setMaxEscalationResponsePeriod(uint256 _maxEscalationResponsePeriod) public override onlyRole(ADMIN) {
        protocolLimits().maxEscalationResponsePeriod = _maxEscalationResponsePeriod;
        emit MaxEscalationResponsePeriodChanged(_maxEscalationResponsePeriod, msgSender());
    }

    /**
     * @notice Get the maximum escalation response period a dispute resolver can specify
     */
    function getMaxEscalationResponsePeriod() external view override returns (uint256) {
        return protocolLimits().maxEscalationResponsePeriod;
    }

    /**
     * @notice Sets the maximum numbers of disputes that can be expired in a single transaction
     *
     * Emits a MaxDisputesPerBatchChanged event.
     *
     * @param _maxDisputesPerBatch - the maximum number of disputes that can be expired
     */
    function setMaxDisputesPerBatch(uint16 _maxDisputesPerBatch) public override onlyRole(ADMIN) {
        protocolLimits().maxDisputesPerBatch = _maxDisputesPerBatch;
        emit MaxDisputesPerBatchChanged(_maxDisputesPerBatch, msgSender());
    }

    /**
     * @notice Get the maximum disputes per batch
     */
    function getMaxDisputesPerBatch() external view override returns (uint16) {
        return protocolLimits().maxDisputesPerBatch;
    }
}<|MERGE_RESOLUTION|>--- conflicted
+++ resolved
@@ -42,13 +42,8 @@
         setMaxTokensPerWithdrawal(_limits.maxTokensPerWithdrawal);
         setMaxFeesPerDisputeResolver(_limits.maxFeesPerDisputeResolver);
         setMaxEscalationResponsePeriod(_limits.maxEscalationResponsePeriod);
-<<<<<<< HEAD
-        setMaxDisputesPerBatch(_limits.maxDisputesPerBatch);      
-        
-=======
         setMaxDisputesPerBatch(_limits.maxDisputesPerBatch);
 
->>>>>>> 1f8ba602
         // Initialize protocol counters
         ProtocolLib.ProtocolCounters storage pc = protocolCounters();
         pc.nextAccountId = 1;
@@ -108,31 +103,15 @@
      *
      * @param _voucherBeaconAddress - the address of the Boson Voucher beacon contract.
      */
-<<<<<<< HEAD
-    function setVoucherBeaconAddress(address _voucherBeaconAddress)
-    public
-    override
-    onlyRole(ADMIN)
-    {
+    function setVoucherBeaconAddress(address _voucherBeaconAddress) public override onlyRole(ADMIN) {
         protocolAddresses().voucherBeaconAddress = _voucherBeaconAddress;
         emit VoucherBeaconAddressChanged(_voucherBeaconAddress, msgSender());
-=======
-    function setVoucherAddress(address _voucherAddress) public override onlyRole(ADMIN) {
-        protocolAddresses().voucherAddress = _voucherAddress;
-        emit VoucherAddressChanged(_voucherAddress, msgSender());
->>>>>>> 1f8ba602
     }
 
     /**
      * @notice The voucherBeaconAddress getter
      */
-<<<<<<< HEAD
-    function getVoucherBeaconAddress()
-    external
-    override
-    view
-    returns (address)
-    {
+    function getVoucherBeaconAddress() external view override returns (address) {
         return protocolAddresses().voucherBeaconAddress;
     }
 
@@ -143,11 +122,7 @@
      *
      * @param _voucherProxyAddress - the address of the reference proxy implementation
      */
-    function setVoucherProxyAddress(address _voucherProxyAddress)
-    public
-    override
-    onlyRole(ADMIN)
-    {
+    function setVoucherProxyAddress(address _voucherProxyAddress) public override onlyRole(ADMIN) {
         protocolAddresses().voucherProxyAddress = _voucherProxyAddress;
         emit VoucherProxyAddressChanged(_voucherProxyAddress, msgSender());
     }
@@ -155,17 +130,8 @@
     /**
      * @notice The voucherProxyAddress getter
      */
-    function getVoucherProxyAddress()
-    external
-    override
-    view
-    returns (address)
-    {
+    function getVoucherProxyAddress() external view override returns (address) {
         return protocolAddresses().voucherProxyAddress;
-=======
-    function getVoucherAddress() external view override returns (address) {
-        return protocolAddresses().voucherAddress;
->>>>>>> 1f8ba602
     }
 
     /**
