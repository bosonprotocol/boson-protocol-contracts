--- conflicted
+++ resolved
@@ -96,21 +96,14 @@
         if (_authToken.tokenType == AuthTokenType.Custom) revert InvalidAuthTokenType();
 
         // Check Seller exists in sellers mapping
-<<<<<<< HEAD
         Seller storage seller;
         AuthToken storage authToken;
         {
             bool exists;
             (exists, seller, authToken) = fetchSeller(_seller.id);
-=======
-        (exists, seller, authToken) = fetchSeller(_seller.id);
-
-        // Seller must already exist
-        if (!exists) revert NoSuchSeller();
->>>>>>> f685df37
 
             // Seller must already exist
-            require(exists, NO_SUCH_SELLER);
+            if (!exists) revert NoSuchSeller();
         }
         // Get message sender
         // address sender = msgSender(); // temporary disabled due to stack too deep error. Revisit when compiler version is upgraded
@@ -126,7 +119,6 @@
             _seller.id
         );
 
-<<<<<<< HEAD
         {
             bool needsApproval;
             // Admin address or AuthToken data must be present in parameters. A seller can have one or the other. Check passed in parameters
@@ -134,8 +126,8 @@
                 // If AuthToken data is different from the one in storage, then set it as pending update
                 if (authToken.tokenType != _authToken.tokenType || authToken.tokenId != _authToken.tokenId) {
                     // Check that auth token is unique to this seller
-                    uint256 check = lookups.sellerIdByAuthToken[_authToken.tokenType][_authToken.tokenId];
-                    require(check == 0, AUTH_TOKEN_MUST_BE_UNIQUE);
+                    if (lookups.sellerIdByAuthToken[_authToken.tokenType][_authToken.tokenId] != 0)
+                        revert AuthTokenMustBeUnique();
 
                     // Auth token owner must approve the update to prevent front-running
                     authTokenPendingUpdate.tokenType = _authToken.tokenType;
@@ -148,52 +140,19 @@
                 sellerPendingUpdate.admin = _seller.admin;
                 needsApproval = true;
             }
-=======
-        // Admin address or AuthToken data must be present in parameters. A seller can have one or the other. Check passed in parameters
-        if (_authToken.tokenType != AuthTokenType.None) {
-            // If AuthToken data is different from the one in storage, then set it as pending update
-            if (authToken.tokenType != _authToken.tokenType || authToken.tokenId != _authToken.tokenId) {
-                // Check that auth token is unique to this seller
-                if (lookups.sellerIdByAuthToken[_authToken.tokenType][_authToken.tokenId] != 0)
-                    revert AuthTokenMustBeUnique();
->>>>>>> f685df37
 
             if (_seller.assistant != seller.assistant) {
                 preUpdateSellerCheck(_seller.id, _seller.assistant, lookups);
-                require(_seller.assistant != address(0), INVALID_ADDRESS);
+                if (_seller.assistant == address(0)) revert InvalidAddress();
                 // Assistant address owner must approve the update to prevent front-running
                 sellerPendingUpdate.assistant = _seller.assistant;
                 needsApproval = true;
             }
 
-<<<<<<< HEAD
-            if (_seller.clerk != seller.clerk) {
-                preUpdateSellerCheck(_seller.id, _seller.clerk, lookups);
-                require(_seller.clerk != address(0), INVALID_ADDRESS);
-                // Clerk address owner must approve the update to prevent front-running
-                sellerPendingUpdate.clerk = _seller.clerk;
-                needsApproval = true;
-            }
-=======
-        if (_seller.assistant != seller.assistant) {
-            preUpdateSellerCheck(_seller.id, _seller.assistant, lookups);
-            if (_seller.assistant == address(0)) revert InvalidAddress();
-
-            // Assistant address owner must approve the update to prevent front-running
-            sellerPendingUpdate.assistant = _seller.assistant;
-            needsApproval = true;
-        }
->>>>>>> f685df37
-
             bool updateApplied;
 
-<<<<<<< HEAD
             if (_seller.treasury != seller.treasury) {
-                require(_seller.treasury != address(0), INVALID_ADDRESS);
-=======
-        if (_seller.treasury != seller.treasury) {
-            if (_seller.treasury == address(0)) revert InvalidAddress();
->>>>>>> f685df37
+                if (_seller.treasury == address(0)) revert InvalidAddress();
 
                 // Delete old treasury index mapping
                 delete lookups.royaltyRecipientIndexBySellerAndRecipient[_seller.id][seller.treasury];
@@ -238,7 +197,6 @@
                 updateApplied = true;
             }
 
-<<<<<<< HEAD
             if (updateApplied) {
                 // Notify watchers of state change
                 emit SellerUpdateApplied(
@@ -256,11 +214,8 @@
                 emit SellerUpdatePending(_seller.id, sellerPendingUpdate, authTokenPendingUpdate, msgSender());
             }
 
-            require(updateApplied || needsApproval, NO_UPDATE_APPLIED);
-        }
-=======
-        if (!updateApplied && !needsApproval) revert NoUpdateApplied();
->>>>>>> f685df37
+            if (!updateApplied && !needsApproval) revert NoUpdateApplied();
+        }
     }
 
     /**
@@ -540,14 +495,12 @@
         RoyaltyRecipient[] storage royaltyRecipients = lookups.royaltyRecipientsBySeller[_sellerId];
         for (uint256 i = 0; i < _royaltyRecipients.length; i++) {
             // No uniqueness check for externalIds since they are not used in the protocol
-            require(
-                lookups.royaltyRecipientIndexBySellerAndRecipient[_sellerId][_royaltyRecipients[i].wallet] == 0,
-                RECIPIENT_NOT_UNIQUE
-            );
-            require(
-                _royaltyRecipients[i].minRoyaltyPercentage <= protocolLimits().maxRoyaltyPercentage,
-                INVALID_ROYALTY_PERCENTAGE
-            );
+            if (lookups.royaltyRecipientIndexBySellerAndRecipient[_sellerId][_royaltyRecipients[i].wallet] != 0)
+                revert RecipientNotUnique();
+
+            if (_royaltyRecipients[i].minRoyaltyPercentage > protocolLimits().maxRoyaltyPercentage)
+                revert InvalidRoyaltyPercentage();
+
             royaltyRecipients.push(_royaltyRecipients[i]);
             lookups.royaltyRecipientIndexBySellerAndRecipient[_sellerId][
                 _royaltyRecipients[i].wallet
@@ -588,7 +541,7 @@
         // Make sure admin is the caller and get the seller
         (Seller storage seller, ) = validateAdminStatus(lookups, _sellerId);
 
-        require(_royaltyRecipientIds.length == _royaltyRecipients.length, ARRAY_LENGTH_MISMATCH);
+        if (_royaltyRecipientIds.length != _royaltyRecipients.length) revert ArrayLengthMismatch();
 
         RoyaltyRecipient[] storage royaltyRecipients = lookups.royaltyRecipientsBySeller[_sellerId];
         // uint256 royaltyRecipientIdsLength = _royaltyRecipientIds.length; // TODO can be optimized?
@@ -596,9 +549,9 @@
         for (uint256 i = 0; i < _royaltyRecipientIds.length; i++) {
             uint256 royaltyRecipientId = _royaltyRecipientIds[i];
 
-            require(royaltyRecipientId < royaltyRecipientsLength, INVALID_ROYALTY_RECIPIENT_ID);
+            if (royaltyRecipientId >= royaltyRecipientsLength) revert InvalidRoyaltyRecipientId();
             if (royaltyRecipientId == 0) {
-                require(_royaltyRecipients[i].wallet == seller.treasury, WRONG_DEFAULT_RECIPIENT);
+                if (_royaltyRecipients[i].wallet != seller.treasury) revert WrongDefaultRecipient();
             } else {
                 uint256 royaltyRecipientIndex = lookups.royaltyRecipientIndexBySellerAndRecipient[_sellerId][
                     _royaltyRecipients[i].wallet
@@ -612,13 +565,12 @@
                         royaltyRecipients[royaltyRecipientId].wallet
                     ];
                 } else {
-                    require(royaltyRecipientIndex - 1 == royaltyRecipientId, RECIPIENT_NOT_UNIQUE);
+                    if (royaltyRecipientIndex - 1 != royaltyRecipientId) revert RecipientNotUnique();
                 }
             }
-            require(
-                _royaltyRecipients[i].minRoyaltyPercentage <= protocolLimits().maxRoyaltyPercentage,
-                INVALID_ROYALTY_PERCENTAGE
-            );
+            if (_royaltyRecipients[i].minRoyaltyPercentage > protocolLimits().maxRoyaltyPercentage)
+                revert InvalidRoyaltyPercentage();
+
             royaltyRecipients[royaltyRecipientId] = _royaltyRecipients[i];
         }
 
@@ -662,8 +614,8 @@
         for (uint256 i = _royaltyRecipientIds.length; i > 0; i--) {
             uint256 royaltyRecipientId = _royaltyRecipientIds[i - 1];
 
-            require(royaltyRecipientId < previousId, ROYALTY_RECIPIENT_IDS_NOT_SORTED); // this also ensures that royaltyRecipientId will never be out of bounds
-            require(royaltyRecipientId != 0, CANNOT_REMOVE_DEFAULT_RECIPIENT);
+            if (royaltyRecipientId >= previousId) revert RoyaltyRecipientIdsNotSorted(); // this also ensures that royaltyRecipientId will never be out of bounds
+            if (royaltyRecipientId == 0) revert CannotRemoveDefaultRecipient();
 
             delete lookups.royaltyRecipientIndexBySellerAndRecipient[_sellerId][
                 royaltyRecipients[royaltyRecipientId].wallet
@@ -926,7 +878,7 @@
         (exists, seller, authToken) = fetchSeller(_sellerId);
 
         // Seller must already exist
-        require(exists, NO_SUCH_SELLER);
+        if (!exists) revert NoSuchSeller();
 
         // Check that caller is authorized to call this function
         authorizeAdmin(_lookups, authToken, seller.admin, sender);
