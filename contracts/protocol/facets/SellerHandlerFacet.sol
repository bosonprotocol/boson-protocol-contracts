--- conflicted
+++ resolved
@@ -108,11 +108,7 @@
         // address sender = msgSender(); // temporary disabled due to stack too deep error. Revisit when compiler version is upgraded
 
         // Check that caller is authorized to call this function
-<<<<<<< HEAD
-        isCallerAuthorizedCheck(lookups, seller, authToken, msgSender());
-=======
-        authorizeAdmin(lookups, authToken, seller.admin, sender);
->>>>>>> 9cc931b7
+        authorizeAdmin(lookups, authToken, seller.admin, msgSender());
 
         // Clean old seller pending update data if exists
         delete lookups.pendingAddressUpdatesBySeller[_seller.id];
@@ -160,14 +156,10 @@
                 needsApproval = true;
             }
 
-<<<<<<< HEAD
             bool updateApplied;
 
             if (_seller.treasury != seller.treasury) {
                 require(_seller.treasury != address(0), INVALID_ADDRESS);
-=======
-        bool updateApplied;
->>>>>>> 9cc931b7
 
                 // Delete old treasury index mapping
                 delete lookups.royaltyRecipientIndexBySellerAndRecipient[_seller.id][seller.treasury];
@@ -391,8 +383,99 @@
         }
     }
 
-    /**
-<<<<<<< HEAD
+    /*
+     * @notice Creates a new seller collection.
+     *
+     * Emits a CollectionCreated event if successful.
+     *
+     * Reverts if:
+     * - The sellers region of protocol is paused
+     * - Caller is not the seller assistant
+     *
+     * @param _externalId - external collection id
+     * @param _voucherInitValues - the fully populated BosonTypes.VoucherInitValues struct
+     */
+    function createNewCollection(
+        string calldata _externalId,
+        VoucherInitValues calldata _voucherInitValues
+    ) external sellersNotPaused nonReentrant {
+        ProtocolLib.ProtocolLookups storage lookups = protocolLookups();
+        address assistant = msgSender();
+
+        (bool exists, uint256 sellerId) = getSellerIdByAssistant(assistant);
+        require(exists, NO_SUCH_SELLER);
+
+        Collection[] storage sellersAdditionalCollections = lookups.additionalCollections[sellerId];
+        uint256 collectionIndex = sellersAdditionalCollections.length + 1; // 0 is reserved for the original collection
+
+        bytes32 sellerSalt = lookups.sellerSalt[sellerId];
+
+        // Accounts created before v2.3.0 can be missing sellerSalt, so it's created here
+        if (sellerSalt == 0) {
+            (, Seller storage seller, AuthToken storage authToken) = fetchSeller(sellerId);
+            address admin = seller.admin;
+            if (admin == address(0)) {
+                admin = IERC721(lookups.authTokenContracts[authToken.tokenType]).ownerOf(authToken.tokenId);
+            }
+            sellerSalt = keccak256(abi.encodePacked(admin, _voucherInitValues.collectionSalt));
+            require(!lookups.isUsedSellerSalt[sellerSalt], SELLER_SALT_NOT_UNIQUE);
+            lookups.sellerSalt[sellerId] = sellerSalt;
+            lookups.isUsedSellerSalt[sellerSalt] = true;
+        }
+
+        // Create clone and store its address to additionalCollections
+        address voucherCloneAddress = cloneBosonVoucher(
+            sellerId,
+            collectionIndex,
+            sellerSalt,
+            assistant,
+            _voucherInitValues
+        );
+
+        // Store collection details
+        Collection storage newCollection = sellersAdditionalCollections.push();
+        newCollection.collectionAddress = voucherCloneAddress;
+        newCollection.externalId = _externalId;
+
+        emit CollectionCreated(sellerId, collectionIndex, voucherCloneAddress, _externalId, assistant);
+    }
+
+    /**
+     * @notice Updates a salt.
+     * Use this if the admin address is updated and there exists a possibility that the old admin will try to create the vouchers
+     * with matching addresses on other chains.
+     *
+     * Reverts if:
+     * - The sellers region of protocol is paused
+     * - Caller is not the admin of any seller
+     * - Seller salt is not unique
+     *
+     * @param _sellerId - the id of the seller
+     * @param _newSalt - new salt
+     */
+    function updateSellerSalt(uint256 _sellerId, bytes32 _newSalt) external sellersNotPaused nonReentrant {
+        address admin = msgSender();
+
+        // Cache protocol lookups for reference
+        ProtocolLib.ProtocolLookups storage lookups = protocolLookups();
+
+        (bool exists, Seller storage seller, AuthToken storage authToken) = fetchSeller(_sellerId);
+
+        // Seller must already exist
+        require(exists, NO_SUCH_SELLER);
+
+        // Check that caller is authorized to call this function
+        authorizeAdmin(lookups, authToken, seller.admin, admin);
+
+        bytes32 sellerSalt = keccak256(abi.encodePacked(admin, _newSalt));
+
+        require(!lookups.isUsedSellerSalt[sellerSalt], SELLER_SALT_NOT_UNIQUE);
+        lookups.isUsedSellerSalt[lookups.sellerSalt[_sellerId]] = false;
+        lookups.sellerSalt[_sellerId] = sellerSalt;
+        lookups.isUsedSellerSalt[sellerSalt] = true;
+    }
+
+    /**
      * @notice Adds royalty recipients to a seller.
      *
      * Emits a RoyalRecipientsUpdated event if successful.
@@ -564,97 +647,6 @@
         }
 
         emit RoyaltyRecipientsChanged(_sellerId, royaltyRecipients, sender);
-=======
-     * @notice Creates a new seller collection.
-     *
-     * Emits a CollectionCreated event if successful.
-     *
-     * Reverts if:
-     * - The sellers region of protocol is paused
-     * - Caller is not the seller assistant
-     *
-     * @param _externalId - external collection id
-     * @param _voucherInitValues - the fully populated BosonTypes.VoucherInitValues struct
-     */
-    function createNewCollection(
-        string calldata _externalId,
-        VoucherInitValues calldata _voucherInitValues
-    ) external sellersNotPaused nonReentrant {
-        ProtocolLib.ProtocolLookups storage lookups = protocolLookups();
-        address assistant = msgSender();
-
-        (bool exists, uint256 sellerId) = getSellerIdByAssistant(assistant);
-        require(exists, NO_SUCH_SELLER);
-
-        Collection[] storage sellersAdditionalCollections = lookups.additionalCollections[sellerId];
-        uint256 collectionIndex = sellersAdditionalCollections.length + 1; // 0 is reserved for the original collection
-
-        bytes32 sellerSalt = lookups.sellerSalt[sellerId];
-
-        // Accounts created before v2.3.0 can be missing sellerSalt, so it's created here
-        if (sellerSalt == 0) {
-            (, Seller storage seller, AuthToken storage authToken) = fetchSeller(sellerId);
-            address admin = seller.admin;
-            if (admin == address(0)) {
-                admin = IERC721(lookups.authTokenContracts[authToken.tokenType]).ownerOf(authToken.tokenId);
-            }
-            sellerSalt = keccak256(abi.encodePacked(admin, _voucherInitValues.collectionSalt));
-            require(!lookups.isUsedSellerSalt[sellerSalt], SELLER_SALT_NOT_UNIQUE);
-            lookups.sellerSalt[sellerId] = sellerSalt;
-            lookups.isUsedSellerSalt[sellerSalt] = true;
-        }
-
-        // Create clone and store its address to additionalCollections
-        address voucherCloneAddress = cloneBosonVoucher(
-            sellerId,
-            collectionIndex,
-            sellerSalt,
-            assistant,
-            _voucherInitValues
-        );
-
-        // Store collection details
-        Collection storage newCollection = sellersAdditionalCollections.push();
-        newCollection.collectionAddress = voucherCloneAddress;
-        newCollection.externalId = _externalId;
-
-        emit CollectionCreated(sellerId, collectionIndex, voucherCloneAddress, _externalId, assistant);
-    }
-
-    /**
-     * @notice Updates a salt.
-     * Use this if the admin address is updated and there exists a possibility that the old admin will try to create the vouchers
-     * with matching addresses on other chains.
-     *
-     * Reverts if:
-     * - The sellers region of protocol is paused
-     * - Caller is not the admin of any seller
-     * - Seller salt is not unique
-     *
-     * @param _sellerId - the id of the seller
-     * @param _newSalt - new salt
-     */
-    function updateSellerSalt(uint256 _sellerId, bytes32 _newSalt) external sellersNotPaused nonReentrant {
-        address admin = msgSender();
-
-        // Cache protocol lookups for reference
-        ProtocolLib.ProtocolLookups storage lookups = protocolLookups();
-
-        (bool exists, Seller storage seller, AuthToken storage authToken) = fetchSeller(_sellerId);
-
-        // Seller must already exist
-        require(exists, NO_SUCH_SELLER);
-
-        // Check that caller is authorized to call this function
-        authorizeAdmin(lookups, authToken, seller.admin, admin);
-
-        bytes32 sellerSalt = keccak256(abi.encodePacked(admin, _newSalt));
-
-        require(!lookups.isUsedSellerSalt[sellerSalt], SELLER_SALT_NOT_UNIQUE);
-        lookups.isUsedSellerSalt[lookups.sellerSalt[_sellerId]] = false;
-        lookups.sellerSalt[_sellerId] = sellerSalt;
-        lookups.isUsedSellerSalt[sellerSalt] = true;
->>>>>>> 9cc931b7
     }
 
     /**
@@ -834,61 +826,6 @@
     }
 
     /**
-<<<<<<< HEAD
-     * @notice Gets seller and callers info and validates that the caller is authorized to call a function.
-     *
-     * Reverts if:
-     *   - Seller does not exist
-     *   - Seller uses address for authorization and caller is not the seller's admin address
-     *   - Seller uses NFT Auth for authorization and caller is not the owner of auth NFT
-     *
-     * @param _lookups - the lookups struct
-     * @param _sellerId - the id of the seller to check
-     */
-    function validateAdminStatus(
-        ProtocolLib.ProtocolLookups storage _lookups,
-        uint256 _sellerId
-    ) internal view returns (Seller storage seller, address sender) {
-        // Get message sender
-        sender = msgSender();
-
-        // Check Seller exists in sellers mapping
-        bool exists;
-        AuthToken storage authToken;
-        (exists, seller, authToken) = fetchSeller(_sellerId);
-
-        // Seller must already exist
-        require(exists, NO_SUCH_SELLER);
-
-        // Check that caller is authorized to call this function
-        isCallerAuthorizedCheck(_lookups, seller, authToken, sender);
-    }
-
-    /**
-     * @notice Validates that the address is authorized to call a function.
-     *
-     * Reverts if:
-     *   - Seller uses address for authorization and supplied address is not the seller's admin address
-     *   - Seller uses NFT Auth for authorization and supplied address is not the owner of auth NFT
-     *
-     * @param _lookups - the lookups struct
-     * @param _seller - the seller to check
-     * @param _authToken - the auth token to check
-     * @param _sender - the address to check
-     */
-    function isCallerAuthorizedCheck(
-        ProtocolLib.ProtocolLookups storage _lookups,
-        Seller storage _seller,
-        AuthToken storage _authToken,
-        address _sender
-    ) internal view {
-        if (_authToken.tokenType != AuthTokenType.None) {
-            address authTokenContract = _lookups.authTokenContracts[_authToken.tokenType];
-            address tokenIdOwner = IERC721(authTokenContract).ownerOf(_authToken.tokenId);
-            require(tokenIdOwner == _sender, NOT_ADMIN);
-        } else {
-            require(_seller.admin == _sender, NOT_ADMIN);
-=======
      * @notice Fetches a given seller from storage by id and overrides the clerk address with 0x0.
      *
      * @param _sellerId - the id of the seller
@@ -905,6 +842,14 @@
 
     /**
      * @notice Performs a validation that the message sender is either the admin address or the owner of auth token
+     * Reverts if:
+     *   - Seller uses address for authorization and supplied address is not the seller's admin address
+     *   - Seller uses NFT Auth for authorization and supplied address is not the owner of auth NFT
+     *
+     * @param _lookups - the lookups struct
+     * @param _authToken - the auth token to check
+     * @param _admin - the admin address to check
+     * @param _sender - the sender's address to check
      */
     function authorizeAdmin(
         ProtocolLib.ProtocolLookups storage _lookups,
@@ -918,7 +863,38 @@
             address authTokenContract = _lookups.authTokenContracts[_authToken.tokenType];
             address tokenIdOwner = IERC721(authTokenContract).ownerOf(_authToken.tokenId);
             require(tokenIdOwner == _sender, NOT_ADMIN);
->>>>>>> 9cc931b7
-        }
+        }
+    }
+
+    /**
+     * @notice Gets seller and callers info and validates that the caller is authorized to call a function.
+     *
+     * Reverts if:
+     *   - Seller does not exist
+     *   - Seller uses address for authorization and caller is not the seller's admin address
+     *   - Seller uses NFT Auth for authorization and caller is not the owner of auth NFT
+     *
+     * @param _lookups - the lookups struct
+     * @param _sellerId - the id of the seller to check
+     * @return seller - the seller storage pointer. See {BosonTypes.Seller}
+     * @return sender - the caller's address
+     */
+    function validateAdminStatus(
+        ProtocolLib.ProtocolLookups storage _lookups,
+        uint256 _sellerId
+    ) internal view returns (Seller storage seller, address sender) {
+        // Get message sender
+        sender = msgSender();
+
+        // Check Seller exists in sellers mapping
+        bool exists;
+        AuthToken storage authToken;
+        (exists, seller, authToken) = fetchSeller(_sellerId);
+
+        // Seller must already exist
+        require(exists, NO_SUCH_SELLER);
+
+        // Check that caller is authorized to call this function
+        authorizeAdmin(_lookups, authToken, seller.admin, sender);
     }
 }