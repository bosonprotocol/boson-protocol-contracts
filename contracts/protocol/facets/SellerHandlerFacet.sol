// SPDX-License-Identifier: GPL-3.0-or-later
pragma solidity 0.8.22;
import "../../domain/BosonConstants.sol";
import { IBosonVoucher } from "../../interfaces/clients/IBosonVoucher.sol";
import { SellerBase } from "../bases/SellerBase.sol";
import { ProtocolLib } from "../libs/ProtocolLib.sol";
import { IERC721 } from "../../interfaces/IERC721.sol";
import { Create2 } from "@openzeppelin/contracts/utils/Create2.sol";
import { Address } from "@openzeppelin/contracts/utils/Address.sol";

/**
 * @title SellerHandlerFacet
 *
 * @notice Handles Seller account management requests and queries.
 */
contract SellerHandlerFacet is SellerBase {
    /**
     * @notice Initializes facet.
     */
    function initialize() public {
        // No-op initializer.
        // - needed by the deployment script, which expects a no-args initializer on facets other than the config handler
        // - exception here because IBosonAccountHandler is contributed to by multiple facets which do not have their own individual interfaces
    }

    /**
     * @notice Creates a seller.
     *
     * Emits a SellerCreated event if successful.
     *
     * Reverts if:
     * - Caller is not the supplied admin or does not own supplied auth token
     * - Caller is not the supplied assistant
     * - Supplied clerk is not a zero address
     * - The sellers region of protocol is paused
     * - Address values are zero address
     * - Addresses are not unique to this seller
     * - Seller is not active (if active == false)
     * - Admin address is zero address and AuthTokenType == None
     * - AuthTokenType is not unique to this seller
     * - AuthTokenType is Custom
     * - Seller salt is not unique
     * - Clone creation fails
     *
     * @param _seller - the fully populated struct with seller id set to 0x0
     * @param _authToken - optional AuthToken struct that specifies an AuthToken type and tokenId that the seller can use to do admin functions
     * @param _voucherInitValues - the fully populated BosonTypes.VoucherInitValues struct
     */
    function createSeller(
        Seller memory _seller,
        AuthToken calldata _authToken,
        VoucherInitValues calldata _voucherInitValues
    ) external sellersNotPaused nonReentrant {
        // create seller and update structs values to represent true state
        createSellerInternal(_seller, _authToken, _voucherInitValues);
    }

    /**
     * @notice Updates treasury address, if changed. Puts admin, assistant and AuthToken in pending queue, if changed.
     *         Pending updates can be completed by calling the optInToSellerUpdate function.
     * @dev    Active flag passed in by caller will be ignored. The value from storage will be used.
     *
     * Emits a SellerUpdateApplied event if the seller has changed the treasury.
     * Emits a SellerUpdatePending event if the seller has requested an update for admin, assistant, or auth token.
     * Holder of new auth token and/or owner(s) of new addresses for admin, assistant must opt-in to the update.
     *
     * Reverts if:
     * - The sellers region of protocol is paused
     * - Address values are zero address
     * - Addresses are not unique to this seller
     * - Supplied clerk is not a zero address
     * - Caller address is not the admin address of the stored seller with no AuthToken
     * - Caller is not the owner of the seller's stored AuthToken
     * - Seller does not exist
     * - Admin address is zero address and AuthTokenType == None
     * - AuthTokenType is not unique to this seller
     * - AuthTokenType is Custom
     * - No field has been updated or requested to be updated
     *
     * @param _seller - the fully populated seller struct
     * @param _authToken - optional AuthToken struct that specifies an AuthToken type and tokenId that the seller can use to do admin functions
     */
    function updateSeller(Seller memory _seller, AuthToken calldata _authToken) external sellersNotPaused nonReentrant {
        // Cache protocol lookups for reference
        ProtocolLib.ProtocolLookups storage lookups = protocolLookups();

        // Admin address or AuthToken data must be present. A seller can have one or the other
        if (
            (_seller.admin == address(0) && _authToken.tokenType == AuthTokenType.None) ||
            (_seller.admin != address(0) && _authToken.tokenType != AuthTokenType.None)
        ) {
            revert AdminOrAuthToken();
        }
        if (_seller.clerk != address(0)) revert ClerkDeprecated();

        if (_authToken.tokenType == AuthTokenType.Custom) revert InvalidAuthTokenType();

        // Check Seller exists in sellers mapping
        Seller storage seller;
        AuthToken storage authToken;
        {
            bool exists;
            (exists, seller, authToken) = fetchSeller(_seller.id);

            // Seller must already exist
            if (!exists) revert NoSuchSeller();
        }
        // Get message sender
        // address sender = msgSender(); // temporary disabled due to stack too deep error. Revisit when compiler version is upgraded

        // Check that caller is authorized to call this function
        authorizeAdmin(lookups, authToken, seller.admin, msgSender());

        // Clean old seller pending update data if exists
        delete lookups.pendingAddressUpdatesBySeller[_seller.id];
        delete lookups.pendingAuthTokenUpdatesBySeller[_seller.id];

        (, Seller storage sellerPendingUpdate, AuthToken storage authTokenPendingUpdate) = fetchSellerPendingUpdate(
            _seller.id
        );

        {
            bool needsApproval;
            // Admin address or AuthToken data must be present in parameters. A seller can have one or the other. Check passed in parameters
            if (_authToken.tokenType != AuthTokenType.None) {
                // If AuthToken data is different from the one in storage, then set it as pending update
                if (authToken.tokenType != _authToken.tokenType || authToken.tokenId != _authToken.tokenId) {
                    // Check that auth token is unique to this seller
                    if (lookups.sellerIdByAuthToken[_authToken.tokenType][_authToken.tokenId] != 0)
                        revert AuthTokenMustBeUnique();

                    // Auth token owner must approve the update to prevent front-running
                    authTokenPendingUpdate.tokenType = _authToken.tokenType;
                    authTokenPendingUpdate.tokenId = _authToken.tokenId;
                    needsApproval = true;
                }
            } else if (_seller.admin != seller.admin) {
                preUpdateSellerCheck(_seller.id, _seller.admin, lookups);
                // If admin address exists, admin address owner must approve the update to prevent front-running
                sellerPendingUpdate.admin = _seller.admin;
                needsApproval = true;
            }

            if (_seller.assistant != seller.assistant) {
                preUpdateSellerCheck(_seller.id, _seller.assistant, lookups);
                if (_seller.assistant == address(0)) revert InvalidAddress();
                // Assistant address owner must approve the update to prevent front-running
                sellerPendingUpdate.assistant = _seller.assistant;
                needsApproval = true;
            }

            bool updateApplied;

            if (_seller.treasury != seller.treasury) {
                if (_seller.treasury == address(0)) revert InvalidAddress();

                // Check if new treasury is already a royalty recipient
                mapping(address => uint256) storage royaltyRecipientIndexBySellerAndRecipient = lookups
                    .royaltyRecipientIndexBySellerAndRecipient[_seller.id];
                uint256 royaltyRecipientId = royaltyRecipientIndexBySellerAndRecipient[_seller.treasury];

                if (royaltyRecipientId != 0) {
                    RoyaltyRecipientInfo[] storage royaltyRecipients = lookups.royaltyRecipientsBySeller[_seller.id];

                    // If the new treasury is already a royalty recipient, remove it
                    royaltyRecipientId--; // royaltyRecipientId is 1-based, so we need to decrement it to get the index
                    uint256 lastRoyaltyRecipientsId = royaltyRecipients.length - 1;
                    if (royaltyRecipientId != lastRoyaltyRecipientsId) {
                        royaltyRecipients[royaltyRecipientId] = royaltyRecipients[lastRoyaltyRecipientsId];
                        royaltyRecipientIndexBySellerAndRecipient[royaltyRecipients[royaltyRecipientId].wallet] =
                            royaltyRecipientId +
                            1;
                    }
                    royaltyRecipients.pop();

                    delete royaltyRecipientIndexBySellerAndRecipient[_seller.treasury];
                }

                // Update treasury
                seller.treasury = _seller.treasury;

                updateApplied = true;

                emit RoyaltyRecipientsChanged(_seller.id, fetchRoyaltyRecipients(_seller.id), msgSender());
            }

            if (keccak256(bytes(_seller.metadataUri)) != keccak256(bytes(seller.metadataUri))) {
                // Update metadata URI
                seller.metadataUri = _seller.metadataUri;

                updateApplied = true;
            }

            if (updateApplied) {
                // Notify watchers of state change
                emit SellerUpdateApplied(
                    _seller.id,
                    seller,
                    sellerPendingUpdate,
                    authToken,
                    authTokenPendingUpdate,
                    msgSender()
                );
            }

            if (needsApproval) {
                // Notify watchers of state change
                emit SellerUpdatePending(_seller.id, sellerPendingUpdate, authTokenPendingUpdate, msgSender());
            }

            if (!updateApplied && !needsApproval) revert NoUpdateApplied();
        }
    }

    /**
     * @notice Opt-in to a pending seller update.
     *
     * Emits a SellerUpdateApplied event if successful.
     *
     * Reverts if:
     * - The sellers region of protocol is paused
     * - Addresses are not unique to this seller
     * - Caller address is not pending update for the field being updated
     * - Caller is not the owner of the pending AuthToken being updated
     * - No pending update exists for this seller
     * - AuthTokenType is not unique to this seller
     * - Seller tries to update the clerk
     *
     * @param _sellerId - seller id
     * @param _fieldsToUpdate - fields to update, see SellerUpdateFields enum
     */
    function optInToSellerUpdate(
        uint256 _sellerId,
        SellerUpdateFields[] calldata _fieldsToUpdate
    ) external sellersNotPaused nonReentrant {
        Seller storage sellerPendingUpdate;
        AuthToken storage authTokenPendingUpdate;

        {
            bool exists;
            // Get seller pending update
            (exists, sellerPendingUpdate, authTokenPendingUpdate) = fetchSellerPendingUpdate(_sellerId);

            // Be sure an update is pending
            if (!exists) revert NoPendingUpdateForAccount();
        }

        bool updateApplied;

        // Get storage location for seller
        (, Seller storage seller, AuthToken storage authToken) = fetchSeller(_sellerId);

        // Cache protocol lookups and sender for reference
        ProtocolLib.ProtocolLookups storage lookups = protocolLookups();

        address sender = msgSender();

        for (uint256 i = 0; i < _fieldsToUpdate.length; ) {
            SellerUpdateFields role = _fieldsToUpdate[i];

            // Approve admin update
            if (role == SellerUpdateFields.Admin && sellerPendingUpdate.admin != address(0)) {
                if (sellerPendingUpdate.admin != sender) revert UnauthorizedCallerUpdate();

                preUpdateSellerCheck(_sellerId, sender, lookups);

                // Delete old seller id by admin mapping
                delete lookups.sellerIdByAdmin[seller.admin];

                // Update admin
                seller.admin = sender;

                // Store new seller id by admin mapping
                lookups.sellerIdByAdmin[sender] = _sellerId;

                // Delete pending update admin
                delete sellerPendingUpdate.admin;

                // Delete auth token for seller id if it exists
                if (authToken.tokenType != AuthTokenType.None) {
                    delete lookups.sellerIdByAuthToken[authToken.tokenType][authToken.tokenId];
                    delete protocolEntities().authTokens[_sellerId];
                }

                updateApplied = true;
            } else if (role == SellerUpdateFields.Assistant && sellerPendingUpdate.assistant != address(0)) {
                // Approve assistant update
                if (sellerPendingUpdate.assistant != sender) revert UnauthorizedCallerUpdate();

                preUpdateSellerCheck(_sellerId, sender, lookups);

                // Delete old seller id by assistant mapping
                delete lookups.sellerIdByAssistant[seller.assistant];

                // Update assistant
                seller.assistant = sender;

                // Transfer ownership of voucher contract to new assistant
                IBosonVoucher(lookups.cloneAddress[_sellerId]).transferOwnership(sender); // default voucher contract
                Collection[] storage sellersAdditionalCollections = lookups.additionalCollections[_sellerId];
                uint256 collectionCount = sellersAdditionalCollections.length;
                for (uint256 j = 0; j < collectionCount; ) {
                    // Additional collections (if they exist)
                    IBosonVoucher(sellersAdditionalCollections[j].collectionAddress).transferOwnership(sender);

                    unchecked {
                        j++;
                    }
                }

                // Store new seller id by assistant mapping
                lookups.sellerIdByAssistant[sender] = _sellerId;

                // Delete pending update assistant
                delete sellerPendingUpdate.assistant;

                updateApplied = true;
            } else if (role == SellerUpdateFields.AuthToken && authTokenPendingUpdate.tokenType != AuthTokenType.None) {
                // Approve auth token update
                address authTokenContract = lookups.authTokenContracts[authTokenPendingUpdate.tokenType];
                address tokenIdOwner = IERC721(authTokenContract).ownerOf(authTokenPendingUpdate.tokenId);
                if (tokenIdOwner != sender) revert UnauthorizedCallerUpdate();

                // Check that auth token is unique to this seller
                if (lookups.sellerIdByAuthToken[authTokenPendingUpdate.tokenType][authTokenPendingUpdate.tokenId] != 0)
                    revert AuthTokenMustBeUnique();

                // Delete old seller id by auth token mapping
                delete lookups.sellerIdByAuthToken[authToken.tokenType][authToken.tokenId];

                // Update auth token
                authToken.tokenType = authTokenPendingUpdate.tokenType;
                authToken.tokenId = authTokenPendingUpdate.tokenId;

                // Store seller by auth token reference
                lookups.sellerIdByAuthToken[authTokenPendingUpdate.tokenType][
                    authTokenPendingUpdate.tokenId
                ] = _sellerId;

                // Remove previous admin address if it exists
                delete lookups.sellerIdByAdmin[seller.admin];
                delete seller.admin;

                // Delete pending update auth token
                delete authTokenPendingUpdate.tokenType;
                delete authTokenPendingUpdate.tokenId;

                updateApplied = true;
            } else if (role == SellerUpdateFields.Clerk) {
                revert ClerkDeprecated();
            }

            unchecked {
                i++;
            }
        }

        if (updateApplied) {
            // Notify watchers of state change
            emit SellerUpdateApplied(
                _sellerId,
                seller,
                sellerPendingUpdate,
                authToken,
                authTokenPendingUpdate,
                msgSender()
            );
        }
    }

    /*
     * @notice Creates a new seller collection.
     *
     * Emits a CollectionCreated event if successful.
     *
     * Reverts if:
     * - The sellers region of protocol is paused
     * - Caller is not the seller assistant
     *
     * @param _externalId - external collection id
     * @param _voucherInitValues - the fully populated BosonTypes.VoucherInitValues struct
     */
    function createNewCollection(
        string calldata _externalId,
        VoucherInitValues calldata _voucherInitValues
    ) external sellersNotPaused nonReentrant {
        ProtocolLib.ProtocolLookups storage lookups = protocolLookups();
        address assistant = msgSender();

        (bool exists, uint256 sellerId) = getSellerIdByAssistant(assistant);
        if (!exists) revert NoSuchSeller();

        Collection[] storage sellersAdditionalCollections = lookups.additionalCollections[sellerId];
        uint256 collectionIndex = sellersAdditionalCollections.length + 1; // 0 is reserved for the original collection

        bytes32 sellerSalt = lookups.sellerSalt[sellerId];

        // Accounts created before v2.3.0 can be missing sellerSalt, so it's created here
        if (sellerSalt == 0) {
            (, Seller storage seller, AuthToken storage authToken) = fetchSeller(sellerId);
            address admin = seller.admin;
            if (admin == address(0)) {
                admin = IERC721(lookups.authTokenContracts[authToken.tokenType]).ownerOf(authToken.tokenId);
            }
            sellerSalt = keccak256(abi.encodePacked(admin, _voucherInitValues.collectionSalt));
            if (lookups.isUsedSellerSalt[sellerSalt]) revert SellerSaltNotUnique();
            lookups.sellerSalt[sellerId] = sellerSalt;
            lookups.isUsedSellerSalt[sellerSalt] = true;
        }

        // Create clone and store its address to additionalCollections
        address voucherCloneAddress = cloneBosonVoucher(
            sellerId,
            collectionIndex,
            sellerSalt,
            assistant,
            _voucherInitValues
        );

        // Store collection details
        Collection storage newCollection = sellersAdditionalCollections.push();
        newCollection.collectionAddress = voucherCloneAddress;
        newCollection.externalId = _externalId;

        emit CollectionCreated(sellerId, collectionIndex, voucherCloneAddress, _externalId, assistant);
    }

    /**
     * @notice Updates a salt.
     * Use this if the admin address is updated and there exists a possibility that the old admin will try to create the vouchers
     * with matching addresses on other chains.
     *
     * Reverts if:
     * - The sellers region of protocol is paused
     * - Caller is not the admin of any seller
     * - Seller salt is not unique
     *
     * @param _sellerId - the id of the seller
     * @param _newSalt - new salt
     */
    function updateSellerSalt(uint256 _sellerId, bytes32 _newSalt) external sellersNotPaused nonReentrant {
        address admin = msgSender();

        // Cache protocol lookups for reference
        ProtocolLib.ProtocolLookups storage lookups = protocolLookups();

        (bool exists, Seller storage seller, AuthToken storage authToken) = fetchSeller(_sellerId);

        // Seller must already exist
        if (!exists) revert NoSuchSeller();

        // Check that caller is authorized to call this function
        authorizeAdmin(lookups, authToken, seller.admin, admin);

        bytes32 sellerSalt = keccak256(abi.encodePacked(admin, _newSalt));

        if (lookups.isUsedSellerSalt[sellerSalt]) revert SellerSaltNotUnique();
        lookups.isUsedSellerSalt[lookups.sellerSalt[_sellerId]] = false;
        lookups.sellerSalt[_sellerId] = sellerSalt;
        lookups.isUsedSellerSalt[sellerSalt] = true;
    }

    /**
     * @notice Adds royalty recipients to a seller.
     *
     * Emits a RoyalRecipientsUpdated event if successful.
     *
     *  Reverts if:
     *  - The sellers region of protocol is paused
     *  - Seller does not exist
     *  - Caller is not the seller admin
     *  - Caller does not own auth token
     *  - Some recipient is not unique
     *  - some royalty percentage is above the limit
     *
     * @param _sellerId - seller id
     * @param _royaltyRecipients - list of royalty recipients to add, including minimal royalty percentage
     */
    function addRoyaltyRecipients(
        uint256 _sellerId,
        RoyaltyRecipientInfo[] calldata _royaltyRecipients
    ) external sellersNotPaused nonReentrant {
        // Cache protocol lookups and sender for reference
        ProtocolLib.ProtocolLookups storage lookups = protocolLookups();

        // Make sure admin is the caller and get the sender's address
        (Seller storage seller, address sender) = validateAdminStatus(lookups, _sellerId);
        address treasury = seller.treasury;

<<<<<<< HEAD
        RoyaltyRecipientInfo[] storage royaltyRecipients = lookups.royaltyRecipientsBySeller[_sellerId];
        uint256 maxRoyaltyPercentage = protocolLimits().maxRoyaltyPercentage;
=======
        RoyaltyRecipient[] storage royaltyRecipients = lookups.royaltyRecipientsBySeller[_sellerId];
        uint256 royaltyRecipientsStorageLength = royaltyRecipients.length + 1;
>>>>>>> 4d6b75cf
        for (uint256 i = 0; i < _royaltyRecipients.length; ) {
            // Cache storage pointer to avoid multiple lookups
            mapping(address => uint256) storage royaltyRecipientIndexByRecipient = lookups
                .royaltyRecipientIndexBySellerAndRecipient[_sellerId];

            if (
                _royaltyRecipients[i].wallet == treasury ||
                _royaltyRecipients[i].wallet == address(0) ||
                royaltyRecipientIndexByRecipient[_royaltyRecipients[i].wallet] != 0
            ) revert RecipientNotUnique();

            if (_royaltyRecipients[i].minRoyaltyPercentage > maxRoyaltyPercentage) revert InvalidRoyaltyPercentage();

            royaltyRecipients.push(_royaltyRecipients[i]);
            royaltyRecipientIndexByRecipient[_royaltyRecipients[i].wallet] = royaltyRecipientsStorageLength + i;

            createRoyaltyRecipientAccount(_royaltyRecipients[i].wallet);

            unchecked {
                i++;
            }
        }

        emit RoyaltyRecipientsChanged(_sellerId, fetchRoyaltyRecipients(_sellerId), sender);
    }

    function createRoyaltyRecipientAccount(address payable _royaltyRecipient) internal {
        mapping(address => uint256) storage royaltyRecipientIdByWallet = protocolLookups().royaltyRecipientIdByWallet;
        // If account exists, do nothing
        if (royaltyRecipientIdByWallet[_royaltyRecipient] > 0) {
            return;
        }

        uint256 royaltyRecipientId = protocolCounters().nextAccountId++;

        protocolEntities().royaltyRecipients[royaltyRecipientId] = RoyaltyRecipient({
            id: royaltyRecipientId,
            wallet: _royaltyRecipient
        });

        royaltyRecipientIdByWallet[_royaltyRecipient] = royaltyRecipientId;
    }

    /**
     * @notice Updates seller's royalty recipients.
     *
     * Emits a RoyalRecipientsUpdated event if successful.
     *
     *  Reverts if:
     *  - The sellers region of protocol is paused
     *  - Seller does not exist
     *  - Caller is not the seller admin
     *  - Caller does not own auth token
     *  - Length of ids to change does not match length of new values
     *  - Id to update does not exist
     *  - Seller tries to update the address of default recipient
     *  - Some recipient is not unique
     *  - Some royalty percentage is above the limit
     *
     * @param _sellerId - seller id
     * @param _royaltyRecipientIds - list of royalty recipient ids to update. Ids are zero based and corresponds to ids returned by `getRoyaltyRecipients`.
     * @param _royaltyRecipients - list of new royalty recipients corresponding to ids
     */
    function updateRoyaltyRecipients(
        uint256 _sellerId,
        uint256[] calldata _royaltyRecipientIds,
        RoyaltyRecipientInfo[] calldata _royaltyRecipients
    ) external sellersNotPaused nonReentrant {
        // Cache protocol lookups and sender for reference
        ProtocolLib.ProtocolLookups storage lookups = protocolLookups();

        // Make sure admin is the caller and get the seller
        address treasury;
        {
            (Seller storage seller, ) = validateAdminStatus(lookups, _sellerId);
            treasury = seller.treasury;
        }

        uint256 royaltyRecipientIdsLength = _royaltyRecipientIds.length;
        if (royaltyRecipientIdsLength != _royaltyRecipients.length) revert ArrayLengthMismatch();

<<<<<<< HEAD
        RoyaltyRecipientInfo[] storage royaltyRecipients = lookups.royaltyRecipientsBySeller[_sellerId];
=======
        RoyaltyRecipient[] storage royaltyRecipients = lookups.royaltyRecipientsBySeller[_sellerId];

>>>>>>> 4d6b75cf
        uint256 royaltyRecipientsLength = royaltyRecipients.length;
        for (uint256 i = 0; i < royaltyRecipientIdsLength; ) {
            uint256 royaltyRecipientId = _royaltyRecipientIds[i];

            if (royaltyRecipientId >= royaltyRecipientsLength) revert InvalidRoyaltyRecipientId();

            if (_royaltyRecipients[i].wallet == treasury) revert RecipientNotUnique();

            if (royaltyRecipientId == 0) {
                if (_royaltyRecipients[i].wallet != address(0)) revert WrongDefaultRecipient();
            } else {
                // Cache storage pointer to avoid multiple lookups
                mapping(address => uint256) storage royaltyRecipientIndexByRecipient = lookups
                    .royaltyRecipientIndexBySellerAndRecipient[_sellerId];

                uint256 royaltyRecipientIndex = royaltyRecipientIndexByRecipient[_royaltyRecipients[i].wallet];

                if (royaltyRecipientIndex == 0) {
                    if (_royaltyRecipients[i].wallet == address(0)) revert RecipientNotUnique();

                    // update index
                    royaltyRecipientIndexByRecipient[_royaltyRecipients[i].wallet] = royaltyRecipientId + 1;
                    delete royaltyRecipientIndexByRecipient[royaltyRecipients[royaltyRecipientId].wallet];
                } else {
                    if (royaltyRecipientIndex - 1 != royaltyRecipientId) revert RecipientNotUnique();
                }
            }
            if (_royaltyRecipients[i].minRoyaltyPercentage > protocolLimits().maxRoyaltyPercentage)
                revert InvalidRoyaltyPercentage();

            royaltyRecipients[royaltyRecipientId] = _royaltyRecipients[i];

            createRoyaltyRecipientAccount(_royaltyRecipients[i].wallet);

            unchecked {
                i++;
            }
        }

        emit RoyaltyRecipientsChanged(_sellerId, fetchRoyaltyRecipients(_sellerId), msgSender());
    }

    /**
     * @notice Removes seller's royalty recipients.
     *
     * Emits a RoyalRecipientsUpdated event if successful.
     *
     *  Reverts if:
     *  - The sellers region of protocol is paused
     *  - Seller does not exist
     *  - Caller is not the seller admin
     *  - Caller does not own auth token
     *  - List of ids to remove is not sorted in ascending order
     *  - Id to remove does not exist
     *  - Seller tries to remove the default recipient
     *
     * @param _sellerId - seller id
     * @param _royaltyRecipientIds - list of royalty recipient ids to remove. Ids are zero based and corresponds to ids returned by `getRoyaltyRecipients`.
     */
    function removeRoyaltyRecipients(
        uint256 _sellerId,
        uint256[] calldata _royaltyRecipientIds
    ) external sellersNotPaused nonReentrant {
        // Cache protocol lookups and sender for reference
        ProtocolLib.ProtocolLookups storage lookups = protocolLookups();

        // Make sure admin is the caller and get the sender's address
        (, address sender) = validateAdminStatus(lookups, _sellerId);

        RoyaltyRecipientInfo[] storage royaltyRecipients = lookups.royaltyRecipientsBySeller[_sellerId];

        // We loop from the end of the array to ensure correct ids are removed
        // _royaltyRecipients must be sorted in ascending order
        uint256 previousId = royaltyRecipients.length; // this is 1 more than the max id. This is used to ensure that royaltyRecipients is sorted in ascending order
        uint256 lastRoyaltyRecipientsId = previousId - 1; // will never underflow, since at least default recipient always exists

        for (uint256 i = _royaltyRecipientIds.length; i > 0; ) {
            uint256 royaltyRecipientId = _royaltyRecipientIds[i - 1];

            if (royaltyRecipientId >= previousId) revert RoyaltyRecipientIdsNotSorted(); // this also ensures that royaltyRecipientId will never be out of bounds
            if (royaltyRecipientId == 0) revert CannotRemoveDefaultRecipient();

            // Cache storage pointer to avoid multiple lookups
            mapping(address => uint256) storage royaltyRecipientIndexByRecipient = lookups
                .royaltyRecipientIndexBySellerAndRecipient[_sellerId];

            delete royaltyRecipientIndexByRecipient[royaltyRecipients[royaltyRecipientId].wallet];

            if (royaltyRecipientId != lastRoyaltyRecipientsId) {
                royaltyRecipients[royaltyRecipientId] = royaltyRecipients[lastRoyaltyRecipientsId];
                royaltyRecipientIndexByRecipient[royaltyRecipients[royaltyRecipientId].wallet] = royaltyRecipientId;
            }
            royaltyRecipients.pop();
            lastRoyaltyRecipientsId--; // will never underflow. Even if all non-default royalty recipients are removed, default recipient will remain

            // Update previous id
            previousId = royaltyRecipientId;

            unchecked {
                i--;
            }
        }

        emit RoyaltyRecipientsChanged(_sellerId, fetchRoyaltyRecipients(_sellerId), sender);
    }

    /**
     * @notice Gets the details about a seller.
     *
     * @param _sellerId - the id of the seller to check
     * @return exists - the seller was found
     * @return seller - the seller details. See {BosonTypes.Seller}
     * @return authToken - optional AuthToken struct that specifies an AuthToken type and tokenId that the seller can use to do admin functions
     *                     See {BosonTypes.AuthToken}
     */
    function getSeller(
        uint256 _sellerId
    ) external view returns (bool exists, Seller memory seller, AuthToken memory authToken) {
        return fetchSellerWithoutClerk(_sellerId);
    }

    /**
     * @notice Gets the details about a seller by an address associated with that seller: assistant or admin address.
     * A seller will have either an admin address or an auth token.
     * If seller's admin uses NFT Auth the seller should call `getSellerByAuthToken` instead.
     *
     * @param _associatedAddress - the address associated with the seller. Must be an assistant or admin address.
     * @return exists - the seller was found
     * @return seller - the seller details. See {BosonTypes.Seller}
     * @return authToken - optional AuthToken struct that specifies an AuthToken type and tokenId that the seller can use to do admin functions
     *                     See {BosonTypes.AuthToken}
     */
    function getSellerByAddress(
        address _associatedAddress
    ) external view returns (bool exists, Seller memory seller, AuthToken memory authToken) {
        uint256 sellerId;

        (exists, sellerId) = getSellerIdByAssistant(_associatedAddress);
        if (exists) {
            return fetchSellerWithoutClerk(sellerId);
        }

        (exists, sellerId) = getSellerIdByAdmin(_associatedAddress);
        if (exists) {
            return fetchSellerWithoutClerk(sellerId);
        }
    }

    /**
     * @notice Gets the details about a seller by an auth token associated with that seller.
     * A seller will have either an admin address or an auth token.
     * If seller's admin uses an admin address, the seller should call `getSellerByAddress` instead.
     *
     *
     * @param _associatedAuthToken - the auth token that may be associated with the seller.
     * @return exists - the seller was found
     * @return seller - the seller details. See {BosonTypes.Seller}
     * @return authToken - optional AuthToken struct that specifies an AuthToken type and tokenId that the seller can use to do admin functions
     *                     See {BosonTypes.AuthToken}
     */
    function getSellerByAuthToken(
        AuthToken calldata _associatedAuthToken
    ) external view returns (bool exists, Seller memory seller, AuthToken memory authToken) {
        uint256 sellerId;

        (exists, sellerId) = getSellerIdByAuthToken(_associatedAuthToken);
        if (exists) {
            return fetchSellerWithoutClerk(sellerId);
        }
    }

    /**
     * @notice Gets the details about all seller's collections.
     * In case seller has too many collections and this runs out of gas, please use getSellersCollectionsPaginated.
     *
     * @param _sellerId - the id of the seller to check
     * @return defaultVoucherAddress - the address of the default voucher contract for the seller
     * @return additionalCollections - an array of additional collections that the seller has created
     */
    function getSellersCollections(
        uint256 _sellerId
    ) external view returns (address defaultVoucherAddress, Collection[] memory additionalCollections) {
        ProtocolLib.ProtocolLookups storage pl = protocolLookups();
        return (pl.cloneAddress[_sellerId], pl.additionalCollections[_sellerId]);
    }

    /**
     * @notice Gets the details about all seller's collections.
     * Use getSellersCollectionCount to get the total number of collections.
     *
     * @param _sellerId - the id of the seller to check
     * @param _limit - the maximum number of Collections that should be returned starting from the index defined by `_offset`. If `_offset` + `_limit` exceeds total number of collections, `_limit` is adjusted to return all remaining collections.
     * @param _offset - the starting index from which to return collections. If `_offset` is greater than or equal to total number of collections, an empty list is returned.
     * @return defaultVoucherAddress - the address of the default voucher contract for the seller
     * @return additionalCollections - an array of additional collections that the seller has created
     */
    function getSellersCollectionsPaginated(
        uint256 _sellerId,
        uint256 _limit,
        uint256 _offset
    ) external view returns (address defaultVoucherAddress, Collection[] memory additionalCollections) {
        ProtocolLib.ProtocolLookups storage pl = protocolLookups();
        Collection[] storage sellersAdditionalCollections = pl.additionalCollections[_sellerId];
        uint256 collectionCount = sellersAdditionalCollections.length;

        if (_offset >= collectionCount) {
            return (pl.cloneAddress[_sellerId], new Collection[](0));
        } else if (_offset + _limit > collectionCount) {
            _limit = collectionCount - _offset;
        }

        additionalCollections = new Collection[](_limit);

        for (uint256 i = 0; i < _limit; ) {
            additionalCollections[i] = sellersAdditionalCollections[_offset++];
            unchecked {
                i++;
            }
        }

        return (pl.cloneAddress[_sellerId], additionalCollections);
    }

    /**
     * @notice Returns the number of additional collections for a seller.
     * Use this in conjunction with getSellersCollectionsPaginated to get all collections.
     *
     * @param _sellerId - the id of the seller to check
     */
    function getSellersCollectionCount(uint256 _sellerId) external view returns (uint256 collectionCount) {
        return protocolLookups().additionalCollections[_sellerId].length;
    }

    /**
     * @notice Returns the availability of salt for a seller.
     *
     * @param _adminAddres - the admin address to check
     * @param _salt - the salt to check (corresponds to `collectionSalt` when `createSeller` or `createNewCollection` is called or `newSalt` when `updateSellerSalt` is called)
     * @return isAvailable - salt can be used
     */
    function isSellerSaltAvailable(address _adminAddres, bytes32 _salt) external view returns (bool isAvailable) {
        bytes32 sellerSalt = keccak256(abi.encodePacked(_adminAddres, _salt));
        return !protocolLookups().isUsedSellerSalt[sellerSalt];
    }

    /**
     * @notice Calculates the expected collection address and tells if it's still available.
     *
     * @param _sellerId - the seller id
     * @param _collectionSalt - the collection specific salt
     * @return collectionAddress - the collection address
     * @return isAvailable - whether the collection address is available
     */
    function calculateCollectionAddress(
        uint256 _sellerId,
        bytes32 _collectionSalt
    ) external view returns (address collectionAddress, bool isAvailable) {
        (bool exist, Seller storage seller, AuthToken storage authToken) = fetchSeller(_sellerId);
        if (!exist) {
            return (address(0), false);
        }

        // get seller salt
        ProtocolLib.ProtocolLookups storage lookups = protocolLookups();
        bytes32 sellerSalt = lookups.sellerSalt[_sellerId];

        // If seller salt is not set, calculate it
        if (sellerSalt == 0) {
            address admin = seller.admin;
            if (admin == address(0)) {
                admin = IERC721(lookups.authTokenContracts[authToken.tokenType]).ownerOf(authToken.tokenId);
            }
            sellerSalt = keccak256(abi.encodePacked(admin, _collectionSalt));
        }

        // Calculate collection address
        bytes32 collectionSalt = keccak256(abi.encodePacked(sellerSalt, _collectionSalt));
        bytes32 bytecodeHash = keccak256(
            abi.encodePacked(
                bytes20(hex"3d602d80600a3d3981f3363d3d373d3d3d363d73"),
                protocolAddresses().beaconProxy,
                bytes15(0x5af43d82803e903d91602b57fd5bf3)
            )
        );

        collectionAddress = Create2.computeAddress(collectionSalt, bytecodeHash, address(this));

        // Check if collection address is available
        isAvailable = !Address.isContract(collectionAddress);
    }

    /**
     * @notice Gets seller's royalty recipients.
     *
     * @param _sellerId - seller id
     * @return royaltyRecipients - list of royalty recipients
     */
    function getRoyaltyRecipients(
        uint256 _sellerId
    ) external view returns (RoyaltyRecipientInfo[] memory royaltyRecipients) {
        return fetchRoyaltyRecipients(_sellerId);
    }

    /**
     * @notice Pre update Seller checks
     *
     * Reverts if:
     *   - Address has already been used by another seller as assistant or admin
     *
     * @param _sellerId - the id of the seller to check
     * @param _role - the address to check
     * @param _lookups - the lookups struct
     */
    function preUpdateSellerCheck(
        uint256 _sellerId,
        address _role,
        ProtocolLib.ProtocolLookups storage _lookups
    ) internal view {
        // Check that the role is unique to one seller id across all roles -- not used or is used by this seller id.
        if (_role != address(0)) {
            uint256 check1 = _lookups.sellerIdByAssistant[_role];
            uint256 check2 = _lookups.sellerIdByAdmin[_role];

            if ((check1 != 0 && check1 != _sellerId) || (check2 != 0 && check2 != _sellerId))
                revert SellerAddressMustBeUnique();
        }
    }

    /**
     * @notice Fetches a given seller from storage by id and overrides the clerk address with 0x0.
     *
     * @param _sellerId - the id of the seller
     * @return exists - whether the seller exists
     * @return seller - the seller details. See {BosonTypes.Seller}
     * @return authToken - optional AuthToken struct that specifies an AuthToken type and tokenId that the user can use to do admin functions
     */
    function fetchSellerWithoutClerk(
        uint256 _sellerId
    ) internal view returns (bool exists, Seller memory seller, AuthToken memory authToken) {
        (exists, seller, authToken) = fetchSeller(_sellerId);
        seller.clerk = address(0);
    }

    /**
     * @notice Performs a validation that the message sender is either the admin address or the owner of auth token
     * Reverts if:
     *   - Seller uses address for authorization and supplied address is not the seller's admin address
     *   - Seller uses NFT Auth for authorization and supplied address is not the owner of auth NFT
     *
     * @param _lookups - the lookups struct
     * @param _authToken - the auth token to check
     * @param _admin - the admin address to check
     * @param _sender - the sender's address to check
     */
    function authorizeAdmin(
        ProtocolLib.ProtocolLookups storage _lookups,
        AuthToken storage _authToken,
        address _admin,
        address _sender
    ) internal view {
        if (_admin != address(0)) {
            if (_admin != _sender) revert NotAdmin();
        } else {
            address authTokenContract = _lookups.authTokenContracts[_authToken.tokenType];
            address tokenIdOwner = IERC721(authTokenContract).ownerOf(_authToken.tokenId);
            if (tokenIdOwner != _sender) revert NotAdmin();
        }
    }

    /**
     * @notice Gets seller and callers info and validates that the caller is authorized to call a function.
     *
     * Reverts if:
     *   - Seller does not exist
     *   - Seller uses address for authorization and caller is not the seller's admin address
     *   - Seller uses NFT Auth for authorization and caller is not the owner of auth NFT
     *
     * @param _lookups - the lookups struct
     * @param _sellerId - the id of the seller to check
     * @return seller - the seller storage pointer. See {BosonTypes.Seller}
     * @return sender - the caller's address
     */
    function validateAdminStatus(
        ProtocolLib.ProtocolLookups storage _lookups,
        uint256 _sellerId
    ) internal view returns (Seller storage seller, address sender) {
        // Get message sender
        sender = msgSender();

        // Check Seller exists in sellers mapping
        bool exists;
        AuthToken storage authToken;
        (exists, seller, authToken) = fetchSeller(_sellerId);

        // Seller must already exist
        if (!exists) revert NoSuchSeller();

        // Check that caller is authorized to call this function
        authorizeAdmin(_lookups, authToken, seller.admin, sender);
    }
}<|MERGE_RESOLUTION|>--- conflicted
+++ resolved
@@ -487,13 +487,9 @@
         (Seller storage seller, address sender) = validateAdminStatus(lookups, _sellerId);
         address treasury = seller.treasury;
 
-<<<<<<< HEAD
         RoyaltyRecipientInfo[] storage royaltyRecipients = lookups.royaltyRecipientsBySeller[_sellerId];
         uint256 maxRoyaltyPercentage = protocolLimits().maxRoyaltyPercentage;
-=======
-        RoyaltyRecipient[] storage royaltyRecipients = lookups.royaltyRecipientsBySeller[_sellerId];
         uint256 royaltyRecipientsStorageLength = royaltyRecipients.length + 1;
->>>>>>> 4d6b75cf
         for (uint256 i = 0; i < _royaltyRecipients.length; ) {
             // Cache storage pointer to avoid multiple lookups
             mapping(address => uint256) storage royaltyRecipientIndexByRecipient = lookups
@@ -575,12 +571,7 @@
         uint256 royaltyRecipientIdsLength = _royaltyRecipientIds.length;
         if (royaltyRecipientIdsLength != _royaltyRecipients.length) revert ArrayLengthMismatch();
 
-<<<<<<< HEAD
         RoyaltyRecipientInfo[] storage royaltyRecipients = lookups.royaltyRecipientsBySeller[_sellerId];
-=======
-        RoyaltyRecipient[] storage royaltyRecipients = lookups.royaltyRecipientsBySeller[_sellerId];
-
->>>>>>> 4d6b75cf
         uint256 royaltyRecipientsLength = royaltyRecipients.length;
         for (uint256 i = 0; i < royaltyRecipientIdsLength; ) {
             uint256 royaltyRecipientId = _royaltyRecipientIds[i];
