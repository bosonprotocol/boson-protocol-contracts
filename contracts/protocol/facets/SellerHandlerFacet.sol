// SPDX-License-Identifier: GPL-3.0-or-later
pragma solidity 0.8.9;
import "../../domain/BosonConstants.sol";
import { IBosonVoucher } from "../../interfaces/clients/IBosonVoucher.sol";
import { SellerBase } from "../bases/SellerBase.sol";
import { ProtocolLib } from "../libs/ProtocolLib.sol";
import { IERC721 } from "../../interfaces/IERC721.sol";

/**
 * @title SellerHandlerFacet
 *
 * @notice Handles Seller account management requests and queries.
 */
contract SellerHandlerFacet is SellerBase {
    /**
     * @notice Initializes facet.
     */
    function initialize() public {
        // No-op initializer.
        // - needed by the deployment script, which expects a no-args initializer on facets other than the config handler
        // - exception here because IBosonAccountHandler is contributed to by multiple facets which do not have their own individual interfaces
    }

    /**
     * @notice Creates a seller.
     *
     * Emits a SellerCreated event if successful.
     *
     * Reverts if:
     * - Caller is not the supplied admin or does not own supplied auth token
     * - Caller is not the supplied assistant and clerk revert reason
     * - The sellers region of protocol is paused
     * - Address values are zero address
     * - Addresses are not unique to this seller
     * - Seller is not active (if active == false)
     * - Admin address is zero address and AuthTokenType == None
     * - AuthTokenType is not unique to this seller
     * - AuthTokenType is Custom
     *
     * @param _seller - the fully populated struct with seller id set to 0x0
     * @param _authToken - optional AuthToken struct that specifies an AuthToken type and tokenId that the seller can use to do admin functions
     * @param _voucherInitValues - the fully populated BosonTypes.VoucherInitValues struct
     */
    function createSeller(
        Seller memory _seller,
        AuthToken calldata _authToken,
        VoucherInitValues calldata _voucherInitValues
    ) external sellersNotPaused nonReentrant {
        // create seller and update structs values to represent true state
        createSellerInternal(_seller, _authToken, _voucherInitValues);
    }

    /**
     * @notice Updates treasury address, if changed. Puts admin, assistant, clerk and AuthToken in pending queue, if changed.
     *         Pending updates can be completed by calling the optInToSellerUpdate function.
     * @dev    Active flag passed in by caller will be ignored. The value from storage will be used.
     *
     * Emits a SellerUpdateApplied event if the seller has changed the treasury.
     * Emits a SellerUpdatePending event if the seller has requested an update for admin, clerk, assistant, or auth token.
     * Holder of new auth token and/or owner(s) of new addresses for admin, clerk, assistant must opt-in to the update.
     *
     * Reverts if:
     * - The sellers region of protocol is paused
     * - Address values are zero address
     * - Addresses are not unique to this seller
     * - Caller address is not the admin address of the stored seller with no AuthToken
     * - Caller is not the owner of the seller's stored AuthToken
     * - Seller does not exist
     * - Admin address is zero address and AuthTokenType == None
     * - AuthTokenType is not unique to this seller
     * - AuthTokenType is Custom
     * - No field has been updated or requested to be updated
     *
     * @param _seller - the fully populated seller struct
     * @param _authToken - optional AuthToken struct that specifies an AuthToken type and tokenId that the seller can use to do admin functions
     */
    function updateSeller(Seller memory _seller, AuthToken calldata _authToken) external sellersNotPaused nonReentrant {
        // Cache protocol lookups for reference
        ProtocolLib.ProtocolLookups storage lookups = protocolLookups();

        bool exists;
        Seller storage seller;
        AuthToken storage authToken;

        // Admin address or AuthToken data must be present. A seller can have one or the other
        require(
            (_seller.admin == address(0) && _authToken.tokenType != AuthTokenType.None) ||
                (_seller.admin != address(0) && _authToken.tokenType == AuthTokenType.None),
            ADMIN_OR_AUTH_TOKEN
        );

        require(_authToken.tokenType != AuthTokenType.Custom, INVALID_AUTH_TOKEN_TYPE);

        // Check Seller exists in sellers mapping
        (exists, seller, authToken) = fetchSeller(_seller.id);

        // Seller must already exist
        require(exists, NO_SUCH_SELLER);

        // Get message sender
        address sender = msgSender();

        // Check that caller is authorized to call this function
        isCallerAuthorizedCheck(lookups, seller, authToken, sender);

        // Clean old seller pending update data if exists
        delete lookups.pendingAddressUpdatesBySeller[_seller.id];

        (, Seller storage sellerPendingUpdate, AuthToken storage authTokenPendingUpdate) = fetchSellerPendingUpdate(
            _seller.id
        );

        {
            bool needsApproval;
            // Admin address or AuthToken data must be present in parameters. A seller can have one or the other. Check passed in parameters
            if (_authToken.tokenType != AuthTokenType.None) {
                // If AuthToken data is different from the one in storage, then set it as pending update
                if (authToken.tokenType != _authToken.tokenType || authToken.tokenId != _authToken.tokenId) {
                    // Check that auth token is unique to this seller
                    uint256 check = lookups.sellerIdByAuthToken[_authToken.tokenType][_authToken.tokenId];
                    require(check == 0, AUTH_TOKEN_MUST_BE_UNIQUE);

                    // Auth token owner must approve the update to prevent front-running
                    authTokenPendingUpdate.tokenType = _authToken.tokenType;
                    authTokenPendingUpdate.tokenId = _authToken.tokenId;
                    needsApproval = true;
                }
            } else if (_seller.admin != seller.admin) {
                preUpdateSellerCheck(_seller.id, _seller.admin, lookups);
                // If admin address exists, admin address owner must approve the update to prevent front-running
                sellerPendingUpdate.admin = _seller.admin;
                needsApproval = true;
            }

            if (_seller.assistant != seller.assistant) {
                preUpdateSellerCheck(_seller.id, _seller.assistant, lookups);
                require(_seller.assistant != address(0), INVALID_ADDRESS);
                // Assistant address owner must approve the update to prevent front-running
                sellerPendingUpdate.assistant = _seller.assistant;
                needsApproval = true;
            }

            if (_seller.clerk != seller.clerk) {
                preUpdateSellerCheck(_seller.id, _seller.clerk, lookups);
                require(_seller.clerk != address(0), INVALID_ADDRESS);
                // Clerk address owner must approve the update to prevent front-running
                sellerPendingUpdate.clerk = _seller.clerk;
                needsApproval = true;
            }

<<<<<<< HEAD
            if (needsApproval) {
                emit SellerUpdatePending(_seller.id, sellerPendingUpdate, authTokenPendingUpdate, sender);
            }
        }
=======
        bool updateApplied;
>>>>>>> 59d6c6a0

        if (_seller.treasury != seller.treasury) {
            require(_seller.treasury != address(0), INVALID_ADDRESS);

<<<<<<< HEAD
            // Delete old treasury index mapping
            delete lookups.royaltyRecipientIndexBySellerAndRecipient[_seller.id][seller.treasury];

            uint256 royaltyRecipientId = lookups.royaltyRecipientIndexBySellerAndRecipient[_seller.id][
                _seller.treasury
            ];
            RoyaltyRecipient[] storage royaltyRecipients = lookups.royaltyRecipientsBySeller[_seller.id];

            if (royaltyRecipientId != 0) {
                // If the new treasury is already a royalty recipient, remove it
                // TODO: check if can be refactored to use with removeRoyaltyRecipient

                uint256 lastRoyaltyRecipientsId = royaltyRecipients.length - 1;
                if (royaltyRecipientId != lastRoyaltyRecipientsId) {
                    royaltyRecipients[royaltyRecipientId] = royaltyRecipients[lastRoyaltyRecipientsId];
                    lookups.royaltyRecipientIndexBySellerAndRecipient[_seller.id][
                        royaltyRecipients[royaltyRecipientId].wallet
                    ] = royaltyRecipientId;
                }
                delete royaltyRecipients[lastRoyaltyRecipientsId];
            }
            lookups.royaltyRecipientIndexBySellerAndRecipient[_seller.id][_seller.treasury] = 1;

            // Update treasury
            seller.treasury = _seller.treasury;

            // Update default royalty recipient
            lookups.royaltyRecipientsBySeller[_seller.id][0].wallet = _seller.treasury;

=======
            // Update treasury
            seller.treasury = _seller.treasury;

            updateApplied = true;
        }

        if (keccak256(bytes(_seller.metadataUri)) != keccak256(bytes(seller.metadataUri))) {
            // Update metadata URI
            seller.metadataUri = _seller.metadataUri;

            updateApplied = true;
        }

        if (updateApplied) {
>>>>>>> 59d6c6a0
            // Notify watchers of state change
            emit SellerUpdateApplied(
                _seller.id,
                seller,
                sellerPendingUpdate,
                authToken,
                authTokenPendingUpdate,
                sender
            );
        }

        if (needsApproval) {
            // Notify watchers of state change
            emit SellerUpdatePending(_seller.id, sellerPendingUpdate, authTokenPendingUpdate, sender);
        }

        require(updateApplied || needsApproval, NO_UPDATE_APPLIED);
    }

    /**
     * @notice Opt-in to a pending seller update.
     *
     * Emits a SellerUpdateApplied event if successful.
     *
     * Reverts if:
     * - The sellers region of protocol is paused
     * - Addresses are not unique to this seller
     * - Caller address is not pending update for the field being updated
     * - Caller is not the owner of the pending AuthToken being updated
     * - No pending update exists for this seller
     * - AuthTokenType is not unique to this seller
     *
     * @param _sellerId - seller id
     * @param _fieldsToUpdate - fields to update, see SellerUpdateFields enum
     */
    function optInToSellerUpdate(
        uint256 _sellerId,
        SellerUpdateFields[] calldata _fieldsToUpdate
    ) external sellersNotPaused nonReentrant {
        Seller storage sellerPendingUpdate;
        AuthToken storage authTokenPendingUpdate;

        {
            bool exists;
            // Get seller pending update
            (exists, sellerPendingUpdate, authTokenPendingUpdate) = fetchSellerPendingUpdate(_sellerId);

            // Be sure an update is pending
            require(exists, NO_PENDING_UPDATE_FOR_ACCOUNT);
        }

        bool updateApplied;

        // Get storage location for seller
        (, Seller storage seller, AuthToken storage authToken) = fetchSeller(_sellerId);

        // Cache protocol lookups and sender for reference
        ProtocolLib.ProtocolLookups storage lookups = protocolLookups();

        address sender = msgSender();

        for (uint256 i = 0; i < _fieldsToUpdate.length; i++) {
            SellerUpdateFields role = _fieldsToUpdate[i];

            // Approve admin update
            if (role == SellerUpdateFields.Admin && sellerPendingUpdate.admin != address(0)) {
                require(sellerPendingUpdate.admin == sender, UNAUTHORIZED_CALLER_UPDATE);

                preUpdateSellerCheck(_sellerId, sender, lookups);

                // Delete old seller id by admin mapping
                delete lookups.sellerIdByAdmin[seller.admin];

                // Update admin
                seller.admin = sender;

                // Store new seller id by admin mapping
                lookups.sellerIdByAdmin[sender] = _sellerId;

                // Delete pending update admin
                delete sellerPendingUpdate.admin;
                // Delete auth token for seller id if it exists
                delete protocolEntities().authTokens[_sellerId];

                updateApplied = true;
            } else if (role == SellerUpdateFields.Assistant && sellerPendingUpdate.assistant != address(0)) {
                // Approve assistant update
                require(sellerPendingUpdate.assistant == sender, UNAUTHORIZED_CALLER_UPDATE);

                preUpdateSellerCheck(_sellerId, sender, lookups);

                // Delete old seller id by assistant mapping
                delete lookups.sellerIdByAssistant[seller.assistant];

                // Update assistant
                seller.assistant = sender;

                // Transfer ownership of voucher contract to new assistant
                IBosonVoucher(lookups.cloneAddress[_sellerId]).transferOwnership(sender);

                // Store new seller id by assistant mapping
                lookups.sellerIdByAssistant[sender] = _sellerId;

                // Delete pending update assistant
                delete sellerPendingUpdate.assistant;

                updateApplied = true;
            } else if (role == SellerUpdateFields.Clerk && sellerPendingUpdate.clerk != address(0)) {
                // Aprove clerk update
                require(sellerPendingUpdate.clerk == sender, UNAUTHORIZED_CALLER_UPDATE);

                preUpdateSellerCheck(_sellerId, sender, lookups);

                // Delete old seller id by clerk mapping
                delete lookups.sellerIdByClerk[seller.clerk];

                // Update clerk
                seller.clerk = sender;

                // Store new seller id by clerk mapping
                lookups.sellerIdByClerk[sender] = _sellerId;

                // Delete pending update clerk
                delete sellerPendingUpdate.clerk;

                updateApplied = true;
            } else if (role == SellerUpdateFields.AuthToken && authTokenPendingUpdate.tokenType != AuthTokenType.None) {
                // Approve auth token update
                address authTokenContract = lookups.authTokenContracts[authTokenPendingUpdate.tokenType];
                address tokenIdOwner = IERC721(authTokenContract).ownerOf(authTokenPendingUpdate.tokenId);
                require(tokenIdOwner == sender, UNAUTHORIZED_CALLER_UPDATE);

                // Check that auth token is unique to this seller
                uint256 check = lookups.sellerIdByAuthToken[authTokenPendingUpdate.tokenType][
                    authTokenPendingUpdate.tokenId
                ];
                require(check == 0, AUTH_TOKEN_MUST_BE_UNIQUE);

                // Delete old seller id by auth token mapping
                delete lookups.sellerIdByAuthToken[authToken.tokenType][authToken.tokenId];

                // Update auth token
                authToken.tokenType = authTokenPendingUpdate.tokenType;
                authToken.tokenId = authTokenPendingUpdate.tokenId;

                // Store seller by auth token reference
                lookups.sellerIdByAuthToken[authTokenPendingUpdate.tokenType][
                    authTokenPendingUpdate.tokenId
                ] = _sellerId;

                // Remove previous admin address if it exists
                delete lookups.sellerIdByAdmin[seller.admin];
                delete seller.admin;

                // Delete pending update auth token
                delete authTokenPendingUpdate.tokenType;
                delete authTokenPendingUpdate.tokenId;

                updateApplied = true;
            }
        }

        if (updateApplied) {
            // Notify watchers of state change
            emit SellerUpdateApplied(
                _sellerId,
                seller,
                sellerPendingUpdate,
                authToken,
                authTokenPendingUpdate,
                msgSender()
            );
        }
    }

    /**
     * @notice Adds royalty recipients to a seller.
     *
     * Emits a RoyalRecipientsUpdated event if successful.
     *
     *  Reverts if:
     *  - The sellers region of protocol is paused
     *  - Seller does not exist
     *  - Caller is not the seller admin
     *  - Caller does not own auth token
     *  - Some recipient is not unique
     *  - some royalty percentage is above the limit
     *
     * @param _sellerId - seller id
     * @param _royaltyRecipients - list of royalty recipients to add
     */
    function addRoyaltyRecipients(uint256 _sellerId, RoyaltyRecipient[] calldata _royaltyRecipients)
        external
        sellersNotPaused
        nonReentrant
    {
        // Cache protocol lookups and sender for reference
        ProtocolLib.ProtocolLookups storage lookups = protocolLookups();

        // Make sure admin is the caller and get the sender's address
        (, address sender) = validateAdminStatus(lookups, _sellerId);

        RoyaltyRecipient[] storage royaltyRecipients = lookups.royaltyRecipientsBySeller[_sellerId];
        for (uint256 i = 0; i < _royaltyRecipients.length; i++) {
            // No uniqueness check for externalIds since they are not used in the protocol
            require(
                lookups.royaltyRecipientIndexBySellerAndRecipient[_sellerId][_royaltyRecipients[i].wallet] == 0,
                RECIPIENT_NOT_UNIQUE
            );
            require(
                _royaltyRecipients[i].minRoyaltyPercentage <= protocolLimits().maxRoyaltyPecentage,
                INVALID_ROYALTY_PERCENTAGE
            );
            royaltyRecipients.push(_royaltyRecipients[i]);
            lookups.royaltyRecipientIndexBySellerAndRecipient[_sellerId][
                _royaltyRecipients[i].wallet
            ] = royaltyRecipients.length; // can be optimized to use counter instead of array length
        }

        emit RoyaltyRecipientsChanged(_sellerId, royaltyRecipients, sender);
    }

    /**
     * @notice Updates seller's royalty recipients.
     *
     * Emits a RoyalRecipientsUpdated event if successful.
     *
     *  Reverts if:
     *  - The sellers region of protocol is paused
     *  - Seller does not exist
     *  - Caller is not the seller admin
     *  - Caller does not own auth token
     *  - Length of ids to change does not match length of new values
     *  - Id to update does not exist
     *  - Seller tries to update the address of default recipient
     *  - Some recipient is not unique
     *  - Some royalty percentage is above the limit
     *
     * @param _sellerId - seller id
     * @param _royaltyRecipientIds - list of royalty recipient ids to update
     * @param _royaltyRecipients - list of new royalty recipients corresponding to ids
     */
    function updateRoyaltyRecipients(
        uint256 _sellerId,
        uint256[] calldata _royaltyRecipientIds,
        RoyaltyRecipient[] calldata _royaltyRecipients
    ) external sellersNotPaused nonReentrant {
        // Cache protocol lookups and sender for reference
        ProtocolLib.ProtocolLookups storage lookups = protocolLookups();

        // Make sure admin is the caller and get the seller
        (Seller storage seller, ) = validateAdminStatus(lookups, _sellerId);

        require(_royaltyRecipientIds.length == _royaltyRecipients.length, ARRAY_LENGTH_MISMATCH);

        RoyaltyRecipient[] storage royaltyRecipients = lookups.royaltyRecipientsBySeller[_sellerId];
        // uint256 royaltyRecipientIdsLength = _royaltyRecipientIds.length; // TODO can be optimized?
        uint256 royaltyRecipientsLength = royaltyRecipients.length;
        for (uint256 i = 0; i < _royaltyRecipientIds.length; i++) {
            uint256 royaltyRecipientId = _royaltyRecipientIds[i];

            require(royaltyRecipientId < royaltyRecipientsLength, INVALID_ROYALTY_RECIPIENT_ID);
            if (royaltyRecipientId == 0) {
                require(_royaltyRecipients[i].wallet == seller.treasury, WRONG_DEFAULT_RECIPIENT);
            } else {
                uint256 royaltyRecipientIndex = lookups.royaltyRecipientIndexBySellerAndRecipient[_sellerId][
                    _royaltyRecipients[i].wallet
                ];
                if (royaltyRecipientIndex == 0) {
                    // update index
                    lookups.royaltyRecipientIndexBySellerAndRecipient[_sellerId][_royaltyRecipients[i].wallet] =
                        royaltyRecipientId +
                        1;
                    delete lookups.royaltyRecipientIndexBySellerAndRecipient[_sellerId][
                        royaltyRecipients[royaltyRecipientId].wallet
                    ];
                } else {
                    require(royaltyRecipientIndex - 1 == royaltyRecipientId, RECIPIENT_NOT_UNIQUE);
                }
            }
            require(
                _royaltyRecipients[i].minRoyaltyPercentage <= protocolLimits().maxRoyaltyPecentage,
                INVALID_ROYALTY_PERCENTAGE
            );
            royaltyRecipients[royaltyRecipientId] = _royaltyRecipients[i];
        }

        emit RoyaltyRecipientsChanged(_sellerId, royaltyRecipients, msgSender());
    }

    /**
     * @notice Removes seller's royalty recipients.
     *
     * Emits a RoyalRecipientsUpdated event if successful.
     *
     *  Reverts if:
     *  - The sellers region of protocol is paused
     *  - Seller does not exist
     *  - Caller is not the seller admin
     *  - Caller does not own auth token
     *  - List of ids to remove is not sorted in ascending order
     *  - Id to remove does not exist
     *  - Seller tries to remove the default recipient
     *
     * @param _sellerId - seller id
     * @param _royaltyRecipientIds - list of royalty recipient ids to remove
     */
    function removeRoyaltyRecipients(uint256 _sellerId, uint256[] calldata _royaltyRecipientIds)
        external
        sellersNotPaused
        nonReentrant
    {
        // Cache protocol lookups and sender for reference
        ProtocolLib.ProtocolLookups storage lookups = protocolLookups();

        // Make sure admin is the caller and get the sender's address
        (, address sender) = validateAdminStatus(lookups, _sellerId);

        RoyaltyRecipient[] storage royaltyRecipients = lookups.royaltyRecipientsBySeller[_sellerId];

        // We loop from the end of the array to ensure correct ids are removed
        // _royaltyRecipients must be sorted in ascending order
        uint256 previousId = royaltyRecipients.length; // this is 1 more than the max id. This is used to ensure that royaltyRecipients is sorted in ascending order
        uint256 lastRoyaltyRecipientsId = previousId - 1; // will never underflow, since at least default recipient always exists

        for (uint256 i = _royaltyRecipientIds.length; i > 0; i--) {
            uint256 royaltyRecipientId = _royaltyRecipientIds[i - 1];

            require(royaltyRecipientId < previousId, ROYALTY_RECIPIENT_IDS_NOT_SORTED); // this also ensures that royaltyRecipientId will never be out of bounds
            require(royaltyRecipientId != 0, CANNOT_REMOVE_DEFAULT_RECIPIENT);

            delete lookups.royaltyRecipientIndexBySellerAndRecipient[_sellerId][
                royaltyRecipients[royaltyRecipientId].wallet
            ];

            if (royaltyRecipientId != lastRoyaltyRecipientsId) {
                royaltyRecipients[royaltyRecipientId] = royaltyRecipients[lastRoyaltyRecipientsId];
                lookups.royaltyRecipientIndexBySellerAndRecipient[_sellerId][
                    royaltyRecipients[royaltyRecipientId].wallet
                ] = royaltyRecipientId;
            }
            royaltyRecipients.pop();
            lastRoyaltyRecipientsId--; // will never underflow. Even if all non-default royalty recipients are removed, default recipient will remain

            // Update previous id
            previousId = royaltyRecipientId;
        }

        emit RoyaltyRecipientsChanged(_sellerId, royaltyRecipients, sender);
    }

    /**
     * @notice Gets the details about a seller.
     *
     * @param _sellerId - the id of the seller to check
     * @return exists - the seller was found
     * @return seller - the seller details. See {BosonTypes.Seller}
     * @return authToken - optional AuthToken struct that specifies an AuthToken type and tokenId that the seller can use to do admin functions
     *                     See {BosonTypes.AuthToken}
     */
    function getSeller(
        uint256 _sellerId
    ) external view returns (bool exists, Seller memory seller, AuthToken memory authToken) {
        return fetchSeller(_sellerId);
    }

    /**
     * @notice Gets the details about a seller by an address associated with that seller: assistant, admin, or clerk address.
     * A seller will have either an admin address or an auth token.
     * If seller's admin uses NFT Auth the seller should call `getSellerByAuthToken` instead.
     *
     * @param _associatedAddress - the address associated with the seller. Must be an assistant, admin, or clerk address.
     * @return exists - the seller was found
     * @return seller - the seller details. See {BosonTypes.Seller}
     * @return authToken - optional AuthToken struct that specifies an AuthToken type and tokenId that the seller can use to do admin functions
     *                     See {BosonTypes.AuthToken}
     */
    function getSellerByAddress(
        address _associatedAddress
    ) external view returns (bool exists, Seller memory seller, AuthToken memory authToken) {
        uint256 sellerId;

        (exists, sellerId) = getSellerIdByAssistant(_associatedAddress);
        if (exists) {
            return fetchSeller(sellerId);
        }

        (exists, sellerId) = getSellerIdByAdmin(_associatedAddress);
        if (exists) {
            return fetchSeller(sellerId);
        }

        (exists, sellerId) = getSellerIdByClerk(_associatedAddress);
        if (exists) {
            return fetchSeller(sellerId);
        }
    }

    /**
     * @notice Gets the details about a seller by an auth token associated with that seller.
     * A seller will have either an admin address or an auth token.
     * If seller's admin uses an admin address, the seller should call `getSellerByAddress` instead.
     *
     *
     * @param _associatedAuthToken - the auth token that may be associated with the seller.
     * @return exists - the seller was found
     * @return seller - the seller details. See {BosonTypes.Seller}
     * @return authToken - optional AuthToken struct that specifies an AuthToken type and tokenId that the seller can use to do admin functions
     *                     See {BosonTypes.AuthToken}
     */
    function getSellerByAuthToken(
        AuthToken calldata _associatedAuthToken
    ) external view returns (bool exists, Seller memory seller, AuthToken memory authToken) {
        uint256 sellerId;

        (exists, sellerId) = getSellerIdByAuthToken(_associatedAuthToken);
        if (exists) {
            return fetchSeller(sellerId);
        }
    }

    /**
     * @notice Gets seller's royalty recipients.
     *
     * @param _sellerId - seller id
     * @return royaltyRecipients - list of royalty recipients
     */
    function getRoyaltyRecipients(uint256 _sellerId)
        external
        view
        returns (RoyaltyRecipient[] memory royaltyRecipients)
    {
        return protocolLookups().royaltyRecipientsBySeller[_sellerId];
    }

    /**
     * @notice Pre update Seller checks
     *
     * Reverts if:
     *   - Address has already been used by another seller as assistant, admin, or clerk
     *
     * @param _sellerId - the id of the seller to check
     * @param _role - the address to check
     * @param _lookups - the lookups struct
     */
    function preUpdateSellerCheck(
        uint256 _sellerId,
        address _role,
        ProtocolLib.ProtocolLookups storage _lookups
    ) internal view {
        // Check that the role is unique to one seller id across all roles -- not used or is used by this seller id.
        if (_role != address(0)) {
            uint256 check1 = _lookups.sellerIdByAssistant[_role];
            uint256 check2 = _lookups.sellerIdByClerk[_role];
            uint256 check3 = _lookups.sellerIdByAdmin[_role];

            require(
                (check1 == 0 || check1 == _sellerId) &&
                    (check2 == 0 || check2 == _sellerId) &&
                    (check3 == 0 || check3 == _sellerId),
                SELLER_ADDRESS_MUST_BE_UNIQUE
            );
        }
    }

    /**
     * @notice Gets seller and callers info and validates that the caller is authorized to call a function.
     *
     * Reverts if:
     *   - Seller does not exist
     *   - Seller uses address for authorization and caller is not the seller's admin address
     *   - Seller uses NFT Auth for authorization and caller is not the owner of auth NFT
     *
     * @param _lookups - the lookups struct
     * @param _sellerId - the id of the seller to check
     */
    function validateAdminStatus(ProtocolLib.ProtocolLookups storage _lookups, uint256 _sellerId)
        internal
        view
        returns (Seller storage seller, address sender)
    {
        // Get message sender
        sender = msgSender();

        // Check Seller exists in sellers mapping
        bool exists;
        AuthToken storage authToken;
        (exists, seller, authToken) = fetchSeller(_sellerId);

        // Seller must already exist
        require(exists, NO_SUCH_SELLER);

        // Check that caller is authorized to call this function
        isCallerAuthorizedCheck(_lookups, seller, authToken, sender);
    }

    /**
     * @notice Validates that the address is authorized to call a function.
     *
     * Reverts if:
     *   - Seller uses address for authorization and supplied address is not the seller's admin address
     *   - Seller uses NFT Auth for authorization and supplied address is not the owner of auth NFT
     *
     * @param _lookups - the lookups struct
     * @param _seller - the seller to check
     * @param _authToken - the auth token to check
     * @param _sender - the address to check
     */
    function isCallerAuthorizedCheck(
        ProtocolLib.ProtocolLookups storage _lookups,
        Seller storage _seller,
        AuthToken storage _authToken,
        address _sender
    ) internal view {
        if (_authToken.tokenType != AuthTokenType.None) {
            address authTokenContract = _lookups.authTokenContracts[_authToken.tokenType];
            address tokenIdOwner = IERC721(authTokenContract).ownerOf(_authToken.tokenId);
            require(tokenIdOwner == _sender, NOT_ADMIN);
        } else {
            require(_seller.admin == _sender, NOT_ADMIN);
        }
    }
}<|MERGE_RESOLUTION|>--- conflicted
+++ resolved
@@ -148,19 +148,11 @@
                 needsApproval = true;
             }
 
-<<<<<<< HEAD
-            if (needsApproval) {
-                emit SellerUpdatePending(_seller.id, sellerPendingUpdate, authTokenPendingUpdate, sender);
-            }
-        }
-=======
         bool updateApplied;
->>>>>>> 59d6c6a0
 
         if (_seller.treasury != seller.treasury) {
             require(_seller.treasury != address(0), INVALID_ADDRESS);
 
-<<<<<<< HEAD
             // Delete old treasury index mapping
             delete lookups.royaltyRecipientIndexBySellerAndRecipient[_seller.id][seller.treasury];
 
@@ -190,7 +182,6 @@
             // Update default royalty recipient
             lookups.royaltyRecipientsBySeller[_seller.id][0].wallet = _seller.treasury;
 
-=======
             // Update treasury
             seller.treasury = _seller.treasury;
 
@@ -205,7 +196,6 @@
         }
 
         if (updateApplied) {
->>>>>>> 59d6c6a0
             // Notify watchers of state change
             emit SellerUpdateApplied(
                 _seller.id,
