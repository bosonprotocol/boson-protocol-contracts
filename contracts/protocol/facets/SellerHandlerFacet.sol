// SPDX-License-Identifier: GPL-3.0-or-later
pragma solidity 0.8.18;
import "../../domain/BosonConstants.sol";
import { IBosonVoucher } from "../../interfaces/clients/IBosonVoucher.sol";
import { SellerBase } from "../bases/SellerBase.sol";
import { ProtocolLib } from "../libs/ProtocolLib.sol";
import { IERC721 } from "../../interfaces/IERC721.sol";

/**
 * @title SellerHandlerFacet
 *
 * @notice Handles Seller account management requests and queries.
 */
contract SellerHandlerFacet is SellerBase {
    /**
     * @notice Initializes facet.
     */
    function initialize() public {
        // No-op initializer.
        // - needed by the deployment script, which expects a no-args initializer on facets other than the config handler
        // - exception here because IBosonAccountHandler is contributed to by multiple facets which do not have their own individual interfaces
    }

    /**
     * @notice Creates a seller.
     *
     * Emits a SellerCreated event if successful.
     *
     * Reverts if:
     * - Caller is not the supplied admin or does not own supplied auth token
     * - Caller is not the supplied assistant
     * - Supplied clerk is not a zero address
     * - The sellers region of protocol is paused
     * - Address values are zero address
     * - Addresses are not unique to this seller
     * - Seller is not active (if active == false)
     * - Admin address is zero address and AuthTokenType == None
     * - AuthTokenType is not unique to this seller
     * - AuthTokenType is Custom
     *
     * @param _seller - the fully populated struct with seller id set to 0x0
     * @param _authToken - optional AuthToken struct that specifies an AuthToken type and tokenId that the seller can use to do admin functions
     * @param _voucherInitValues - the fully populated BosonTypes.VoucherInitValues struct
     */
    function createSeller(
        Seller memory _seller,
        AuthToken calldata _authToken,
        VoucherInitValues calldata _voucherInitValues
    ) external sellersNotPaused nonReentrant {
        // create seller and update structs values to represent true state
        createSellerInternal(_seller, _authToken, _voucherInitValues);
    }

    /**
     * @notice Updates treasury address, if changed. Puts admin, assistant and AuthToken in pending queue, if changed.
     *         Pending updates can be completed by calling the optInToSellerUpdate function.
     * @dev    Active flag passed in by caller will be ignored. The value from storage will be used.
     *
     * Emits a SellerUpdateApplied event if the seller has changed the treasury.
     * Emits a SellerUpdatePending event if the seller has requested an update for admin, assistant, or auth token.
     * Holder of new auth token and/or owner(s) of new addresses for admin, assistant must opt-in to the update.
     *
     * Reverts if:
     * - The sellers region of protocol is paused
     * - Address values are zero address
     * - Addresses are not unique to this seller
     * - Supplied clerk is not a zero address
     * - Caller address is not the admin address of the stored seller with no AuthToken
     * - Caller is not the owner of the seller's stored AuthToken
     * - Seller does not exist
     * - Admin address is zero address and AuthTokenType == None
     * - AuthTokenType is not unique to this seller
     * - AuthTokenType is Custom
     * - No field has been updated or requested to be updated
     *
     * @param _seller - the fully populated seller struct
     * @param _authToken - optional AuthToken struct that specifies an AuthToken type and tokenId that the seller can use to do admin functions
     */
    function updateSeller(Seller memory _seller, AuthToken calldata _authToken) external sellersNotPaused nonReentrant {
        // Cache protocol lookups for reference
        ProtocolLib.ProtocolLookups storage lookups = protocolLookups();

        bool exists;
        Seller storage seller;
        AuthToken storage authToken;

        // Admin address or AuthToken data must be present. A seller can have one or the other
        require(
            (_seller.admin == address(0) && _authToken.tokenType != AuthTokenType.None) ||
                (_seller.admin != address(0) && _authToken.tokenType == AuthTokenType.None),
            ADMIN_OR_AUTH_TOKEN
        );
        require(_seller.clerk == address(0), CLERK_DEPRECATED);

        require(_authToken.tokenType != AuthTokenType.Custom, INVALID_AUTH_TOKEN_TYPE);

        // Check Seller exists in sellers mapping
        (exists, seller, authToken) = fetchSeller(_seller.id);

        // Seller must already exist
        require(exists, NO_SUCH_SELLER);

        // Get message sender
        address sender = msgSender();

        // Check that caller is authorized to call this function
        if (authToken.tokenType != AuthTokenType.None) {
            address authTokenContract = lookups.authTokenContracts[authToken.tokenType];
            address tokenIdOwner = IERC721(authTokenContract).ownerOf(authToken.tokenId);
            require(tokenIdOwner == sender, NOT_ADMIN);
        } else {
            require(seller.admin == sender, NOT_ADMIN);
        }

        // Clean old seller pending update data if exists
        delete lookups.pendingAddressUpdatesBySeller[_seller.id];
        delete lookups.pendingAuthTokenUpdatesBySeller[_seller.id];

        bool needsApproval;
        (, Seller storage sellerPendingUpdate, AuthToken storage authTokenPendingUpdate) = fetchSellerPendingUpdate(
            _seller.id
        );

        // Admin address or AuthToken data must be present in parameters. A seller can have one or the other. Check passed in parameters
        if (_authToken.tokenType != AuthTokenType.None) {
            // If AuthToken data is different from the one in storage, then set it as pending update
            if (authToken.tokenType != _authToken.tokenType || authToken.tokenId != _authToken.tokenId) {
                // Check that auth token is unique to this seller
                uint256 check = lookups.sellerIdByAuthToken[_authToken.tokenType][_authToken.tokenId];
                require(check == 0, AUTH_TOKEN_MUST_BE_UNIQUE);

                // Auth token owner must approve the update to prevent front-running
                authTokenPendingUpdate.tokenType = _authToken.tokenType;
                authTokenPendingUpdate.tokenId = _authToken.tokenId;
                needsApproval = true;
            }
        } else if (_seller.admin != seller.admin) {
            preUpdateSellerCheck(_seller.id, _seller.admin, lookups);
            // If admin address exists, admin address owner must approve the update to prevent front-running
            sellerPendingUpdate.admin = _seller.admin;
            needsApproval = true;
        }

        if (_seller.assistant != seller.assistant) {
            preUpdateSellerCheck(_seller.id, _seller.assistant, lookups);
            require(_seller.assistant != address(0), INVALID_ADDRESS);
            // Assistant address owner must approve the update to prevent front-running
            sellerPendingUpdate.assistant = _seller.assistant;
            needsApproval = true;
        }

        bool updateApplied;

        if (_seller.treasury != seller.treasury) {
            require(_seller.treasury != address(0), INVALID_ADDRESS);

            // Update treasury
            seller.treasury = _seller.treasury;

            updateApplied = true;
        }

        if (keccak256(bytes(_seller.metadataUri)) != keccak256(bytes(seller.metadataUri))) {
            // Update metadata URI
            seller.metadataUri = _seller.metadataUri;

            updateApplied = true;
        }

        if (updateApplied) {
            // Notify watchers of state change
            emit SellerUpdateApplied(
                _seller.id,
                seller,
                sellerPendingUpdate,
                authToken,
                authTokenPendingUpdate,
                sender
            );
        }

        if (needsApproval) {
            // Notify watchers of state change
            emit SellerUpdatePending(_seller.id, sellerPendingUpdate, authTokenPendingUpdate, sender);
        }

        require(updateApplied || needsApproval, NO_UPDATE_APPLIED);
    }

    /**
     * @notice Opt-in to a pending seller update
     *
     * Emits a SellerUpdateApplied event if successful.
     *
     * Reverts if:
     * - The sellers region of protocol is paused
     * - Addresses are not unique to this seller
     * - Caller address is not pending update for the field being updated
     * - Caller is not the owner of the pending AuthToken being updated
     * - No pending update exists for this seller
     * - AuthTokenType is not unique to this seller
     * - Seller tries to update the clerk
     *
     * @param _sellerId - seller id
     * @param _fieldsToUpdate - fields to update, see SellerUpdateFields enum
     */
    function optInToSellerUpdate(
        uint256 _sellerId,
        SellerUpdateFields[] calldata _fieldsToUpdate
    ) external sellersNotPaused nonReentrant {
        Seller storage sellerPendingUpdate;
        AuthToken storage authTokenPendingUpdate;

        {
            bool exists;
            // Get seller pending update
            (exists, sellerPendingUpdate, authTokenPendingUpdate) = fetchSellerPendingUpdate(_sellerId);

            // Be sure an update is pending
            require(exists, NO_PENDING_UPDATE_FOR_ACCOUNT);
        }

        bool updateApplied;

        // Get storage location for seller
        (, Seller storage seller, AuthToken storage authToken) = fetchSeller(_sellerId);

        // Cache protocol lookups and sender for reference
        ProtocolLib.ProtocolLookups storage lookups = protocolLookups();

        address sender = msgSender();

        for (uint256 i = 0; i < _fieldsToUpdate.length; i++) {
            SellerUpdateFields role = _fieldsToUpdate[i];

            // Approve admin update
            if (role == SellerUpdateFields.Admin && sellerPendingUpdate.admin != address(0)) {
                require(sellerPendingUpdate.admin == sender, UNAUTHORIZED_CALLER_UPDATE);

                preUpdateSellerCheck(_sellerId, sender, lookups);

                // Delete old seller id by admin mapping
                delete lookups.sellerIdByAdmin[seller.admin];

                // Update admin
                seller.admin = sender;

                // Store new seller id by admin mapping
                lookups.sellerIdByAdmin[sender] = _sellerId;

                // Delete pending update admin
                delete sellerPendingUpdate.admin;

                // Delete auth token for seller id if it exists
                if (authToken.tokenType != AuthTokenType.None) {
                    delete lookups.sellerIdByAuthToken[authToken.tokenType][authToken.tokenId];
                    delete protocolEntities().authTokens[_sellerId];
                }

                updateApplied = true;
            } else if (role == SellerUpdateFields.Assistant && sellerPendingUpdate.assistant != address(0)) {
                // Approve assistant update
                require(sellerPendingUpdate.assistant == sender, UNAUTHORIZED_CALLER_UPDATE);

                preUpdateSellerCheck(_sellerId, sender, lookups);

                // Delete old seller id by assistant mapping
                delete lookups.sellerIdByAssistant[seller.assistant];

                // Update assistant
                seller.assistant = sender;

                // Transfer ownership of voucher contract to new assistant
                IBosonVoucher(lookups.cloneAddress[_sellerId]).transferOwnership(sender); // default voucher contract
                Collection[] storage sellersAdditionalCollections = lookups.additionalCollections[_sellerId];
                uint256 collectionCount = sellersAdditionalCollections.length;
                for (i = 0; i < collectionCount; i++) {
                    // Additional collections (if they exist)
                    IBosonVoucher(sellersAdditionalCollections[i].collectionAddress).transferOwnership(sender);
                }

                // Store new seller id by assistant mapping
                lookups.sellerIdByAssistant[sender] = _sellerId;

                // Delete pending update assistant
                delete sellerPendingUpdate.assistant;

                updateApplied = true;
            } else if (role == SellerUpdateFields.AuthToken && authTokenPendingUpdate.tokenType != AuthTokenType.None) {
                // Approve auth token update
                address authTokenContract = lookups.authTokenContracts[authTokenPendingUpdate.tokenType];
                address tokenIdOwner = IERC721(authTokenContract).ownerOf(authTokenPendingUpdate.tokenId);
                require(tokenIdOwner == sender, UNAUTHORIZED_CALLER_UPDATE);

                // Check that auth token is unique to this seller
                uint256 check = lookups.sellerIdByAuthToken[authTokenPendingUpdate.tokenType][
                    authTokenPendingUpdate.tokenId
                ];
                require(check == 0, AUTH_TOKEN_MUST_BE_UNIQUE);

                // Delete old seller id by auth token mapping
                delete lookups.sellerIdByAuthToken[authToken.tokenType][authToken.tokenId];

                // Update auth token
                authToken.tokenType = authTokenPendingUpdate.tokenType;
                authToken.tokenId = authTokenPendingUpdate.tokenId;

                // Store seller by auth token reference
                lookups.sellerIdByAuthToken[authTokenPendingUpdate.tokenType][
                    authTokenPendingUpdate.tokenId
                ] = _sellerId;

                // Remove previous admin address if it exists
                delete lookups.sellerIdByAdmin[seller.admin];
                delete seller.admin;

                // Delete pending update auth token
                delete authTokenPendingUpdate.tokenType;
                delete authTokenPendingUpdate.tokenId;

                updateApplied = true;
            } else if (role == SellerUpdateFields.Clerk) {
                revert(CLERK_DEPRECATED);
            }
        }

        if (updateApplied) {
            // Notify watchers of state change
            emit SellerUpdateApplied(
                _sellerId,
                seller,
                sellerPendingUpdate,
                authToken,
                authTokenPendingUpdate,
                msgSender()
            );
        }
    }

    /**
     * @notice Creates a new seller collection.
     *
     * Emits a CollectionCreated event if successful.
     *
     *  Reverts if:
     *  - The offers region of protocol is paused
     *  - Caller is not the seller assistant
     *
     * @param _externalId - external collection id
     * @param _voucherInitValues - the fully populated BosonTypes.VoucherInitValues struct
     */
    function createNewCollection(
        string calldata _externalId,
        VoucherInitValues calldata _voucherInitValues
    ) external sellersNotPaused {
<<<<<<< HEAD
        ProtocolLib.ProtocolLookups storage lookups = protocolLookups();
=======
>>>>>>> 6cdc94ac
        address assistant = msgSender();

        (bool exists, uint256 sellerId) = getSellerIdByAssistant(assistant);
        require(exists, NO_SUCH_SELLER);

<<<<<<< HEAD
        Collection[] storage sellersAdditionalCollections = lookups.additionalCollections[sellerId];
        uint256 collectionIndex = sellersAdditionalCollections.length + 1; // 0 is reserved for the original collection

        // Create clone and store its address to additionalCollections
        address voucherCloneAddress = cloneBosonVoucher(
            sellerId,
            collectionIndex,
            lookups.sellerCreator[sellerId],
            assistant,
            _voucherInitValues,
            _externalId
        );
=======
        Collection[] storage sellersAdditionalCollections = protocolLookups().additionalCollections[sellerId];
        uint256 collectionIndex = sellersAdditionalCollections.length + 1; // 0 is reserved for the original collection

        // Create clone and store its address to additionalCollections
        address voucherCloneAddress = cloneBosonVoucher(sellerId, collectionIndex, assistant, _voucherInitValues);
>>>>>>> 6cdc94ac

        // Store collection details
        Collection storage newCollection = sellersAdditionalCollections.push();
        newCollection.collectionAddress = voucherCloneAddress;
        newCollection.externalId = _externalId;

        emit CollectionCreated(sellerId, collectionIndex, voucherCloneAddress, _externalId, assistant);
    }

    /**
     * @notice Gets the details about a seller.
     *
     * @param _sellerId - the id of the seller to check
     * @return exists - the seller was found
     * @return seller - the seller details. See {BosonTypes.Seller}
     * @return authToken - optional AuthToken struct that specifies an AuthToken type and tokenId that the seller can use to do admin functions
     *                     See {BosonTypes.AuthToken}
     */
    function getSeller(
        uint256 _sellerId
    ) external view returns (bool exists, Seller memory seller, AuthToken memory authToken) {
        return fetchSellerWithoutClerk(_sellerId);
    }

    /**
     * @notice Gets the details about a seller by an address associated with that seller: assistant or admin address.
     * A seller will have either an admin address or an auth token.
     * If seller's admin uses NFT Auth the seller should call `getSellerByAuthToken` instead.
     *
     * @param _associatedAddress - the address associated with the seller. Must be an assistant or admin address.
     * @return exists - the seller was found
     * @return seller - the seller details. See {BosonTypes.Seller}
     * @return authToken - optional AuthToken struct that specifies an AuthToken type and tokenId that the seller can use to do admin functions
     *                     See {BosonTypes.AuthToken}
     */
    function getSellerByAddress(
        address _associatedAddress
    ) external view returns (bool exists, Seller memory seller, AuthToken memory authToken) {
        uint256 sellerId;

        (exists, sellerId) = getSellerIdByAssistant(_associatedAddress);
        if (exists) {
            return fetchSellerWithoutClerk(sellerId);
        }

        (exists, sellerId) = getSellerIdByAdmin(_associatedAddress);
        if (exists) {
            return fetchSellerWithoutClerk(sellerId);
        }
    }

    /**
     * @notice Gets the details about a seller by an auth token associated with that seller.
     * A seller will have either an admin address or an auth token.
     * If seller's admin uses an admin address, the seller should call `getSellerByAddress` instead.
     *
     *
     * @param _associatedAuthToken - the auth token that may be associated with the seller.
     * @return exists - the seller was found
     * @return seller - the seller details. See {BosonTypes.Seller}
     * @return authToken - optional AuthToken struct that specifies an AuthToken type and tokenId that the seller can use to do admin functions
     *                     See {BosonTypes.AuthToken}
     */
    function getSellerByAuthToken(
        AuthToken calldata _associatedAuthToken
    ) external view returns (bool exists, Seller memory seller, AuthToken memory authToken) {
        uint256 sellerId;

        (exists, sellerId) = getSellerIdByAuthToken(_associatedAuthToken);
        if (exists) {
            return fetchSeller(sellerId);
        }
    }

    /**
     * @notice Gets the details about a seller's collections.
     *
     * @param _sellerId - the id of the seller to check
     * @return defaultVoucherAddress - the address of the default voucher contract for the seller
     * @return additionalCollections - an array of additional collections that the seller has created
     */
    function getSellersCollections(
        uint256 _sellerId
    ) external view returns (address defaultVoucherAddress, Collection[] memory additionalCollections) {
        ProtocolLib.ProtocolLookups storage pl = protocolLookups();
        return (pl.cloneAddress[_sellerId], pl.additionalCollections[_sellerId]);
    }

    /**
     * @notice Pre update Seller checks
     *
     * Reverts if:
     *   - Address has already been used by another seller as assistant or admin
     *
     * @param _sellerId - the id of the seller to check
     * @param _role - the address to check
     * @param _lookups - the lookups struct
     */
    function preUpdateSellerCheck(
        uint256 _sellerId,
        address _role,
        ProtocolLib.ProtocolLookups storage _lookups
    ) internal view {
        // Check that the role is unique to one seller id across all roles -- not used or is used by this seller id.
        if (_role != address(0)) {
            uint256 check1 = _lookups.sellerIdByAssistant[_role];
            uint256 check2 = _lookups.sellerIdByAdmin[_role];

            require(
                (check1 == 0 || check1 == _sellerId) && (check2 == 0 || check2 == _sellerId),
                SELLER_ADDRESS_MUST_BE_UNIQUE
            );
        }
    }

    /**
     * @notice Fetches a given seller from storage by id and overrides the clerk address with 0x0.
     *
     * @param _sellerId - the id of the seller
     * @return exists - whether the seller exists
     * @return seller - the seller details. See {BosonTypes.Seller}
     * @return authToken - optional AuthToken struct that specifies an AuthToken type and tokenId that the user can use to do admin functions
     */
    function fetchSellerWithoutClerk(
        uint256 _sellerId
    ) internal view returns (bool exists, Seller memory seller, AuthToken memory authToken) {
        (exists, seller, authToken) = fetchSeller(_sellerId);
        seller.clerk = address(0);
    }
}<|MERGE_RESOLUTION|>--- conflicted
+++ resolved
@@ -353,16 +353,12 @@
         string calldata _externalId,
         VoucherInitValues calldata _voucherInitValues
     ) external sellersNotPaused {
-<<<<<<< HEAD
         ProtocolLib.ProtocolLookups storage lookups = protocolLookups();
-=======
->>>>>>> 6cdc94ac
         address assistant = msgSender();
 
         (bool exists, uint256 sellerId) = getSellerIdByAssistant(assistant);
         require(exists, NO_SUCH_SELLER);
 
-<<<<<<< HEAD
         Collection[] storage sellersAdditionalCollections = lookups.additionalCollections[sellerId];
         uint256 collectionIndex = sellersAdditionalCollections.length + 1; // 0 is reserved for the original collection
 
@@ -375,13 +371,6 @@
             _voucherInitValues,
             _externalId
         );
-=======
-        Collection[] storage sellersAdditionalCollections = protocolLookups().additionalCollections[sellerId];
-        uint256 collectionIndex = sellersAdditionalCollections.length + 1; // 0 is reserved for the original collection
-
-        // Create clone and store its address to additionalCollections
-        address voucherCloneAddress = cloneBosonVoucher(sellerId, collectionIndex, assistant, _voucherInitValues);
->>>>>>> 6cdc94ac
 
         // Store collection details
         Collection storage newCollection = sellersAdditionalCollections.push();
