--- conflicted
+++ resolved
@@ -826,51 +826,6 @@
                         twin.supplyAvailable = tokenType == TokenType.NonFungibleToken
                             ? twin.supplyAvailable - 1
                             : twin.supplyAvailable - twin.amount;
-<<<<<<< HEAD
-                    }
-
-                    if (tokenType == TokenType.FungibleToken) {
-                        // ERC-20 style transfer
-                        (success, result) = twin.tokenAddress.call(
-                            abi.encodeWithSignature(
-                                "transferFrom(address,address,uint256)",
-                                seller.assistant,
-                                sender,
-                                twin.amount
-                            )
-                        );
-                    } else if (tokenType == TokenType.NonFungibleToken) {
-                        // Token transfer order is ascending to avoid overflow when twin supply is unlimited
-                        if (twin.supplyAvailable == type(uint256).max) {
-                            twin.tokenId++;
-                        } else {
-                            // Token transfer order is descending
-                            tokenId = twin.tokenId + twin.supplyAvailable;
-                        }
-                        // ERC-721 style transfer
-                        (success, result) = twin.tokenAddress.call(
-                            abi.encodeWithSignature(
-                                "safeTransferFrom(address,address,uint256,bytes)",
-                                seller.assistant,
-                                sender,
-                                tokenId,
-                                ""
-                            )
-                        );
-                    } else if (tokenType == TokenType.MultiToken) {
-                        // ERC-1155 style transfer
-                        (success, result) = twin.tokenAddress.call(
-                            abi.encodeWithSignature(
-                                "safeTransferFrom(address,address,uint256,uint256,bytes)",
-                                seller.assistant,
-                                sender,
-                                tokenId,
-                                twin.amount,
-                                ""
-                            )
-                        );
-                    }
-=======
                     }
 
                     // Transfer the token from the seller's assistant to the buyer
@@ -916,43 +871,28 @@
 
                         success = success && (result.length == 0 || abi.decode(result, (bool)));
                     }
->>>>>>> 7cf35c4f
                 }
 
                 // Reduce minimum gas required for succesful execution
                 reservedGas -= SINGLE_TWIN_RESERVED_GAS;
 
                 // If token transfer failed
-<<<<<<< HEAD
-                if (!success || (result.length > 0 && !abi.decode(result, (bool)))) {
-                    // Raise a dispute if caller is a contract
-                    if (sender.isContract()) {
-                        raiseDisputeInternal(_exchange, _voucher, seller.id);
-                    } else {
-                        // Revoke voucher if caller is an EOA
-                        revokeVoucherInternal(_exchange);
-                        // N.B.: If voucher was revoked because transfer twin failed, then voucher was already burned
-                        shouldBurnVoucher = false;
-                    }
-=======
                 if (!success) {
                     raiseDisputeInternal(_exchange, _voucher, seller.id);
->>>>>>> 7cf35c4f
 
                     emit TwinTransferFailed(twin.id, twin.tokenAddress, _exchange.id, tokenId, twin.amount, sender);
                 } else {
                     uint256 exchangeId = _exchange.id;
                     uint256 twinId = twin.id;
-                    // Store twin receipt on twinReceiptsByExchange
-                    uint256 exchangeId = _exchange.id;
-                    TwinReceipt storage twinReceipt = lookups.twinReceiptsByExchange[exchangeId].push();
-                    twinReceipt.twinId = twinId;
-                    twinReceipt.tokenAddress = twin.tokenAddress;
-                    twinReceipt.tokenId = tokenId;
-                    twinReceipt.amount = twin.amount;
-                    twinReceipt.tokenType = twin.tokenType;
-
-<<<<<<< HEAD
+                    {
+                        // Store twin receipt on twinReceiptsByExchange
+                        TwinReceipt storage twinReceipt = lookups.twinReceiptsByExchange[exchangeId].push();
+                        twinReceipt.twinId = twinId;
+                        twinReceipt.tokenAddress = twin.tokenAddress;
+                        twinReceipt.tokenId = tokenId;
+                        twinReceipt.amount = twin.amount;
+                        twinReceipt.tokenType = twin.tokenType;
+                    }
                     if (twin.tokenType == TokenType.NonFungibleToken) {
                         // Get all ranges of twins that belong to the seller and to the same token address of the new twin to validate if range is available
                         TokenRange[] storage twinRanges = lookups.twinRangesBySeller[seller.id][twin.tokenAddress];
@@ -979,11 +919,7 @@
                             unlimitedSupply ? range.start++ : range.end--;
                         }
                     }
-
                     emit TwinTransferred(twinId, twin.tokenAddress, exchangeId, tokenId, twin.amount, sender);
-=======
-                    emit TwinTransferred(twin.id, twin.tokenAddress, exchangeId, tokenId, twin.amount, sender);
->>>>>>> 7cf35c4f
                 }
             }
         }
