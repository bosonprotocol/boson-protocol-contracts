// SPDX-License-Identifier: GPL-3.0-or-later
pragma solidity 0.8.18;

import { IBosonExchangeHandler } from "../../interfaces/handlers/IBosonExchangeHandler.sol";
import { IBosonAccountHandler } from "../../interfaces/handlers/IBosonAccountHandler.sol";
import { IBosonVoucher } from "../../interfaces/clients/IBosonVoucher.sol";
import { ITwinToken } from "../../interfaces/ITwinToken.sol";
import { DiamondLib } from "../../diamond/DiamondLib.sol";
import { BuyerBase } from "../bases/BuyerBase.sol";
import { DisputeBase } from "../bases/DisputeBase.sol";
import { ProtocolLib } from "../libs/ProtocolLib.sol";
import { FundsLib } from "../libs/FundsLib.sol";
import "../../domain/BosonConstants.sol";
import { IERC20 } from "@openzeppelin/contracts/token/ERC20/IERC20.sol";
import { IERC721 } from "@openzeppelin/contracts/token/ERC721/IERC721.sol";
import { IERC1155 } from "@openzeppelin/contracts/token/ERC1155/IERC1155.sol";
import { Address } from "@openzeppelin/contracts/utils/Address.sol";

/**
 * @title ExchangeHandlerFacet
 *
 * @notice Handles exchanges associated with offers within the protocol.
 */
contract ExchangeHandlerFacet is IBosonExchangeHandler, BuyerBase, DisputeBase {
    using Address for address;

    uint256 private immutable EXCHANGE_ID_2_2_0; // solhint-disable-line

    /**
     * @notice After v2.2.0, token ids are derived from offerId and exchangeId.
     * EXCHANGE_ID_2_2_0 is the first exchange id to use for 2.2.0.
     * Set EXCHANGE_ID_2_2_0 in the constructor.
     *
     * @param _firstExchangeId2_2_0 - the first exchange id to use for 2.2.0
     */
    //solhint-disable-next-line
    constructor(uint256 _firstExchangeId2_2_0) {
        EXCHANGE_ID_2_2_0 = _firstExchangeId2_2_0;
    }

    /**
     * @notice Initializes facet.
     * This function is callable only once.
     */
    function initialize() public onlyUninitialized(type(IBosonExchangeHandler).interfaceId) {
        DiamondLib.addSupportedInterface(type(IBosonExchangeHandler).interfaceId);
    }

    /**
     * @notice Commits to an offer (first step of an exchange).
     *
     * Emits a BuyerCommitted event if successful.
     * Issues a voucher to the buyer address.
     *
     * Reverts if:
     * - The exchanges region of protocol is paused
     * - The buyers region of protocol is paused
     * - OfferId is invalid
     * - Offer has been voided
     * - Offer has expired
     * - Offer is not yet available for commits
     * - Offer's quantity available is zero
     * - Buyer address is zero
     * - Buyer account is inactive
     * - Offer price is in native token and caller does not send enough
     * - Offer price is in some ERC20 token and caller also sends native currency
     * - Contract at token address does not support ERC20 function transferFrom
     * - Calling transferFrom on token fails for some reason (e.g. protocol is not approved to transfer)
     * - Received ERC20 token amount differs from the expected value
     * - Seller has less funds available than sellerDeposit
     * - Offer belongs to a group with a condition
     *
     * @param _buyer - the buyer's address (caller can commit on behalf of a buyer)
     * @param _offerId - the id of the offer to commit to
     */
    function commitToOffer(
        address payable _buyer,
        uint256 _offerId
    ) external payable override exchangesNotPaused buyersNotPaused nonReentrant {
        // Make sure buyer address is not zero address
        require(_buyer != address(0), INVALID_ADDRESS);

        Offer storage offer = getValidOffer(_offerId);

        // For there to be a condition, there must be a group.
        (bool exists, uint256 groupId) = getGroupIdByOffer(offer.id);
        if (exists) {
            // Get the condition
            Condition storage condition = fetchCondition(groupId);

            // Make sure group doesn't have a condition. If it does, use commitToConditionalOffer instead.
            require(condition.method == EvaluationMethod.None, GROUP_HAS_CONDITION);
        }

        commitToOfferInternal(_buyer, offer, 0, false);
    }

    /**
     * @notice Commits to an conditional offer (first step of an exchange).
     *
     * Emits a BuyerCommitted event if successful.
     * Issues a voucher to the buyer address.
     *
     * Reverts if:
     * - The exchanges region of protocol is paused
     * - The buyers region of protocol is paused
     * - OfferId is invalid
     * - Offer has been voided
     * - Offer has expired
     * - Offer is not yet available for commits
     * - Offer's quantity available is zero
     * - Buyer address is zero
     * - Buyer account is inactive
     * - Conditional commit requirements not met or already used
     * - Offer price is in native token and caller does not send enough
     * - Offer price is in some ERC20 token and caller also sends native currency
     * - Contract at token address does not support ERC20 function transferFrom
     * - Calling transferFrom on token fails for some reason (e.g. protocol is not approved to transfer)
     * - Received ERC20 token amount differs from the expected value
     * - Seller has less funds available than sellerDeposit
     * - Condition has a range and the token id is not within the range
     *
     * @param _buyer - the buyer's address (caller can commit on behalf of a buyer)
     * @param _offerId - the id of the offer to commit to
     * @param _tokenId - the id of the token to use for the conditional commit
     */
    function commitToConditionalOffer(
        address payable _buyer,
        uint256 _offerId,
        uint256 _tokenId
    ) external payable override exchangesNotPaused buyersNotPaused nonReentrant {
        // Make sure buyer address is not zero address
        require(_buyer != address(0), INVALID_ADDRESS);

        Offer storage offer = getValidOffer(_offerId);

        // For there to be a condition, there must be a group.
        (bool exists, uint256 groupId) = getGroupIdByOffer(offer.id);

        // Make sure the group exists
        require(exists, NO_SUCH_GROUP);

        // Get the condition
        Condition storage condition = fetchCondition(groupId);
        EvaluationMethod method = condition.method;
        bool isMultitoken = condition.tokenType == TokenType.MultiToken;

        require(method != EvaluationMethod.None, GROUP_HAS_NO_CONDITION);

        if (method == EvaluationMethod.SpecificToken || isMultitoken) {
            // In this cases, the token id is specified by the caller must be within the range of the condition
            uint256 minTokenId = condition.minTokenId;
            uint256 maxTokenId = condition.maxTokenId;
            if (maxTokenId == 0) maxTokenId = minTokenId; // legacy conditions have maxTokenId == 0

            require(_tokenId >= minTokenId && _tokenId <= maxTokenId, TOKEN_ID_NOT_IN_CONDITION_RANGE);
        }

        // ERC20 and ERC721 threshold does not require a token id
        if (method == EvaluationMethod.Threshold && !isMultitoken) {
            require(_tokenId == 0, INVALID_TOKEN_ID);
        }

        authorizeCommit(_buyer, condition, groupId, _tokenId);

        uint256 exchangeId = commitToOfferInternal(_buyer, offer, 0, false);

        // Store the condition to be returned afterward on getReceipt function
        protocolLookups().exchangeCondition[exchangeId] = condition;
    }

    /**
     * @notice Commits to a preminted offer (first step of an exchange).
     *
     * Emits a BuyerCommitted event if successful.
     *
     * Reverts if:
     * - The exchanges region of protocol is paused
     * - The buyers region of protocol is paused
     * - Caller is not the voucher contract, owned by the seller
     * - Exchange exists already
     * - Offer has been voided
     * - Offer has expired
     * - Offer is not yet available for commits
     * - Buyer account is inactive
     * - Buyer is token-gated (conditional commit requirements not met or already used)
     * - Buyer is token-gated and condition has a range.
     * - Seller has less funds available than sellerDeposit and price
     *
     * @param _buyer - the buyer's address (caller can commit on behalf of a buyer)
     * @param _offerId - the id of the offer to commit to
     * @param _exchangeId - the id of the exchange
     */
    function commitToPreMintedOffer(
        address payable _buyer,
        uint256 _offerId,
        uint256 _exchangeId
    ) external exchangesNotPaused buyersNotPaused nonReentrant {
        Offer storage offer = getValidOffer(_offerId);
        ProtocolLib.ProtocolLookups storage lookups = protocolLookups();

        // Make sure that the voucher was issued on the clone that is making a call
        require(msg.sender == getCloneAddress(lookups, offer.sellerId, offer.collectionIndex), ACCESS_DENIED);

        // Exchange must not exist already
        (bool exists, ) = fetchExchange(_exchangeId);
        require(!exists, EXCHANGE_ALREADY_EXISTS);

        uint256 groupId;
        (exists, groupId) = getGroupIdByOffer(offer.id);

        if (exists) {
            // Get the condition
            Condition storage condition = fetchCondition(groupId);
            EvaluationMethod method = condition.method;

            if (method != EvaluationMethod.None) {
                uint256 tokenId = 0;

                // Allow commiting only to unambigous conditions, i.e. conditions with a single token id
                if (condition.method == EvaluationMethod.SpecificToken || condition.tokenType == TokenType.MultiToken) {
                    uint256 minTokenId = condition.minTokenId;
                    uint256 maxTokenId = condition.maxTokenId;

                    require(minTokenId == maxTokenId || maxTokenId == 0, CANNOT_COMMIT); // legacy conditions have maxTokenId == 0

                    // Uses token id from the condition
                    tokenId = minTokenId;
                }

                authorizeCommit(_buyer, condition, groupId, tokenId);

                // Store the condition to be returned afterward on getReceipt function
                lookups.exchangeCondition[_exchangeId] = condition;
            }
        }

        commitToOfferInternal(_buyer, offer, _exchangeId, true);
    }

    /**
     * @notice Commits to an offer. Helper function reused by commitToOffer and commitToPreMintedOffer.
     *
     * Emits a BuyerCommitted event if successful.
     * Issues a voucher to the buyer address for non preminted offers.
     *
     * Reverts if:
     * - Offer has expired
     * - Offer is not yet available for commits
     * - Offer's quantity available is zero [for non preminted offers]
     * - Buyer account is inactive
     * - Buyer is token-gated (conditional commit requirements not met or already used)
     * - For non preminted offers:
     *   - Offer price is in native token and caller does not send enough
     *   - Offer price is in some ERC20 token and caller also sends native currency
     *   - Contract at token address does not support ERC20 function transferFrom
     *   - Calling transferFrom on token fails for some reason (e.g. protocol is not approved to transfer)
     *   - Received ERC20 token amount differs from the expected value
     *   - Seller has less funds available than sellerDeposit
     * - Seller has less funds available than sellerDeposit and price for preminted offers
     *
     * @param _buyer - the buyer's address (caller can commit on behalf of a buyer)
     * @param _offer - storage pointer to the offer
     * @param _exchangeId - the id of the exchange
     * @param _isPreminted - whether the offer is preminted
     * @return exchangeId - the id of the exchange
     */
    function commitToOfferInternal(
        address payable _buyer,
        Offer storage _offer,
        uint256 _exchangeId,
        bool _isPreminted
    ) internal returns (uint256) {
        uint256 _offerId = _offer.id;
        // Make sure offer is available, and isn't void, expired, or sold out
        OfferDates storage offerDates = fetchOfferDates(_offerId);
        require(block.timestamp >= offerDates.validFrom, OFFER_NOT_AVAILABLE);
        require(block.timestamp <= offerDates.validUntil, OFFER_HAS_EXPIRED);

        if (!_isPreminted) {
            // For non-preminted offers, quantityAvailable must be greater than zero, since it gets decremented
            require(_offer.quantityAvailable > 0, OFFER_SOLD_OUT);

            // Get next exchange id for non-preminted offers
            _exchangeId = protocolCounters().nextExchangeId++;
        }

        // Fetch or create buyer
        uint256 buyerId = getValidBuyer(_buyer);

        // Encumber funds before creating the exchange
        FundsLib.encumberFunds(_offerId, buyerId, _isPreminted);

        // Create and store a new exchange
        Exchange storage exchange = protocolEntities().exchanges[_exchangeId];
        exchange.id = _exchangeId;
        exchange.offerId = _offerId;
        exchange.buyerId = buyerId;
        exchange.state = ExchangeState.Committed;

        // Create and store a new voucher
        Voucher storage voucher = protocolEntities().vouchers[_exchangeId];
        voucher.committedDate = block.timestamp;

        // Operate in a block to avoid "stack too deep" error
        {
            // Determine the time after which the voucher can be redeemed
            uint256 startDate = (block.timestamp >= offerDates.voucherRedeemableFrom)
                ? block.timestamp
                : offerDates.voucherRedeemableFrom;

            // Determine the time after which the voucher can no longer be redeemed
            voucher.validUntilDate = (offerDates.voucherRedeemableUntil > 0)
                ? offerDates.voucherRedeemableUntil
                : startDate + fetchOfferDurations(_offerId).voucherValid;
        }

        // Operate in a block to avoid "stack too deep" error
        {
            // Cache protocol lookups for reference
            ProtocolLib.ProtocolLookups storage lookups = protocolLookups();
            // Map the offerId to the exchangeId as one-to-many
            lookups.exchangeIdsByOffer[_offerId].push(_exchangeId);

            // Shouldn't decrement if offer is preminted or unlimited
            if (!_isPreminted) {
                if (_offer.quantityAvailable != type(uint256).max) {
                    // Decrement offer's quantity available
                    _offer.quantityAvailable--;
                }

                // Issue voucher, unless it already exist (for preminted offers)
                IBosonVoucher bosonVoucher = IBosonVoucher(
                    getCloneAddress(lookups, _offer.sellerId, _offer.collectionIndex)
                );
                uint256 tokenId = _exchangeId | (_offerId << 128);
                bosonVoucher.issueVoucher(tokenId, _buyer);
            }

            lookups.voucherCount[buyerId]++;
        }

        // Notify watchers of state change
        emit BuyerCommitted(_offerId, buyerId, _exchangeId, exchange, voucher, msgSender());

        return _exchangeId;
    }

    /**
     * @notice Completes an exchange.
     *
     * Emits an ExchangeCompleted event if successful.
     *
     * Reverts if
     * - The exchanges region of protocol is paused
     * - Exchange does not exist
     * - Exchange is not in Redeemed state
     * - Caller is not buyer and offer dispute period has not elapsed
     *
     * @param _exchangeId - the id of the exchange to complete
     */
    function completeExchange(uint256 _exchangeId) public override exchangesNotPaused nonReentrant {
        // Get the exchange, should be in redeemed state
        (Exchange storage exchange, Voucher storage voucher) = getValidExchange(_exchangeId, ExchangeState.Redeemed);
        uint256 offerId = exchange.offerId;

        // Get the offer, which will definitely exist
        Offer storage offer;
        (, offer) = fetchOffer(offerId);

        // Get message sender
        address sender = msgSender();

        // Is this the buyer?
        bool buyerExists;
        uint256 buyerId;
        (buyerExists, buyerId) = getBuyerIdByWallet(sender);

        // Buyer may call any time. Seller or anyone else may call after dispute period elapses
        // N.B. An existing buyer or seller may be the "anyone else" on an exchange they are not a part of
        if (!buyerExists || buyerId != exchange.buyerId) {
            uint256 elapsed = block.timestamp - voucher.redeemedDate;
            require(elapsed >= fetchOfferDurations(offerId).disputePeriod, DISPUTE_PERIOD_NOT_ELAPSED);
        }

        // Finalize the exchange
        finalizeExchange(exchange, ExchangeState.Completed);

        // Notify watchers of state change
        emit ExchangeCompleted(offerId, exchange.buyerId, exchange.id, sender);
    }

    /**
     * @notice Completes a batch of exchanges.
     *
     * Emits an ExchangeCompleted event for every exchange if finalized to the Complete state.
     *
     * Reverts if:
     * - The exchanges region of protocol is paused
     * - For any exchange:
     *   - Exchange does not exist
     *   - Exchange is not in Redeemed state
     *   - Caller is not buyer and offer dispute period has not elapsed
     *
     * @param _exchangeIds - the array of exchanges ids
     */
    function completeExchangeBatch(uint256[] calldata _exchangeIds) external override exchangesNotPaused {
        for (uint256 i = 0; i < _exchangeIds.length; ) {
            // complete the exchange
            completeExchange(_exchangeIds[i]);

            unchecked {
                i++;
            }
        }
    }

    /**
     * @notice Revokes a voucher.
     *
     * Emits a VoucherRevoked event if successful.
     *
     * Reverts if
     * - The exchanges region of protocol is paused
     * - Exchange does not exist
     * - Exchange is not in Committed state
     * - Caller is not seller's assistant
     *
     * @param _exchangeId - the id of the exchange
     */
    function revokeVoucher(uint256 _exchangeId) external override exchangesNotPaused nonReentrant {
        // Get the exchange, should be in committed state
        (Exchange storage exchange, ) = getValidExchange(_exchangeId, ExchangeState.Committed);

        // Get seller id associated with caller
        bool sellerExists;
        uint256 sellerId;
        (sellerExists, sellerId) = getSellerIdByAssistant(msgSender());

        // Get the offer, which will definitely exist
        uint256 offerId = exchange.offerId;
        (, Offer storage offer) = fetchOffer(offerId);

        // Only seller's assistant may call
        require(sellerExists && offer.sellerId == sellerId, NOT_ASSISTANT);

        // Finalize the exchange, burning the voucher
        finalizeExchange(exchange, ExchangeState.Revoked);

        // Notify watchers of state change
        emit VoucherRevoked(offerId, _exchangeId, msgSender());
    }

    /**
     * @notice Cancels a voucher.
     *
     * Emits a VoucherCanceled event if successful.
     *
     * Reverts if
     * - The exchanges region of protocol is paused
     * - Exchange does not exist
     * - Exchange is not in Committed state
     * - Caller does not own voucher
     *
     * @param _exchangeId - the id of the exchange
     */
    function cancelVoucher(uint256 _exchangeId) external override exchangesNotPaused nonReentrant {
        // Get the exchange, should be in committed state
        (Exchange storage exchange, ) = getValidExchange(_exchangeId, ExchangeState.Committed);

        // Make sure the caller is buyer associated with the exchange
        checkBuyer(exchange.buyerId);

        // Finalize the exchange, burning the voucher
        finalizeExchange(exchange, ExchangeState.Canceled);

        // Notify watchers of state change
        emit VoucherCanceled(exchange.offerId, _exchangeId, msgSender());
    }

    /**
     * @notice Expires a voucher.
     *
     * Emits a VoucherExpired event if successful.
     *
     * Reverts if
     * - The exchanges region of protocol is paused
     * - Exchange does not exist
     * - Exchange is not in Committed state
     * - Redemption period has not yet elapsed
     *
     * @param _exchangeId - the id of the exchange
     */
    function expireVoucher(uint256 _exchangeId) external override exchangesNotPaused nonReentrant {
        // Get the exchange, should be in committed state
        (Exchange storage exchange, Voucher storage voucher) = getValidExchange(_exchangeId, ExchangeState.Committed);

        // Make sure that the voucher has expired
        require(block.timestamp > voucher.validUntilDate, VOUCHER_STILL_VALID);

        // Finalize the exchange, burning the voucher
        finalizeExchange(exchange, ExchangeState.Canceled);

        // Make it possible to determine how this exchange reached the Canceled state
        voucher.expired = true;

        // Notify watchers of state change
        emit VoucherExpired(exchange.offerId, _exchangeId, msgSender());
    }

    /**
     * @notice Extends a Voucher's validity period.
     *
     * Emits a VoucherExtended event if successful.
     *
     * Reverts if
     * - The exchanges region of protocol is paused
     * - Exchange does not exist
     * - Exchange is not in Committed state
     * - Caller is not seller's assistant
     * - New date is not later than the current one
     *
     * @param _exchangeId - the id of the exchange
     * @param _validUntilDate - the new voucher expiry date
     */
    function extendVoucher(uint256 _exchangeId, uint256 _validUntilDate) external exchangesNotPaused nonReentrant {
        // Get the exchange, should be in committed state
        (Exchange storage exchange, Voucher storage voucher) = getValidExchange(_exchangeId, ExchangeState.Committed);

        // Get the offer, which will definitely exist
        Offer storage offer;
        uint256 offerId = exchange.offerId;
        (, offer) = fetchOffer(offerId);

        // Get message sender
        address sender = msgSender();

        // Get seller id associated with caller
        bool sellerExists;
        uint256 sellerId;
        (sellerExists, sellerId) = getSellerIdByAssistant(sender);

        // Only seller's assistant may call
        require(sellerExists && offer.sellerId == sellerId, NOT_ASSISTANT);

        // Make sure the proposed date is later than the current one
        require(_validUntilDate > voucher.validUntilDate, VOUCHER_EXTENSION_NOT_VALID);

        // Extend voucher
        voucher.validUntilDate = _validUntilDate;

        // Notify watchers of state exchange
        emit VoucherExtended(offerId, _exchangeId, _validUntilDate, sender);
    }

    /**
     * @notice Redeems a voucher.
     *
     * Emits a VoucherRedeemed event if successful.
     *
     * Reverts if
     * - The exchanges region of protocol is paused
     * - Exchange does not exist
     * - Exchange is not in committed state
     * - Caller does not own voucher
     * - Current time is prior to offer.voucherRedeemableFromDate
     * - Current time is after voucher.validUntilDate
     *
     * @param _exchangeId - the id of the exchange
     */
    function redeemVoucher(uint256 _exchangeId) external override exchangesNotPaused nonReentrant {
        // Get the exchange, should be in committed state
        (Exchange storage exchange, Voucher storage voucher) = getValidExchange(_exchangeId, ExchangeState.Committed);
        uint256 offerId = exchange.offerId;

        // Make sure the caller is buyer associated with the exchange
        checkBuyer(exchange.buyerId);

        // Make sure the voucher is redeemable
        require(
            block.timestamp >= fetchOfferDates(offerId).voucherRedeemableFrom &&
                block.timestamp <= voucher.validUntilDate,
            VOUCHER_NOT_REDEEMABLE
        );

        // Store the time the exchange was redeemed
        voucher.redeemedDate = block.timestamp;

        // Set the exchange state to the Redeemed
        exchange.state = ExchangeState.Redeemed;

        // Burn the voucher
        burnVoucher(exchange);

        // Transfer any bundled twins to buyer
        transferTwins(exchange, voucher);

        // Notify watchers of state change
        emit VoucherRedeemed(offerId, _exchangeId, msgSender());
    }

    /**
     * @notice Informs protocol of new buyer associated with an exchange.
     *
     * Emits a VoucherTransferred event if successful.
     *
     * Reverts if
     * - The buyers region of protocol is paused
     * - Caller is not a clone address associated with the seller
     * - Exchange does not exist
     * - Exchange is not in Committed state
     * - Voucher has expired
     * - New buyer's existing account is deactivated
     *
     * @param _exchangeId - the id of the exchange
     * @param _newBuyer - the address of the new buyer
     */
    function onVoucherTransferred(
        uint256 _exchangeId,
        address payable _newBuyer
    ) external override buyersNotPaused nonReentrant {
        // Cache protocol lookups for reference
        ProtocolLib.ProtocolLookups storage lookups = protocolLookups();

        // Get the exchange, should be in committed state
        (Exchange storage exchange, Voucher storage voucher) = getValidExchange(_exchangeId, ExchangeState.Committed);

        // Make sure that the voucher is still valid
        require(block.timestamp <= voucher.validUntilDate, VOUCHER_HAS_EXPIRED);

        (, Offer storage offer) = fetchOffer(exchange.offerId);

        // Make sure that the voucher was issued on the clone that is making a call
        require(msg.sender == getCloneAddress(lookups, offer.sellerId, offer.collectionIndex), ACCESS_DENIED);

        // Decrease voucher counter for old buyer
        lookups.voucherCount[exchange.buyerId]--;

        // Fetch or create buyer
        uint256 buyerId = getValidBuyer(_newBuyer);

        // Update buyer id for the exchange
        exchange.buyerId = buyerId;

        // Increase voucher counter for new buyer
        lookups.voucherCount[buyerId]++;

        // Notify watchers of state change
        emit VoucherTransferred(exchange.offerId, _exchangeId, buyerId, msgSender());
    }

    /**
     * @notice Checks if the given exchange in a finalized state.
     *
     * Returns true if
     * - Exchange state is Revoked, Canceled, or Completed
     * - Exchange is disputed and dispute state is Retracted, Resolved, Decided or Refused
     *
     * @param _exchangeId - the id of the exchange to check
     * @return exists - true if the exchange exists
     * @return isFinalized - true if the exchange is finalized
     */
    function isExchangeFinalized(uint256 _exchangeId) public view override returns (bool exists, bool isFinalized) {
        Exchange storage exchange;

        // Get the exchange
        (exists, exchange) = fetchExchange(_exchangeId);

        // Bail if no such exchange
        if (!exists) return (false, false);

        // Derive isFinalized from exchange state or dispute state
        if (exchange.state == ExchangeState.Disputed) {
            // Get the dispute
            Dispute storage dispute;
            (, dispute, ) = fetchDispute(_exchangeId);

            // Check for finalized dispute state
            isFinalized = (dispute.state == DisputeState.Retracted ||
                dispute.state == DisputeState.Resolved ||
                dispute.state == DisputeState.Decided ||
                dispute.state == DisputeState.Refused);
        } else {
            // Check for finalized exchange state
            isFinalized = (exchange.state == ExchangeState.Revoked ||
                exchange.state == ExchangeState.Canceled ||
                exchange.state == ExchangeState.Completed);
        }
    }

    /**
     * @notice Gets the details about a given exchange.
     *
     * @param _exchangeId - the id of the exchange to check
     * @return exists - true if the exchange exists
     * @return exchange - the exchange details. See {BosonTypes.Exchange}
     * @return voucher - the voucher details. See {BosonTypes.Voucher}
     */
    function getExchange(
        uint256 _exchangeId
    ) external view override returns (bool exists, Exchange memory exchange, Voucher memory voucher) {
        (exists, exchange) = fetchExchange(_exchangeId);
        voucher = fetchVoucher(_exchangeId);
    }

    /**
     * @notice Gets the state of a given exchange.
     *
     * @param _exchangeId - the id of the exchange to check
     * @return exists - true if the exchange exists
     * @return state - the exchange state. See {BosonTypes.ExchangeStates}
     */
    function getExchangeState(uint256 _exchangeId) external view override returns (bool exists, ExchangeState state) {
        Exchange storage exchange;
        (exists, exchange) = fetchExchange(_exchangeId);
        if (exists) state = exchange.state;
    }

    /**
     * @notice Gets the id that will be assigned to the next exchange.
     *
     * @dev Does not increment the counter.
     *
     * @return nextExchangeId - the next exchange id
     */
    function getNextExchangeId() external view override returns (uint256 nextExchangeId) {
        nextExchangeId = protocolCounters().nextExchangeId;
    }

    /**
     * @notice Transitions exchange to a "finalized" state
     *
     * Target state must be Completed, Revoked, or Canceled.
     * Sets finalizedDate and releases funds associated with the exchange
     *
     * @param _exchange - the exchange to finalize
     * @param _targetState - the target state to which the exchange should be transitioned
     */
    function finalizeExchange(Exchange storage _exchange, ExchangeState _targetState) internal {
        // Make sure target state is a final state
        require(
            _targetState == ExchangeState.Completed ||
                _targetState == ExchangeState.Revoked ||
                _targetState == ExchangeState.Canceled
        );

        // Set the exchange state to the target state
        _exchange.state = _targetState;

        // Store the time the exchange was finalized
        _exchange.finalizedDate = block.timestamp;

        // Burn the voucher if canceling or revoking
        if (_targetState != ExchangeState.Completed) burnVoucher(_exchange);

        // Release the funds
        FundsLib.releaseFunds(_exchange.id);
    }

    /**
     * @notice Burns the voucher associated with a given exchange.
     *
     * Emits ERC721 Transfer event in call stack if successful.
     *
     * @param _exchange - the pointer to the exchange for which voucher should be burned
     */
    function burnVoucher(Exchange storage _exchange) internal {
        // Cache protocol lookups for reference
        ProtocolLib.ProtocolLookups storage lookups = protocolLookups();

        // Decrease the voucher count
        lookups.voucherCount[_exchange.buyerId]--;

        // Burn the voucher
        uint256 offerId = _exchange.offerId;
        (, Offer storage offer) = fetchOffer(offerId);
        IBosonVoucher bosonVoucher = IBosonVoucher(getCloneAddress(lookups, offer.sellerId, offer.collectionIndex));

        uint256 tokenId = _exchange.id;
        if (tokenId >= EXCHANGE_ID_2_2_0) tokenId |= (offerId << 128);
        bosonVoucher.burnVoucher(tokenId);
    }

    /**
     * @notice Transfers bundled twins associated with an exchange to the buyer.
     *
     * Emits ERC20 Transfer, ERC721 Transfer, or ERC1155 TransferSingle events in call stack if successful.
     * Emits TwinTransferred if twin transfer was successfull
     * Emits TwinTransferFailed if twin transfer failed
     *
     * If one of the twin transfers fails, the function will continue to transfer the remaining twins and
     * automatically raises a dispute for the exchange.
     *
     * @param _exchange - the exchange for which twins should be transferred
     */
    function transferTwins(Exchange storage _exchange, Voucher storage _voucher) internal {
        uint256[] storage twinIds;
        address assistant;
        uint256 sellerId;

        // See if there is an associated bundle
        {
            (bool exists, uint256 bundleId) = fetchBundleIdByOffer(_exchange.offerId);
            if (!exists) return;

            // Get storage location for bundle
            (, Bundle storage bundle) = fetchBundle(bundleId);

            // Get the twin Ids in the bundle
            twinIds = bundle.twinIds;

            // Get seller account
            (, Seller storage seller, ) = fetchSeller(bundle.sellerId);
            sellerId = seller.id;
            assistant = seller.assistant;
        }

        bool transferFailed; // Flag to indicate if some twin transfer failed and a dispute should be raised

        // Transfer the twins
        {
            // Cache values
            address sender = msgSender();
            uint256 twinCount = twinIds.length;

            // Fetch twin: up to 20,000 gas
            // Handle individual outcome: up to 120,000 gas
            // Handle overall outcome: up to 200,000 gas
            // Next line would overflow if twinCount > (type(uint256).max - MINIMAL_RESIDUAL_GAS)/SINGLE_TWIN_RESERVED_GAS
            // Oveflow happens for twinCount ~ 9.6x10^71, which is impossible to achieve
            uint256 reservedGas = twinCount * SINGLE_TWIN_RESERVED_GAS + MINIMAL_RESIDUAL_GAS;

            // Visit the twins
            for (uint256 i = 0; i < twinCount; ) {
                // Get the twin
                (, Twin storage twinS) = fetchTwin(twinIds[i]);

                // Use twin struct instead of individual variables to avoid stack too deep error
                // Don't copy the whole twin to memory immediately, only the fields that are needed
                Twin memory twinM;
                twinM.tokenId = twinS.tokenId;
                twinM.amount = twinS.amount;

                bool success;
                {
                    twinM.tokenType = twinS.tokenType;

                    // Shouldn't decrement supply if twin supply is unlimited
                    twinM.supplyAvailable = twinS.supplyAvailable;
                    if (twinM.supplyAvailable != type(uint256).max) {
                        // Decrement by 1 if token type is NonFungible otherwise decrement amount (i.e, tokenType is MultiToken or FungibleToken)
                        twinM.supplyAvailable = twinM.tokenType == TokenType.NonFungibleToken
                            ? twinM.supplyAvailable - 1
                            : twinM.supplyAvailable - twinM.amount;

                        twinS.supplyAvailable = twinM.supplyAvailable;
                    }

                    // Transfer the token from the seller's assistant to the buyer
                    bytes memory data; // Calldata to transfer the twin

                    if (twinM.tokenType == TokenType.FungibleToken) {
                        // ERC-20 style transfer
                        data = abi.encodeCall(IERC20.transferFrom, (assistant, sender, twinM.amount));
                    } else if (twinM.tokenType == TokenType.NonFungibleToken) {
                        // Token transfer order is ascending to avoid overflow when twin supply is unlimited
                        if (twinM.supplyAvailable == type(uint256).max) {
                            twinS.tokenId++;
                        } else {
                            // Token transfer order is descending
                            twinM.tokenId += twinM.supplyAvailable;
                        }

                        // ERC-721 style transfer
                        data = abi.encodeWithSignature(
                            "safeTransferFrom(address,address,uint256,bytes)",
                            assistant,
                            sender,
                            twinM.tokenId,
                            ""
                        );
                    } else if (twinM.tokenType == TokenType.MultiToken) {
                        // ERC-1155 style transfer
                        data = abi.encodeWithSignature(
                            "safeTransferFrom(address,address,uint256,uint256,bytes)",
                            assistant,
                            sender,
                            twinM.tokenId,
                            twinM.amount,
                            ""
                        );
                    }

                    // Make call only if there is enough gas and code at address exists.
                    // If not, skip the call and mark the transfer as failed
                    twinM.tokenAddress = twinS.tokenAddress;
                    if (gasleft() > reservedGas && twinM.tokenAddress.isContract()) {
                        bytes memory result;
                        (success, result) = twinM.tokenAddress.call{ gas: gasleft() - reservedGas }(data);

                        success = success && (result.length == 0 || abi.decode(result, (bool)));
                    }
                }

                twinM.id = twinS.id;

                // If token transfer failed
                if (!success) {
                    transferFailed = true;

                    emit TwinTransferFailed(
                        twinM.id,
                        twinM.tokenAddress,
                        _exchange.id,
                        twinM.tokenId,
                        twinM.amount,
                        sender
                    );
                } else {
                    ProtocolLib.ProtocolLookups storage lookups = protocolLookups();
                    uint256 exchangeId = _exchange.id;

                    {
                        // Store twin receipt on twinReceiptsByExchange
                        TwinReceipt storage twinReceipt = lookups.twinReceiptsByExchange[exchangeId].push();
                        twinReceipt.twinId = twinM.id;
                        twinReceipt.tokenAddress = twinM.tokenAddress;
                        twinReceipt.tokenId = twinM.tokenId;
                        twinReceipt.amount = twinM.amount;
                        twinReceipt.tokenType = twinM.tokenType;
                    }
                    if (twinM.tokenType == TokenType.NonFungibleToken) {
                        updateNFTRanges(lookups, twinM, sellerId);
                    }
                    emit TwinTransferred(twinM.id, twinM.tokenAddress, exchangeId, twinM.tokenId, twinM.amount, sender);
                }

<<<<<<< HEAD
                // Reduce minimum gas required for succesful execution
                reservedGas -= SINGLE_TWIN_RESERVED_GAS;
=======
                unchecked {
                    i++;
                }
>>>>>>> c11764c3
            }
        }

        // Some twin transfer was not successful, raise dispute
        if (transferFailed) {
            raiseDisputeInternal(_exchange, _voucher, sellerId);
        }
    }

    /**
     * @notice Checks if buyer exists for buyer address. If not, account is created for buyer address.
     *
     * Reverts if buyer exists but is inactive.
     *
     * @param _buyer - the buyer address to check
     * @return buyerId - the buyer id
     */
    function getValidBuyer(address payable _buyer) internal returns (uint256 buyerId) {
        // Find or create the account associated with the specified buyer address
        bool exists;
        (exists, buyerId) = getBuyerIdByWallet(_buyer);

        if (!exists) {
            // Create the buyer account
            Buyer memory newBuyer;
            newBuyer.wallet = _buyer;
            newBuyer.active = true;

            createBuyerInternal(newBuyer);
            buyerId = newBuyer.id;
        } else {
            // Fetch the existing buyer account
            (, Buyer storage buyer) = fetchBuyer(buyerId);

            // Make sure buyer account is active
            require(buyer.active, MUST_BE_ACTIVE);
        }
    }

    /**
     * @notice Authorizes the potential buyer to commit to an offer
     *
     * Anyone can commit to an unconditional offer, and no state change occurs here.
     *
     * However, if the offer is conditional, we must:
     *   - determine if the buyer is allowed to commit
     *   - increment the count of commits to the group made by the buyer address
     *
     * Conditions are associated with offers via groups. One or more offers can be
     * placed in a group and a single condition applied to the entire group. Thus:
     *   - If a buyer commits to one offer in a group with a condition, it counts
     *     against the buyer's allowable commits for the whole group.
     *   - If the buyer has already committed the maximum number of times for the
     *     group, the buyer can't commit again to any of its offers.
     *
     * The buyer is allowed to commit if no group or condition is set for this offer.
     *
     * Reverts if:
     * - Allowable commits to the group are exhausted
     * - Buyer does not meet the condition
     *
     * @param _buyer buyer address
     * @param _condition - the condition to check
     * @param _groupId - the group id
     * @param _tokenId - the token id
     *
     */
    function authorizeCommit(
        address _buyer,
        Condition storage _condition,
        uint256 _groupId,
        uint256 _tokenId
    ) internal {
        // Cache protocol lookups for reference
        ProtocolLib.ProtocolLookups storage lookups = protocolLookups();

        mapping(uint256 => uint256) storage conditionalCommits = _condition.gating == GatingType.PerTokenId
            ? lookups.conditionalCommitsByTokenId[_tokenId]
            : lookups.conditionalCommitsByAddress[_buyer];

        // How many times has been committed to offers in the group?
        uint256 commitCount = conditionalCommits[_groupId];

        require(commitCount < _condition.maxCommits, MAX_COMMITS_REACHED);

        bool allow = _condition.method == EvaluationMethod.Threshold
            ? holdsThreshold(_buyer, _condition, _tokenId)
            : holdsSpecificToken(_buyer, _condition, _tokenId);

        require(allow, CANNOT_COMMIT);

        // Increment number of commits to the group
        conditionalCommits[_groupId] = ++commitCount;
    }

    /**
     * @notice Checks if the buyer has the required balance of the conditional token.
     *
     * @param _buyer - address of potential buyer
     * @param _condition - the condition to be evaluated
     * @param _tokenId - the token id. Valid only for ERC1155 tokens.
     *
     * @return bool - true if buyer meets the condition
     */
    function holdsThreshold(
        address _buyer,
        Condition storage _condition,
        uint256 _tokenId
    ) internal view returns (bool) {
        uint256 balance;

        if (_condition.tokenType == TokenType.MultiToken) {
            balance = IERC1155(_condition.tokenAddress).balanceOf(_buyer, _tokenId);
        } else if (_condition.tokenType == TokenType.NonFungibleToken) {
            balance = IERC721(_condition.tokenAddress).balanceOf(_buyer);
        } else {
            balance = IERC20(_condition.tokenAddress).balanceOf(_buyer);
        }

        return balance >= _condition.threshold;
    }

    /**
     * @notice If token is ERC721, checks if the buyer owns the token. If token is ERC1155, checks if the buyer has the required balance, i.e at least the threshold.
     *
     * @param _buyer - address of potential buyer
     * @param _condition - the condition to be evaluated
     * @param _tokenId - the token id that buyer is supposed to own
     *
     * @return bool - true if buyer meets the condition
     */
    function holdsSpecificToken(
        address _buyer,
        Condition storage _condition,
        uint256 _tokenId
    ) internal view returns (bool) {
        return (IERC721(_condition.tokenAddress).ownerOf(_tokenId) == _buyer);
    }

    /**
     * @notice Gets exchange receipt.
     *
     * Reverts if:
     * - Exchange is not in a final state
     * - Exchange id is invalid
     *
     * @param _exchangeId - the exchange id
     * @return receipt - the receipt for the exchange. See {BosonTypes.Receipt}
     */
    function getReceipt(uint256 _exchangeId) external view returns (Receipt memory receipt) {
        // Get the exchange
        (bool exists, Exchange storage exchange) = fetchExchange(_exchangeId);
        require(exists, NO_SUCH_EXCHANGE);

        // Verify if exchange is finalized, returns true if exchange is in one of the final states
        (, bool isFinalized) = isExchangeFinalized(_exchangeId);
        require(isFinalized, EXCHANGE_IS_NOT_IN_A_FINAL_STATE);

        // Add exchange to receipt
        receipt.exchangeId = exchange.id;
        receipt.buyerId = exchange.buyerId;
        receipt.finalizedDate = exchange.finalizedDate;

        // Get the voucher
        Voucher storage voucher = fetchVoucher(_exchangeId);
        receipt.committedDate = voucher.committedDate;
        receipt.redeemedDate = voucher.redeemedDate;
        receipt.voucherExpired = voucher.expired;

        // Fetch offer, we assume offer exist if exchange exist
        (, Offer storage offer) = fetchOffer(exchange.offerId);
        receipt.offerId = offer.id;
        receipt.sellerId = offer.sellerId;
        receipt.price = offer.price;
        receipt.sellerDeposit = offer.sellerDeposit;
        receipt.buyerCancelPenalty = offer.buyerCancelPenalty;
        receipt.exchangeToken = offer.exchangeToken;

        // Fetch offer fees
        OfferFees storage offerFees = fetchOfferFees(offer.id);
        receipt.offerFees = offerFees;

        // Fetch agent id
        (, uint256 agentId) = fetchAgentIdByOffer(offer.id);
        receipt.agentId = agentId;

        // We assume dispute exist if exchange is in disputed state
        if (exchange.state == ExchangeState.Disputed) {
            // Fetch dispute resolution terms
            DisputeResolutionTerms storage disputeResolutionTerms = fetchDisputeResolutionTerms(offer.id);

            // Add disputeResolverId to receipt
            receipt.disputeResolverId = disputeResolutionTerms.disputeResolverId;

            // Fetch dispute and dispute dates
            (, Dispute storage dispute, DisputeDates storage disputeDates) = fetchDispute(_exchangeId);

            // Add dispute data to receipt
            receipt.disputeState = dispute.state;
            receipt.disputedDate = disputeDates.disputed;
            receipt.escalatedDate = disputeDates.escalated;
        }

        // Fetch the twin receipt, it exists if offer was bundled with twins
        (bool twinsExists, TwinReceipt[] storage twinReceipts) = fetchTwinReceipts(exchange.id);

        // Add twin to receipt if exists
        if (twinsExists) {
            receipt.twinReceipts = twinReceipts;
        }

        // Fetch condition
        (bool conditionExists, Condition storage condition) = fetchConditionByExchange(exchange.id);

        // Add condition to receipt if exists
        if (conditionExists) {
            receipt.condition = condition;
        }
    }

    /**
     * @notice Updates NFT ranges, so it's possible to reuse the tokens in other twins and to make
     * creation of new ranges viable
     *
     * @param _lookups - storage pointer to the protocol lookups
     * @param _sellerId - the seller id
     * @param _twin - storage pointer to the twin
     */
    function updateNFTRanges(
        ProtocolLib.ProtocolLookups storage _lookups,
        Twin memory _twin,
        uint256 _sellerId
    ) internal {
        // Get all ranges of twins that belong to the seller and to the same token address.
        TokenRange[] storage twinRanges = _lookups.twinRangesBySeller[_sellerId][_twin.tokenAddress];

        bool unlimitedSupply = _twin.supplyAvailable == type(uint256).max;

        uint256 rangeIndex = _lookups.rangeIdByTwin[_twin.id] - 1;
        TokenRange storage range = twinRanges[rangeIndex];

        if (unlimitedSupply ? range.end == _twin.tokenId : range.start == _twin.tokenId) {
            uint256 lastIndex = twinRanges.length - 1;

            if (rangeIndex != lastIndex) {
                // Replace range with last range
                twinRanges[rangeIndex] = twinRanges[lastIndex];
            }

            // Remove from ranges mapping
            twinRanges.pop();

            // Delete rangeId from rangeIdByTwin mapping
            _lookups.rangeIdByTwin[_twin.id] = 0;
        } else {
            unlimitedSupply ? range.start++ : range.end--;
        }
    }
}<|MERGE_RESOLUTION|>--- conflicted
+++ resolved
@@ -935,14 +935,12 @@
                     emit TwinTransferred(twinM.id, twinM.tokenAddress, exchangeId, twinM.tokenId, twinM.amount, sender);
                 }
 
-<<<<<<< HEAD
                 // Reduce minimum gas required for succesful execution
                 reservedGas -= SINGLE_TWIN_RESERVED_GAS;
-=======
+
                 unchecked {
                     i++;
                 }
->>>>>>> c11764c3
             }
         }
 
