--- conflicted
+++ resolved
@@ -818,32 +818,6 @@
     function isContract(address _address) private view returns (bool) {
         return _address.code.length > 0;
     }
-<<<<<<< HEAD
-=======
-
-    /**
-     * @notice Complete a batch of exchanges
-     *
-     * Emits a ExchangeCompleted event for every exchange if finalized to the complete state.
-     *
-     * Reverts if:
-     * - Number of exchanges exceeds maximum allowed number per batch
-     * - for any exchange:
-     *   - Exchange does not exist
-     *   - Exchange is not in redeemed state
-     *   - Caller is not buyer and offer fulfillment period has not elapsed
-     *
-     * @param _exchangeIds - the array of exchanges ids
-     */
-    function completeExchangeBatch(uint256[] calldata _exchangeIds) external override {
-        // limit maximum number of exchanges to avoid running into block gas limit in a loop
-        require(_exchangeIds.length <= protocolLimits().maxExchangesPerBatch, TOO_MANY_EXCHANGES);
-
-        for (uint256 i = 0; i < _exchangeIds.length; i++) {
-            // complete the exchange
-            completeExchange(_exchangeIds[i]);
-        }
-    }
 
     /**
      * @notice Get exchange receipt
@@ -944,5 +918,4 @@
             receipt.condition = condition;
         }
     }
->>>>>>> 260f39ef
 }