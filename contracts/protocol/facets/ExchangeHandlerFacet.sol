// SPDX-License-Identifier: GPL-3.0-or-later
pragma solidity 0.8.18;

import { IBosonExchangeHandler } from "../../interfaces/handlers/IBosonExchangeHandler.sol";
import { IBosonAccountHandler } from "../../interfaces/handlers/IBosonAccountHandler.sol";
import { IBosonVoucher } from "../../interfaces/clients/IBosonVoucher.sol";
import { ITwinToken } from "../../interfaces/ITwinToken.sol";
import { DiamondLib } from "../../diamond/DiamondLib.sol";
import { BuyerBase } from "../bases/BuyerBase.sol";
import { DisputeBase } from "../bases/DisputeBase.sol";
import { ProtocolLib } from "../libs/ProtocolLib.sol";
import { FundsLib } from "../libs/FundsLib.sol";
import "../../domain/BosonConstants.sol";
import { IERC20 } from "@openzeppelin/contracts/token/ERC20/IERC20.sol";
import { IERC721 } from "@openzeppelin/contracts/token/ERC721/IERC721.sol";
import { IERC1155 } from "@openzeppelin/contracts/token/ERC1155/IERC1155.sol";
import { Address } from "@openzeppelin/contracts/utils/Address.sol";

/**
 * @title ExchangeHandlerFacet
 *
 * @notice Handles exchanges associated with offers within the protocol.
 */
contract ExchangeHandlerFacet is IBosonExchangeHandler, BuyerBase, DisputeBase {
    using Address for address;

    uint256 private immutable EXCHANGE_ID_2_2_0; // solhint-disable-line

    /**
     * @notice After v2.2.0, token ids are derived from offerId and exchangeId.
     * EXCHANGE_ID_2_2_0 is the first exchange id to use for 2.2.0.
     * Set EXCHANGE_ID_2_2_0 in the constructor.
     *
     * @param _firstExchangeId2_2_0 - the first exchange id to use for 2.2.0
     */
    //solhint-disable-next-line
    constructor(uint256 _firstExchangeId2_2_0) {
        EXCHANGE_ID_2_2_0 = _firstExchangeId2_2_0;
    }

    /**
     * @notice Initializes facet.
     * This function is callable only once.
     */
    function initialize() public onlyUninitialized(type(IBosonExchangeHandler).interfaceId) {
        DiamondLib.addSupportedInterface(type(IBosonExchangeHandler).interfaceId);
    }

    /**
     * @notice Commits to an offer (first step of an exchange).
     *
     * Emits a BuyerCommitted event if successful.
     * Issues a voucher to the buyer address.
     *
     * Reverts if:
     * - The exchanges region of protocol is paused
     * - The buyers region of protocol is paused
     * - OfferId is invalid
     * - Offer has been voided
     * - Offer has expired
     * - Offer is not yet available for commits
     * - Offer's quantity available is zero
     * - Buyer address is zero
     * - Buyer account is inactive
     * - Offer price is in native token and caller does not send enough
     * - Offer price is in some ERC20 token and caller also sends native currency
     * - Contract at token address does not support ERC20 function transferFrom
     * - Calling transferFrom on token fails for some reason (e.g. protocol is not approved to transfer)
     * - Received ERC20 token amount differs from the expected value
     * - Seller has less funds available than sellerDeposit
     * - Offer belongs to a group with a condition
     *
     * @param _buyer - the buyer's address (caller can commit on behalf of a buyer)
     * @param _offerId - the id of the offer to commit to
     */
    function commitToOffer(
        address payable _buyer,
        uint256 _offerId
    ) external payable override exchangesNotPaused buyersNotPaused nonReentrant {
        // Make sure buyer address is not zero address
        require(_buyer != address(0), INVALID_ADDRESS);

        Offer storage offer = getValidOffer(_offerId);

        // For there to be a condition, there must be a group.
        (bool exists, uint256 groupId) = getGroupIdByOffer(offer.id);
        if (exists) {
            // Get the condition
            Condition storage condition = fetchCondition(groupId);

            // Make sure group doesn't have a condition. If it does, use commitToConditionalOffer instead.
            require(condition.method == EvaluationMethod.None, GROUP_HAS_CONDITION);
        }

        commitToOfferInternal(_buyer, offer, 0, false);
    }

    /**
     * @notice Commits to an conditional offer (first step of an exchange).
     *
     * Emits a BuyerCommitted event if successful.
     * Issues a voucher to the buyer address.
     *
     * Reverts if:
     * - The exchanges region of protocol is paused
     * - The buyers region of protocol is paused
     * - OfferId is invalid
     * - Offer has been voided
     * - Offer has expired
     * - Offer is not yet available for commits
     * - Offer's quantity available is zero
     * - Buyer address is zero
     * - Buyer account is inactive
     * - Conditional commit requirements not met or already used
     * - Offer price is in native token and caller does not send enough
     * - Offer price is in some ERC20 token and caller also sends native currency
     * - Contract at token address does not support ERC20 function transferFrom
     * - Calling transferFrom on token fails for some reason (e.g. protocol is not approved to transfer)
     * - Received ERC20 token amount differs from the expected value
     * - Seller has less funds available than sellerDeposit
     * - Condition has a range and the token id is not within the range
     *
     * @param _buyer - the buyer's address (caller can commit on behalf of a buyer)
     * @param _offerId - the id of the offer to commit to
     * @param _tokenId - the id of the token to use for the conditional commit
     */
    function commitToConditionalOffer(
        address payable _buyer,
        uint256 _offerId,
        uint256 _tokenId
    ) external payable override exchangesNotPaused buyersNotPaused nonReentrant {
        // Make sure buyer address is not zero address
        require(_buyer != address(0), INVALID_ADDRESS);

        Offer storage offer = getValidOffer(_offerId);

        // For there to be a condition, there must be a group.
        (bool exists, uint256 groupId) = getGroupIdByOffer(offer.id);

        // Make sure the group exists
        require(exists, NO_SUCH_GROUP);

        // Get the condition
        Condition storage condition = fetchCondition(groupId);
        EvaluationMethod method = condition.method;
        bool isMultitoken = condition.tokenType == TokenType.MultiToken;

        require(method != EvaluationMethod.None, GROUP_HAS_NO_CONDITION);

        if (method == EvaluationMethod.SpecificToken || isMultitoken) {
            // In this cases, the token id is specified by the caller must be within the range of the condition
            uint256 minTokenId = condition.minTokenId;
            uint256 maxTokenId = condition.maxTokenId;
            if (maxTokenId == 0) maxTokenId = minTokenId; // legacy conditions have maxTokenId == 0

            require(_tokenId >= minTokenId && _tokenId <= maxTokenId, TOKEN_ID_NOT_IN_CONDITION_RANGE);
        }

        // ERC20 and ERC721 threshold does not require a token id
        if (method == EvaluationMethod.Threshold && !isMultitoken) {
            require(_tokenId == 0, INVALID_TOKEN_ID);
        }

        authorizeCommit(_buyer, condition, groupId, _tokenId);

        uint256 exchangeId = commitToOfferInternal(_buyer, offer, 0, false);

        // Store the condition to be returned afterward on getReceipt function
        protocolLookups().exchangeCondition[exchangeId] = condition;
    }

    /**
     * @notice Commits to a preminted offer (first step of an exchange).
     *
     * Emits a BuyerCommitted event if successful.
     *
     * Reverts if:
     * - The exchanges region of protocol is paused
     * - The buyers region of protocol is paused
     * - Caller is not the voucher contract, owned by the seller
     * - Exchange exists already
     * - Offer has been voided
     * - Offer has expired
     * - Offer is not yet available for commits
     * - Buyer account is inactive
     * - Buyer is token-gated (conditional commit requirements not met or already used)
     * - Buyer is token-gated and condition has a range.
     * - Seller has less funds available than sellerDeposit and price
     *
     * @param _buyer - the buyer's address (caller can commit on behalf of a buyer)
     * @param _offerId - the id of the offer to commit to
     * @param _exchangeId - the id of the exchange
     */
    function commitToPreMintedOffer(
        address payable _buyer,
        uint256 _offerId,
        uint256 _exchangeId
    ) external exchangesNotPaused buyersNotPaused nonReentrant {
        Offer storage offer = getValidOffer(_offerId);
        ProtocolLib.ProtocolLookups storage lookups = protocolLookups();

        // Make sure that the voucher was issued on the clone that is making a call
        require(msg.sender == getCloneAddress(lookups, offer.sellerId, offer.collectionIndex), ACCESS_DENIED);

        // Exchange must not exist already
        (bool exists, ) = fetchExchange(_exchangeId);
        require(!exists, EXCHANGE_ALREADY_EXISTS);

        uint256 groupId;
        (exists, groupId) = getGroupIdByOffer(offer.id);

        if (exists) {
            // Get the condition
            Condition storage condition = fetchCondition(groupId);
            EvaluationMethod method = condition.method;

            if (method != EvaluationMethod.None) {
                uint256 tokenId = 0;

                // Allow commiting only to unambigous conditions, i.e. conditions with a single token id
                if (condition.method == EvaluationMethod.SpecificToken || condition.tokenType == TokenType.MultiToken) {
                    uint256 minTokenId = condition.minTokenId;
                    uint256 maxTokenId = condition.maxTokenId;

                    require(minTokenId == maxTokenId || maxTokenId == 0, CANNOT_COMMIT); // legacy conditions have maxTokenId == 0

                    // Uses token id from the condition
                    tokenId = minTokenId;
                }

                authorizeCommit(_buyer, condition, groupId, tokenId);

                // Store the condition to be returned afterward on getReceipt function
                lookups.exchangeCondition[_exchangeId] = condition;
            }
        }

        commitToOfferInternal(_buyer, offer, _exchangeId, true);
    }

    /**
     * @notice Commits to an offer. Helper function reused by commitToOffer and commitToPreMintedOffer.
     *
     * Emits a BuyerCommitted event if successful.
     * Issues a voucher to the buyer address for non preminted offers.
     *
     * Reverts if:
     * - Offer has expired
     * - Offer is not yet available for commits
     * - Offer's quantity available is zero [for non preminted offers]
     * - Buyer account is inactive
     * - Buyer is token-gated (conditional commit requirements not met or already used)
     * - For non preminted offers:
     *   - Offer price is in native token and caller does not send enough
     *   - Offer price is in some ERC20 token and caller also sends native currency
     *   - Contract at token address does not support ERC20 function transferFrom
     *   - Calling transferFrom on token fails for some reason (e.g. protocol is not approved to transfer)
     *   - Received ERC20 token amount differs from the expected value
     *   - Seller has less funds available than sellerDeposit
     * - Seller has less funds available than sellerDeposit and price for preminted offers
     *
     * @param _buyer - the buyer's address (caller can commit on behalf of a buyer)
     * @param _offer - storage pointer to the offer
     * @param _exchangeId - the id of the exchange
     * @param _isPreminted - whether the offer is preminted
     * @return exchangeId - the id of the exchange
     */
    function commitToOfferInternal(
        address payable _buyer,
        Offer storage _offer,
        uint256 _exchangeId,
        bool _isPreminted
    ) internal returns (uint256) {
        uint256 _offerId = _offer.id;
        // Make sure offer is available, and isn't void, expired, or sold out
        OfferDates storage offerDates = fetchOfferDates(_offerId);
        require(block.timestamp >= offerDates.validFrom, OFFER_NOT_AVAILABLE);
        require(block.timestamp <= offerDates.validUntil, OFFER_HAS_EXPIRED);

        if (!_isPreminted) {
            // For non-preminted offers, quantityAvailable must be greater than zero, since it gets decremented
            require(_offer.quantityAvailable > 0, OFFER_SOLD_OUT);

            // Get next exchange id for non-preminted offers
            _exchangeId = protocolCounters().nextExchangeId++;
        }

        // Fetch or create buyer
        uint256 buyerId = getValidBuyer(_buyer);

        // Encumber funds before creating the exchange
        FundsLib.encumberFunds(_offerId, buyerId, _isPreminted);

        // Create and store a new exchange
        Exchange storage exchange = protocolEntities().exchanges[_exchangeId];
        exchange.id = _exchangeId;
        exchange.offerId = _offerId;
        exchange.buyerId = buyerId;
        exchange.state = ExchangeState.Committed;

        // Create and store a new voucher
        Voucher storage voucher = protocolEntities().vouchers[_exchangeId];
        voucher.committedDate = block.timestamp;

        // Operate in a block to avoid "stack too deep" error
        {
            // Determine the time after which the voucher can be redeemed
            uint256 startDate = (block.timestamp >= offerDates.voucherRedeemableFrom)
                ? block.timestamp
                : offerDates.voucherRedeemableFrom;

            // Determine the time after which the voucher can no longer be redeemed
            voucher.validUntilDate = (offerDates.voucherRedeemableUntil > 0)
                ? offerDates.voucherRedeemableUntil
                : startDate + fetchOfferDurations(_offerId).voucherValid;
        }

        // Operate in a block to avoid "stack too deep" error
        {
            // Cache protocol lookups for reference
            ProtocolLib.ProtocolLookups storage lookups = protocolLookups();
            // Map the offerId to the exchangeId as one-to-many
            lookups.exchangeIdsByOffer[_offerId].push(_exchangeId);

            // Shouldn't decrement if offer is preminted or unlimited
            if (!_isPreminted) {
                if (_offer.quantityAvailable != type(uint256).max) {
                    // Decrement offer's quantity available
                    _offer.quantityAvailable--;
                }

                // Issue voucher, unless it already exist (for preminted offers)
                IBosonVoucher bosonVoucher = IBosonVoucher(
                    getCloneAddress(lookups, _offer.sellerId, _offer.collectionIndex)
                );
                uint256 tokenId = _exchangeId | (_offerId << 128);
                bosonVoucher.issueVoucher(tokenId, _buyer);
            }

            lookups.voucherCount[buyerId]++;
        }

        // Notify watchers of state change
        emit BuyerCommitted(_offerId, buyerId, _exchangeId, exchange, voucher, msgSender());

        return _exchangeId;
    }

    /**
     * @notice Completes an exchange.
     *
     * Emits an ExchangeCompleted event if successful.
     *
     * Reverts if
     * - The exchanges region of protocol is paused
     * - Exchange does not exist
     * - Exchange is not in Redeemed state
     * - Caller is not buyer and offer dispute period has not elapsed
     *
     * @param _exchangeId - the id of the exchange to complete
     */
    function completeExchange(uint256 _exchangeId) public override exchangesNotPaused nonReentrant {
        // Get the exchange, should be in redeemed state
        (Exchange storage exchange, Voucher storage voucher) = getValidExchange(_exchangeId, ExchangeState.Redeemed);
        uint256 offerId = exchange.offerId;

        // Get the offer, which will definitely exist
        Offer storage offer;
        (, offer) = fetchOffer(offerId);

        // Get message sender
        address sender = msgSender();

        // Is this the buyer?
        bool buyerExists;
        uint256 buyerId;
        (buyerExists, buyerId) = getBuyerIdByWallet(sender);

        // Buyer may call any time. Seller or anyone else may call after dispute period elapses
        // N.B. An existing buyer or seller may be the "anyone else" on an exchange they are not a part of
        if (!buyerExists || buyerId != exchange.buyerId) {
            uint256 elapsed = block.timestamp - voucher.redeemedDate;
            require(elapsed >= fetchOfferDurations(offerId).disputePeriod, DISPUTE_PERIOD_NOT_ELAPSED);
        }

        // Finalize the exchange
        finalizeExchange(exchange, ExchangeState.Completed);

        // Notify watchers of state change
        emit ExchangeCompleted(offerId, exchange.buyerId, exchange.id, sender);
    }

    /**
     * @notice Completes a batch of exchanges.
     *
     * Emits an ExchangeCompleted event for every exchange if finalized to the Complete state.
     *
     * Reverts if:
     * - The exchanges region of protocol is paused
     * - For any exchange:
     *   - Exchange does not exist
     *   - Exchange is not in Redeemed state
     *   - Caller is not buyer and offer dispute period has not elapsed
     *
     * @param _exchangeIds - the array of exchanges ids
     */
    function completeExchangeBatch(uint256[] calldata _exchangeIds) external override exchangesNotPaused {
        for (uint256 i = 0; i < _exchangeIds.length; i++) {
            // complete the exchange
            completeExchange(_exchangeIds[i]);
        }
    }

    /**
     * @notice Revokes a voucher.
     *
     * Emits a VoucherRevoked event if successful.
     *
     * Reverts if
     * - The exchanges region of protocol is paused
     * - Exchange does not exist
     * - Exchange is not in Committed state
     * - Caller is not seller's assistant
     *
     * @param _exchangeId - the id of the exchange
     */
    function revokeVoucher(uint256 _exchangeId) external override exchangesNotPaused nonReentrant {
        // Get the exchange, should be in committed state
        (Exchange storage exchange, ) = getValidExchange(_exchangeId, ExchangeState.Committed);

        // Get seller id associated with caller
        bool sellerExists;
        uint256 sellerId;
        (sellerExists, sellerId) = getSellerIdByAssistant(msgSender());

        // Get the offer, which will definitely exist
        uint256 offerId = exchange.offerId;
        (, Offer storage offer) = fetchOffer(offerId);

        // Only seller's assistant may call
        require(sellerExists && offer.sellerId == sellerId, NOT_ASSISTANT);

        // Finalize the exchange, burning the voucher
        finalizeExchange(exchange, ExchangeState.Revoked);

        // Notify watchers of state change
        emit VoucherRevoked(offerId, _exchangeId, msgSender());
    }

    /**
     * @notice Cancels a voucher.
     *
     * Emits a VoucherCanceled event if successful.
     *
     * Reverts if
     * - The exchanges region of protocol is paused
     * - Exchange does not exist
     * - Exchange is not in Committed state
     * - Caller does not own voucher
     *
     * @param _exchangeId - the id of the exchange
     */
    function cancelVoucher(uint256 _exchangeId) external override exchangesNotPaused nonReentrant {
        // Get the exchange, should be in committed state
        (Exchange storage exchange, ) = getValidExchange(_exchangeId, ExchangeState.Committed);

        // Make sure the caller is buyer associated with the exchange
        checkBuyer(exchange.buyerId);

        // Finalize the exchange, burning the voucher
        finalizeExchange(exchange, ExchangeState.Canceled);

        // Notify watchers of state change
        emit VoucherCanceled(exchange.offerId, _exchangeId, msgSender());
    }

    /**
     * @notice Expires a voucher.
     *
     * Emits a VoucherExpired event if successful.
     *
     * Reverts if
     * - The exchanges region of protocol is paused
     * - Exchange does not exist
     * - Exchange is not in Committed state
     * - Redemption period has not yet elapsed
     *
     * @param _exchangeId - the id of the exchange
     */
    function expireVoucher(uint256 _exchangeId) external override exchangesNotPaused nonReentrant {
        // Get the exchange, should be in committed state
        (Exchange storage exchange, Voucher storage voucher) = getValidExchange(_exchangeId, ExchangeState.Committed);

        // Make sure that the voucher has expired
        require(block.timestamp > voucher.validUntilDate, VOUCHER_STILL_VALID);

        // Finalize the exchange, burning the voucher
        finalizeExchange(exchange, ExchangeState.Canceled);

        // Make it possible to determine how this exchange reached the Canceled state
        voucher.expired = true;

        // Notify watchers of state change
        emit VoucherExpired(exchange.offerId, _exchangeId, msgSender());
    }

    /**
     * @notice Extends a Voucher's validity period.
     *
     * Emits a VoucherExtended event if successful.
     *
     * Reverts if
     * - The exchanges region of protocol is paused
     * - Exchange does not exist
     * - Exchange is not in Committed state
     * - Caller is not seller's assistant
     * - New date is not later than the current one
     *
     * @param _exchangeId - the id of the exchange
     * @param _validUntilDate - the new voucher expiry date
     */
    function extendVoucher(uint256 _exchangeId, uint256 _validUntilDate) external exchangesNotPaused nonReentrant {
        // Get the exchange, should be in committed state
        (Exchange storage exchange, Voucher storage voucher) = getValidExchange(_exchangeId, ExchangeState.Committed);

        // Get the offer, which will definitely exist
        Offer storage offer;
        uint256 offerId = exchange.offerId;
        (, offer) = fetchOffer(offerId);

        // Get message sender
        address sender = msgSender();

        // Get seller id associated with caller
        bool sellerExists;
        uint256 sellerId;
        (sellerExists, sellerId) = getSellerIdByAssistant(sender);

        // Only seller's assistant may call
        require(sellerExists && offer.sellerId == sellerId, NOT_ASSISTANT);

        // Make sure the proposed date is later than the current one
        require(_validUntilDate > voucher.validUntilDate, VOUCHER_EXTENSION_NOT_VALID);

        // Extend voucher
        voucher.validUntilDate = _validUntilDate;

        // Notify watchers of state exchange
        emit VoucherExtended(offerId, _exchangeId, _validUntilDate, sender);
    }

    /**
     * @notice Redeems a voucher.
     *
     * Emits a VoucherRedeemed event if successful.
     *
     * Reverts if
     * - The exchanges region of protocol is paused
     * - Exchange does not exist
     * - Exchange is not in committed state
     * - Caller does not own voucher
     * - Current time is prior to offer.voucherRedeemableFromDate
     * - Current time is after voucher.validUntilDate
     *
     * @param _exchangeId - the id of the exchange
     */
    function redeemVoucher(uint256 _exchangeId) external override exchangesNotPaused nonReentrant {
        // Get the exchange, should be in committed state
        (Exchange storage exchange, Voucher storage voucher) = getValidExchange(_exchangeId, ExchangeState.Committed);
        uint256 offerId = exchange.offerId;

        // Make sure the caller is buyer associated with the exchange
        checkBuyer(exchange.buyerId);

        // Make sure the voucher is redeemable
        require(
            block.timestamp >= fetchOfferDates(offerId).voucherRedeemableFrom &&
                block.timestamp <= voucher.validUntilDate,
            VOUCHER_NOT_REDEEMABLE
        );

        // Store the time the exchange was redeemed
        voucher.redeemedDate = block.timestamp;

        // Set the exchange state to the Redeemed
        exchange.state = ExchangeState.Redeemed;

        // Burn the voucher
        burnVoucher(exchange);

        // Transfer any bundled twins to buyer
        transferTwins(exchange, voucher);

        // Notify watchers of state change
        emit VoucherRedeemed(offerId, _exchangeId, msgSender());
    }

    /**
     * @notice Informs protocol of new buyer associated with an exchange.
     *
     * Emits a VoucherTransferred event if successful.
     *
     * Reverts if
     * - The buyers region of protocol is paused
     * - Caller is not a clone address associated with the seller
     * - Exchange does not exist
     * - Exchange is not in Committed state
     * - Voucher has expired
     * - New buyer's existing account is deactivated
     *
     * @param _exchangeId - the id of the exchange
     * @param _newBuyer - the address of the new buyer
     */
    function onVoucherTransferred(
        uint256 _exchangeId,
        address payable _newBuyer
    ) external override buyersNotPaused nonReentrant {
        // Cache protocol lookups for reference
        ProtocolLib.ProtocolLookups storage lookups = protocolLookups();

        // Get the exchange, should be in committed state
        (Exchange storage exchange, Voucher storage voucher) = getValidExchange(_exchangeId, ExchangeState.Committed);

        // Make sure that the voucher is still valid
        require(block.timestamp <= voucher.validUntilDate, VOUCHER_HAS_EXPIRED);

        (, Offer storage offer) = fetchOffer(exchange.offerId);

        // Make sure that the voucher was issued on the clone that is making a call
        require(msg.sender == getCloneAddress(lookups, offer.sellerId, offer.collectionIndex), ACCESS_DENIED);

        // Decrease voucher counter for old buyer
        lookups.voucherCount[exchange.buyerId]--;

        // Fetch or create buyer
        uint256 buyerId = getValidBuyer(_newBuyer);

        // Update buyer id for the exchange
        exchange.buyerId = buyerId;

        // Increase voucher counter for new buyer
        lookups.voucherCount[buyerId]++;

        // Notify watchers of state change
        emit VoucherTransferred(exchange.offerId, _exchangeId, buyerId, msgSender());
    }

    /**
     * @notice Checks if the given exchange in a finalized state.
     *
     * Returns true if
     * - Exchange state is Revoked, Canceled, or Completed
     * - Exchange is disputed and dispute state is Retracted, Resolved, Decided or Refused
     *
     * @param _exchangeId - the id of the exchange to check
     * @return exists - true if the exchange exists
     * @return isFinalized - true if the exchange is finalized
     */
    function isExchangeFinalized(uint256 _exchangeId) public view override returns (bool exists, bool isFinalized) {
        Exchange storage exchange;

        // Get the exchange
        (exists, exchange) = fetchExchange(_exchangeId);

        // Bail if no such exchange
        if (!exists) return (false, false);

        // Derive isFinalized from exchange state or dispute state
        if (exchange.state == ExchangeState.Disputed) {
            // Get the dispute
            Dispute storage dispute;
            (, dispute, ) = fetchDispute(_exchangeId);

            // Check for finalized dispute state
            isFinalized = (dispute.state == DisputeState.Retracted ||
                dispute.state == DisputeState.Resolved ||
                dispute.state == DisputeState.Decided ||
                dispute.state == DisputeState.Refused);
        } else {
            // Check for finalized exchange state
            isFinalized = (exchange.state == ExchangeState.Revoked ||
                exchange.state == ExchangeState.Canceled ||
                exchange.state == ExchangeState.Completed);
        }
    }

    /**
     * @notice Gets the details about a given exchange.
     *
     * @param _exchangeId - the id of the exchange to check
     * @return exists - true if the exchange exists
     * @return exchange - the exchange details. See {BosonTypes.Exchange}
     * @return voucher - the voucher details. See {BosonTypes.Voucher}
     */
    function getExchange(
        uint256 _exchangeId
    ) external view override returns (bool exists, Exchange memory exchange, Voucher memory voucher) {
        (exists, exchange) = fetchExchange(_exchangeId);
        voucher = fetchVoucher(_exchangeId);
    }

    /**
     * @notice Gets the state of a given exchange.
     *
     * @param _exchangeId - the id of the exchange to check
     * @return exists - true if the exchange exists
     * @return state - the exchange state. See {BosonTypes.ExchangeStates}
     */
    function getExchangeState(uint256 _exchangeId) external view override returns (bool exists, ExchangeState state) {
        Exchange storage exchange;
        (exists, exchange) = fetchExchange(_exchangeId);
        if (exists) state = exchange.state;
    }

    /**
     * @notice Gets the id that will be assigned to the next exchange.
     *
     * @dev Does not increment the counter.
     *
     * @return nextExchangeId - the next exchange id
     */
    function getNextExchangeId() external view override returns (uint256 nextExchangeId) {
        nextExchangeId = protocolCounters().nextExchangeId;
    }

    /**
     * @notice Transitions exchange to a "finalized" state
     *
     * Target state must be Completed, Revoked, or Canceled.
     * Sets finalizedDate and releases funds associated with the exchange
     *
     * @param _exchange - the exchange to finalize
     * @param _targetState - the target state to which the exchange should be transitioned
     */
    function finalizeExchange(Exchange storage _exchange, ExchangeState _targetState) internal {
        // Make sure target state is a final state
        require(
            _targetState == ExchangeState.Completed ||
                _targetState == ExchangeState.Revoked ||
                _targetState == ExchangeState.Canceled
        );

        // Set the exchange state to the target state
        _exchange.state = _targetState;

        // Store the time the exchange was finalized
        _exchange.finalizedDate = block.timestamp;

        // Burn the voucher if canceling or revoking
        if (_targetState != ExchangeState.Completed) burnVoucher(_exchange);

        // Release the funds
        FundsLib.releaseFunds(_exchange.id);
    }

    /**
     * @notice Burns the voucher associated with a given exchange.
     *
     * Emits ERC721 Transfer event in call stack if successful.
     *
     * @param _exchange - the pointer to the exchange for which voucher should be burned
     */
    function burnVoucher(Exchange storage _exchange) internal {
        // Cache protocol lookups for reference
        ProtocolLib.ProtocolLookups storage lookups = protocolLookups();

        // Decrease the voucher count
        lookups.voucherCount[_exchange.buyerId]--;

        // Burn the voucher
        uint256 offerId = _exchange.offerId;
        (, Offer storage offer) = fetchOffer(offerId);
        IBosonVoucher bosonVoucher = IBosonVoucher(getCloneAddress(lookups, offer.sellerId, offer.collectionIndex));

        uint256 tokenId = _exchange.id;
        if (tokenId >= EXCHANGE_ID_2_2_0) tokenId |= (offerId << 128);
        bosonVoucher.burnVoucher(tokenId);
    }

    /**
     * @notice Transfers bundled twins associated with an exchange to the buyer.
     *
     * Emits ERC20 Transfer, ERC721 Transfer, or ERC1155 TransferSingle events in call stack if successful.
     * Emits TwinTransferred if twin transfer was successfull
     * Emits TwinTransferFailed if twin transfer failed
     *
     * If one of the twin transfers fails, the function will continue to transfer the remaining twins and
     * automatically raises a dispute for the exchange.
     *
     * @param _exchange - the exchange for which twins should be transferred
     */
    function transferTwins(Exchange storage _exchange, Voucher storage _voucher) internal {
        // See if there is an associated bundle
        (bool exists, uint256 bundleId) = fetchBundleIdByOffer(_exchange.offerId);

        // Transfer the twins
        if (exists) {
            // Get storage location for bundle
            (, Bundle storage bundle) = fetchBundle(bundleId);

            // Get the twin Ids in the bundle
            uint256[] storage twinIds = bundle.twinIds;

            // Get seller account
            (, Seller storage seller, ) = fetchSeller(bundle.sellerId);

            ProtocolLib.ProtocolLookups storage lookups = protocolLookups();

            address sender = msgSender();

            uint256 twinCount = twinIds.length;

            // Fetch twin: up to 20,000 gas
            // Handle individual outcome: up to 120,000 gas
            // Handle overall outcome: up to 200,000 gas
            // Next line would overflow if twinCount > (type(uint256).max - MINIMAL_RESIDUAL_GAS)/SINGLE_TWIN_RESERVED_GAS
            // Oveflow happens for twinCount ~ 9.6x10^71, which is impossible to achieve
            uint256 reservedGas = twinCount * SINGLE_TWIN_RESERVED_GAS + MINIMAL_RESIDUAL_GAS;

            // Visit the twins
            for (uint256 i = 0; i < twinCount; i++) {
                // Get the twin
                (, Twin storage twin) = fetchTwin(twinIds[i]);

                bool success;

                uint256 tokenId = twin.tokenId;

                {
                    TokenType tokenType = twin.tokenType;

                    // Shouldn't decrement supply if twin supply is unlimited
                    if (twin.supplyAvailable != type(uint256).max) {
                        // Decrement by 1 if token type is NonFungible otherwise decrement amount (i.e, tokenType is MultiToken or FungibleToken)
                        twin.supplyAvailable = tokenType == TokenType.NonFungibleToken
                            ? twin.supplyAvailable - 1
                            : twin.supplyAvailable - twin.amount;
                    }

                    // Transfer the token from the seller's assistant to the buyer
                    bytes memory data; // Calldata to transfer the twin

                    if (tokenType == TokenType.FungibleToken) {
                        // ERC-20 style transfer
                        data = abi.encodeCall(IERC20.transferFrom, (seller.assistant, sender, twin.amount));
                    } else if (tokenType == TokenType.NonFungibleToken) {
                        // Token transfer order is ascending to avoid overflow when twin supply is unlimited
                        if (twin.supplyAvailable == type(uint256).max) {
                            twin.tokenId++;
                        } else {
                            // Token transfer order is descending
                            tokenId += twin.supplyAvailable;
                        }

                        // ERC-721 style transfer
                        data = abi.encodeWithSignature(
                            "safeTransferFrom(address,address,uint256,bytes)",
                            seller.assistant,
                            sender,
                            tokenId,
                            ""
                        );
                    } else if (tokenType == TokenType.MultiToken) {
                        // ERC-1155 style transfer
                        data = abi.encodeWithSignature(
                            "safeTransferFrom(address,address,uint256,uint256,bytes)",
                            seller.assistant,
                            sender,
                            tokenId,
                            twin.amount,
                            ""
                        );
                    }

                    // Make call only if there is enough gas and code at address exists.
                    // If not, skip the call and mark the transfer as failed
                    if (gasleft() > reservedGas && twin.tokenAddress.isContract()) {
                        bytes memory result;
                        (success, result) = twin.tokenAddress.call{ gas: gasleft() - reservedGas }(data);

                        success = success && (result.length == 0 || abi.decode(result, (bool)));
                    }
                }

                // Reduce minimum gas required for succesful execution
                reservedGas -= SINGLE_TWIN_RESERVED_GAS;

                // If token transfer failed
                if (!success) {
                    raiseDisputeInternal(_exchange, _voucher, seller.id);

                    emit TwinTransferFailed(twin.id, twin.tokenAddress, _exchange.id, tokenId, twin.amount, sender);
                } else {
                    uint256 exchangeId = _exchange.id;
                    uint256 twinId = twin.id;
                    {
                        // Store twin receipt on twinReceiptsByExchange
                        TwinReceipt storage twinReceipt = lookups.twinReceiptsByExchange[exchangeId].push();
                        twinReceipt.twinId = twinId;
                        twinReceipt.tokenAddress = twin.tokenAddress;
                        twinReceipt.tokenId = tokenId;
                        twinReceipt.amount = twin.amount;
                        twinReceipt.tokenType = twin.tokenType;
                    }
                    if (twin.tokenType == TokenType.NonFungibleToken) {
                        // Get all ranges of twins that belong to the seller and to the same token address of the new twin to validate if range is available
                        TokenRange[] storage twinRanges = lookups.twinRangesBySeller[seller.id][twin.tokenAddress];

                        bool unlimitedSupply = twin.supplyAvailable == type(uint256).max;

                        uint256 rangeIndex = lookups.rangeIdByTwin[twinId] - 1;
                        TokenRange storage range = twinRanges[rangeIndex];

                        if (unlimitedSupply ? range.end == tokenId : range.start == tokenId) {
                            uint256 lastIndex = twinRanges.length - 1;

                            if (rangeIndex != lastIndex) {
                                // Replace range with last range
                                twinRanges[rangeIndex] = twinRanges[lastIndex];
                            }

                            // Remove from ranges mapping
                            twinRanges.pop();

                            // Delete rangeId from rangeIdByTwin mapping
                            lookups.rangeIdByTwin[twinId] = 0;
                        } else {
                            unlimitedSupply ? range.start++ : range.end--;
                        }
                    }
                    emit TwinTransferred(twinId, twin.tokenAddress, exchangeId, tokenId, twin.amount, sender);
                }
            }
        }
    }

    /**
     * @notice Checks if buyer exists for buyer address. If not, account is created for buyer address.
     *
     * Reverts if buyer exists but is inactive.
     *
     * @param _buyer - the buyer address to check
     * @return buyerId - the buyer id
     */
    function getValidBuyer(address payable _buyer) internal returns (uint256 buyerId) {
        // Find or create the account associated with the specified buyer address
        bool exists;
        (exists, buyerId) = getBuyerIdByWallet(_buyer);

        if (!exists) {
            // Create the buyer account
            Buyer memory newBuyer;
            newBuyer.wallet = _buyer;
            newBuyer.active = true;

            createBuyerInternal(newBuyer);
            buyerId = newBuyer.id;
        } else {
            // Fetch the existing buyer account
            (, Buyer storage buyer) = fetchBuyer(buyerId);

            // Make sure buyer account is active
            require(buyer.active, MUST_BE_ACTIVE);
        }
    }

    /**
     * @notice Authorizes the potential buyer to commit to an offer
     *
     * Anyone can commit to an unconditional offer, and no state change occurs here.
     *
     * However, if the offer is conditional, we must:
     *   - determine if the buyer is allowed to commit
     *   - increment the count of commits to the group made by the buyer address
     *
     * Conditions are associated with offers via groups. One or more offers can be
     * placed in a group and a single condition applied to the entire group. Thus:
     *   - If a buyer commits to one offer in a group with a condition, it counts
     *     against the buyer's allowable commits for the whole group.
     *   - If the buyer has already committed the maximum number of times for the
     *     group, the buyer can't commit again to any of its offers.
     *
     * The buyer is allowed to commit if no group or condition is set for this offer.
     *
     * Reverts if:
     * - Allowable commits to the group are exhausted
     * - Buyer does not meet the condition
     *
     * @param _buyer buyer address
     * @param _condition - the condition to check
     * @param _groupId - the group id
     * @param _tokenId - the token id
     *
     */
    function authorizeCommit(
        address _buyer,
        Condition storage _condition,
        uint256 _groupId,
        uint256 _tokenId
    ) internal {
        // Cache protocol lookups for reference
        ProtocolLib.ProtocolLookups storage lookups = protocolLookups();

        mapping(uint256 => uint256) storage conditionalCommits = _condition.gating == GatingType.PerTokenId
            ? lookups.conditionalCommitsByTokenId[_tokenId]
            : lookups.conditionalCommitsByAddress[_buyer];

        // How many times has been committed to offers in the group?
        uint256 commitCount = conditionalCommits[_groupId];

        require(commitCount < _condition.maxCommits, MAX_COMMITS_REACHED);

        bool allow = _condition.method == EvaluationMethod.Threshold
            ? holdsThreshold(_buyer, _condition, _tokenId)
            : holdsSpecificToken(_buyer, _condition, _tokenId);

        require(allow, CANNOT_COMMIT);

        // Increment number of commits to the group
        conditionalCommits[_groupId] = ++commitCount;
    }

    /**
     * @notice Checks if the buyer has the required balance of the conditional token.
     *
     * @param _buyer - address of potential buyer
     * @param _condition - the condition to be evaluated
     * @param _tokenId - the token id. Valid only for ERC1155 tokens.
     *
     * @return bool - true if buyer meets the condition
     */
    function holdsThreshold(
        address _buyer,
        Condition storage _condition,
        uint256 _tokenId
    ) internal view returns (bool) {
        uint256 balance;

        if (_condition.tokenType == TokenType.MultiToken) {
            balance = IERC1155(_condition.tokenAddress).balanceOf(_buyer, _tokenId);
        } else if (_condition.tokenType == TokenType.NonFungibleToken) {
            balance = IERC721(_condition.tokenAddress).balanceOf(_buyer);
        } else {
            balance = IERC20(_condition.tokenAddress).balanceOf(_buyer);
        }

        return balance >= _condition.threshold;
    }

    /**
     * @notice If token is ERC721, checks if the buyer owns the token. If token is ERC1155, checks if the buyer has the required balance, i.e at least the threshold.
     *
     * @param _buyer - address of potential buyer
     * @param _condition - the condition to be evaluated
     * @param _tokenId - the token id that buyer is supposed to own
     *
     * @return bool - true if buyer meets the condition
     */
    function holdsSpecificToken(
        address _buyer,
        Condition storage _condition,
        uint256 _tokenId
    ) internal view returns (bool) {
<<<<<<< HEAD
        return (IERC721(_condition.tokenAddress).ownerOf(_tokenId) == _buyer);
=======
        if (_condition.tokenType == TokenType.MultiToken) {
            return IERC1155(_condition.tokenAddress).balanceOf(_buyer, _tokenId) >= _condition.threshold;
        } else {
            // no need to check if is NonFungible token there is no way to create a SpecifiedToken condition with a Fungible token
            return IERC721(_condition.tokenAddress).ownerOf(_tokenId) == _buyer;
        }
>>>>>>> d88ad535
    }

    /**
     * @notice Gets exchange receipt.
     *
     * Reverts if:
     * - Exchange is not in a final state
     * - Exchange id is invalid
     *
     * @param _exchangeId - the exchange id
     * @return receipt - the receipt for the exchange. See {BosonTypes.Receipt}
     */
    function getReceipt(uint256 _exchangeId) external view returns (Receipt memory receipt) {
        // Get the exchange
        (bool exists, Exchange storage exchange) = fetchExchange(_exchangeId);
        require(exists, NO_SUCH_EXCHANGE);

        // Verify if exchange is finalized, returns true if exchange is in one of the final states
        (, bool isFinalized) = isExchangeFinalized(_exchangeId);
        require(isFinalized, EXCHANGE_IS_NOT_IN_A_FINAL_STATE);

        // Add exchange to receipt
        receipt.exchangeId = exchange.id;
        receipt.buyerId = exchange.buyerId;
        receipt.finalizedDate = exchange.finalizedDate;

        // Get the voucher
        Voucher storage voucher = fetchVoucher(_exchangeId);
        receipt.committedDate = voucher.committedDate;
        receipt.redeemedDate = voucher.redeemedDate;
        receipt.voucherExpired = voucher.expired;

        // Fetch offer, we assume offer exist if exchange exist
        (, Offer storage offer) = fetchOffer(exchange.offerId);
        receipt.offerId = offer.id;
        receipt.sellerId = offer.sellerId;
        receipt.price = offer.price;
        receipt.sellerDeposit = offer.sellerDeposit;
        receipt.buyerCancelPenalty = offer.buyerCancelPenalty;
        receipt.exchangeToken = offer.exchangeToken;

        // Fetch offer fees
        OfferFees storage offerFees = fetchOfferFees(offer.id);
        receipt.offerFees = offerFees;

        // Fetch agent id
        (, uint256 agentId) = fetchAgentIdByOffer(offer.id);
        receipt.agentId = agentId;

        // We assume dispute exist if exchange is in disputed state
        if (exchange.state == ExchangeState.Disputed) {
            // Fetch dispute resolution terms
            DisputeResolutionTerms storage disputeResolutionTerms = fetchDisputeResolutionTerms(offer.id);

            // Add disputeResolverId to receipt
            receipt.disputeResolverId = disputeResolutionTerms.disputeResolverId;

            // Fetch dispute and dispute dates
            (, Dispute storage dispute, DisputeDates storage disputeDates) = fetchDispute(_exchangeId);

            // Add dispute data to receipt
            receipt.disputeState = dispute.state;
            receipt.disputedDate = disputeDates.disputed;
            receipt.escalatedDate = disputeDates.escalated;
        }

        // Fetch the twin receipt, it exists if offer was bundled with twins
        (bool twinsExists, TwinReceipt[] storage twinReceipts) = fetchTwinReceipts(exchange.id);

        // Add twin to receipt if exists
        if (twinsExists) {
            receipt.twinReceipts = twinReceipts;
        }

        // Fetch condition
        (bool conditionExists, Condition storage condition) = fetchConditionByExchange(exchange.id);

        // Add condition to receipt if exists
        if (conditionExists) {
            receipt.condition = condition;
        }
    }
}<|MERGE_RESOLUTION|>--- conflicted
+++ resolved
@@ -1061,16 +1061,7 @@
         Condition storage _condition,
         uint256 _tokenId
     ) internal view returns (bool) {
-<<<<<<< HEAD
         return (IERC721(_condition.tokenAddress).ownerOf(_tokenId) == _buyer);
-=======
-        if (_condition.tokenType == TokenType.MultiToken) {
-            return IERC1155(_condition.tokenAddress).balanceOf(_buyer, _tokenId) >= _condition.threshold;
-        } else {
-            // no need to check if is NonFungible token there is no way to create a SpecifiedToken condition with a Fungible token
-            return IERC721(_condition.tokenAddress).ownerOf(_tokenId) == _buyer;
-        }
->>>>>>> d88ad535
     }
 
     /**
