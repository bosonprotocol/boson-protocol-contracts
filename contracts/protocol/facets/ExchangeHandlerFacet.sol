--- conflicted
+++ resolved
@@ -600,14 +600,7 @@
      * @param _exchangeId - the id of the exchange
      * @param _newBuyer - the address of the new buyer
      */
-<<<<<<< HEAD
     function onVoucherTransferred(uint256 _exchangeId, address payable _newBuyer) external override buyersNotPaused {
-=======
-    function onVoucherTransferred(
-        uint256 _exchangeId,
-        address payable _newBuyer
-    ) external override buyersNotPaused nonReentrant {
->>>>>>> bfb83a15
         // Cache protocol lookups for reference
         ProtocolLib.ProtocolLookups storage lookups = protocolLookups();
 
