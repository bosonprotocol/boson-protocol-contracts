--- conflicted
+++ resolved
@@ -236,27 +236,11 @@
     }
 
     /**
-<<<<<<< HEAD
-     * @notice Redeem a voucher.
-=======
      * @notice Expire a voucher.
->>>>>>> 9f6ca8e4
      *
      * Reverts if
      * - Exchange does not exist
      * - Exchange is not in committed state
-<<<<<<< HEAD
-     * - Caller does not own voucher
-     * - Current time is prior to offer.redeemableFromDate
-     * - Current time is after exchange.voucher.validUntilDate
-     *
-     * Emits
-     * - VoucherRedeemed
-     *
-     * @param _exchangeId - the id of the exchange
-     */
-    function redeemVoucher(uint256 _exchangeId)
-=======
      * - Redemption period has not yet elapsed
      *
      * Emits
@@ -265,20 +249,14 @@
      * @param _exchangeId - the id of the exchange
      */
     function expireVoucher(uint256 _exchangeId)
->>>>>>> 9f6ca8e4
     external
     override
     {
         // Get the exchange, should be in committed state
         Exchange storage exchange = getValidExchange(_exchangeId, ExchangeState.Committed);
 
-<<<<<<< HEAD
-        // Reconcile voucher's current owner with stored exchange in case it changed hands
-        reconcileBuyer(exchange);
-=======
         // Make sure that the voucher has expired
         require(block.timestamp >= exchange.voucher.validUntilDate, VOUCHER_STILL_VALID);
->>>>>>> 9f6ca8e4
 
         // Get the offer, which will definitely exist
         Offer storage offer;
@@ -308,8 +286,6 @@
         exchange.voucher.expired = true;
 
         // Notify watchers of state change
-<<<<<<< HEAD
-=======
         emit VoucherExpired(exchange.offerId, _exchangeId, msg.sender);
     }
 
@@ -359,7 +335,6 @@
         burnVoucher(_exchangeId);
 
         // Notify watchers of state change
->>>>>>> 9f6ca8e4
         emit VoucherRedeemed(exchange.offerId, _exchangeId, msg.sender);
     }
 
@@ -534,14 +509,8 @@
         // Burn the voucher if canceling or revoking
         if (_targetState != ExchangeState.Completed) burnVoucher(_exchange.id);
 
-<<<<<<< HEAD
         // Release the funds
         FundsLib.releaseFunds(_exchange.id);
-
-=======
-        // TODO: Uncomment when FundsLib.releaseFunds is available
-        // releaseFunds(_exchange.id);
->>>>>>> 9f6ca8e4
     }
 
     /**
