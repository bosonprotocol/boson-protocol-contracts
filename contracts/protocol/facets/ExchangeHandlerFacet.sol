// SPDX-License-Identifier: GPL-3.0-or-later
<<<<<<< HEAD
pragma solidity 0.8.9;
=======
pragma solidity 0.8.18;

>>>>>>> 13eea7a1
import { IBosonExchangeHandler } from "../../interfaces/handlers/IBosonExchangeHandler.sol";
import { IBosonAccountHandler } from "../../interfaces/handlers/IBosonAccountHandler.sol";
import { IBosonVoucher } from "../../interfaces/clients/IBosonVoucher.sol";
import { ITwinToken } from "../../interfaces/ITwinToken.sol";
import { DiamondLib } from "../../diamond/DiamondLib.sol";
import { BuyerBase } from "../bases/BuyerBase.sol";
import { DisputeBase } from "../bases/DisputeBase.sol";
import { ProtocolLib } from "../libs/ProtocolLib.sol";
import { FundsLib } from "../libs/FundsLib.sol";
import "../../domain/BosonConstants.sol";
import { Address } from "../../ext_libs/Address.sol";
import { IERC1155 } from "../../interfaces/IERC1155.sol";
import { IERC721 } from "../../interfaces/IERC721.sol";
import { IERC20 } from "../../interfaces/IERC20.sol";

/**
 * @title ExchangeHandlerFacet
 *
 * @notice Handles exchanges associated with offers within the protocol.
 */
contract ExchangeHandlerFacet is IBosonExchangeHandler, BuyerBase, DisputeBase {
    using Address for address;

    uint256 private immutable EXCHANGE_ID_2_2_0; // solhint-disable-line

    /**
     * @notice After v2.2.0, token ids are derived from offerId and exchangeId.
     * EXCHANGE_ID_2_2_0 is the first exchange id to use for 2.2.0.
     * Set EXCHANGE_ID_2_2_0 in the constructor.
     *
     * @param _firstExchangeId2_2_0 - the first exchange id to use for 2.2.0
     */
    //solhint-disable-next-line
    constructor(uint256 _firstExchangeId2_2_0) {
        EXCHANGE_ID_2_2_0 = _firstExchangeId2_2_0;
    }

    /**
     * @notice Initializes facet.
     * This function is callable only once.
     */
    function initialize() public onlyUninitialized(type(IBosonExchangeHandler).interfaceId) {
        DiamondLib.addSupportedInterface(type(IBosonExchangeHandler).interfaceId);
    }

    /**
     * @notice Commits to an offer (first step of an exchange).
     *
     * Emits a BuyerCommitted event if successful.
     * Issues a voucher to the buyer address.
     *
     * Reverts if:
     * - The exchanges region of protocol is paused
     * - The buyers region of protocol is paused
     * - OfferId is invalid
     * - Offer has been voided
     * - Offer has expired
     * - Offer is not yet available for commits
     * - Offer's quantity available is zero
     * - Buyer address is zero
     * - Buyer account is inactive
     * - Offer price is in native token and caller does not send enough
     * - Offer price is in some ERC20 token and caller also sends native currency
     * - Contract at token address does not support ERC20 function transferFrom
     * - Calling transferFrom on token fails for some reason (e.g. protocol is not approved to transfer)
     * - Received ERC20 token amount differs from the expected value
     * - Seller has less funds available than sellerDeposit
     * - Offer belongs to a group with a condition
     *
     * @param _buyer - the buyer's address (caller can commit on behalf of a buyer)
     * @param _offerId - the id of the offer to commit to
     */
    function commitToOffer(
        address payable _buyer,
        uint256 _offerId
    ) external payable override exchangesNotPaused buyersNotPaused nonReentrant {
        // Make sure buyer address is not zero address
        require(_buyer != address(0), INVALID_ADDRESS);

        Offer storage offer = getValidOffer(_offerId);

        // For there to be a condition, there must be a group.
        (bool exists, uint256 groupId) = getGroupIdByOffer(offer.id);
        if (exists) {
            // Get the condition
            Condition storage condition = fetchCondition(groupId);

            // Make sure group doesn't have a condition. If it does, use commitToConditionalOffer instead.
            require(condition.method == EvaluationMethod.None, GROUP_HAS_CONDITION);
        }

        commitToOfferInternal(_buyer, offer, 0, false);
    }

    /**
     * @notice Commits to an conditional offer (first step of an exchange).
     *
     * Emits a BuyerCommitted event if successful.
     * Issues a voucher to the buyer address.
     *
     * Reverts if:
     * - The exchanges region of protocol is paused
     * - The buyers region of protocol is paused
     * - OfferId is invalid
     * - Offer has been voided
     * - Offer has expired
     * - Offer is not yet available for commits
     * - Offer's quantity available is zero
     * - Buyer address is zero
     * - Buyer account is inactive
     * - Conditional commit requirements not met or already used
     * - Offer price is in native token and caller does not send enough
     * - Offer price is in some ERC20 token and caller also sends native currency
     * - Contract at token address does not support ERC20 function transferFrom
     * - Calling transferFrom on token fails for some reason (e.g. protocol is not approved to transfer)
     * - Received ERC20 token amount differs from the expected value
     * - Seller has less funds available than sellerDeposit
     *
     * @param _buyer - the buyer's address (caller can commit on behalf of a buyer)
     * @param _offerId - the id of the offer to commit to
     * @param _tokenId - the id of the token to use for the conditional commit
     */
    function commitToConditionalOffer(
        address payable _buyer,
        uint256 _offerId,
        uint256 _tokenId
    ) external payable override exchangesNotPaused buyersNotPaused nonReentrant {
        // Make sure buyer address is not zero address
        require(_buyer != address(0), INVALID_ADDRESS);

        Offer storage offer = getValidOffer(_offerId);

        // For there to be a condition, there must be a group.
        (bool exists, uint256 groupId) = getGroupIdByOffer(offer.id);

        // Make sure the group exists
        require(exists, NO_SUCH_GROUP);

        // Get the condition
        Condition storage condition = fetchCondition(groupId);

        require(condition.method != EvaluationMethod.None, GROUP_HAS_NO_CONDITION);

        bool allow = authorizeCommit(_buyer, condition, groupId, _tokenId);
        require(allow, CANNOT_COMMIT);

        uint256 exchangeId = commitToOfferInternal(_buyer, offer, 0, false);

        protocolLookups().exchangeCondition[exchangeId] = condition;
    }

    /**
     * @notice Commits to a preminted offer (first step of an exchange).
     *
     * Emits a BuyerCommitted event if successful.
     *
     * Reverts if:
     * - The exchanges region of protocol is paused
     * - The buyers region of protocol is paused
     * - Caller is not the voucher contract, owned by the seller
     * - Exchange exists already
     * - Offer has been voided
     * - Offer has expired
     * - Offer is not yet available for commits
     * - Buyer account is inactive
     * - Buyer is token-gated (conditional commit requirements not met or already used)
     * - Buyer is token-gated and evaluation method is SpecificToken
     * - Seller has less funds available than sellerDeposit and price
     *
     * @param _buyer - the buyer's address (caller can commit on behalf of a buyer)
     * @param _offerId - the id of the offer to commit to
     * @param _exchangeId - the id of the exchange
     */
    function commitToPreMintedOffer(
        address payable _buyer,
        uint256 _offerId,
        uint256 _exchangeId
    ) external exchangesNotPaused buyersNotPaused nonReentrant {
        Offer storage offer = getValidOffer(_offerId);

        // Make sure that the voucher was issued on the clone that is making a call
        require(msg.sender == protocolLookups().cloneAddress[offer.sellerId], ACCESS_DENIED);

        // Exchange must not exist already
        (bool exists, ) = fetchExchange(_exchangeId);
        require(!exists, EXCHANGE_ALREADY_EXISTS);

        uint256 groupId;
        (exists, groupId) = getGroupIdByOffer(offer.id);

        if (exists) {
            // Get the condition
            Condition storage condition = fetchCondition(groupId);

            // Make sure condition is not SpecificToken as it is not supported for preminted offers
            require(condition.method != EvaluationMethod.SpecificToken, CANNOT_COMMIT);

            bool allow = authorizeCommit(_buyer, condition, groupId, 0);
            require(allow, CANNOT_COMMIT);
        }

        commitToOfferInternal(_buyer, offer, _exchangeId, true);
    }

    /**
     * @notice Commits to an offer. Helper function reused by commitToOffer and commitToPreMintedOffer.
     *
     * Emits a BuyerCommitted event if successful.
     * Issues a voucher to the buyer address for non preminted offers.
     *
     * Reverts if:
     * - Offer has been voided
     * - Offer has expired
     * - Offer is not yet available for commits
     * - Offer's quantity available is zero [for non preminted offers]
     * - Buyer account is inactive
     * - Buyer is token-gated (conditional commit requirements not met or already used)
     * - For non preminted offers:
     *   - Offer price is in native token and caller does not send enough
     *   - Offer price is in some ERC20 token and caller also sends native currency
     *   - Contract at token address does not support ERC20 function transferFrom
     *   - Calling transferFrom on token fails for some reason (e.g. protocol is not approved to transfer)
     *   - Received ERC20 token amount differs from the expected value
     *   - Seller has less funds available than sellerDeposit
     * - Seller has less funds available than sellerDeposit and price for preminted offers
     *
     * @param _buyer - the buyer's address (caller can commit on behalf of a buyer)
     * @param _offer - storage pointer to the offer
     * @param _exchangeId - the id of the exchange
     * @param _isPreminted - whether the offer is preminted
     * @return exchangeId - the id of the exchange
     */
    function commitToOfferInternal(
        address payable _buyer,
        Offer storage _offer,
        uint256 _exchangeId,
        bool _isPreminted
    ) internal returns (uint256) {
        uint256 _offerId = _offer.id;
        // Make sure offer is available, and isn't void, expired, or sold out
        OfferDates storage offerDates = fetchOfferDates(_offerId);
        require(block.timestamp >= offerDates.validFrom, OFFER_NOT_AVAILABLE);
        require(block.timestamp < offerDates.validUntil, OFFER_HAS_EXPIRED);

        if (!_isPreminted) {
            // For non-preminted offers, quantityAvailable must be greater than zero, since it gets decremented
            require(_offer.quantityAvailable > 0, OFFER_SOLD_OUT);

            // Get next exchange id for non-preminted offers
            _exchangeId = protocolCounters().nextExchangeId++;
        }

        // Fetch or create buyer
        uint256 buyerId = getValidBuyer(_buyer);

        // Encumber funds before creating the exchange
        FundsLib.encumberFunds(_offerId, buyerId, _isPreminted);

        // Create and store a new exchange
        Exchange storage exchange = protocolEntities().exchanges[_exchangeId];
        exchange.id = _exchangeId;
        exchange.offerId = _offerId;
        exchange.buyerId = buyerId;
        exchange.state = ExchangeState.Committed;

        // Create and store a new voucher
        Voucher storage voucher = protocolEntities().vouchers[_exchangeId];
        voucher.committedDate = block.timestamp;

        // Operate in a block to avoid "stack too deep" error
        {
            // Determine the time after which the voucher can be redeemed
            uint256 startDate = (block.timestamp >= offerDates.voucherRedeemableFrom)
                ? block.timestamp
                : offerDates.voucherRedeemableFrom;

            // Determine the time after which the voucher can no longer be redeemed
            voucher.validUntilDate = (offerDates.voucherRedeemableUntil > 0)
                ? offerDates.voucherRedeemableUntil
                : startDate + fetchOfferDurations(_offerId).voucherValid;
        }

        // Operate in a block to avoid "stack too deep" error
        {
            // Cache protocol lookups for reference
            ProtocolLib.ProtocolLookups storage lookups = protocolLookups();
            // Map the offerId to the exchangeId as one-to-many
            lookups.exchangeIdsByOffer[_offerId].push(_exchangeId);

            // Shouldn't decrement if offer is preminted or unlimited
            if (!_isPreminted) {
                if (_offer.quantityAvailable != type(uint256).max) {
                    // Decrement offer's quantity available
                    _offer.quantityAvailable--;
                }

                // Issue voucher, unless it already exist (for preminted offers)
                IBosonVoucher bosonVoucher = IBosonVoucher(lookups.cloneAddress[_offer.sellerId]);
                uint256 tokenId = _exchangeId | (_offerId << 128);
                bosonVoucher.issueVoucher(tokenId, _buyer);
            }

            lookups.voucherCount[buyerId]++;
        }

        // Notify watchers of state change
        emit BuyerCommitted(_offerId, buyerId, _exchangeId, exchange, voucher, msgSender());

        return _exchangeId;
    }

    /**
     * @notice Completes an exchange.
     *
     * Emits an ExchangeCompleted event if successful.
     *
     * Reverts if
     * - The exchanges region of protocol is paused
     * - Exchange does not exist
     * - Exchange is not in Redeemed state
     * - Caller is not buyer and offer dispute period has not elapsed
     *
     * @param _exchangeId - the id of the exchange to complete
     */
    function completeExchange(uint256 _exchangeId) public override exchangesNotPaused nonReentrant {
        // Get the exchange, should be in redeemed state
        (Exchange storage exchange, Voucher storage voucher) = getValidExchange(_exchangeId, ExchangeState.Redeemed);
        uint256 offerId = exchange.offerId;

        // Get the offer, which will definitely exist
        Offer storage offer;
        (, offer) = fetchOffer(offerId);

        // Get message sender
        address sender = msgSender();

        // Is this the buyer?
        bool buyerExists;
        uint256 buyerId;
        (buyerExists, buyerId) = getBuyerIdByWallet(sender);

        // Buyer may call any time. Seller or anyone else may call after dispute period elapses
        // N.B. An existing buyer or seller may be the "anyone else" on an exchange they are not a part of
        if (!buyerExists || buyerId != exchange.buyerId) {
            uint256 elapsed = block.timestamp - voucher.redeemedDate;
            require(elapsed >= fetchOfferDurations(offerId).disputePeriod, DISPUTE_PERIOD_NOT_ELAPSED);
        }

        // Finalize the exchange
        finalizeExchange(exchange, ExchangeState.Completed);

        // Notify watchers of state change
        emit ExchangeCompleted(offerId, exchange.buyerId, exchange.id, sender);
    }

    /**
     * @notice Completes a batch of exchanges.
     *
     * Emits an ExchangeCompleted event for every exchange if finalized to the Complete state.
     *
     * Reverts if:
     * - The exchanges region of protocol is paused
     * - Number of exchanges exceeds maximum allowed number per batch
     * - For any exchange:
     *   - Exchange does not exist
     *   - Exchange is not in Redeemed state
     *   - Caller is not buyer and offer dispute period has not elapsed
     *
     * @param _exchangeIds - the array of exchanges ids
     */
    function completeExchangeBatch(uint256[] calldata _exchangeIds) external override exchangesNotPaused {
        // limit maximum number of exchanges to avoid running into block gas limit in a loop
        require(_exchangeIds.length <= protocolLimits().maxExchangesPerBatch, TOO_MANY_EXCHANGES);

        for (uint256 i = 0; i < _exchangeIds.length; i++) {
            // complete the exchange
            completeExchange(_exchangeIds[i]);
        }
    }

    /**
     * @notice Revokes a voucher.
     *
     * Emits a VoucherRevoked event if successful.
     *
     * Reverts if
     * - The exchanges region of protocol is paused
     * - Exchange does not exist
     * - Exchange is not in Committed state
     * - Caller is not seller's assistant
     *
     * @param _exchangeId - the id of the exchange
     */
    function revokeVoucher(uint256 _exchangeId) external override exchangesNotPaused nonReentrant {
        // Get the exchange, should be in committed state
        (Exchange storage exchange, ) = getValidExchange(_exchangeId, ExchangeState.Committed);

        // Get seller id associated with caller
        bool sellerExists;
        uint256 sellerId;
        (sellerExists, sellerId) = getSellerIdByAssistant(msgSender());

        // Get the offer, which will definitely exist
        Offer storage offer;
        (, offer) = fetchOffer(exchange.offerId);

        // Only seller's assistant may call
        require(sellerExists && offer.sellerId == sellerId, NOT_ASSISTANT);

        // Revoke the voucher
        revokeVoucherInternal(exchange);
    }

    /**
     * @notice Cancels a voucher.
     *
     * Emits a VoucherCanceled event if successful.
     *
     * Reverts if
     * - The exchanges region of protocol is paused
     * - Exchange does not exist
     * - Exchange is not in Committed state
     * - Caller does not own voucher
     *
     * @param _exchangeId - the id of the exchange
     */
    function cancelVoucher(uint256 _exchangeId) external override exchangesNotPaused nonReentrant {
        // Get the exchange, should be in committed state
        (Exchange storage exchange, ) = getValidExchange(_exchangeId, ExchangeState.Committed);

        // Make sure the caller is buyer associated with the exchange
        checkBuyer(exchange.buyerId);

        // Finalize the exchange, burning the voucher
        finalizeExchange(exchange, ExchangeState.Canceled);

        // Notify watchers of state change
        emit VoucherCanceled(exchange.offerId, _exchangeId, msgSender());
    }

    /**
     * @notice Expires a voucher.
     *
     * Emits a VoucherExpired event if successful.
     *
     * Reverts if
     * - The exchanges region of protocol is paused
     * - Exchange does not exist
     * - Exchange is not in Committed state
     * - Redemption period has not yet elapsed
     *
     * @param _exchangeId - the id of the exchange
     */
    function expireVoucher(uint256 _exchangeId) external override exchangesNotPaused nonReentrant {
        // Get the exchange, should be in committed state
        (Exchange storage exchange, Voucher storage voucher) = getValidExchange(_exchangeId, ExchangeState.Committed);

        // Make sure that the voucher has expired
        require(block.timestamp >= voucher.validUntilDate, VOUCHER_STILL_VALID);

        // Finalize the exchange, burning the voucher
        finalizeExchange(exchange, ExchangeState.Canceled);

        // Make it possible to determine how this exchange reached the Canceled state
        voucher.expired = true;

        // Notify watchers of state change
        emit VoucherExpired(exchange.offerId, _exchangeId, msgSender());
    }

    /**
     * @notice Extends a Voucher's validity period.
     *
     * Emits a VoucherExtended event if successful.
     *
     * Reverts if
     * - The exchanges region of protocol is paused
     * - Exchange does not exist
     * - Exchange is not in Committed state
     * - Caller is not seller's assistant
     * - New date is not later than the current one
     *
     * @param _exchangeId - the id of the exchange
     * @param _validUntilDate - the new voucher expiry date
     */
    function extendVoucher(uint256 _exchangeId, uint256 _validUntilDate) external exchangesNotPaused nonReentrant {
        // Get the exchange, should be in committed state
        (Exchange storage exchange, Voucher storage voucher) = getValidExchange(_exchangeId, ExchangeState.Committed);

        // Get the offer, which will definitely exist
        Offer storage offer;
        uint256 offerId = exchange.offerId;
        (, offer) = fetchOffer(offerId);

        // Get message sender
        address sender = msgSender();

        // Get seller id associated with caller
        bool sellerExists;
        uint256 sellerId;
        (sellerExists, sellerId) = getSellerIdByAssistant(sender);

        // Only seller's assistant may call
        require(sellerExists && offer.sellerId == sellerId, NOT_ASSISTANT);

        // Make sure the proposed date is later than the current one
        require(_validUntilDate > voucher.validUntilDate, VOUCHER_EXTENSION_NOT_VALID);

        // Extend voucher
        voucher.validUntilDate = _validUntilDate;

        // Notify watchers of state exchange
        emit VoucherExtended(offerId, _exchangeId, _validUntilDate, sender);
    }

    /**
     * @notice Redeems a voucher.
     *
     * Emits a VoucherRedeemed event if successful.
     *
     * Reverts if
     * - The exchanges region of protocol is paused
     * - Exchange does not exist
     * - Exchange is not in committed state
     * - Caller does not own voucher
     * - Current time is prior to offer.voucherRedeemableFromDate
     * - Current time is after voucher.validUntilDate
     *
     * @param _exchangeId - the id of the exchange
     */
    function redeemVoucher(uint256 _exchangeId) external override exchangesNotPaused nonReentrant {
        // Get the exchange, should be in committed state
        (Exchange storage exchange, Voucher storage voucher) = getValidExchange(_exchangeId, ExchangeState.Committed);
        uint256 offerId = exchange.offerId;

        // Make sure the caller is buyer associated with the exchange
        checkBuyer(exchange.buyerId);

        // Make sure the voucher is redeemable
        require(
            block.timestamp >= fetchOfferDates(offerId).voucherRedeemableFrom &&
                block.timestamp <= voucher.validUntilDate,
            VOUCHER_NOT_REDEEMABLE
        );

        // Store the time the exchange was redeemed
        voucher.redeemedDate = block.timestamp;

        // Set the exchange state to the Redeemed
        exchange.state = ExchangeState.Redeemed;

        // Transfer any bundled twins to buyer
        // N.B.: If voucher was revoked because transfer twin failed, then voucher was already burned
        bool shouldBurnVoucher = transferTwins(exchange, voucher);

        if (shouldBurnVoucher) {
            // Burn the voucher
            burnVoucher(exchange);
        }

        // Notify watchers of state change
        emit VoucherRedeemed(offerId, _exchangeId, msgSender());
    }

    /**
     * @notice Informs protocol of new buyer associated with an exchange.
     *
     * Emits a VoucherTransferred event if successful.
     *
     * Reverts if
     * - The buyers region of protocol is paused
     * - Caller is not a clone address associated with the seller
     * - Exchange does not exist
     * - Exchange is not in Committed state
     * - Voucher has expired
     * - New buyer's existing account is deactivated
     *
     * @param _exchangeId - the id of the exchange
     * @param _newBuyer - the address of the new buyer
     */
    function onVoucherTransferred(
        uint256 _exchangeId,
        address payable _newBuyer
    ) external override buyersNotPaused nonReentrant {
        // Cache protocol lookups for reference
        ProtocolLib.ProtocolLookups storage lookups = protocolLookups();

        // Get the exchange, should be in committed state
        (Exchange storage exchange, Voucher storage voucher) = getValidExchange(_exchangeId, ExchangeState.Committed);

        // Make sure that the voucher is still valid
        require(block.timestamp <= voucher.validUntilDate, VOUCHER_HAS_EXPIRED);

        (, Offer storage offer) = fetchOffer(exchange.offerId);

        // Make sure that the voucher was issued on the clone that is making a call
        require(msg.sender == lookups.cloneAddress[offer.sellerId], ACCESS_DENIED);

        // Decrease voucher counter for old buyer
        lookups.voucherCount[exchange.buyerId]--;

        // Fetch or create buyer
        uint256 buyerId = getValidBuyer(_newBuyer);

        // Update buyer id for the exchange
        exchange.buyerId = buyerId;

        // Increase voucher counter for new buyer
        lookups.voucherCount[buyerId]++;

        // Notify watchers of state change
        emit VoucherTransferred(exchange.offerId, _exchangeId, buyerId, msgSender());
    }

    /**
     * @notice Checks if the given exchange in a finalized state.
     *
     * Returns true if
     * - Exchange state is Revoked, Canceled, or Completed
     * - Exchange is disputed and dispute state is Retracted, Resolved, Decided or Refused
     *
     * @param _exchangeId - the id of the exchange to check
     * @return exists - true if the exchange exists
     * @return isFinalized - true if the exchange is finalized
     */
    function isExchangeFinalized(uint256 _exchangeId) public view override returns (bool exists, bool isFinalized) {
        Exchange storage exchange;

        // Get the exchange
        (exists, exchange) = fetchExchange(_exchangeId);

        // Bail if no such exchange
        if (!exists) return (false, false);

        // Derive isFinalized from exchange state or dispute state
        if (exchange.state == ExchangeState.Disputed) {
            // Get the dispute
            Dispute storage dispute;
            (, dispute, ) = fetchDispute(_exchangeId);

            // Check for finalized dispute state
            isFinalized = (dispute.state == DisputeState.Retracted ||
                dispute.state == DisputeState.Resolved ||
                dispute.state == DisputeState.Decided ||
                dispute.state == DisputeState.Refused);
        } else {
            // Check for finalized exchange state
            isFinalized = (exchange.state == ExchangeState.Revoked ||
                exchange.state == ExchangeState.Canceled ||
                exchange.state == ExchangeState.Completed);
        }
    }

    /**
     * @notice Gets the details about a given exchange.
     *
     * @param _exchangeId - the id of the exchange to check
     * @return exists - true if the exchange exists
     * @return exchange - the exchange details. See {BosonTypes.Exchange}
     * @return voucher - the voucher details. See {BosonTypes.Voucher}
     */
    function getExchange(
        uint256 _exchangeId
    ) external view override returns (bool exists, Exchange memory exchange, Voucher memory voucher) {
        (exists, exchange) = fetchExchange(_exchangeId);
        voucher = fetchVoucher(_exchangeId);
    }

    /**
     * @notice Gets the state of a given exchange.
     *
     * @param _exchangeId - the id of the exchange to check
     * @return exists - true if the exchange exists
     * @return state - the exchange state. See {BosonTypes.ExchangeStates}
     */
    function getExchangeState(uint256 _exchangeId) external view override returns (bool exists, ExchangeState state) {
        Exchange storage exchange;
        (exists, exchange) = fetchExchange(_exchangeId);
        if (exists) state = exchange.state;
    }

    /**
     * @notice Gets the id that will be assigned to the next exchange.
     *
     * @dev Does not increment the counter.
     *
     * @return nextExchangeId - the next exchange id
     */
    function getNextExchangeId() external view override returns (uint256 nextExchangeId) {
        nextExchangeId = protocolCounters().nextExchangeId;
    }

    /**
     * @notice Transitions exchange to a "finalized" state
     *
     * Target state must be Completed, Revoked, or Canceled.
     * Sets finalizedDate and releases funds associated with the exchange
     *
     * @param _exchange - the exchange to finalize
     * @param _targetState - the target state to which the exchange should be transitioned
     */
    function finalizeExchange(Exchange storage _exchange, ExchangeState _targetState) internal {
        // Make sure target state is a final state
        require(
            _targetState == ExchangeState.Completed ||
                _targetState == ExchangeState.Revoked ||
                _targetState == ExchangeState.Canceled
        );

        // Set the exchange state to the target state
        _exchange.state = _targetState;

        // Store the time the exchange was finalized
        _exchange.finalizedDate = block.timestamp;

        // Burn the voucher if canceling or revoking
        if (_targetState != ExchangeState.Completed) burnVoucher(_exchange);

        // Release the funds
        FundsLib.releaseFunds(_exchange.id);
    }

    /**
     * @notice Revokes a voucher.
     *
     * Emits a VoucherRevoked event if successful.
     *
     * Reverts if
     * - Exchange is not in Committed state
     *
     * @param _exchange - the exchange to revoke
     */
    function revokeVoucherInternal(Exchange storage _exchange) internal {
        // Finalize the exchange, burning the voucher
        finalizeExchange(_exchange, ExchangeState.Revoked);

        // Notify watchers of state change
        emit VoucherRevoked(_exchange.offerId, _exchange.id, msgSender());
    }

    /**
     * @notice Burns the voucher associated with a given exchange.
     *
     * Emits ERC721 Transfer event in call stack if successful.
     *
     * @param _exchange - the pointer to the exchange for which voucher should be burned
     */
    function burnVoucher(Exchange storage _exchange) internal {
        // Cache protocol lookups for reference
        ProtocolLib.ProtocolLookups storage lookups = protocolLookups();

        // Decrease the voucher count
        lookups.voucherCount[_exchange.buyerId]--;

        // Burn the voucher
        uint256 offerId = _exchange.offerId;
        (, Offer storage offer) = fetchOffer(offerId);
        IBosonVoucher bosonVoucher = IBosonVoucher(lookups.cloneAddress[offer.sellerId]);

        uint256 tokenId = _exchange.id;
        if (tokenId >= EXCHANGE_ID_2_2_0) tokenId |= (offerId << 128);
        bosonVoucher.burnVoucher(tokenId);
    }

    /**
     * @notice Transfers bundled twins associated with an exchange to the buyer.
     *
     * Emits ERC20 Transfer, ERC721 Transfer, or ERC1155 TransferSingle events in call stack if successful.
     *
     * Reverts if
     * - A twin transfer fails
     *
     * @param _exchange - the exchange for which twins should be transferred
     * @return shouldBurnVoucher - whether or not the voucher should be burned
     */
    function transferTwins(
        Exchange storage _exchange,
        Voucher storage _voucher
    ) internal returns (bool shouldBurnVoucher) {
        // See if there is an associated bundle
        (bool exists, uint256 bundleId) = fetchBundleIdByOffer(_exchange.offerId);

        // Voucher should be burned in the happy path
        shouldBurnVoucher = true;

        // Transfer the twins
        if (exists) {
            // Get storage location for bundle
            (, Bundle storage bundle) = fetchBundle(bundleId);

            // Get the twin Ids in the bundle
            uint256[] storage twinIds = bundle.twinIds;

            // Get seller account
            (, Seller storage seller, ) = fetchSeller(bundle.sellerId);

            // Variable to track whether some twin transfer failed
            bool transferFailed;

            uint256 exchangeId = _exchange.id;

            ProtocolLib.ProtocolLookups storage lookups = protocolLookups();

            address sender = msgSender();

            // Visit the twins
            for (uint256 i = 0; i < twinIds.length; i++) {
                // Get the twin
                (, Twin storage twin) = fetchTwin(twinIds[i]);

                // Transfer the token from the seller's assistant to the buyer
                // N.B. Using call here so as to normalize the revert reason
                bytes memory result;
                bool success;
                uint256 tokenId = twin.tokenId;
                TokenType tokenType = twin.tokenType;

                // Shouldn't decrement supply if twin supply is unlimited
                if (twin.supplyAvailable != type(uint256).max) {
                    // Decrement by 1 if token type is NonFungible otherwise decrement amount (i.e, tokenType is MultiToken or FungibleToken)
                    twin.supplyAvailable = twin.tokenType == TokenType.NonFungibleToken
                        ? twin.supplyAvailable - 1
                        : twin.supplyAvailable - twin.amount;
                }

                if (tokenType == TokenType.FungibleToken) {
                    // ERC-20 style transfer
                    (success, result) = twin.tokenAddress.call(
                        abi.encodeWithSignature(
                            "transferFrom(address,address,uint256)",
                            seller.assistant,
                            sender,
                            twin.amount
                        )
                    );
                } else if (tokenType == TokenType.NonFungibleToken) {
                    // Token transfer order is ascending to avoid overflow when twin supply is unlimited
                    if (twin.supplyAvailable == type(uint256).max) {
                        twin.tokenId++;
                    } else {
                        // Token transfer order is descending
                        tokenId = twin.tokenId + twin.supplyAvailable;
                    }
                    // ERC-721 style transfer
                    (success, result) = twin.tokenAddress.call(
                        abi.encodeWithSignature(
                            "safeTransferFrom(address,address,uint256,bytes)",
                            seller.assistant,
                            sender,
                            tokenId,
                            ""
                        )
                    );
                } else if (twin.tokenType == TokenType.MultiToken) {
                    // ERC-1155 style transfer
                    (success, result) = twin.tokenAddress.call(
                        abi.encodeWithSignature(
                            "safeTransferFrom(address,address,uint256,uint256,bytes)",
                            seller.assistant,
                            sender,
                            tokenId,
                            twin.amount,
                            ""
                        )
                    );
                }

                // If token transfer failed
                if (!success || (result.length > 0 && !abi.decode(result, (bool)))) {
                    transferFailed = true;
                    emit TwinTransferFailed(twin.id, twin.tokenAddress, exchangeId, tokenId, twin.amount, sender);
                } else {
                    // Store twin receipt on twinReceiptsByExchange
                    TwinReceipt storage twinReceipt = lookups.twinReceiptsByExchange[exchangeId].push();
                    twinReceipt.twinId = twin.id;
                    twinReceipt.tokenAddress = twin.tokenAddress;
                    twinReceipt.tokenId = tokenId;
                    twinReceipt.amount = twin.amount;
                    twinReceipt.tokenType = twin.tokenType;

                    emit TwinTransferred(twin.id, twin.tokenAddress, exchangeId, tokenId, twin.amount, sender);
                }
            }

            if (transferFailed) {
                // Raise a dispute if caller is a contract
                if (sender.isContract()) {
                    raiseDisputeInternal(_exchange, _voucher, seller.id);
                } else {
                    // Revoke voucher if caller is an EOA
                    revokeVoucherInternal(_exchange);
                    // N.B.: If voucher was revoked because transfer twin failed, then voucher was already burned
                    shouldBurnVoucher = false;
                }
            }
        }
    }

    /**
     * @notice Checks if buyer exists for buyer address. If not, account is created for buyer address.
     *
     * Reverts if buyer exists but is inactive.
     *
     * @param _buyer - the buyer address to check
     * @return buyerId - the buyer id
     */
    function getValidBuyer(address payable _buyer) internal returns (uint256 buyerId) {
        // Find or create the account associated with the specified buyer address
        bool exists;
        (exists, buyerId) = getBuyerIdByWallet(_buyer);

        if (!exists) {
            // Create the buyer account
            Buyer memory newBuyer;
            newBuyer.wallet = _buyer;
            newBuyer.active = true;

            createBuyerInternal(newBuyer);
            buyerId = newBuyer.id;
        } else {
            // Fetch the existing buyer account
            (, Buyer storage buyer) = fetchBuyer(buyerId);

            // Make sure buyer account is active
            require(buyer.active, MUST_BE_ACTIVE);
        }
    }

    /**
     * @notice Authorizes the potential buyer to commit to an offer
     *
     * Anyone can commit to an unconditional offer, and no state change occurs here.
     *
     * However, if the offer is conditional, we must:
     *   - determine if the buyer is allowed to commit
     *   - increment the count of commits to the group made by the buyer address
     *
     * Conditions are associated with offers via groups. One or more offers can be
     * placed in a group and a single condition applied to the entire group. Thus:
     *   - If a buyer commits to one offer in a group with a condition, it counts
     *     against the buyer's allowable commits for the whole group.
     *   - If the buyer has already committed the maximum number of times for the
     *     group, the buyer can't commit again to any of its offers.
     *
     * The buyer is allowed to commit if no group or condition is set for this offer.
     *
     * @param _buyer buyer address
<<<<<<< HEAD
     * @param _condition - the condition to check
     * @param _groupId - the group id
     * @param _tokenId - the token id. Valid only for SpecificToken evaluation method
=======
     * @param _offer the offer
     * @param _exchangeId - the exchange id
>>>>>>> 13eea7a1
     *
     * @return allow - true if buyer is authorized to commit
     */
<<<<<<< HEAD
    function authorizeCommit(
        address _buyer,
        Condition storage _condition,
        uint256 _groupId,
        uint256 _tokenId
    ) internal returns (bool allow) {
=======
    function authorizeCommit(address _buyer, Offer storage _offer, uint256 _exchangeId) internal returns (bool) {
>>>>>>> 13eea7a1
        // Cache protocol lookups for reference
        ProtocolLib.ProtocolLookups storage lookups = protocolLookups();

        if (_condition.method == EvaluationMethod.SpecificToken) {
            // How many times has this token id been used to commit to offers in the group?
            uint256 commitCount = lookups.conditionalCommitsByTokenId[_tokenId][_groupId];

            require(commitCount < _condition.maxCommits, MAX_COMMITS_TOKEN_REACHED);

<<<<<<< HEAD
            // If condition has a token id, check that the token id is in range, otherwise accept any token id
            if (_condition.tokenId > 0) {
                require(
                    _tokenId >= _condition.tokenId && _tokenId < _condition.tokenId + _condition.length,
                    TOKEN_ID_NOT_IN_CONDITION_RANGE
                );
=======
            // If a condition is set, investigate, otherwise all buyers are allowed
            if (condition.method != EvaluationMethod.None) {
                // How many times has this address committed to offers in the group?
                uint256 commitCount = lookups.conditionalCommitsByAddress[_buyer][groupId];

                // Evaluate condition if buyer hasn't exhausted their allowable commits, otherwise disallow
                if (commitCount < condition.maxCommits) {
                    // Buyer is allowed if they meet the group's condition
                    allow = (condition.method == EvaluationMethod.Threshold)
                        ? holdsThreshold(_buyer, condition)
                        : holdsSpecificToken(_buyer, condition);

                    if (allow) {
                        // Increment number of commits to the group for this address if they are allowed to commit
                        lookups.conditionalCommitsByAddress[_buyer][groupId] = ++commitCount;
                        // Store the condition to be returned afterward on getReceipt function
                        lookups.exchangeCondition[_exchangeId] = condition;
                    }
                } else {
                    // Buyer has exhausted their allowable commits
                    allow = false;
                }
>>>>>>> 13eea7a1
            }

            allow = holdsSpecificToken(_buyer, _condition, _tokenId);

            if (allow) {
                // Increment number of commits to the group for this token id if they are allowed to commit
                lookups.conditionalCommitsByTokenId[_tokenId][_groupId] = ++commitCount;
            }
        } else if (_condition.method == EvaluationMethod.Threshold) {
            // How many times has this address committed to offers in the group?
            uint256 commitCount = lookups.conditionalCommitsByAddress[_buyer][_groupId];

            require(commitCount < _condition.maxCommits, MAX_COMMITS_ADDRESS_REACHED);

            allow = holdsThreshold(_buyer, _condition);

            if (allow) {
                // Increment number of commits to the group for this address if they are allowed to commit
                lookups.conditionalCommitsByAddress[_buyer][_groupId] = ++commitCount;
            }
        } else {
            // No condition set, so allow the commit
            allow = true;
        }
    }

    /**
     * @notice Checks if the buyer has the required balance of the conditional token.
     *
     * @param _buyer - address of potential buyer
     * @param _condition - the condition to be evaluated
     *
     * @return bool - true if buyer meets the condition
     */
    function holdsThreshold(address _buyer, Condition storage _condition) internal view returns (bool) {
        uint256 balance;

        if (_condition.tokenType == TokenType.MultiToken) {
            balance = IERC1155(_condition.tokenAddress).balanceOf(_buyer, _condition.tokenId);
        } else if (_condition.tokenType == TokenType.NonFungibleToken) {
            balance = IERC721(_condition.tokenAddress).balanceOf(_buyer);
        } else {
            balance = IERC20(_condition.tokenAddress).balanceOf(_buyer);
        }

        return balance >= _condition.threshold;
    }

    /**
     * @notice If token is ERC721, checks if the buyer owns the token. If token is ERC1155, checks if the buyer has the required balance, i.e at least the threshold.
     *
     * @param _buyer - address of potential buyer
     * @param _condition - the condition to be evaluated
     * @param _tokenId - the token id that buyer is supposed to own
     *
     * @return bool - true if buyer meets the condition
     */
    function holdsSpecificToken(
        address _buyer,
        Condition storage _condition,
        uint256 _tokenId
    ) internal view returns (bool) {
        if (_condition.tokenType == TokenType.MultiToken) {
            return IERC1155(_condition.tokenAddress).balanceOf(_buyer, _tokenId) >= _condition.threshold;
        } else {
            // no need to check if is NonFungible token there is no way to create a SpecifiedToken condition with a Fungible token
            return (IERC721(_condition.tokenAddress).ownerOf(_tokenId) == _buyer);
        }
    }

    /**
     * @notice Gets exchange receipt.
     *
     * Reverts if:
     * - Exchange is not in a final state
     * - Exchange id is invalid
     *
     * @param _exchangeId - the exchange id
     * @return receipt - the receipt for the exchange. See {BosonTypes.Receipt}
     */
    function getReceipt(uint256 _exchangeId) external view returns (Receipt memory receipt) {
        // Get the exchange
        (bool exists, Exchange storage exchange) = fetchExchange(_exchangeId);
        require(exists, NO_SUCH_EXCHANGE);

        // Verify if exchange is finalized, returns true if exchange is in one of the final states
        (, bool isFinalized) = isExchangeFinalized(_exchangeId);
        require(isFinalized, EXCHANGE_IS_NOT_IN_A_FINAL_STATE);

        // Add exchange to receipt
        receipt.exchangeId = exchange.id;
        receipt.buyerId = exchange.buyerId;
        receipt.finalizedDate = exchange.finalizedDate;

        // Get the voucher
        Voucher storage voucher = fetchVoucher(_exchangeId);
        receipt.committedDate = voucher.committedDate;
        receipt.redeemedDate = voucher.redeemedDate;
        receipt.voucherExpired = voucher.expired;

        // Fetch offer, we assume offer exist if exchange exist
        (, Offer storage offer) = fetchOffer(exchange.offerId);
        receipt.offerId = offer.id;
        receipt.sellerId = offer.sellerId;
        receipt.price = offer.price;
        receipt.sellerDeposit = offer.sellerDeposit;
        receipt.buyerCancelPenalty = offer.buyerCancelPenalty;
        receipt.exchangeToken = offer.exchangeToken;

        // Fetch offer fees
        OfferFees storage offerFees = fetchOfferFees(offer.id);
        receipt.offerFees = offerFees;

        // Fetch agent id
        (, uint256 agentId) = fetchAgentIdByOffer(offer.id);
        receipt.agentId = agentId;

        // We assume dispute exist if exchange is in disputed state
        if (exchange.state == ExchangeState.Disputed) {
            // Fetch dispute resolution terms
            DisputeResolutionTerms storage disputeResolutionTerms = fetchDisputeResolutionTerms(offer.id);

            // Add disputeResolverId to receipt
            receipt.disputeResolverId = disputeResolutionTerms.disputeResolverId;

            // Fetch dispute and dispute dates
            (, Dispute storage dispute, DisputeDates storage disputeDates) = fetchDispute(_exchangeId);

            // Add dispute data to receipt
            receipt.disputeState = dispute.state;
            receipt.disputedDate = disputeDates.disputed;
            receipt.escalatedDate = disputeDates.escalated;
        }

        // Fetch the twin receipt, it exists if offer was bundled with twins
        (bool twinsExists, TwinReceipt[] storage twinReceipts) = fetchTwinReceipts(exchange.id);

        // Add twin to receipt if exists
        if (twinsExists) {
            receipt.twinReceipts = twinReceipts;
        }

        // Fetch condition
        (bool conditionExists, Condition storage condition) = fetchConditionByExchange(exchange.id);

        // Add condition to receipt if exists
        if (conditionExists) {
            receipt.condition = condition;
        }
    }
}<|MERGE_RESOLUTION|>--- conflicted
+++ resolved
@@ -1,10 +1,6 @@
 // SPDX-License-Identifier: GPL-3.0-or-later
-<<<<<<< HEAD
-pragma solidity 0.8.9;
-=======
 pragma solidity 0.8.18;
 
->>>>>>> 13eea7a1
 import { IBosonExchangeHandler } from "../../interfaces/handlers/IBosonExchangeHandler.sol";
 import { IBosonAccountHandler } from "../../interfaces/handlers/IBosonAccountHandler.sol";
 import { IBosonVoucher } from "../../interfaces/clients/IBosonVoucher.sol";
@@ -952,27 +948,18 @@
      * The buyer is allowed to commit if no group or condition is set for this offer.
      *
      * @param _buyer buyer address
-<<<<<<< HEAD
      * @param _condition - the condition to check
      * @param _groupId - the group id
      * @param _tokenId - the token id. Valid only for SpecificToken evaluation method
-=======
-     * @param _offer the offer
-     * @param _exchangeId - the exchange id
->>>>>>> 13eea7a1
      *
      * @return allow - true if buyer is authorized to commit
      */
-<<<<<<< HEAD
     function authorizeCommit(
         address _buyer,
         Condition storage _condition,
         uint256 _groupId,
         uint256 _tokenId
     ) internal returns (bool allow) {
-=======
-    function authorizeCommit(address _buyer, Offer storage _offer, uint256 _exchangeId) internal returns (bool) {
->>>>>>> 13eea7a1
         // Cache protocol lookups for reference
         ProtocolLib.ProtocolLookups storage lookups = protocolLookups();
 
@@ -982,37 +969,12 @@
 
             require(commitCount < _condition.maxCommits, MAX_COMMITS_TOKEN_REACHED);
 
-<<<<<<< HEAD
             // If condition has a token id, check that the token id is in range, otherwise accept any token id
             if (_condition.tokenId > 0) {
                 require(
                     _tokenId >= _condition.tokenId && _tokenId < _condition.tokenId + _condition.length,
                     TOKEN_ID_NOT_IN_CONDITION_RANGE
                 );
-=======
-            // If a condition is set, investigate, otherwise all buyers are allowed
-            if (condition.method != EvaluationMethod.None) {
-                // How many times has this address committed to offers in the group?
-                uint256 commitCount = lookups.conditionalCommitsByAddress[_buyer][groupId];
-
-                // Evaluate condition if buyer hasn't exhausted their allowable commits, otherwise disallow
-                if (commitCount < condition.maxCommits) {
-                    // Buyer is allowed if they meet the group's condition
-                    allow = (condition.method == EvaluationMethod.Threshold)
-                        ? holdsThreshold(_buyer, condition)
-                        : holdsSpecificToken(_buyer, condition);
-
-                    if (allow) {
-                        // Increment number of commits to the group for this address if they are allowed to commit
-                        lookups.conditionalCommitsByAddress[_buyer][groupId] = ++commitCount;
-                        // Store the condition to be returned afterward on getReceipt function
-                        lookups.exchangeCondition[_exchangeId] = condition;
-                    }
-                } else {
-                    // Buyer has exhausted their allowable commits
-                    allow = false;
-                }
->>>>>>> 13eea7a1
             }
 
             allow = holdsSpecificToken(_buyer, _condition, _tokenId);
