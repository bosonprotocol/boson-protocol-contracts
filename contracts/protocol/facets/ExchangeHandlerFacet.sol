--- conflicted
+++ resolved
@@ -1,6 +1,7 @@
 // SPDX-License-Identifier: GPL-3.0-or-later
 pragma solidity 0.8.21;
 
+import "../../domain/BosonConstants.sol";
 import { IBosonExchangeHandler } from "../../interfaces/handlers/IBosonExchangeHandler.sol";
 import { IBosonVoucher } from "../../interfaces/clients/IBosonVoucher.sol";
 import { ITwinToken } from "../../interfaces/ITwinToken.sol";
@@ -9,19 +10,11 @@
 import { DisputeBase } from "../bases/DisputeBase.sol";
 import { ProtocolLib } from "../libs/ProtocolLib.sol";
 import { FundsLib } from "../libs/FundsLib.sol";
-import "../../domain/BosonConstants.sol";
-<<<<<<< HEAD
-import { Address } from "../../ext_libs/Address.sol";
-import { IERC1155 } from "../../interfaces/IERC1155.sol";
-import { IERC721 } from "../../interfaces/IERC721.sol";
-import { IERC20 } from "../../interfaces/IERC20.sol";
 import { IERC721Receiver } from "../../interfaces/IERC721Receiver.sol";
-=======
 import { IERC20 } from "@openzeppelin/contracts/token/ERC20/IERC20.sol";
 import { IERC721 } from "@openzeppelin/contracts/token/ERC721/IERC721.sol";
 import { IERC1155 } from "@openzeppelin/contracts/token/ERC1155/IERC1155.sol";
 import { Address } from "@openzeppelin/contracts/utils/Address.sol";
->>>>>>> bfefe833
 
 /**
  * @title ExchangeHandlerFacet
@@ -81,20 +74,6 @@
      * @param _buyer - the buyer's address (caller can commit on behalf of a buyer)
      * @param _offerId - the id of the offer to commit to
      */
-<<<<<<< HEAD
-    function commitToOffer(address payable _buyer, uint256 _offerId)
-        external
-        payable
-        override
-        exchangesNotPaused
-        buyersNotPaused
-    {
-        // Make sure buyer address is not zero address
-        require(_buyer != address(0), INVALID_ADDRESS);
-
-        // Get the offer
-        (bool exists, Offer storage offer) = fetchOffer(_offerId);
-=======
     function commitToOffer(
         address payable _buyer,
         uint256 _offerId
@@ -103,7 +82,7 @@
         require(_buyer != address(0), INVALID_ADDRESS);
 
         Offer storage offer = getValidOffer(_offerId);
->>>>>>> bfefe833
+        require(offer.priceType == PriceType.Static, INVALID_PRICE_TYPE);
 
         // For there to be a condition, there must be a group.
         (bool exists, uint256 groupId) = getGroupIdByOffer(offer.id);
@@ -115,11 +94,6 @@
             require(condition.method == EvaluationMethod.None, GROUP_HAS_CONDITION);
         }
 
-<<<<<<< HEAD
-        require(offer.priceType == PriceType.Static, INVALID_PRICE_TYPE);
-
-        commitToOfferInternal(_buyer, offer, 0, false);
-=======
         commitToOfferInternal(_buyer, offer, 0, false);
     }
 
@@ -161,6 +135,7 @@
         require(_buyer != address(0), INVALID_ADDRESS);
 
         Offer storage offer = getValidOffer(_offerId);
+        require(offer.priceType == PriceType.Static, INVALID_PRICE_TYPE);
 
         // For there to be a condition, there must be a group.
         (bool exists, uint256 groupId) = getGroupIdByOffer(offer.id);
@@ -210,6 +185,8 @@
         uint256 _exchangeId
     ) external exchangesNotPaused buyersNotPaused nonReentrant {
         Offer storage offer = getValidOffer(_offerId);
+        require(offer.priceType == PriceType.Static, INVALID_PRICE_TYPE);
+
         ProtocolLib.ProtocolLookups storage lookups = protocolLookups();
 
         // Make sure that the voucher was issued on the clone that is making a call
@@ -249,7 +226,6 @@
         }
 
         commitToOfferInternal(_buyer, offer, _exchangeId, true);
->>>>>>> bfefe833
     }
 
     /**
@@ -286,18 +262,12 @@
         Offer storage _offer,
         uint256 _exchangeId,
         bool _isPreminted
-<<<<<<< HEAD
-    ) internal {
-        // Cache protocol lookups for reference
-        ProtocolLib.ProtocolLookups storage lookups = protocolLookups();
-=======
     ) internal returns (uint256) {
         uint256 _offerId = _offer.id;
         // Make sure offer is available, and isn't void, expired, or sold out
         OfferDates storage offerDates = fetchOfferDates(_offerId);
         require(block.timestamp >= offerDates.validFrom, OFFER_NOT_AVAILABLE);
         require(block.timestamp <= offerDates.validUntil, OFFER_HAS_EXPIRED);
->>>>>>> bfefe833
 
         if (!_isPreminted) {
             // For non-preminted offers, quantityAvailable must be greater than zero, since it gets decremented
@@ -312,20 +282,6 @@
             require(!exists, EXCHANGE_ALREADY_EXISTS);
         }
 
-<<<<<<< HEAD
-        uint256 _offerId = _offer.id;
-
-        // Make sure offer is available, and isn't void, expired, or sold out
-        OfferDates storage offerDates = fetchOfferDates(_offerId);
-        require(block.timestamp >= offerDates.validFrom, OFFER_NOT_AVAILABLE);
-        require(!_offer.voided, OFFER_HAS_BEEN_VOIDED);
-        require(block.timestamp < offerDates.validUntil, OFFER_HAS_EXPIRED);
-
-        // Authorize the buyer to commit if offer is in a conditional group
-        require(authorizeCommit(_buyer, _offer, _exchangeId), CANNOT_COMMIT);
-
-=======
->>>>>>> bfefe833
         // Fetch or create buyer
         uint256 buyerId = getValidBuyer(_buyer);
 
@@ -657,12 +613,10 @@
      * @param _tokenId - the voucher id
      * @param _newBuyer - the address of the new buyer
      */
-    function onVoucherTransferred(uint256 _tokenId, address payable _newBuyer)
-        external
-        override
-        buyersNotPaused
-        exchangesNotPaused
-    {
+    function onVoucherTransferred(
+        uint256 _tokenId,
+        address payable _newBuyer
+    ) external override buyersNotPaused exchangesNotPaused {
         // Derive the exchange id
         uint256 exchangeId = _tokenId & type(uint128).max;
 
@@ -1345,7 +1299,6 @@
     }
 
     /**
-<<<<<<< HEAD
      * @dev See {IERC721Receiver-onERC721Received}.
      *
      * Always returns `IERC721Receiver.onERC721Received.selector`.
@@ -1363,7 +1316,9 @@
             UNEXPECTED_ERC721_RECEIVED
         );
         return this.onERC721Received.selector;
-=======
+    }
+
+    /**
      * @notice Updates NFT ranges, so it's possible to reuse the tokens in other twins and to make
      * creation of new ranges viable
      *
@@ -1432,6 +1387,5 @@
         if (method == EvaluationMethod.Threshold && !isMultitoken) {
             require(_tokenId == 0, INVALID_TOKEN_ID);
         }
->>>>>>> bfefe833
     }
 }