--- conflicted
+++ resolved
@@ -21,13 +21,7 @@
  * @notice Handles exchanges associated with offers within the protocol.
  */
 contract ExchangeHandlerFacet is IBosonExchangeHandler, BuyerBase, DisputeBase {
-<<<<<<< HEAD
-    uint256 private immutable EXCHANGE_ID_2_2_0;
-=======
-    using Address for address;
-
     uint256 private immutable EXCHANGE_ID_2_2_0; // solhint-disable-line
->>>>>>> da7d3b91
 
     /**
      * @notice After v2.2.0, token ids are derived from offerId and exchangeId.
