--- conflicted
+++ resolved
@@ -104,11 +104,6 @@
         // Get the condition
         Condition storage condition = fetchCondition(groupId);
 
-<<<<<<< HEAD
-=======
-        require(condition.method != EvaluationMethod.None, GROUP_HAS_NO_CONDITION);
-
->>>>>>> 86768132
         bool allow = authorizeCommit(_buyer, condition, groupId, _tokenId);
         require(allow, CANNOT_COMMIT);
 
@@ -941,7 +936,7 @@
             if (_condition.tokenId > 0) {
                 require(
                     _tokenId >= _condition.tokenId && _tokenId < _condition.tokenId + _condition.length,
-                    "Token id not in range"
+                    TOKEN_ID_NOT_IN_CONDITION_RANGE
                 );
             }
 
