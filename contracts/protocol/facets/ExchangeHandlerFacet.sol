--- conflicted
+++ resolved
@@ -224,16 +224,11 @@
             // Issue voucher, unless it already exist (for preminted offers)
             lookups.voucherCount[buyerId]++;
             if (!_isPreminted) {
-<<<<<<< HEAD
                 IBosonVoucher bosonVoucher = IBosonVoucher(
                     getCloneAddress(lookups, _offer.sellerId, _offer.collectionIndex)
                 );
-                bosonVoucher.issueVoucher(_exchangeId, _buyer);
-=======
-                IBosonVoucher bosonVoucher = IBosonVoucher(lookups.cloneAddress[_offer.sellerId]);
                 uint256 tokenId = _exchangeId | (_offerId << 128);
                 bosonVoucher.issueVoucher(tokenId, _buyer);
->>>>>>> 59d6c6a0
             }
         }
 
@@ -685,19 +680,13 @@
         lookups.voucherCount[_exchange.buyerId]--;
 
         // Burn the voucher
-<<<<<<< HEAD
-        (, Offer storage offer) = fetchOffer(_exchange.offerId);
-        IBosonVoucher bosonVoucher = IBosonVoucher(getCloneAddress(lookups, offer.sellerId, offer.collectionIndex));
-        bosonVoucher.burnVoucher(_exchange.id);
-=======
         uint256 offerId = _exchange.offerId;
         (, Offer storage offer) = fetchOffer(offerId);
-        IBosonVoucher bosonVoucher = IBosonVoucher(lookups.cloneAddress[offer.sellerId]);
+        IBosonVoucher bosonVoucher = IBosonVoucher(getCloneAddress(lookups, offer.sellerId, offer.collectionIndex));
 
         uint256 tokenId = _exchange.id;
         if (tokenId >= EXCHANGE_ID_2_2_0) tokenId |= (offerId << 128);
         bosonVoucher.burnVoucher(tokenId);
->>>>>>> 59d6c6a0
     }
 
     /**
