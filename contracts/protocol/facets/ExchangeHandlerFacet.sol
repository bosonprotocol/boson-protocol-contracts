--- conflicted
+++ resolved
@@ -225,11 +225,7 @@
             lookups.voucherCount[buyerId]++;
             if (!_isPreminted) {
                 IBosonVoucher bosonVoucher = IBosonVoucher(lookups.cloneAddress[_offer.sellerId]);
-<<<<<<< HEAD
-                uint256 tokenId = _exchangeId + (_offerId << 128);
-=======
                 uint256 tokenId = _exchangeId | (_offerId << 128);
->>>>>>> b5a58d9f
                 bosonVoucher.issueVoucher(tokenId, _buyer);
             }
         }
@@ -687,11 +683,7 @@
         IBosonVoucher bosonVoucher = IBosonVoucher(lookups.cloneAddress[offer.sellerId]);
 
         uint256 tokenId = _exchange.id;
-<<<<<<< HEAD
-        if (tokenId >= EXCHANGE_ID_2_2_0) tokenId += (offerId << 128);
-=======
         if (tokenId >= EXCHANGE_ID_2_2_0) tokenId |= (offerId << 128);
->>>>>>> b5a58d9f
         bosonVoucher.burnVoucher(tokenId);
     }
 
