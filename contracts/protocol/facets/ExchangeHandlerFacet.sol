// SPDX-License-Identifier: GPL-3.0-or-later
pragma solidity ^0.8.0;

import { IBosonExchangeHandler } from "../../interfaces/handlers/IBosonExchangeHandler.sol";
import { IBosonAccountHandler } from "../../interfaces/handlers/IBosonAccountHandler.sol";
import { IBosonVoucher } from "../../interfaces/clients/IBosonVoucher.sol";
import { DiamondLib } from "../../diamond/DiamondLib.sol";
import { ProtocolBase } from "../bases/ProtocolBase.sol";
import { FundsLib } from "../libs/FundsLib.sol";
import { MetaTransactionsLib } from "../libs/MetaTransactionsLib.sol";

/**
 * @title ExchangeHandlerFacet
 *
 * @notice Handles exchanges associated with offers within the protocol
 */
contract ExchangeHandlerFacet is IBosonExchangeHandler, ProtocolBase {

    /**
     * @notice Facet Initializer
     */
    function initialize()
    public
    onlyUnInitialized(type(IBosonExchangeHandler).interfaceId)
    {
        DiamondLib.addSupportedInterface(type(IBosonExchangeHandler).interfaceId);
    }

    /**
     * @notice Commit to an offer (first step of an exchange)
     *
     * Emits an BuyerCommitted event if successful.
     * Issues a voucher to the buyer address.
     *
     * Reverts if:
     * - offerId is invalid
     * - offer has been voided
     * - offer has expired
     * - offer is not yet available for commits
     * - offer's quantity available is zero
     * - buyer address is zero
     * - buyer account is inactive
     * - offer price is in native token and buyer caller does not send enough
     * - offer price is in some ERC20 token and caller also send native currency
     * - if contract at token address does not support erc20 function transferFrom
     * - if calling transferFrom on token fails for some reason (e.g. protocol is not approved to transfer)
     * - if seller has less funds available than sellerDeposit
     *
     * @param _buyer - the buyer's address (caller can commit on behalf of a buyer)
     * @param _offerId - the id of the offer to commit to
     */
    function commitToOffer(
        address payable _buyer,
        uint256 _offerId
    )
    external
    payable
    override
    {
        // Make sure buyer address is not zero address
        require(_buyer != address(0), INVALID_ADDRESS);

        // Get the offer
        bool exists;
        Offer storage offer;
        (exists, offer) = fetchOffer(_offerId);

        // Make sure offer exists, is available, and isn't void, expired, or sold out
        require(exists, NO_SUCH_OFFER);
        require(block.timestamp >= offer.validFromDate, OFFER_NOT_AVAILABLE);
        require(!offer.voided, OFFER_HAS_BEEN_VOIDED);
        require(block.timestamp < offer.validUntilDate, OFFER_HAS_EXPIRED);
        require(offer.quantityAvailable > 0, OFFER_SOLD_OUT);

        // Find or create the account associated with the specified buyer address
        uint256 buyerId;
        Buyer storage buyer;
        (exists, buyerId) = getBuyerIdByWallet(_buyer);
        if (exists) {
            // Fetch the existing buyer account
            (,buyer) = fetchBuyer(buyerId);

            // Make sure buyer account is active
            require(buyer.active, MUST_BE_ACTIVE);
        } else {
            // create the buyer account
            (buyerId, buyer) = createBuyerInternal(_buyer);
        }

        // Encumber funds before creating the exchange
        FundsLib.encumberFunds(_offerId, buyerId);

        // Create and store a new exchange
        uint256 exchangeId = protocolCounters().nextExchangeId++;
        Exchange storage exchange = protocolStorage().exchanges[exchangeId];
        exchange.id = exchangeId;
        exchange.offerId = _offerId;
        exchange.buyerId = buyerId;
        exchange.state = ExchangeState.Committed;
        exchange.voucher.committedDate = block.timestamp;

        // Store the time the voucher expires
        uint256 startDate = (block.timestamp >= offer.redeemableFromDate) ? block.timestamp : offer.redeemableFromDate;
        exchange.voucher.validUntilDate = startDate + offer.voucherValidDuration;

        // Map the offerId to the exchangeId as one-to-many
        protocolStorage().exchangeIdsByOffer[_offerId].push(exchangeId);

        // Decrement offer's quantity available
        offer.quantityAvailable--;

        // Issue voucher
        IBosonVoucher bosonVoucher = IBosonVoucher(protocolStorage().voucherAddress);
        bosonVoucher.issueVoucher(exchangeId, buyer);

        // Notify watchers of state change
        emit BuyerCommitted(_offerId, buyerId, exchangeId, exchange);
    }

    /**
     * @notice Complete an exchange.
     *
     * Reverts if
     * - Exchange does not exist
     * - Exchange is not in redeemed state
     * - Caller is not buyer or seller's operator
     * - Caller is seller's operator and offer fulfillment period has not elapsed
     *
     * Emits
     * - ExchangeCompleted
     *
     * @param _exchangeId - the id of the exchange to complete
     */
    function completeExchange(uint256 _exchangeId)
    external
    override
    {
        // Get the exchange, should be in redeemed state
        Exchange storage exchange = getValidExchange(_exchangeId, ExchangeState.Redeemed);

        // Get the offer, which will definitely exist
        Offer storage offer;
        (,offer) = fetchOffer(exchange.offerId);

        // Get seller id associated with caller
        bool sellerExists;
        uint256 sellerId;
        (sellerExists, sellerId) = getSellerIdByOperator(msg.sender);

        // Seller may only call after fulfillment period elapses, buyer may call any time
        if (sellerExists && offer.sellerId == sellerId) {
            // Make sure the fulfillment period has elapsed
            uint256 elapsed = block.timestamp - exchange.voucher.redeemedDate;
            require(elapsed >= offer.fulfillmentPeriodDuration, FULFILLMENT_PERIOD_NOT_ELAPSED);
        } else {
            // Is this the buyer?
            bool buyerExists;
            uint256 buyerId;
            (buyerExists, buyerId) = getBuyerIdByWallet(msg.sender);
            require(buyerExists && buyerId == exchange.buyerId, NOT_BUYER_OR_SELLER);
        }

        // Finalize the exchange
        finalizeExchange(exchange, ExchangeState.Completed);

        // Notify watchers of state change
        emit ExchangeCompleted(exchange.offerId, exchange.buyerId, exchange.id);
    }

    /**
     * @notice Revoke a voucher.
     *
     * Reverts if
     * - Exchange does not exist
     * - Exchange is not in committed state
     * - Caller is not seller's operator
     *
     * Emits
     * - VoucherRevoked
     *
     * @param _exchangeId - the id of the exchange
     */
    function revokeVoucher(uint256 _exchangeId)
    external
    override
    {
        // Get the exchange, should be in committed state
        Exchange storage exchange = getValidExchange(_exchangeId, ExchangeState.Committed);

        // Get the offer, which will definitely exist
        Offer storage offer;
        (,offer) = fetchOffer(exchange.offerId);

        // Get seller id associated with caller
        bool sellerExists;
        uint256 sellerId;
        (sellerExists, sellerId) = getSellerIdByOperator(msg.sender);

        // Only seller's operator may call
        require(sellerExists && offer.sellerId == sellerId, NOT_OPERATOR);

        // Finalize the exchange, burning the voucher
        finalizeExchange(exchange, ExchangeState.Revoked);

        // Notify watchers of state change
        emit VoucherRevoked(offer.id, _exchangeId, msg.sender);
    }

    /**
     * @notice Cancel a voucher.
     *
     * Reverts if
     * - Exchange does not exist
     * - Exchange is not in committed state
     * - Caller does not own voucher
     *
     * Emits
     * - VoucherCanceled
     *
     * @param _exchangeId - the id of the exchange
     */
    function cancelVoucher(uint256 _exchangeId)
    external
    override
    {
        // Get the exchange, should be in committed state
        Exchange storage exchange = getValidExchange(_exchangeId, ExchangeState.Committed);

        // Make sure the caller is buyer associated with the exchange
        checkBuyer(exchange.buyerId);

        // Finalize the exchange, burning the voucher
        finalizeExchange(exchange, ExchangeState.Canceled);

        // Notify watchers of state change
        emit VoucherCanceled(exchange.offerId, _exchangeId, msg.sender);
    }

    /**
     * @notice Expire a voucher.
     *
     * Reverts if
     * - Exchange does not exist
     * - Exchange is not in committed state
     * - Redemption period has not yet elapsed
     *
     * Emits
     * - VoucherExpired
     *
     * @param _exchangeId - the id of the exchange
     */
    function expireVoucher(uint256 _exchangeId)
    external
    override
    {
        // Get the exchange, should be in committed state
        Exchange storage exchange = getValidExchange(_exchangeId, ExchangeState.Committed);

        // Make sure that the voucher has expired
        require(block.timestamp >= exchange.voucher.validUntilDate, VOUCHER_STILL_VALID);

        // Finalize the exchange, burning the voucher
        finalizeExchange(exchange, ExchangeState.Canceled);

        // Make it possible to determine how this exchange reached the Canceled state
        exchange.voucher.expired = true;

        // Notify watchers of state change
        emit VoucherExpired(exchange.offerId, _exchangeId, msg.sender);
    }

    /**
     * @notice Redeem a voucher.
     *
     * Reverts if
     * - Exchange does not exist
     * - Exchange is not in committed state
     * - Caller does not own voucher
     * - Current time is prior to offer.redeemableFromDate
     * - Current time is after exchange.voucher.validUntilDate
     *
     * Emits
     * - VoucherRedeemed
     *
     * @param _exchangeId - the id of the exchange
     */
    function redeemVoucher(uint256 _exchangeId)
    external
    override
    {
        // Get the exchange, should be in committed state
        Exchange storage exchange = getValidExchange(_exchangeId, ExchangeState.Committed);

        // Make sure the caller is buyer associated with the exchange
        checkBuyer(exchange.buyerId);

        // Get the offer, which will definitely exist
        Offer storage offer;
        (, offer) = fetchOffer(exchange.offerId);

        // Make sure the voucher is redeemable
        require(
            block.timestamp >= offer.redeemableFromDate &&
            block.timestamp <= exchange.voucher.validUntilDate,
            VOUCHER_NOT_REDEEMABLE
        );

        // Store the time the exchange was redeemed
        exchange.voucher.redeemedDate = block.timestamp;

        // Set the exchange state to the Redeemed
        exchange.state = ExchangeState.Redeemed;

        // Burn the voucher
        burnVoucher(_exchangeId);

        // Notify watchers of state change
        emit VoucherRedeemed(exchange.offerId, _exchangeId, msg.sender);
    }

    /**
     * @notice Inform protocol of new buyer associated with an exchange
     *
     * Reverts if
     * - Caller does not have CLIENT role
     * - Exchange does not exist
     * - Exchange is not in committed state
     * - Voucher has expired
     * - New buyer's existing account is deactivated
     *
     * @param _exchangeId - the id of the exchange
     * @param _newBuyer - the address of the new buyer
     */
    function onVoucherTransferred(uint256 _exchangeId, address payable _newBuyer)
    external
    onlyRole(CLIENT)
    override
    {
        // Get the exchange, should be in committed state
        Exchange storage exchange = getValidExchange(_exchangeId, ExchangeState.Committed);

        // Make sure that the voucher is still valid
        require(block.timestamp <= exchange.voucher.validUntilDate, VOUCHER_HAS_EXPIRED);

        // Get the caller's buyer account id
        bool buyerExists;
        uint256 buyerId;
        Buyer storage buyer;
        (buyerExists, buyerId) = getBuyerIdByWallet(_newBuyer);

        // New buyer either has an account or needs one
        if (buyerExists) {
            // Make sure the new buyer's existing account is active
            (, buyer) = fetchBuyer(buyerId);
            require(buyer.active, MUST_BE_ACTIVE);
        } else {
            // Create buyer account for new owner
            (buyerId,) = createBuyerInternal(_newBuyer);
        }

        // Update buyer id for the exchange
        exchange.buyerId = buyerId;

        // Notify watchers of state change
        emit VoucherTransferred(exchange.offerId, _exchangeId, buyerId);
    }

    /**
     * @notice Is the given exchange in a finalized state?
     *
     * Returns true if
     * - Exchange state is Revoked, Canceled, or Completed
     * - Exchange is disputed and dispute state is Retracted, Resolved, or Decided
     *
     * @param _exchangeId - the id of the exchange to check
     * @return exists - true if the exchange exists
     * @return isFinalized - true if the exchange is finalized
     */
    function isExchangeFinalized(uint256 _exchangeId)
    external
    view
    returns(bool exists, bool isFinalized) {
        Exchange storage exchange;

        // Get the exchange
        (exists, exchange) = fetchExchange(_exchangeId);

        // Bail if no such exchange
        if (!exists) return (false, false);

        // Derive isFinalized from exchange state or dispute state
        if (exchange.state == ExchangeState.Disputed) {
            // Get the dispute
            Dispute storage dispute;
            (, dispute) = fetchDispute(_exchangeId);

            // Check for finalized dispute state
            isFinalized = (
                dispute.state == DisputeState.Retracted ||
                dispute.state == DisputeState.Resolved ||
                dispute.state == DisputeState.Decided
            );
        } else {
            // Check for finalized exchange state
            isFinalized = (
                exchange.state == ExchangeState.Revoked ||
                exchange.state == ExchangeState.Canceled ||
                exchange.state == ExchangeState.Completed
            );
        }
    }

    /**
     * @notice Gets the details about a given exchange.
     *
     * @param _exchangeId - the id of the exchange to check
     * @return exists - true if the exchange exists
     * @return exchange - the exchange details. See {BosonTypes.Exchange}
     */
    function getExchange(uint256 _exchangeId)
    external
    view
    returns(bool exists, Exchange memory exchange) {
        return fetchExchange(_exchangeId);
    }

    /**
     * @notice Gets the state of a given exchange.
     *
     * @param _exchangeId - the id of the exchange to check
     * @return exists - true if the exchange exists
     * @return state - the exchange state. See {BosonTypes.ExchangeStates}
     */
    function getExchangeState(uint256 _exchangeId)
    external
    view
    returns(bool exists, ExchangeState state) {
        Exchange memory exchange;
        (exists, exchange) = fetchExchange(_exchangeId);
        if (exists) state = exchange.state;
    }

    /**
     * @notice Gets the Id that will be assigned to the next exchange.
     *
     *  Does not increment the counter.
     *
     * @return nextExchangeId - the next exchange Id
     */
    function getNextExchangeId()
    external
    view
    returns (uint256 nextExchangeId) {
        nextExchangeId = protocolCounters().nextExchangeId;
    }

    /**
     * @notice Create a buyer account when needed
     *
     * @param _buyer - the address of the buyer
     * @return buyerId - the new Buyer id
     * @return buyer - the new Buyer struct
     */
    function createBuyerInternal(address payable _buyer)
    internal
    returns (uint256 buyerId, Buyer storage buyer)
    {
        // get the id that will be assigned
        buyerId = protocolCounters().nextAccountId;

        // create the buyer (id is ignored)
        IBosonAccountHandler(address(this)).createBuyer(Buyer(0, _buyer, true));

        // fetch the buyer account
        (, buyer) = fetchBuyer(buyerId);
    }

    /**
     * @notice Transition exchange to a "finalized" state
     *
     * Target state must be Completed, Revoked, or Canceled.
     * Sets finalizedDate and releases funds associated with the exchange
     */
    function finalizeExchange(Exchange storage _exchange, ExchangeState _targetState)
    internal
    {
        // Make sure target state is a final state
        require(
            _targetState == ExchangeState.Completed ||
            _targetState == ExchangeState.Revoked ||
            _targetState == ExchangeState.Canceled
        );

        // Set the exchange state to the target state
        _exchange.state = _targetState;

        // Store the time the exchange was finalized
        _exchange.finalizedDate = block.timestamp;

        // Burn the voucher if canceling or revoking
        if (_targetState != ExchangeState.Completed) burnVoucher(_exchange.id);

        // Release the funds
        FundsLib.releaseFunds(_exchange.id);
    }

    /**
     * @notice Burn the voucher associated with a given exchange
     *
     * @param _exchangeId - the id of the exchange
     */
    function burnVoucher(uint256 _exchangeId)
    internal
    {
        IBosonVoucher bosonVoucher = IBosonVoucher(protocolStorage().voucherAddress);
        bosonVoucher.burnVoucher(_exchangeId);
    }
<<<<<<< HEAD
=======

    /**
     * @notice Get a valid exchange
     *
     * Reverts if
     * - Exchange does not exist
     * - Exchange is not in th expected state
     *
     * @param _exchangeId - the id of the exchange to complete
     * @param _expectedState - the id the exchange should be in
     * @return exchange - the exchange
     */
    function getValidExchange(uint256 _exchangeId, ExchangeState _expectedState)
    internal
    view
    returns(Exchange storage exchange)
    {
        // Get the exchange
        bool exchangeExists;
        (exchangeExists, exchange) = fetchExchange(_exchangeId);

        // Make sure the exchange exists
        require(exchangeExists, NO_SUCH_EXCHANGE);

        // Make sure the exchange is in expected state
        require(exchange.state == _expectedState, INVALID_STATE);
    }

    /**
     * @notice Make sure the caller is buyer associated with the exchange
     *
     * Reverts if
     * - caller is not the buyer associated with exchange
     *
     * @param _currentBuyer - id of current buyer associated with the exchange
     */
    function checkBuyer(uint256 _currentBuyer)
    internal
    view
    {
        // Get sender of the transaction
        address msgSender = MetaTransactionsLib.getCaller();

        // Get the caller's buyer account id
        uint256 buyerId;
        (, buyerId) = getBuyerIdByWallet(msgSender);

        // Must be the buyer associated with the exchange (which is always voucher holder)
        require(buyerId == _currentBuyer, NOT_VOUCHER_HOLDER);
    }

>>>>>>> a3c13c1b
}<|MERGE_RESOLUTION|>--- conflicted
+++ resolved
@@ -515,58 +515,5 @@
         IBosonVoucher bosonVoucher = IBosonVoucher(protocolStorage().voucherAddress);
         bosonVoucher.burnVoucher(_exchangeId);
     }
-<<<<<<< HEAD
-=======
-
-    /**
-     * @notice Get a valid exchange
-     *
-     * Reverts if
-     * - Exchange does not exist
-     * - Exchange is not in th expected state
-     *
-     * @param _exchangeId - the id of the exchange to complete
-     * @param _expectedState - the id the exchange should be in
-     * @return exchange - the exchange
-     */
-    function getValidExchange(uint256 _exchangeId, ExchangeState _expectedState)
-    internal
-    view
-    returns(Exchange storage exchange)
-    {
-        // Get the exchange
-        bool exchangeExists;
-        (exchangeExists, exchange) = fetchExchange(_exchangeId);
-
-        // Make sure the exchange exists
-        require(exchangeExists, NO_SUCH_EXCHANGE);
-
-        // Make sure the exchange is in expected state
-        require(exchange.state == _expectedState, INVALID_STATE);
-    }
-
-    /**
-     * @notice Make sure the caller is buyer associated with the exchange
-     *
-     * Reverts if
-     * - caller is not the buyer associated with exchange
-     *
-     * @param _currentBuyer - id of current buyer associated with the exchange
-     */
-    function checkBuyer(uint256 _currentBuyer)
-    internal
-    view
-    {
-        // Get sender of the transaction
-        address msgSender = MetaTransactionsLib.getCaller();
-
-        // Get the caller's buyer account id
-        uint256 buyerId;
-        (, buyerId) = getBuyerIdByWallet(msgSender);
-
-        // Must be the buyer associated with the exchange (which is always voucher holder)
-        require(buyerId == _currentBuyer, NOT_VOUCHER_HOLDER);
-    }
-
->>>>>>> a3c13c1b
+
 }