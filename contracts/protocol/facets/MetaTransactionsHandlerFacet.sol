// SPDX-License-Identifier: GPL-3.0-or-later
pragma solidity ^0.8.0;

import "../../domain/BosonConstants.sol";
import { IBosonMetaTransactionsHandler } from "../../interfaces/handlers/IBosonMetaTransactionsHandler.sol";
import { IBosonDisputeHandler } from "../../interfaces/handlers/IBosonDisputeHandler.sol";
import { IBosonExchangeHandler } from "../../interfaces/handlers/IBosonExchangeHandler.sol";
import { IBosonFundsHandler } from "../../interfaces/handlers/IBosonFundsHandler.sol";
import { DiamondLib } from "../../diamond/DiamondLib.sol";
import { ProtocolLib } from "../libs/ProtocolLib.sol";
import { ProtocolBase } from "../bases/ProtocolBase.sol";
import { EIP712Lib } from "../libs/EIP712Lib.sol";

/**
 * @title MetaTransactionsHandlerFacet
 *
 * @notice Handles meta-transaction requests
 */
contract MetaTransactionsHandlerFacet is IBosonMetaTransactionsHandler, ProtocolBase {
    /**
     * @notice Initializes Facet.
     * This function is callable only once.
     */
    function initialize() public onlyUnInitialized(type(IBosonMetaTransactionsHandler).interfaceId) {
        DiamondLib.addSupportedInterface(type(IBosonMetaTransactionsHandler).interfaceId);

        // set types for special metatxs
        ProtocolLib.ProtocolMetaTxInfo storage pmti = protocolMetaTxInfo();

        // set input type for the function name
        pmti.inputType[COMMIT_TO_OFFER] = MetaTxInputType.CommitToOffer;
        pmti.inputType[WITHDRAW_FUNDS] = MetaTxInputType.Funds;
        pmti.inputType[RESOLVE_DISPUTE] = MetaTxInputType.ResolveDispute;
        pmti.inputType[CANCEL_VOUCHER] = MetaTxInputType.Exchange;
        pmti.inputType[REDEEM_VOUCHER] = MetaTxInputType.Exchange;
        pmti.inputType[COMPLETE_EXCHANGE] = MetaTxInputType.Exchange;
        pmti.inputType[RETRACT_DISPUTE] = MetaTxInputType.Exchange;
        pmti.inputType[ESCALATE_DISPUTE] = MetaTxInputType.Exchange;
        pmti.inputType[RAISE_DISPUTE] = MetaTxInputType.Exchange;

        // set the hash info to the input type
        pmti.hashInfo[MetaTxInputType.Generic] = HashInfo(META_TRANSACTION_TYPEHASH, hashGenericDetails);
        pmti.hashInfo[MetaTxInputType.CommitToOffer] = HashInfo(META_TX_COMMIT_TO_OFFER_TYPEHASH, hashOfferDetails);
        pmti.hashInfo[MetaTxInputType.Funds] = HashInfo(META_TX_FUNDS_TYPEHASH, hashFundDetails);
        pmti.hashInfo[MetaTxInputType.Exchange] = HashInfo(META_TX_EXCHANGE_TYPEHASH, hashExchangeDetails);
        pmti.hashInfo[MetaTxInputType.ResolveDispute] = HashInfo(
            META_TX_DISPUTE_RESOLUTIONS_TYPEHASH,
            hashDisputeResolutionDetails
        );
    }

    /**
     * @notice Converts the given bytes to bytes4.
     *
     * @param _inBytes - the incoming bytes
     * @return _outBytes4 -  The outgoing bytes4
     */
    function convertBytesToBytes4(bytes memory _inBytes) internal pure returns (bytes4 _outBytes4) {
        assembly {
            _outBytes4 := mload(add(_inBytes, 32))
        }
    }

    /**
     * @notice Returns hashed meta transaction.
     *
     * @param _metaTx - the meta-transaction struct.
     * @return the hash of the meta-transaction details
     */
    function hashMetaTransaction(MetaTransaction memory _metaTx) internal view returns (bytes32) {
        MetaTxInputType inputType = protocolMetaTxInfo().inputType[_metaTx.functionName];
        HashInfo memory hi = protocolMetaTxInfo().hashInfo[inputType];
        return
            keccak256(
                abi.encode(
                    hi.typeHash,
                    _metaTx.nonce,
                    _metaTx.from,
                    _metaTx.contractAddress,
                    keccak256(bytes(_metaTx.functionName)),
                    hi.hashFunction(_metaTx.functionSignature)
                )
            );
    }

    /**
     * @notice Returns hashed representation of the generic function signature.
     *
     * @param _functionSignature - the generic function signature
     * @return the hashed generic function signature
     */
    function hashGenericDetails(bytes memory _functionSignature) internal pure returns (bytes32) {
        return keccak256(_functionSignature);
    }

    /**
     * @notice Returns hashed representation of the offer details struct.
     *
     * @param _offerDetails - the offer details
     * @return the hashed representation fo the offer details struct
     */
    function hashOfferDetails(bytes memory _offerDetails) internal pure returns (bytes32) {
        (address buyer, uint256 offerId) = abi.decode(_offerDetails, (address, uint256));
        return keccak256(abi.encode(OFFER_DETAILS_TYPEHASH, buyer, offerId));
    }

    /**
     * @notice Returns hashed representation of the exchange details struct.
     *
     * @param _exchangeDetails - the exchange details
     * @return the hashed representation of the exchange details struct
     */
    function hashExchangeDetails(bytes memory _exchangeDetails) internal pure returns (bytes32) {
        uint256 exchangeId = abi.decode(_exchangeDetails, (uint256));
        return keccak256(abi.encode(EXCHANGE_DETAILS_TYPEHASH, exchangeId));
    }

    /**
     * @notice Returns hashed representation of the fund details struct.
     *
     * @param _fundDetails - the fund details
     * @return the hashed representation fo the fund details struct
     */
    function hashFundDetails(bytes memory _fundDetails) internal pure returns (bytes32) {
        (uint256 entityId, address[] memory tokenList, uint256[] memory tokenAmounts) = abi.decode(
            _fundDetails,
            (uint256, address[], uint256[])
        );
        return
            keccak256(
                abi.encode(
                    FUND_DETAILS_TYPEHASH,
                    entityId,
                    keccak256(abi.encodePacked(tokenList)),
                    keccak256(abi.encodePacked(tokenAmounts))
                )
            );
    }

    /**
     * @notice Returns hashed representation of the dispute resolution details struct.
     *
     * @param _disputeResolutionDetails - the dispute resolution details
     * @return the hashed representation fo the dispute resolution details struct
     */
    function hashDisputeResolutionDetails(bytes memory _disputeResolutionDetails) internal pure returns (bytes32) {
        (uint256 exchangeId, uint256 buyerPercent, bytes32 sigR, bytes32 sigS, uint8 sigV) = abi.decode(
            _disputeResolutionDetails,
            (uint256, uint256, bytes32, bytes32, uint8)
        );
        return keccak256(abi.encode(DISPUTE_RESOLUTION_DETAILS_TYPEHASH, exchangeId, buyerPercent, sigR, sigS, sigV));
    }

    /**
     * @notice Checks nonce and returns true if used already.
     *
     * @param _nonce - the nonce that we want to check.
     * @return true if nonce has already been used
     */
    function isUsedNonce(uint256 _nonce) external view override returns (bool) {
        return protocolMetaTxInfo().usedNonce[_nonce];
    }

    /**
     * @notice Validates the nonce and function signature.
     *
     * Reverts if:
     * - Nonce is already used by another transaction
     * - Function signature matches executeMetaTransaction
     * - Function name does not match the bytes4 version of the function signature
     *
     * @param _functionName - the function name that we want to execute
     * @param _functionSignature - the function signature
     * @param _nonce - the nonce value of the transaction
     */
    function validateTx(
        string calldata _functionName,
        bytes calldata _functionSignature,
        uint256 _nonce
    ) internal view {
        require(!protocolMetaTxInfo().usedNonce[_nonce], NONCE_USED_ALREADY);

        bytes4 destinationFunctionSig = convertBytesToBytes4(_functionSignature);
        require(destinationFunctionSig != msg.sig, INVALID_FUNCTION_SIGNATURE);

        bytes4 functionNameSig = bytes4(keccak256(abi.encodePacked(_functionName)));
        require(destinationFunctionSig == functionNameSig, INVALID_FUNCTION_NAME);
    }

    /**
     * @notice Checks if function name is a special function or a generic function.
     *
     * @param _functionName - the function name that we want to execute
     * @return true if the function name is a special function (not the generic meta transaction function)
     */
    function isSpecialFunction(string calldata _functionName) internal view returns (bool) {
        return protocolMetaTxInfo().inputType[_functionName] != MetaTxInputType.Generic;
    }

    /**
     * @notice Sets the current transaction sender.
     *
     * @param _signerAddress - Address of the transaction signer
     */
    function setCurrentSenderAddress(address _signerAddress) internal {
        protocolMetaTxInfo().currentSenderAddress = _signerAddress;
    }

    /**
     * @notice Executes the meta transaction.
     *
     * Reverts if:
     * - Any code executed in the signed transaction reverts
     *
     * @param _userAddress - the sender of the transaction
     * @param _functionName - the name of the function to be executed
     * @param _functionSignature - the function signature
     * @param _nonce - the nonce value of the transaction
     */
    function executeTx(
        address _userAddress,
        string calldata _functionName,
        bytes calldata _functionSignature,
        uint256 _nonce
    ) internal returns (bytes memory) {
        // Store the nonce provided to avoid playback of the same tx
        protocolMetaTxInfo().usedNonce[_nonce] = true;

        // Set the current transaction signer and transaction type.
        setCurrentSenderAddress(_userAddress);
        protocolMetaTxInfo().isMetaTransaction = true;

        // invoke local function with an external call
        (bool success, bytes memory returnData) = address(this).call{ value: msg.value }(_functionSignature);

        // If error, return error message
        string memory errorMessage = (returnData.length == 0) ? FUNCTION_CALL_NOT_SUCCESSFUL : (string(returnData));
        require(success, errorMessage);

        // Reset current transaction signer and transaction type.
        setCurrentSenderAddress(address(0));
        protocolMetaTxInfo().isMetaTransaction = false;

        emit MetaTransactionExecuted(_userAddress, msg.sender, _functionName, _nonce);
        return returnData;
    }

    /**
     * @notice Handles the incoming meta transaction.
     *
     * Reverts if:
     * - The meta-transactions region of protocol is paused
<<<<<<< HEAD
     * - Nonce is already used by another transaction
     * - Function signature matches executeMetaTransaction
     * - Function name does not match the bytes4 version of the function signature
     * - sender does not match the recovered signer
     * - Any code executed in the signed transaction reverts
=======
     * - Nonce is already used by another transaction.
     * - Function signature matches to executeMetaTransaction.
     * - Function name does not match with bytes 4 version of the function signature.
     * - Sender does not match the recovered signer.
     * - Any code executed in the signed transaction reverts.
     * - Signature is invalid.
>>>>>>> 98b837f6
     *
     * @param _userAddress - the sender of the transaction
     * @param _functionName - the name of the function to be executed
     * @param _functionSignature - the function signature
     * @param _nonce - the nonce value of the transaction
     * @param _sigR - r part of the signer's signature
     * @param _sigS - s part of the signer's signature
     * @param _sigV - v part of the signer's signature
     */
    function executeMetaTransaction(
        address _userAddress,
        string calldata _functionName,
        bytes calldata _functionSignature,
        uint256 _nonce,
        bytes32 _sigR,
        bytes32 _sigS,
        uint8 _sigV
    ) external payable override metaTransactionsNotPaused returns (bytes memory) {
        // make sure that protocol is not reentered throught meta transactions
        // cannot use modifier `nonReentrant` since it also changes reentrancyStatus to `ENTERED`
        // but that then breaks meta transaction functionality
        require(protocolStatus().reentrancyStatus != ENTERED, REENTRANCY_GUARD);

        validateTx(_functionName, _functionSignature, _nonce);

        MetaTransaction memory metaTx = MetaTransaction({
            nonce: _nonce,
            from: _userAddress,
            contractAddress: address(this),
            functionName: _functionName,
            functionSignature: isSpecialFunction(_functionName) ? bytes(_functionSignature[4:]) : _functionSignature
        });

        require(
            EIP712Lib.verify(_userAddress, hashMetaTransaction(metaTx), _sigR, _sigS, _sigV),
            SIGNER_AND_SIGNATURE_DO_NOT_MATCH
        );

        return executeTx(_userAddress, _functionName, _functionSignature, _nonce);
    }
}<|MERGE_RESOLUTION|>--- conflicted
+++ resolved
@@ -250,20 +250,12 @@
      *
      * Reverts if:
      * - The meta-transactions region of protocol is paused
-<<<<<<< HEAD
      * - Nonce is already used by another transaction
      * - Function signature matches executeMetaTransaction
      * - Function name does not match the bytes4 version of the function signature
      * - sender does not match the recovered signer
      * - Any code executed in the signed transaction reverts
-=======
-     * - Nonce is already used by another transaction.
-     * - Function signature matches to executeMetaTransaction.
-     * - Function name does not match with bytes 4 version of the function signature.
-     * - Sender does not match the recovered signer.
-     * - Any code executed in the signed transaction reverts.
-     * - Signature is invalid.
->>>>>>> 98b837f6
+     * - Signature is invalid
      *
      * @param _userAddress - the sender of the transaction
      * @param _functionName - the name of the function to be executed
