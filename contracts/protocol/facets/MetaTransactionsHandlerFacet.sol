--- conflicted
+++ resolved
@@ -263,11 +263,7 @@
         bytes32 _sigR,
         bytes32 _sigS,
         uint8 _sigV
-<<<<<<< HEAD
-    ) external payable override returns (bytes memory) {
-=======
-    ) public payable override metaTransactionsNotPaused returns (bytes memory) {
->>>>>>> 162709d9
+    ) external payable override metaTransactionsNotPaused returns (bytes memory) {
         validateTx(_functionName, _functionSignature, _nonce);
 
         MetaTransaction memory metaTx = MetaTransaction({
