// SPDX-License-Identifier: GPL-3.0-or-later
pragma solidity 0.8.18;

import "../../domain/BosonConstants.sol";
import { IBosonFundsHandler } from "../../interfaces/handlers/IBosonFundsHandler.sol";
import { DiamondLib } from "../../diamond/DiamondLib.sol";
import { PausableBase } from "../bases/ProtocolBase.sol";
import { ProtocolBase } from "../bases/ProtocolBase.sol";
import { ProtocolLib } from "../libs/ProtocolLib.sol";
import { FundsLib } from "../libs/FundsLib.sol";
import { IERC20 } from "../../interfaces/IERC20.sol";
import { IERC20Metadata } from "../../interfaces/IERC20Metadata.sol";

/**
 * @title FundsHandlerFacet
 *
 * @notice Handles custody and withdrawal of buyer and seller funds.
 */
contract FundsHandlerFacet is IBosonFundsHandler, ProtocolBase {
    /**
     * @notice Facet Initializer
     * This function is callable only once.
     */
    function initialize() public onlyUninitialized(type(IBosonFundsHandler).interfaceId) {
        DiamondLib.addSupportedInterface(type(IBosonFundsHandler).interfaceId);
    }

    /**
     * @notice Receives funds from the caller, maps funds to the seller id and stores them so they can be used during the commitToOffer.
     *
     * Emits FundsDeposited event if successful.
     *
     * Reverts if:
     * - The funds region of protocol is paused
     * - Seller id does not exist
     * - It receives some native currency (e.g. ETH), but token address is not zero
     * - It receives some native currency (e.g. ETH), and the amount does not match msg.value
     * - Contract at token address does not support ERC20 function transferFrom
     * - Calling transferFrom on token fails for some reason (e.g. protocol is not approved to transfer)
     * - Received ERC20 token amount differs from the expected value
     *
     * @param _sellerId - id of the seller that will be credited
     * @param _tokenAddress - contract address of token that is being deposited (0 for native currency)
     * @param _amount - amount to be credited
     */
    function depositFunds(
        uint256 _sellerId,
        address _tokenAddress,
        uint256 _amount
    ) external payable override fundsNotPaused nonReentrant {
        // Check seller exists in sellers mapping
        (bool exists, , ) = fetchSeller(_sellerId);

        // Seller must exist
        require(exists, NO_SUCH_SELLER);

        if (msg.value != 0) {
            // Receiving native currency
            require(_tokenAddress == address(0), NATIVE_WRONG_ADDRESS);
            require(_amount == msg.value, NATIVE_WRONG_AMOUNT);
        } else {
            // Transfer tokens from the caller
            FundsLib.transferFundsToProtocol(_tokenAddress, _amount);
        }

        // Increase available funds
        FundsLib.increaseAvailableFunds(_sellerId, _tokenAddress, _amount);

        emit FundsDeposited(_sellerId, msgSender(), _tokenAddress, _amount);
    }

    /**
     * @notice Withdraws the specified funds. Can be called for seller, buyer or agent.
     *
     * Emits FundsWithdrawn event if successful.
     *
     * Reverts if:
     * - The funds region of protocol is paused
     * - Caller is not associated with the entity id
     * - Token list length does not match amount list length
     * - Caller tries to withdraw more that they have in available funds
     * - There is nothing to withdraw
     * - Transfer of funds is not successful
     *
     * @param _entityId - id of entity for which funds should be withdrawn
     * @param _tokenList - list of contract addresses of tokens that are being withdrawn
     * @param _tokenAmounts - list of amounts to be withdrawn, corresponding to tokens in tokenList
     */
    function withdrawFunds(
        uint256 _entityId,
        address[] calldata _tokenList,
        uint256[] calldata _tokenAmounts
    ) external override fundsNotPaused nonReentrant {
        address payable sender = payable(msgSender());

        // Address that will receive the funds
        address payable destinationAddress;

        // First check if the caller is a buyer
        (bool exists, uint256 callerId) = getBuyerIdByWallet(sender);
        if (exists && callerId == _entityId) {
            // Caller is a buyer
            destinationAddress = sender;
        } else {
            // Check if the caller is an assistant
            (exists, callerId) = getSellerIdByAssistant(sender);
            if (exists && callerId == _entityId) {
                // Caller is an assistant. In this case funds are transferred to the treasury address
                (, Seller storage seller, ) = fetchSeller(callerId);
                destinationAddress = seller.treasury;
            } else {
                (exists, callerId) = getAgentIdByWallet(sender);
                if (exists && callerId == _entityId) {
                    // Caller is an agent
                    destinationAddress = sender;
                } else {
                    // In this branch, caller is neither buyer, assistant or agent or does not match the _entityId
                    revert(NOT_AUTHORIZED);
                }
            }
        }

        withdrawFundsInternal(destinationAddress, _entityId, _tokenList, _tokenAmounts);
    }

    /**
     * @notice Withdraws the protocol fees.
     *
     * @dev Can only be called by the FEE_COLLECTOR role.
     *
     * Emits FundsWithdrawn event if successful.
     *
     * Reverts if:
     * - The funds region of protocol is paused
     * - Caller does not have the FEE_COLLECTOR role
     * - Token list length does not match amount list length
     * - Caller tries to withdraw more that they have in available funds
     * - There is nothing to withdraw
     * - Transfer of funds is not successful
     *
     * @param _tokenList - list of contract addresses of tokens that are being withdrawn
     * @param _tokenAmounts - list of amounts to be withdrawn, corresponding to tokens in tokenList
     */
    function withdrawProtocolFees(
        address[] calldata _tokenList,
        uint256[] calldata _tokenAmounts
    ) external override fundsNotPaused onlyRole(FEE_COLLECTOR) nonReentrant {
        // Withdraw the funds
        withdrawFundsInternal(protocolAddresses().treasury, 0, _tokenList, _tokenAmounts);
    }

    /**
     * @notice Returns list of addresses for which the entity has funds available.
     * If the list is too long, it can be retrieved in chunks by using `getTokenListPaginated` and specifying _limit and _offset.
     *
     * @param _entityId - id of entity for which availability of funds should be checked
     * @return tokenList - list of token addresses
     */
    function getTokenList(uint256 _entityId) external view override returns (address[] memory tokenList) {
        return protocolLookups().tokenList[_entityId];
    }

    /**
     * @notice Returns list of addresses for which the entity has funds available.
     *
     * @param _entityId - id of entity for which availability of funds should be checked
     * @return tokenList - list of token addresses
     */
    function getTokenListPaginated(
        uint256 _entityId,
        uint256 _limit,
        uint256 _offset
    ) external view override returns (address[] memory tokenList) {
        address[] storage tokens = protocolLookups().tokenList[_entityId];

        if (_offset >= tokens.length) {
            return new address[](0);
        } else if (_offset + _limit > tokens.length) {
            _limit = tokens.length - _offset;
        }

        tokenList = new address[](_limit);

        for (uint i = 0; i < _limit; i++) {
            tokenList[i] = tokens[_offset++];
        }

        return tokenList;
    }

    /**
     * @notice Returns the information about the funds that an entity can use as a sellerDeposit and/or withdraw from the protocol.
     * It tries to get information about all tokens that the entity has in availableFunds storage.
     * If the token list is too long, this call may run out of gas. In this case, the caller should use the function `getAvailableFunds` and pass the token list.
     *
     * @param _entityId - id of entity for which availability of funds should be checked
     * @param _tokenList - list of tokens addresses to get available funds
     * @return availableFunds - list of token addresses, token names and amount that can be used as a seller deposit or be withdrawn
     */
<<<<<<< HEAD
    function getAllAvailableFunds(uint256 _entityId) external view override returns (Funds[] memory availableFunds) {
        // get list of token addresses for the entity
        address[] memory tokenList = protocolLookups().tokenList[_entityId];
        return getAvailableFunds(_entityId, tokenList);
    }

    /**
     * @notice Returns the information about the funds that an entity can use as a sellerDeposit and/or withdraw from the protocol.
     * To get a list of tokens that the entity has in availableFunds storage, use the function `getTokenList`.
     *
     * @param _entityId - id of entity for which availability of funds should be checked
     * @param _tokenList - list of token addresses to check
     * @return availableFunds - list of token addresses, token names and amount that can be used as a seller deposit or be withdrawn
     */
    function getAvailableFunds(
        uint256 _entityId,
        address[] memory _tokenList
    ) public view override returns (Funds[] memory availableFunds) {
=======
    function getAvailableFunds(
        uint256 _entityId,
        address[] calldata _tokenList
    ) external view override returns (Funds[] memory availableFunds) {
        // Cache protocol lookups for reference
        ProtocolLib.ProtocolLookups storage lookups = protocolLookups();

>>>>>>> 7cf35c4f
        availableFunds = new Funds[](_tokenList.length);

        // Get entity's availableFunds storage pointer
        mapping(address => uint256) storage entityFunds = protocolLookups().availableFunds[_entityId];

        for (uint256 i = 0; i < _tokenList.length; i++) {
            address tokenAddress = _tokenList[i];
            string memory tokenName;

            if (tokenAddress == address(0)) {
                // If tokenAddress is 0, it represents the native currency
                tokenName = NATIVE_CURRENCY;
            } else {
                // Try to get token name. Typically, name consumes less than 30,000 gas, but we leave some extra gas just in case
                try IERC20Metadata(tokenAddress).name{ gas: 40000 }() returns (string memory name) {
                    tokenName = name;
                } catch {
                    tokenName = TOKEN_NAME_UNSPECIFIED;
                }
            }

            // Add entry to the return variable
            availableFunds[i].tokenAddress = tokenAddress;
            availableFunds[i].tokenName = tokenName;
            availableFunds[i].availableAmount = entityFunds[tokenAddress];
        }

        return availableFunds;
    }

    /**
     * @notice Withdraws the specified funds.
     *
     * Emits FundsWithdrawn event if successful.
     *
     * Reverts if:
     * - Caller is not associated with the entity id
     * - Token list length does not match amount list length
     * - Caller tries to withdraw more that they have in available funds
     * - There is nothing to withdraw
     * - Transfer of funds is not successful
     *
     * @param _destinationAddress - wallet that will receive funds
     * @param _entityId - entity id
     * @param _tokenList - list of contract addresses of tokens that are being withdrawn
     * @param _tokenAmounts - list of amounts to be withdrawn, corresponding to tokens in tokenList
     */
    function withdrawFundsInternal(
        address payable _destinationAddress,
        uint256 _entityId,
        address[] calldata _tokenList,
        uint256[] calldata _tokenAmounts
    ) internal {
        // Cache protocol lookups for reference
        ProtocolLib.ProtocolLookups storage lookups = protocolLookups();

        // Make sure that the data is complete
        require(_tokenList.length == _tokenAmounts.length, TOKEN_AMOUNT_MISMATCH);

        // Two possible options: withdraw all, or withdraw only specified tokens and amounts
        if (_tokenList.length == 0) {
            // Withdraw everything

            // Get list of all user's tokens
            address[] memory tokenList = lookups.tokenList[_entityId];

            // Make sure that at least something will be withdrawn
            require(tokenList.length != 0, NOTHING_TO_WITHDRAW);

            // Get entity's availableFunds storage pointer
            mapping(address => uint256) storage entityFunds = lookups.availableFunds[_entityId];

            // Transfer funds
            for (uint256 i = 0; i < tokenList.length; i++) {
                // Get available funds from storage
                uint256 availableFunds = entityFunds[tokenList[i]];
                FundsLib.transferFundsFromProtocol(_entityId, tokenList[i], _destinationAddress, availableFunds);
            }
        } else {
            for (uint256 i = 0; i < _tokenList.length; i++) {
                // Make sure that at least something will be withdrawn
                require(_tokenAmounts[i] > 0, NOTHING_TO_WITHDRAW);

                // Transfer funds
                FundsLib.transferFundsFromProtocol(_entityId, _tokenList[i], _destinationAddress, _tokenAmounts[i]);
            }
        }
    }
}<|MERGE_RESOLUTION|>--- conflicted
+++ resolved
@@ -194,10 +194,8 @@
      * If the token list is too long, this call may run out of gas. In this case, the caller should use the function `getAvailableFunds` and pass the token list.
      *
      * @param _entityId - id of entity for which availability of funds should be checked
-     * @param _tokenList - list of tokens addresses to get available funds
      * @return availableFunds - list of token addresses, token names and amount that can be used as a seller deposit or be withdrawn
      */
-<<<<<<< HEAD
     function getAllAvailableFunds(uint256 _entityId) external view override returns (Funds[] memory availableFunds) {
         // get list of token addresses for the entity
         address[] memory tokenList = protocolLookups().tokenList[_entityId];
@@ -209,22 +207,13 @@
      * To get a list of tokens that the entity has in availableFunds storage, use the function `getTokenList`.
      *
      * @param _entityId - id of entity for which availability of funds should be checked
-     * @param _tokenList - list of token addresses to check
+     * @param _tokenList - list of tokens addresses to get available funds
      * @return availableFunds - list of token addresses, token names and amount that can be used as a seller deposit or be withdrawn
      */
     function getAvailableFunds(
         uint256 _entityId,
         address[] memory _tokenList
     ) public view override returns (Funds[] memory availableFunds) {
-=======
-    function getAvailableFunds(
-        uint256 _entityId,
-        address[] calldata _tokenList
-    ) external view override returns (Funds[] memory availableFunds) {
-        // Cache protocol lookups for reference
-        ProtocolLib.ProtocolLookups storage lookups = protocolLookups();
-
->>>>>>> 7cf35c4f
         availableFunds = new Funds[](_tokenList.length);
 
         // Get entity's availableFunds storage pointer
