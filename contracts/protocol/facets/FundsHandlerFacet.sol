// SPDX-License-Identifier: GPL-3.0-or-later
pragma solidity ^0.8.0;

import "../../domain/BosonConstants.sol";
import { IBosonFundsHandler } from "../../interfaces/handlers/IBosonFundsHandler.sol";
import { DiamondLib } from "../../diamond/DiamondLib.sol";
import { PausableBase } from "../bases/ProtocolBase.sol";
import { ProtocolBase } from "../bases/ProtocolBase.sol";
import { ProtocolLib } from "../libs/ProtocolLib.sol";
import { FundsLib } from "../libs/FundsLib.sol";
import { IERC20 } from "../../interfaces/IERC20.sol";
import { IERC20Metadata } from "../../interfaces/IERC20Metadata.sol";

/**
 * @title FundsHandlerFacet
 *
 * @notice Handles custody and withdrawal of buyer and seller funds
 */
contract FundsHandlerFacet is IBosonFundsHandler, ProtocolBase {
    /**
     * @notice Facet Initializer
     * This function is callable only once.
     */
    function initialize() public onlyUnInitialized(type(IBosonFundsHandler).interfaceId) {
        DiamondLib.addSupportedInterface(type(IBosonFundsHandler).interfaceId);
    }

    /**
     * @notice Receives funds from the caller, maps funds to the seller id and stores them so they can be used during the commitToOffer.
     *
     * Emits FundsDeposited event if successful.
     *
     * Reverts if:
     * - The funds region of protocol is paused
     * - Seller id does not exist
     * - It receives some native currency (e.g. ETH), but token address is not zero
     * - It receives some native currency (e.g. ETH), and the amount does not match msg.value
     * - Contract at token address does not support ERC20 function transferFrom
     * - Calling transferFrom on token fails for some reason (e.g. protocol is not approved to transfer)
     * - Received ERC20 token amount differs from the expected value
     *
     * @param _sellerId - id of the seller that will be credited
     * @param _tokenAddress - contract address of token that is being deposited (0 for native currency)
     * @param _amount - amount to be credited
     */
    function depositFunds(
        uint256 _sellerId,
        address _tokenAddress,
        uint256 _amount
    ) external payable override fundsNotPaused nonReentrant {
        // Check seller exists in sellers mapping
        (bool exists, , ) = fetchSeller(_sellerId);

        // Seller must exist
        require(exists, NO_SUCH_SELLER);

        if (msg.value != 0) {
            // Receiving native currency
            require(_tokenAddress == address(0), NATIVE_WRONG_ADDRESS);
            require(_amount == msg.value, NATIVE_WRONG_AMOUNT);
        } else {
            // Transfer tokens from the caller
            FundsLib.transferFundsToProtocol(_tokenAddress, _amount);
        }

        // Increase available funds
        FundsLib.increaseAvailableFunds(_sellerId, _tokenAddress, _amount);

        emit FundsDeposited(_sellerId, msgSender(), _tokenAddress, _amount);
    }

    /**
     * @notice Withdraws the specified funds. Can be called for seller, buyer or agent.
     *
     * Emits FundsWithdrawn event if successful.
     *
     * Reverts if:
     * - The funds region of protocol is paused
     * - Caller is not associated with the entity id
     * - Token list length does not match amount list length
     * - Token list length exceeds the maximum allowed number of tokens
     * - Caller tries to withdraw more that they have in available funds
     * - There is nothing to withdraw
     * - Transfer of funds is not succesful
     *
     * @param _entityId - id of entity for which funds should be withdrawn
     * @param _tokenList - list of contract addresses of tokens that are being withdrawn
     * @param _tokenAmounts - list of amounts to be withdrawn, corresponding to tokens in tokenList
     */
    function withdrawFunds(
        uint256 _entityId,
        address[] calldata _tokenList,
        uint256[] calldata _tokenAmounts
    ) external override fundsNotPaused nonReentrant {
        address payable sender = payable(msgSender());

        // Address that will receive the funds
        address payable destinationAddress;

        // First check if the caller is a buyer
        (bool exists, uint256 callerId) = getBuyerIdByWallet(sender);
        if (exists && callerId == _entityId) {
            // Caller is a buyer
            destinationAddress = sender;
        } else {
            // Check if the caller is a clerk
            (exists, callerId) = getSellerIdByClerk(sender);
            if (exists && callerId == _entityId) {
                // Caller is a clerk. In this case funds are transferred to the treasury address
                (, Seller storage seller, ) = fetchSeller(callerId);
                destinationAddress = seller.treasury;
            } else {
                (exists, callerId) = getAgentIdByWallet(sender);
                if (exists && callerId == _entityId) {
                    // Caller is an agent
                    destinationAddress = sender;
                } else {
                    // In this branch, caller is neither buyer, clerk or agent or does not match the _entityId
                    revert(NOT_AUTHORIZED);
                }
            }
        }

        withdrawFundsInternal(destinationAddress, _entityId, _tokenList, _tokenAmounts);
    }

    /**
     * @notice Withdraws the protocol fees.
     *
     * @dev Can only be called by the FEE_COLLECTOR role.
     *
     * Emits FundsWithdrawn event if successful.
     *
     * Reverts if:
     * - The funds region of protocol is paused
     * - Caller does not have the FEE_COLLECTOR role
     * - Token list length does not match amount list length
     * - Token list length exceeds the maximum allowed number of tokens
     * - Caller tries to withdraw more that they have in available funds
     * - There is nothing to withdraw
     * - Transfer of funds is not succesful
     *
     * @param _tokenList - list of contract addresses of tokens that are being withdrawn
     * @param _tokenAmounts - list of amounts to be withdrawn, corresponding to tokens in tokenList
     */
    function withdrawProtocolFees(address[] calldata _tokenList, uint256[] calldata _tokenAmounts)
        external
        override
        fundsNotPaused
        onlyRole(FEE_COLLECTOR)
        nonReentrant
    {
        // Withdraw the funds
        withdrawFundsInternal(payable(msgSender()), 0, _tokenList, _tokenAmounts);
    }

    /**
     * @notice Returns the information about the funds that an entity can use as a sellerDeposit and/or withdraw from the protocol.
     *
     * @param _entityId - id of entity for which availability of funds should be checked
     * @return availableFunds - list of token addresses, token names and amount that can be used as a seller deposit or be withdrawn
     */
    function getAvailableFunds(uint256 _entityId) external view override returns (Funds[] memory availableFunds) {
        // Cache protocol lookups for reference
        ProtocolLib.ProtocolLookups storage lookups = protocolLookups();

        // get list of token addresses for the entity
        address[] storage tokenList = lookups.tokenList[_entityId];
        availableFunds = new Funds[](tokenList.length);

        // Get entity's availableFunds storage pointer
        mapping(address => uint256) storage entityFunds = lookups.availableFunds[_entityId];

        for (uint256 i = 0; i < tokenList.length; i++) {
            address tokenAddress = tokenList[i];
            string memory tokenName;

            if (tokenAddress == address(0)) {
                // If tokenAddress is 0, it represents the native currency
                tokenName = NATIVE_CURRENCY;
            } else {
                // Try to get token name
                try IERC20Metadata(tokenAddress).name() returns (string memory name) {
                    tokenName = name;
                } catch {
                    tokenName = TOKEN_NAME_UNSPECIFIED;
                }
            }

<<<<<<< HEAD
            // Retrieve available amount from the stroage
            uint256 availableAmount = entityFunds[tokenAddress];

=======
>>>>>>> 2740f2b4
            // Add entry to the return variable
            availableFunds[i].tokenAddress = tokenAddress;
            availableFunds[i].tokenName = tokenName;
            availableFunds[i].availableAmount = lookups.availableFunds[_entityId][tokenAddress];
        }
    }

    /**
     * @notice Withdraws the specified funds.
     *
     * Emits FundsWithdrawn event if successful.
     *
     * Reverts if:
     * - Caller is not associated with the entity id
     * - Token list length does not match amount list length
     * - Token list length exceeds the maximum allowed number of tokens
     * - Caller tries to withdraw more that they have in available funds
     * - There is nothing to withdraw
     * - Transfer of funds is not succesful
     *
     * @param _destinationAddress - wallet that will receive funds
     * @param _entityId - entity id
     * @param _tokenList - list of contract addresses of tokens that are being withdrawn
     * @param _tokenAmounts - list of amounts to be withdrawn, corresponding to tokens in tokenList
     */
    function withdrawFundsInternal(
        address payable _destinationAddress,
        uint256 _entityId,
        address[] calldata _tokenList,
        uint256[] calldata _tokenAmounts
    ) internal {
        // Cache protocol lookups for reference
        ProtocolLib.ProtocolLookups storage lookups = protocolLookups();

        // Make sure that the data is complete
        require(_tokenList.length == _tokenAmounts.length, TOKEN_AMOUNT_MISMATCH);

        // Limit maximum number of tokens to avoid running into block gas limit in a loop
        uint256 maxTokensPerWithdrawal = protocolLimits().maxTokensPerWithdrawal;
        require(_tokenList.length <= maxTokensPerWithdrawal, TOO_MANY_TOKENS);

        // Two possible options: withdraw all, or withdraw only specified tokens and amounts
        if (_tokenList.length == 0) {
            // Withdraw everything

            // Get list of all user's tokens
            address[] memory tokenList = lookups.tokenList[_entityId];

            // Make sure that at least something will be withdrawn
            require(tokenList.length != 0, NOTHING_TO_WITHDRAW);

            // Make sure that tokenList is not too long
            uint256 len = maxTokensPerWithdrawal <= tokenList.length ? maxTokensPerWithdrawal : tokenList.length;

            // Get entity's availableFunds storage pointer
            mapping(address => uint256) storage entityFunds = lookups.availableFunds[_entityId];

            // Transfer funds
            for (uint256 i = 0; i < len; i++) {
                // Get available funds from storage
                uint256 availableFunds = entityFunds[tokenList[i]];
                FundsLib.transferFundsFromProtocol(_entityId, tokenList[i], _destinationAddress, availableFunds);
            }
        } else {
            for (uint256 i = 0; i < _tokenList.length; i++) {
                // Make sure that at least something will be withdrawn
                require(_tokenAmounts[i] > 0, NOTHING_TO_WITHDRAW);

                // Transfer funds
                FundsLib.transferFundsFromProtocol(_entityId, _tokenList[i], _destinationAddress, _tokenAmounts[i]);
            }
        }
    }
}<|MERGE_RESOLUTION|>--- conflicted
+++ resolved
@@ -187,16 +187,10 @@
                 }
             }
 
-<<<<<<< HEAD
-            // Retrieve available amount from the stroage
-            uint256 availableAmount = entityFunds[tokenAddress];
-
-=======
->>>>>>> 2740f2b4
             // Add entry to the return variable
             availableFunds[i].tokenAddress = tokenAddress;
             availableFunds[i].tokenName = tokenName;
-            availableFunds[i].availableAmount = lookups.availableFunds[_entityId][tokenAddress];
+            availableFunds[i].availableAmount = entityFunds[tokenAddress];
         }
     }
 
