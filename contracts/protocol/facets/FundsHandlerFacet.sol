--- conflicted
+++ resolved
@@ -184,12 +184,6 @@
                 }
             }
 
-<<<<<<< HEAD
-=======
-            // Retrieve available amount from the stroage
-            uint256 availableAmount = lookups.availableFunds[_entityId][tokenAddress];
-
->>>>>>> e7fe3811
             // Add entry to the return variable
             availableFunds[i].tokenAddress = tokenAddress;
             availableFunds[i].tokenName = tokenName;
