// SPDX-License-Identifier: GPL-3.0-or-later
pragma solidity ^0.8.0;

import {IBosonDisputeHandler} from "../../interfaces/handlers/IBosonDisputeHandler.sol";
import {DiamondLib} from "../../diamond/DiamondLib.sol";
import {ProtocolBase} from "../bases/ProtocolBase.sol";
import {FundsLib} from "../libs/FundsLib.sol";
import {EIP712Lib} from "../libs/EIP712Lib.sol";

/**
 * @title DisputeHandlerFacet
 *
 * @notice Handles disputes associated with exchanges within the protocol
 */
contract DisputeHandlerFacet is IBosonDisputeHandler, ProtocolBase {
    bytes32 private constant RESOLUTION_TYPEHASH = keccak256(bytes("Resolution(uint256 exchangeId,uint256 buyerPercent)")); // needed for verification during the resolveDispute

    /**
     * @notice Facet Initializer
     */
    function initialize()
    public
    onlyUnInitialized(type(IBosonDisputeHandler).interfaceId)
    {
        DiamondLib.addSupportedInterface(type(IBosonDisputeHandler).interfaceId);
    }

    /**
     * @notice Raise a dispute
     *
     * Emits a DisputeRaised event if successful.
     *
     * Reverts if:
     * - caller does not hold a voucher for the given exchange id
     * - exchange does not exist
     * - exchange is not in a redeemed state
     * - the complaint is blank
     * - fulfillment period has elapsed already
     *
     * @param _exchangeId - the id of the associated exchange
     * @param _complaint - the buyer's complaint description
     */
    function raiseDispute(
        uint256 _exchangeId,
        string calldata _complaint
    )
    external
    override
    {
        // Buyer must provide a reason to dispute
        require(bytes(_complaint).length > 0, COMPLAINT_MISSING);

        // Get the exchange, should be in redeemed state
        Exchange storage exchange = getValidExchange(_exchangeId, ExchangeState.Redeemed);

        // Make sure the fulfillment period has elapsed
        uint256 elapsed = block.timestamp - exchange.voucher.redeemedDate;
        require(elapsed < fetchOfferDurations(exchange.offerId).fulfillmentPeriod, FULFILLMENT_PERIOD_HAS_ELAPSED);

        // Make sure the caller is buyer associated with the exchange
        checkBuyer(exchange.buyerId);

        // Set the exhange state to disputed
        exchange.state = ExchangeState.Disputed;

        // Fetch the dispute and dispute dates
        (, Dispute storage dispute, DisputeDates storage disputeDates) = fetchDispute(_exchangeId);

        // Set the initial values
        dispute.exchangeId = _exchangeId;
        dispute.complaint = _complaint;
        dispute.state = DisputeState.Resolving;

        // Update the disputeDates
        disputeDates.disputed = block.timestamp;
        disputeDates.timeout = block.timestamp + fetchOfferDurations(exchange.offerId).resolutionPeriod;
        
        // Get the offer, which will exist if the exchange does
        (, Offer storage offer) = fetchOffer(exchange.offerId);

        // Notify watchers of state change
        emit DisputeRaised(_exchangeId, exchange.buyerId, offer.sellerId, _complaint, msgSender());
    }

    /**
     * @notice Retract the dispute and release the funds
     *
     * Emits a DisputeRetracted event if successful.
     *
     * Reverts if:
     * - exchange does not exist
     * - exchange is not in a disputed state
     * - caller is not the buyer for the given exchange id
     * - dispute is in some state other than resolving or escalated
     * - dispute was escalated and escalation period has elapsed
     *
     * @param _exchangeId - the id of the associated exchange
     */
    function retractDispute(uint256 _exchangeId) external override {
        // Get the exchange, should be in disputed state
        Exchange storage exchange = getValidExchange(_exchangeId, ExchangeState.Disputed);

        // Make sure the caller is buyer associated with the exchange  // {MR: only by game}
        checkBuyer(exchange.buyerId);

        // Fetch the dispute
        (, Dispute storage dispute, DisputeDates storage disputeDates) = fetchDispute(_exchangeId);

        // If dispute was escalated, make sure that escalation period is not over yet
        if (dispute.state == DisputeState.Escalated) {
            // make sure the dispute escalation period not expired already
            require(block.timestamp <= disputeDates.timeout, DISPUTE_HAS_EXPIRED);  
        } else {
            // If dispute is not escalated, make sure the it is in the resolving state
            require(dispute.state == DisputeState.Resolving, INVALID_STATE);
        }

        // Finalize the dispute
        finalizeDispute(_exchangeId, exchange, dispute, disputeDates, DisputeState.Retracted, 0);

        // Notify watchers of state change
        emit DisputeRetracted(_exchangeId, msgSender());
    }
    
    /**
     * @notice Extend the dispute timeout, allowing more time for mutual resolution.
     * As a consequnece also buyer gets more time to escalate the dispute
     *
     * Emits a DisputeTimeoutExtened event if successful.
     *
     * Reverts if:
     * - exchange does not exist
     * - exchange is not in a disputed state
     * - caller is not the seller
     * - dispute has expired already
     * - new dispute timeout is before the current dispute timeout
     * - dispute is in some state other than resolving
     *
     * @param _exchangeId - the id of the associated exchange
     * @param _newDisputeTimeout - new date when resolution period ends
     */
    function extendDisputeTimeout(uint256 _exchangeId, uint256 _newDisputeTimeout) external override {
        // Verify that the caller is the seller. Get exchange -> get offer id -> get seller id -> get operator address and compare to msg.sender
        // Get the exchange, should be in disputed state
        Exchange storage exchange = getValidExchange(_exchangeId, ExchangeState.Disputed);

        // Get the offer, assume it exist if exchange exist
        (, Offer storage offer) = fetchOffer(exchange.offerId);

        // Get seller, we assume seller exists if offer exists
        (,Seller storage seller) = fetchSeller(offer.sellerId);

        // Caller must be seller's operator address
        require(seller.operator == msgSender(), NOT_OPERATOR);

        // Fetch the dispute, it exists if exchange is in Disputed state
        (, Dispute storage dispute, DisputeDates storage disputeDates) = fetchDispute(_exchangeId);

        // Dispute must be in a resolving state
        require(dispute.state == DisputeState.Resolving, INVALID_STATE);
        
        // If expired already, it cannot be extended
        require(block.timestamp <= disputeDates.timeout, DISPUTE_HAS_EXPIRED);

        // New dispute timout should be after the current dispute timeout
        require(_newDisputeTimeout > disputeDates.timeout, INVALID_DISPUTE_TIMEOUT);

        // Update the timeout
        disputeDates.timeout = _newDisputeTimeout;

        // Notify watchers of state change
        emit DisputeTimeoutExtended(_exchangeId, _newDisputeTimeout, msgSender());
    }

    /**
     * @notice Expire the dispute and release the funds
     *
     * Emits a DisputeExpired event if successful.
     *
     * Reverts if:
     * - exchange does not exist
     * - exchange is not in a disputed state
     * - dispute is still valid
     * - dispute is in some state other than resolving
     *
     * @param _exchangeId - the id of the associated exchange
     */
    function expireDispute(uint256 _exchangeId) public override {
        // Get the exchange, should be in disputed state
        Exchange storage exchange = getValidExchange(_exchangeId, ExchangeState.Disputed);

        // Fetch the dispute and dispute dates
        (, Dispute storage dispute, DisputeDates storage disputeDates) = fetchDispute(_exchangeId);
        
        // Make sure the dispute is in the resolving state
        require(dispute.state == DisputeState.Resolving, INVALID_STATE);

        // make sure the dispute not expired already
        require(block.timestamp > disputeDates.timeout, DISPUTE_STILL_VALID);      

        // Finalize the dispute
        finalizeDispute(_exchangeId, exchange, dispute, disputeDates, DisputeState.Retracted, 0);

        // Notify watchers of state change
        emit DisputeExpired(_exchangeId, msgSender());
    }

    /**
     * @notice Expire a batch of disputes and release the funds
     *
     * Emits a DisputeExpired event for every dispute if successful.
     *
     * Reverts if:
     * - Number of disputes exceeds maximum allowed number per batch
     * - for any dispute:
     *   - exchange does not exist
     *   - exchange is not in a disputed state
     *   - dispute is still valid
     *   - dispute is in some state other than resolving
     *
     * @param _exchangeIds - the array of ids of the associated exchanges
     */
    function expireDisputeBatch(uint256[] calldata _exchangeIds) external override
    {
        // limit maximum number of disputes to avoid running into block gas limit in a loop
        require(_exchangeIds.length <= protocolLimits().maxDisputesPerBatch, TOO_MANY_DISPUTES);

        for (uint256 i = 0; i < _exchangeIds.length; i++) {        
            // create offer and update structs values to represent true state
            expireDispute(_exchangeIds[i]);
        }
    }

    /**
     * @notice Resolve a dispute by providing the information about the split. Callable by the buyer or seller, but they must provide the resolution signed by the other party
     *
     * Emits a DisputeResolved event if successful.
     *
     * Reverts if:
     * - specified buyer percent exceeds 100%
     * - dispute has expired (resolution period has ended and dispute was not escalated)
     * - exchange does not exist
     * - exchange is not in the disputed state
     * - caller is neither the seller nor the buyer
     * - signature does not belong to the address of the other party
     * - dispute state is neither resolving nor escalated
     * - dispute was escalated and escalation period has elapsed
     *
     * @param _exchangeId  - exchange id to resolve dispute
     * @param _buyerPercent - percentage of the pot that goes to the buyer
     * @param _sigR - r part of the signer's signature.
     * @param _sigS - s part of the signer's signature.
     * @param _sigV - v part of the signer's signature.
     */
    function resolveDispute(uint256 _exchangeId, uint256 _buyerPercent, bytes32 _sigR,
        bytes32 _sigS,
        uint8 _sigV) external override {
        // buyer should get at most 100%
        require(_buyerPercent <= 10000, INVALID_BUYER_PERCENT);

        // Get the exchange, should be in disputed state
        Exchange storage exchange = getValidExchange(_exchangeId, ExchangeState.Disputed);

        // Fetch teh dispute and dispute dates
        (, Dispute storage dispute, DisputeDates storage disputeDates) = fetchDispute(_exchangeId); 

        // Make sure the dispute is in the resolving or escalated state
        require(dispute.state == DisputeState.Resolving || dispute.state == DisputeState.Escalated, INVALID_STATE);

        // Make sure the dispute not expired already 
        require(block.timestamp <= disputeDates.timeout, DISPUTE_HAS_EXPIRED);  

        // wrap the code in a separate block to avoid stack too deep error 
        { 
            // Fetch the offer to get the info who the seller is
            (, Offer storage offer) = fetchOffer(exchange.offerId);

            // get seller id to check if caller is the seller
            (bool exists, uint256 sellerId) = getSellerIdByOperator(msgSender());

            // variable to store who the expected signer is
            address expectedSigner;

            // find out if the caller is the seller or the buyer, and which address should be the signer
            if (exists && offer.sellerId == sellerId) {
                // caller is the seller
                // get the buyer's address, which should be the signer of the resolution
                (, Buyer storage buyer) = fetchBuyer(exchange.buyerId);
                expectedSigner = buyer.wallet;
            } else {
                uint256 buyerId;
                (exists, buyerId) = getBuyerIdByWallet(msgSender());
                require(exists && buyerId == exchange.buyerId, NOT_BUYER_OR_SELLER);
                
                // caller is the buyer
                // get the seller's address, which should be the signer of the resolution         
                (, Seller storage seller) = fetchSeller(offer.sellerId);
                expectedSigner = seller.operator;
            }

            // verify that the signature belongs to the expectedSigner
            require(EIP712Lib.verify(expectedSigner, hashResolution(_exchangeId, _buyerPercent), _sigR, _sigS, _sigV), SIGNER_AND_SIGNATURE_DO_NOT_MATCH);
        }

        // finalize the dispute
        finalizeDispute(_exchangeId, exchange, dispute, disputeDates, DisputeState.Resolved, _buyerPercent);

        // Notify watchers of state change
        emit DisputeResolved(_exchangeId, _buyerPercent, msgSender());
    }

    /**
     * @notice Puts the dispute into escalated state
     *
     * Emits a DisputeEscalated event if successful.
     *
     * Reverts if:
     * - exchange does not exist
     * - exchange is not in a disputed state
     * - caller is not the buyer
     * - dispute is already expired
     * - dispute is not in a resolving state
     *
     * @param _exchangeId - the id of the associated exchange
     */
    function escalateDispute(uint256 _exchangeId) external override {
        // Get the exchange, should be in disputed state
        Exchange storage exchange = getValidExchange(_exchangeId, ExchangeState.Disputed);

        // Make sure the caller is buyer associated with the exchange
        checkBuyer(exchange.buyerId);

        // Fetch teh dispute and dispute dates
        (, Dispute storage dispute, DisputeDates storage disputeDates) = fetchDispute(_exchangeId);   
        
        // make sure the dispute not expired already        
        require(block.timestamp <= disputeDates.timeout, DISPUTE_HAS_EXPIRED);

        // Make sure the dispute is in the resolving state             
        require(dispute.state == DisputeState.Resolving, INVALID_STATE);

        // TODO: fetch the escalation period from the storage
        uint256 escalationPeriod = 1000 weeks; // only for tests  

        // store the time of escalation
        disputeDates.escalated = block.timestamp;
        disputeDates.timeout = block.timestamp + escalationPeriod;

        // Set the dispute state
        dispute.state = DisputeState.Escalated;

        // fetch offer to get info about dispute resolver id
        (, Offer storage offer) = fetchOffer(exchange.offerId);

        // Notify watchers of state change
        emit DisputeEscalated(_exchangeId, protocolEntities().disputeResolutionTerms[offer.id].disputeResolverId, msgSender());
    }

    /**
     * @notice Decide a dispute by providing the information about the split. Callable by the dispute resolver, specified in the offer
     *
     * Emits a DisputeDecided event if successful.
     *
     * Reverts if:
     * - specified buyer percent exceeds 100%
     * - exchange does not exist
     * - exchange is not in the disputed state
     * - caller is not the dispute resolver for this dispute
     * - dispute state is not escalated
     * - dispute escalation period has elapsed
     *
     * @param _exchangeId  - exchange id to resolve dispute
     * @param _buyerPercent - percentage of the pot that goes to the buyer
     */
    function decideDispute(uint256 _exchangeId, uint256 _buyerPercent) external override {
        // buyer should get at most 100%
        require(_buyerPercent <= 10000, INVALID_BUYER_PERCENT);

        // Make sure the dispute is valid and the caller is the dispute resolver
        (Exchange storage exchange, Dispute storage dispute, DisputeDates storage disputeDates) = disputeResolverChecks(_exchangeId);

        // finalize the dispute
        finalizeDispute(_exchangeId, exchange, dispute, disputeDates, DisputeState.Decided, _buyerPercent);

        // Notify watchers of state change
        emit DisputeDecided(_exchangeId, _buyerPercent, msgSender());
    }

    /**
     * @notice Explicity refuse to resolve a dispute in escalated state and release the funds
     *
     * Emits a EscalatedDisputeRefused event if successful.
     *
     * Reverts if:
     * - exchange does not exist
     * - exchange is not in a disputed state
     * - dispute is in some state other than escalated
     * - dispute escalation period has elapsed
     * - caller is not the dispute resolver for this dispute
     *
     * @param _exchangeId - the id of the associated exchange
     */
    function refuseEscalatedDispute(uint256 _exchangeId) external override {
        // Make sure the dispute is valid and the caller is the dispute resolver
        (Exchange storage exchange, Dispute storage dispute, DisputeDates storage disputeDates) = disputeResolverChecks(_exchangeId);

        // Finalize the dispute
        finalizeDispute(_exchangeId, exchange, dispute, disputeDates, DisputeState.Refused, 0);

        // Notify watchers of state change
        emit EscalatedDisputeRefused(_exchangeId, msgSender());
    }

    /**
     * @notice Validates that exchange and dispute are in the correct state and that the caller is the dispute resolver for this dispute
     *
     * Reverts if:
     * - exchange does not exist
     * - exchange is not in a disputed state
     * - dispute is in some state other than escalated
     * - dispute escalation period has elapsed
     * - caller is not the dispute resolver for this dispute
     *
     * @param _exchangeId - the id of the associated exchange
     */
    function disputeResolverChecks(uint256 _exchangeId) internal view returns (Exchange storage exchange , Dispute storage dispute, DisputeDates storage disputeDates) {
        // Get the exchange, should be in disputed state
        exchange = getValidExchange(_exchangeId, ExchangeState.Disputed);

        // Fetch the dispute and dispute dates
        (, dispute, disputeDates) = fetchDispute(_exchangeId);
        
        // Make sure the dispute is in the escalated state
        require(dispute.state == DisputeState.Escalated, INVALID_STATE);

        // Make sure the dispute escalation period not expired already
        require(block.timestamp <= disputeDates.timeout, DISPUTE_HAS_EXPIRED);

        // Fetch the offer to get the info who the seller is
        (, Offer storage offer) = fetchOffer(exchange.offerId);

        // get dispute resolver id to check if caller is the dispute resolver
        uint256 disputeResolverId = protocolLookups().disputeResolverIdByOperator[msgSender()];
<<<<<<< HEAD
        require(disputeResolverId == protocolEntities().disputeResolutionTerms[offer.id].disputeResolverId, NOT_DISPUTE_RESOLVER_OPERATOR);

        // finalize the dispute
        finalizeDispute(_exchangeId, exchange, dispute, disputeDates, DisputeState.Decided, _buyerPercent);

        // Notify watchers of state change
        emit DisputeDecided(_exchangeId, _buyerPercent, msgSender());
=======
        require(disputeResolverId == offer.disputeResolverId, NOT_DISPUTE_RESOLVER_OPERATOR);
>>>>>>> 17ac49e3
    }
    
    /**
     * @notice Expire the dispute in escalated state and release the funds
     *
     * Emits a EscalatedDisputeExpired event if successful.
     *
     * Reverts if:
     * - exchange does not exist
     * - exchange is not in a disputed state
     * - dispute is in some state other than escalated
     * - dispute escalation period has not passed yet
     *
     * @param _exchangeId - the id of the associated exchange
     */
    function expireEscalatedDispute(uint256 _exchangeId) external override {
        // Get the exchange, should be in disputed state
        Exchange storage exchange = getValidExchange(_exchangeId, ExchangeState.Disputed);

        // Fetch the dispute and dispute dates
        (, Dispute storage dispute, DisputeDates storage disputeDates) = fetchDispute(_exchangeId);
        
        // Make sure the dispute is in the escalated state
        require(dispute.state == DisputeState.Escalated, INVALID_STATE);

        // make sure the dispute escalation has expired already
        require(block.timestamp > disputeDates.timeout, DISPUTE_STILL_VALID);      

        // Finalize the dispute
        finalizeDispute(_exchangeId, exchange, dispute, disputeDates, DisputeState.Refused, 0);

        // Notify watchers of state change
        emit EscalatedDisputeExpired(_exchangeId, msgSender());
    }

    /**
     * @notice Transition dispute to a "finalized" state
     *
     * Target state must be Retracted, Resolved, or Decided.
     * Sets finalized date for exchange and dispute, store the resolution if exists and releases the funds
     *
     * Reverts if the current dispute state is not resolving or escalated.
     *
     * @param _exchangeId  - exchange id to resolve dispute
     * @param _exchange - pointer to exchange storage slot
     * @param _dispute - pointer to dispute storage slot
     * @param _disputeDates - pointer to disputeDates storage slot
     * @param _targetState - target final state
     * @param _buyerPercent - percentage of the pot that goes to the buyer
     */
    function finalizeDispute(uint256 _exchangeId, Exchange storage _exchange, Dispute storage _dispute, DisputeDates storage _disputeDates, DisputeState _targetState, uint256 _buyerPercent) internal {
        // update dispute and exchange
        _disputeDates.finalized = block.timestamp;
        _dispute.state = _targetState;
        _exchange.finalizedDate = block.timestamp;

        // store the resolution if it exists
        if (_targetState == DisputeState.Resolved || _targetState == DisputeState.Decided) {
            _dispute.buyerPercent = _buyerPercent;
        }

        // Release the funds
        FundsLib.releaseFunds(_exchangeId);
    }

    /**
     * @notice Returns hashed resolution information. Needed for the verfication in resolveDispute.
     *
     * @param _exchangeId - if of the exchange for which dispute was resolved
     * @param _buyerPercent - percentage of the pot that goes to the buyer
     */
    function hashResolution(uint256 _exchangeId, uint256 _buyerPercent) internal pure returns (bytes32) {
        return
            keccak256(
                abi.encode(
                    RESOLUTION_TYPEHASH,
                    _exchangeId,
                    _buyerPercent
                )
            );
    }

    /**
     * @notice Gets the details about a given dispute.
     *
     * @param _exchangeId - the id of the exchange to check
     * @return exists - true if the dispute exists
     * @return dispute - the dispute details. See {BosonTypes.Dispute}
     * @return disputeDates - the dispute dates details {BosonTypes.DisputeDates}
     */
    function getDispute(uint256 _exchangeId)
    external
    view
    override
    returns(bool exists, Dispute memory dispute, DisputeDates memory disputeDates) {
        return fetchDispute(_exchangeId);
    }

    /**
     * @notice Gets the state of a given dispute.
     *
     * @param _exchangeId - the id of the exchange to check
     * @return exists - true if the dispute exists
     * @return state - the dispute state. See {BosonTypes.DisputeState}
     */
    function getDisputeState(uint256 _exchangeId)
    external
    view
    override
    returns(bool exists, DisputeState state) {
        Dispute storage dispute;
        (exists, dispute, ) = fetchDispute(_exchangeId);
        if (exists) state = dispute.state;
    }

    /**
     * @notice Gets the timeout of a given dispute.
     *
     * @param _exchangeId - the id of the exchange to check
     * @return exists - true if the dispute exists
     * @return timeout - the end of resolution period
     */
    function getDisputeTimeout(uint256 _exchangeId)
    external
    view
    override
    returns(bool exists, uint256 timeout) {
        DisputeDates storage disputeDates;
        (exists, , disputeDates) = fetchDispute(_exchangeId);
        if (exists) timeout = disputeDates.timeout;
    }

    /**
     * @notice Is the given dispute in a finalized state?
     *
     * Returns true if
     * - Dispute state is Retracted, Resolved, Decided or Refused
     *
     * @param _exchangeId - the id of the exchange to check
     * @return exists - true if the dispute exists
     * @return isFinalized - true if the dispute is finalized
     */
    function isDisputeFinalized(uint256 _exchangeId)
    external
    view
    override
    returns(bool exists, bool isFinalized) {
        Dispute storage dispute;

        // Get the dispute
        (exists, dispute, ) = fetchDispute(_exchangeId);

        // if exists, set isFinalized to true if state is a valid finalized state
        if (exists) {
            // Check for finalized dispute state
            isFinalized = (
                dispute.state == DisputeState.Retracted ||
                dispute.state == DisputeState.Resolved ||
                dispute.state == DisputeState.Decided ||
                dispute.state == DisputeState.Refused
            );
        }
    }
}<|MERGE_RESOLUTION|>--- conflicted
+++ resolved
@@ -441,17 +441,7 @@
 
         // get dispute resolver id to check if caller is the dispute resolver
         uint256 disputeResolverId = protocolLookups().disputeResolverIdByOperator[msgSender()];
-<<<<<<< HEAD
         require(disputeResolverId == protocolEntities().disputeResolutionTerms[offer.id].disputeResolverId, NOT_DISPUTE_RESOLVER_OPERATOR);
-
-        // finalize the dispute
-        finalizeDispute(_exchangeId, exchange, dispute, disputeDates, DisputeState.Decided, _buyerPercent);
-
-        // Notify watchers of state change
-        emit DisputeDecided(_exchangeId, _buyerPercent, msgSender());
-=======
-        require(disputeResolverId == offer.disputeResolverId, NOT_DISPUTE_RESOLVER_OPERATOR);
->>>>>>> 17ac49e3
     }
     
     /**
