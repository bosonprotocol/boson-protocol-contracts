--- conflicted
+++ resolved
@@ -65,17 +65,10 @@
         dispute.complaint = _complaint;
         dispute.state = DisputeState.Resolving;
 
-<<<<<<< HEAD
-        // Fetch the disputeDate
-        mapping (DisputeDate => uint256) storage disputeDates = fetchDisputeDates(_exchangeId);
-        disputeDates[DisputeDate.Disputed] = block.timestamp;
-        // disputeDates[DisputeDate.Timeout] = block.timestamp + voucherValidDuration[exchange.offerId]; // TODO add calculation once disputeValidDuration is added
-=======
         // Fetch the disputeDates
         (, DisputeDates storage disputeDates) = fetchDisputeDates(_exchangeId);
         disputeDates.disputed = block.timestamp;
         disputeDates.timeout = block.timestamp + fetchOfferDurations(exchange.offerId).disputeValid;
->>>>>>> c672135c
         
         // Get the offer, which will exist if the exchange does
         (, Offer storage offer) = fetchOffer(exchange.offerId);
@@ -128,31 +121,16 @@
      * @param _exchangeId - the id of the exchange to check
      * @return exists - true if the dispute exists
      * @return dispute - the dispute details. See {BosonTypes.Dispute}
-<<<<<<< HEAD
-     * @return disputeDatesList - list of dispute dates, ordered as {BosonTypes.DisputeDate}
-=======
      * @return disputeDates - the dispute dates details {BosonTypes.DisputeDates}
->>>>>>> c672135c
      */
     function getDispute(uint256 _exchangeId)
     external
     view
     override
-<<<<<<< HEAD
-    returns(bool exists, Dispute memory dispute, uint256[] memory disputeDatesList) {
-        (exists, dispute) = fetchDispute(_exchangeId);
-        if (exists) {
-            disputeDatesList = new uint256[](uint(type(DisputeDate).max)+1);
-            mapping(DisputeDate => uint256) storage disputeDates = fetchDisputeDates(_exchangeId);
-            for (uint i = 0; i <= uint(type(DisputeDate).max); i++) {
-                disputeDatesList[i] = disputeDates[DisputeDate(i)];
-            }
-=======
     returns(bool exists, Dispute memory dispute, DisputeDates memory disputeDates) {
         (exists, dispute) = fetchDispute(_exchangeId);
         if (exists) {
             (, disputeDates) = fetchDisputeDates(_exchangeId);
->>>>>>> c672135c
         }
     }
 
