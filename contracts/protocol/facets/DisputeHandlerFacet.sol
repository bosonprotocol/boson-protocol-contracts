// SPDX-License-Identifier: GPL-3.0-or-later
pragma solidity ^0.8.0;

import {IBosonDisputeHandler} from "../../interfaces/handlers/IBosonDisputeHandler.sol";
import {DiamondLib} from "../../diamond/DiamondLib.sol";
import {ProtocolBase} from "../bases/ProtocolBase.sol";
import {FundsLib} from "../libs/FundsLib.sol";
import {EIP712Lib} from "../libs/EIP712Lib.sol";

/**
 * @title DisputeHandlerFacet
 *
 * @notice Handles disputes associated with exchanges within the protocol
 */
contract DisputeHandlerFacet is IBosonDisputeHandler, ProtocolBase {
    bytes32 private constant RESOLUTION_TYPEHASH = keccak256(bytes("Resolution(uint256 exchangeId,uint256 buyerPercent)")); // needed for verification during the resolveDispute

    /**
     * @notice Facet Initializer
     */
    function initialize()
    public
    onlyUnInitialized(type(IBosonDisputeHandler).interfaceId)
    {
        DiamondLib.addSupportedInterface(type(IBosonDisputeHandler).interfaceId);
    }

    /**
     * @notice Raise a dispute
     *
     * Emits a DisputeRaised event if successful.
     *
     * Reverts if:
     * - caller does not hold a voucher for the given exchange id
     * - exchange does not exist
     * - exchange is not in a redeemed state
     * - the complaint is blank
     * - fulfillment period has elapsed already
     *
     * @param _exchangeId - the id of the associated exchange
     * @param _complaint - the buyer's complaint description
     */
    function raiseDispute(
        uint256 _exchangeId,
        string calldata _complaint
    )
    external
    override
    {
        // Buyer must provide a reason to dispute
        require(bytes(_complaint).length > 0, COMPLAINT_MISSING);

        // Get the exchange, should be in redeemed state
        Exchange storage exchange = getValidExchange(_exchangeId, ExchangeState.Redeemed);

        // Make sure the fulfillment period has elapsed
        uint256 elapsed = block.timestamp - exchange.voucher.redeemedDate;
        require(elapsed < fetchOfferDurations(exchange.offerId).fulfillmentPeriod, FULFILLMENT_PERIOD_HAS_ELAPSED);

        // Make sure the caller is buyer associated with the exchange
        checkBuyer(exchange.buyerId);

        // Set the exhange state to disputed
        exchange.state = ExchangeState.Disputed;

        // Fetch the dispute and dispute dates
        (, Dispute storage dispute, DisputeDates storage disputeDates) = fetchDispute(_exchangeId);

        // Set the initial values
        dispute.exchangeId = _exchangeId;
        dispute.complaint = _complaint;
        dispute.state = DisputeState.Resolving;

        // Update the disputeDates
        disputeDates.disputed = block.timestamp;
        disputeDates.timeout = block.timestamp + fetchOfferDurations(exchange.offerId).resolutionPeriod;
        
        // Get the offer, which will exist if the exchange does
        (, Offer storage offer) = fetchOffer(exchange.offerId);

        // Notify watchers of state change
        emit DisputeRaised(_exchangeId, exchange.buyerId, offer.sellerId, _complaint, msgSender());
    }

    /**
     * @notice Retract the dispute and release the funds
     *
     * Emits a DisputeRetracted event if successful.
     *
     * Reverts if:
     * - exchange does not exist
     * - exchange is not in a disputed state
     * - caller is not the buyer for the given exchange id
     * - dispute is in some state other than resolving or escalated
     *
     * @param _exchangeId - the id of the associated exchange
     */
    function retractDispute(uint256 _exchangeId) external override {
        // Get the exchange, should be in disputed state
        Exchange storage exchange = getValidExchange(_exchangeId, ExchangeState.Disputed);

        // Make sure the caller is buyer associated with the exchange  // {MR: only by game}
        checkBuyer(exchange.buyerId);

        // Fetch the dispute
        (, Dispute storage dispute, DisputeDates storage disputeDates) = fetchDispute(_exchangeId);

        // Make sure the dispute is in the resolving or escalated state
        require(dispute.state == DisputeState.Resolving || dispute.state == DisputeState.Escalated, INVALID_STATE);

        // Finalize the dispute
        finalizeDispute(_exchangeId, exchange, dispute, disputeDates, DisputeState.Retracted, 0);

        // Notify watchers of state change
        emit DisputeRetracted(_exchangeId, msgSender());
    }
    
    /**
     * @notice Extend the dispute timeout, allowing more time for mutual resolution.
     * As a consequnece also buyer gets more time to escalate the dispute
     *
     * Emits a DisputeTimeoutExtened event if successful.
     *
     * Reverts if:
     * - exchange does not exist
     * - exchange is not in a disputed state
     * - caller is not the seller
     * - dispute has expired already
     * - new dispute timeout is before the current dispute timeout
     * - dispute is in some state other than resolving
     *
     * @param _exchangeId - the id of the associated exchange
     * @param _newDisputeTimeout - new date when resolution period ends
     */
    function extendDisputeTimeout(uint256 _exchangeId, uint256 _newDisputeTimeout) external override {
        // Verify that the caller is the seller. Get exchange -> get offer id -> get seller id -> get operator address and compare to msg.sender
        // Get the exchange, should be in disputed state
        Exchange storage exchange = getValidExchange(_exchangeId, ExchangeState.Disputed);

        // Get the offer, assume it exist if exchange exist
        (, Offer storage offer) = fetchOffer(exchange.offerId);

        // Get seller, we assume seller exists if offer exists
        (,Seller storage seller) = fetchSeller(offer.sellerId);

        // Caller must be seller's operator address
        require(seller.operator == msg.sender, NOT_OPERATOR);

        // Fetch the dispute, it exists if exchange is in Disputed state
        (, Dispute storage dispute, DisputeDates storage disputeDates) = fetchDispute(_exchangeId);

        // Dispute must be in a resolving state
        require(dispute.state == DisputeState.Resolving, INVALID_STATE);
        
        // If expired already, it cannot be extended
        require(block.timestamp <= disputeDates.timeout, DISPUTE_HAS_EXPIRED);

        // New dispute timout should be after the current dispute timeout
        require(_newDisputeTimeout > disputeDates.timeout, INVALID_DISPUTE_TIMEOUT);

        // Update the timeout
        disputeDates.timeout = _newDisputeTimeout;

        // Notify watchers of state change
        emit DisputeTimeoutExtended(_exchangeId, _newDisputeTimeout, msg.sender);
    }

    /**
     * @notice Expire the dispute and release the funds
     *
     * Emits a DisputeExpired event if successful.
     *
     * Reverts if:
     * - exchange does not exist
     * - exchange is not in a disputed state
     * - dispute is still valid
     * - dispute is in some state other than resolving
     *
     * @param _exchangeId - the id of the associated exchange
     */
<<<<<<< HEAD
    function expireDispute(uint256 _exchangeId) public override {
        // Get the exchange, should be in dispute state
=======
    function expireDispute(uint256 _exchangeId) external override {
        // Get the exchange, should be in disputed state
>>>>>>> dcd84b28
        Exchange storage exchange = getValidExchange(_exchangeId, ExchangeState.Disputed);

        // Fetch the dispute and dispute dates
        (, Dispute storage dispute, DisputeDates storage disputeDates) = fetchDispute(_exchangeId);
        
        // Make sure the dispute is in the resolving state
        require(dispute.state == DisputeState.Resolving, INVALID_STATE);

        // make sure the dispute not expired already
        require(block.timestamp >= disputeDates.timeout, DISPUTE_STILL_VALID);      

        // Finalize the dispute
        finalizeDispute(_exchangeId, exchange, dispute, disputeDates, DisputeState.Retracted, 0);

        // Notify watchers of state change
        emit DisputeExpired(_exchangeId, msgSender());
    }

    /**
     * @notice Expire a batch of disputes and release the funds
     *
     * Emits a DisputeExpired event for every dispute if successful.
     *
     * Reverts if:
     * - Number of disputes exceeds maximum allowed number per batch
     * - for any dispute:
     *   - exchange does not exist
     *   - exchange is not in a disputed state
     *   - dispute is still valid
     *   - dispute is in some state other than resolving
     *
     * @param _exchangeIds - the array of ids of the associated exchanges
     */
    function expireDisputeBatch(uint256[] calldata _exchangeIds) external override
    {
        // limit maximum number of disputes to avoid running into block gas limit in a loop
        require(_exchangeIds.length <= protocolLimits().maxDisputesPerBatch, TOO_MANY_DISPUTES);

        for (uint256 i = 0; i < _exchangeIds.length; i++) {        
            // create offer and update structs values to represent true state
            expireDispute(_exchangeIds[i]);
        }
    }

    /**
     * @notice Resolve a dispute by providing the information about the split. Callable by the buyer or seller, but they must provide the resolution signed by the other party
     *
     * Emits a DisputeResolved event if successful.
     *
     * Reverts if:
     * - specified buyer percent exceeds 100%
     * - dispute has expired (resolution period has ended and dispute was not escalated)
     * - exchange does not exist
     * - exchange is not in the disputed state
     * - caller is neither the seller nor the buyer
     * - signature does not belong to the address of the other party
     * - dispute state is neither resolving nor escalated
     *
     * @param _exchangeId  - exchange id to resolve dispute
     * @param _buyerPercent - percentage of the pot that goes to the buyer
     * @param _sigR - r part of the signer's signature.
     * @param _sigS - s part of the signer's signature.
     * @param _sigV - v part of the signer's signature.
     */
    function resolveDispute(uint256 _exchangeId, uint256 _buyerPercent, bytes32 _sigR,
        bytes32 _sigS,
        uint8 _sigV) external override {
        // buyer should get at most 100%
        require(_buyerPercent <= 10000, INVALID_BUYER_PERCENT);

        // Get the exchange, should be in disputed state
        Exchange storage exchange = getValidExchange(_exchangeId, ExchangeState.Disputed);

        // Fetch teh dispute and dispute dates
        (, Dispute storage dispute, DisputeDates storage disputeDates) = fetchDispute(_exchangeId); 

        // make sure the dispute not expired already or it is in the escalated state
        require(block.timestamp <= disputeDates.timeout || disputeDates.escalated > 0, DISPUTE_HAS_EXPIRED);

        // wrap the code in a separate block to avoid stack too deep error 
        { 
            // Fetch the offer to get the info who the seller is
            (, Offer storage offer) = fetchOffer(exchange.offerId);

            // get seller id to check if caller is the seller
            (bool exists, uint256 sellerId) = getSellerIdByOperator(msg.sender);     

            // variable to store who the expected signer is
            address expectedSigner;

            // find out if the caller is the seller or the buyer, and which address should be the signer
            if (exists && offer.sellerId == sellerId) {
                // caller is the seller
                // get the buyer's address, which should be the signer of the resolution
                (, Buyer storage buyer) = fetchBuyer(exchange.buyerId);
                expectedSigner = buyer.wallet;
            } else {
                uint256 buyerId;
                (exists, buyerId) = getBuyerIdByWallet(msgSender());
                require(exists && buyerId == exchange.buyerId, NOT_BUYER_OR_SELLER);
                
                // caller is the buyer
                // get the seller's address, which should be the signer of the resolution         
                (, Seller storage seller) = fetchSeller(offer.sellerId);
                expectedSigner = seller.operator;
            }

            // verify that the signature belongs to the expectedSigner
            require(EIP712Lib.verify(expectedSigner, hashResolution(_exchangeId, _buyerPercent), _sigR, _sigS, _sigV), SIGNER_AND_SIGNATURE_DO_NOT_MATCH);
        }

        // Make sure the dispute is in the resolving or escalated state
        require(dispute.state == DisputeState.Resolving || dispute.state == DisputeState.Escalated, INVALID_STATE);

        // finalize the dispute
        finalizeDispute(_exchangeId, exchange, dispute, disputeDates, DisputeState.Resolved, _buyerPercent);

        // Notify watchers of state change
        emit DisputeResolved(_exchangeId, _buyerPercent, msgSender());
    }

    /**
     * @notice Puts the dispute into escalated state
     *
     * Emits a DisputeEscalated event if successful.
     *
     * Reverts if:
     * - exchange does not exist
     * - exchange is not in a disputed state
     * - caller is not the buyer
     * - dispute is already expired
     * - dispute is not in a resolving state
     *
     * @param _exchangeId - the id of the associated exchange
     */
    function escalateDispute(uint256 _exchangeId) external override {
        // Get the exchange, should be in disputed state
        Exchange storage exchange = getValidExchange(_exchangeId, ExchangeState.Disputed);

        // Make sure the caller is buyer associated with the exchange
        checkBuyer(exchange.buyerId);

        // Fetch teh dispute and dispute dates
        (, Dispute storage dispute, DisputeDates storage disputeDates) = fetchDispute(_exchangeId);   
        
        // make sure the dispute not expired already        
        require(block.timestamp <= disputeDates.timeout, DISPUTE_HAS_EXPIRED);

        // Make sure the dispute is in the resolving state             
        require(dispute.state == DisputeState.Resolving, INVALID_STATE);

        // store the time of escalation
        disputeDates.escalated = block.timestamp;

        // Set the dispute state
        dispute.state = DisputeState.Escalated;

        // fetch offer to get info about dispute resolver id
        (, Offer storage offer) = fetchOffer(exchange.offerId);

        // Notify watchers of state change
        emit DisputeEscalated(_exchangeId, offer.disputeResolverId, msgSender());
    }

    /**
     * @notice Decide a dispute by providing the information about the split. Callable by the dispute resolver, specified in the offer
     *
     * Emits a DisputeDecided event if successful.
     *
     * Reverts if:
     * - specified buyer percent exceeds 100%
     * - exchange does not exist
     * - exchange is not in the disputed state
     * - caller is not the dispute resolver for this dispute
     * - dispute state is not escalated
     *
     * @param _exchangeId  - exchange id to resolve dispute
     * @param _buyerPercent - percentage of the pot that goes to the buyer
     */
    function decideDispute(uint256 _exchangeId, uint256 _buyerPercent) external override {
        // buyer should get at most 100%
        require(_buyerPercent <= 10000, INVALID_BUYER_PERCENT);

        // Get the exchange, should be in disputed state
        Exchange storage exchange = getValidExchange(_exchangeId, ExchangeState.Disputed);

        // Fetch teh dispute and dispute dates
        (, Dispute storage dispute, DisputeDates storage disputeDates) = fetchDispute(_exchangeId); 

        // Make sure the dispute is in the escalated state
        require(dispute.state == DisputeState.Escalated, INVALID_STATE);

        // Fetch the offer to get the info who the seller is
        (, Offer storage offer) = fetchOffer(exchange.offerId);

        // get dispute resolver id to check if caller is the dispute resolver
        uint256 disputeResolverId = protocolLookups().disputeResolverIdByWallet[msg.sender];
        require(disputeResolverId == offer.disputeResolverId, NOT_DISPUTE_RESOLVER_WALLET);

        // finalize the dispute
        finalizeDispute(_exchangeId, exchange, dispute, disputeDates, DisputeState.Decided, _buyerPercent);

        // Notify watchers of state change
        emit DisputeDecided(_exchangeId, _buyerPercent, msg.sender);
    }

    /**
     * @notice Expire the dispute in escalated state and release the funds
     *
     * Emits a EscalatedDisputeExpired event if successful.
     *
     * Reverts if:
     * - exchange does not exist
     * - exchange is not in a disputed state
     * - dispute is in some state other than escalated
     * - dispute escalation period has not passed yet
     *
     * @param _exchangeId - the id of the associated exchange
     */
    function expireEscalatedDispute(uint256 _exchangeId) external override {
        // Get the exchange, should be in disputed state
        Exchange storage exchange = getValidExchange(_exchangeId, ExchangeState.Disputed);

        // Fetch the dispute and dispute dates
        (, Dispute storage dispute, DisputeDates storage disputeDates) = fetchDispute(_exchangeId);
        
        // Make sure the dispute is in the escalated state
        require(dispute.state == DisputeState.Escalated, INVALID_STATE);

        // TODO: fetch the escalation period from the storage
        uint256 escalationPeriod = 1 weeks; // only for tests    

        // make sure the dispute escalation period not expired already
        require(block.timestamp >= disputeDates.escalated + escalationPeriod, DISPUTE_STILL_VALID);      

        // Finalize the dispute
        finalizeDispute(_exchangeId, exchange, dispute, disputeDates, DisputeState.Refused, 0);

        // Notify watchers of state change
        emit EscalatedDisputeExpired(_exchangeId, msgSender());
    }

    /**
     * @notice Transition dispute to a "finalized" state
     *
     * Target state must be Retracted, Resolved, or Decided.
     * Sets finalized date for exchange and dispute, store the resolution if exists and releases the funds
     *
     * Reverts if the current dispute state is not resolving or escalated.
     *
     * @param _exchangeId  - exchange id to resolve dispute
     * @param _exchange - pointer to exchange storage slot
     * @param _dispute - pointer to dispute storage slot
     * @param _disputeDates - pointer to disputeDates storage slot
     * @param _targetState - target final state
     * @param _buyerPercent - percentage of the pot that goes to the buyer
     */
    function finalizeDispute(uint256 _exchangeId, Exchange storage _exchange, Dispute storage _dispute, DisputeDates storage _disputeDates, DisputeState _targetState, uint256 _buyerPercent) internal {
        // update dispute and exchange
        _disputeDates.finalized = block.timestamp;
        _dispute.state = _targetState;
        _exchange.finalizedDate = block.timestamp;

        // store the resolution if it exists
        if (_targetState == DisputeState.Resolved || _targetState == DisputeState.Decided) {
            _dispute.buyerPercent = _buyerPercent;
        }

        // Release the funds
        FundsLib.releaseFunds(_exchangeId);
    }

    /**
     * @notice Returns hashed resolution information. Needed for the verfication in resolveDispute.
     *
     * @param _exchangeId - if of the exchange for which dispute was resolved
     * @param _buyerPercent - percentage of the pot that goes to the buyer
     */
    function hashResolution(uint256 _exchangeId, uint256 _buyerPercent) internal pure returns (bytes32) {
        return
            keccak256(
                abi.encode(
                    RESOLUTION_TYPEHASH,
                    _exchangeId,
                    _buyerPercent
                )
            );
    }

    /**
     * @notice Gets the details about a given dispute.
     *
     * @param _exchangeId - the id of the exchange to check
     * @return exists - true if the dispute exists
     * @return dispute - the dispute details. See {BosonTypes.Dispute}
     * @return disputeDates - the dispute dates details {BosonTypes.DisputeDates}
     */
    function getDispute(uint256 _exchangeId)
    external
    view
    override
    returns(bool exists, Dispute memory dispute, DisputeDates memory disputeDates) {
        return fetchDispute(_exchangeId);
    }

    /**
     * @notice Gets the state of a given dispute.
     *
     * @param _exchangeId - the id of the exchange to check
     * @return exists - true if the dispute exists
     * @return state - the dispute state. See {BosonTypes.DisputeState}
     */
    function getDisputeState(uint256 _exchangeId)
    external
    view
    override
    returns(bool exists, DisputeState state) {
        Dispute storage dispute;
        (exists, dispute, ) = fetchDispute(_exchangeId);
        if (exists) state = dispute.state;
    }

    /**
     * @notice Gets the timeout of a given dispute.
     *
     * @param _exchangeId - the id of the exchange to check
     * @return exists - true if the dispute exists
     * @return timeout - the end of resolution period
     */
    function getDisputeTimeout(uint256 _exchangeId)
    external
    view
    override
    returns(bool exists, uint256 timeout) {
        DisputeDates storage disputeDates;
        (exists, , disputeDates) = fetchDispute(_exchangeId);
        if (exists) timeout = disputeDates.timeout;
    }

    /**
     * @notice Is the given dispute in a finalized state?
     *
     * Returns true if
     * - Dispute state is Retracted, Resolved, Decided or Refused
     *
     * @param _exchangeId - the id of the exchange to check
     * @return exists - true if the dispute exists
     * @return isFinalized - true if the dispute is finalized
     */
    function isDisputeFinalized(uint256 _exchangeId)
    external
    view
    override
    returns(bool exists, bool isFinalized) {
        Dispute storage dispute;

        // Get the dispute
        (exists, dispute, ) = fetchDispute(_exchangeId);

        // if exists, set isFinalized to true if state is a valid finalized state
        if (exists) {
            // Check for finalized dispute state
            isFinalized = (
                dispute.state == DisputeState.Retracted ||
                dispute.state == DisputeState.Resolved ||
                dispute.state == DisputeState.Decided ||
                dispute.state == DisputeState.Refused
            );
        }
    }
}<|MERGE_RESOLUTION|>--- conflicted
+++ resolved
@@ -178,13 +178,8 @@
      *
      * @param _exchangeId - the id of the associated exchange
      */
-<<<<<<< HEAD
     function expireDispute(uint256 _exchangeId) public override {
         // Get the exchange, should be in dispute state
-=======
-    function expireDispute(uint256 _exchangeId) external override {
-        // Get the exchange, should be in disputed state
->>>>>>> dcd84b28
         Exchange storage exchange = getValidExchange(_exchangeId, ExchangeState.Disputed);
 
         // Fetch the dispute and dispute dates
