--- conflicted
+++ resolved
@@ -174,16 +174,10 @@
         require(dispute.state == DisputeState.Resolving || dispute.state == DisputeState.Escalated, INVALID_STATE);
 
         // update dispute and exchange
-<<<<<<< HEAD
-        fetchDisputeDates(_exchangeId)[DisputeDate.Finalized] = block.timestamp;
-        dispute.state = _targetState;
-        _exchange.finalizedDate = block.timestamp;
-=======
         (, DisputeDates storage disputeDates) = fetchDisputeDates(_exchangeId);
         disputeDates.finalized = block.timestamp;
         dispute.state = DisputeState.Retracted;
-        exchange.finalizedDate = block.timestamp;
->>>>>>> 632ff6be
+        _exchange.finalizedDate = block.timestamp;
 
         // Release the funds
         FundsLib.releaseFunds(_exchangeId);
