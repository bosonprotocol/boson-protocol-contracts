--- conflicted
+++ resolved
@@ -81,11 +81,7 @@
     /**
      * @notice Retract the dispute and release the funds
      *
-<<<<<<< HEAD
-     * Emits an DisputeRetracted event if successful.
-=======
      * Emits a DisputeRetracted event if successful.
->>>>>>> fa4f6720
      *
      * Reverts if:
      * - exchange does not exist
@@ -102,7 +98,6 @@
         // Make sure the caller is buyer associated with the exchange  // {MR: only by game}
         checkBuyer(exchange.buyerId);
 
-<<<<<<< HEAD
         // Fetch the dispute
         (, Dispute storage dispute) = fetchDispute(_exchangeId);
 
@@ -111,17 +106,12 @@
 
         // Finalize the dispute
         finalizeDispute(_exchangeId, exchange, dispute, DisputeState.Retracted, Resolution(0));
-=======
-        // Finalize the dispute
-        finalizeDispute(_exchangeId, exchange, DisputeState.Retracted, Resolution(0));
->>>>>>> fa4f6720
 
         // Notify watchers of state change
         emit DisputeRetracted(_exchangeId, msg.sender);
     }
 
     /**
-<<<<<<< HEAD
      * @notice Expire the dispute and release the funds
      *
      * Emits a DisputeExpired event if successful.
@@ -166,20 +156,6 @@
      * - callers is neither the seller or the buyer
      * - signature does not belong to the address of the other party
      * - dispute state is neither resolving or escalated
-=======
-     * @notice Resolve a dispute by providing the information about the split. Callable by the buyer or seller, but they must provide the resolution signed by the other party
-     *
-     * Emits a DisputeResolved event if successful.
-     *
-     * Reverts if:
-     * - specified buyer percent exceeds 100%
-     * - dispute has expired (resolution period has ended and dispute was not escalated)
-     * - exchange does not exist
-     * - exchange is not in the disputed state
-     * - caller is neither the seller nor the buyer
-     * - signature does not belong to the address of the other party
-     * - dispute state is neither resolving nor escalated
->>>>>>> fa4f6720
      *
      * @param _exchangeId  - exchange id to resolve dispute
      * @param _resolution - resolution struct with the information about the split.
@@ -229,7 +205,6 @@
         // verify that the signature belongs to the expectedSigner
         require(EIP712Lib.verify(expectedSigner, hashResolution(_exchangeId, _resolution), _sigR, _sigS, _sigV), SIGNER_AND_SIGNATURE_DO_NOT_MATCH);
 
-<<<<<<< HEAD
         // Fetch the dispute
         (, Dispute storage dispute) = fetchDispute(_exchangeId);
 
@@ -238,10 +213,6 @@
 
         // finalize the dispute
         finalizeDispute(_exchangeId, exchange, dispute, DisputeState.Resolved, _resolution);
-=======
-        // finalize the dispute
-        finalizeDispute(_exchangeId, exchange, DisputeState.Resolved, _resolution);
->>>>>>> fa4f6720
 
         // Notify watchers of state change
         emit DisputeResolved(_exchangeId, _resolution, msg.sender);
@@ -260,34 +231,16 @@
      * @param _targetState - target final state
      * @param _resolution - resolution struct with the information about the split.
      */
-<<<<<<< HEAD
     function finalizeDispute(uint256 _exchangeId, Exchange storage _exchange, Dispute storage _dispute, DisputeState _targetState, Resolution memory _resolution) internal {
         // update dispute and exchange
         (, DisputeDates storage disputeDates) = fetchDisputeDates(_exchangeId);
         disputeDates.finalized = block.timestamp;
         _dispute.state = _targetState;
-=======
-    function finalizeDispute(uint256 _exchangeId, Exchange storage _exchange, DisputeState _targetState, Resolution memory _resolution) internal {
-         // Fetch the dispute
-        (, Dispute storage dispute) = fetchDispute(_exchangeId);
-
-        // Make sure the dispute is in the resolving or escalated state
-        require(dispute.state == DisputeState.Resolving || dispute.state == DisputeState.Escalated, INVALID_STATE);
-
-        // update dispute and exchange
-        (, DisputeDates storage disputeDates) = fetchDisputeDates(_exchangeId);
-        disputeDates.finalized = block.timestamp;
-        dispute.state = _targetState;
->>>>>>> fa4f6720
         _exchange.finalizedDate = block.timestamp;
 
         // store the resolution if it exists
         if (_targetState == DisputeState.Resolved) {
-<<<<<<< HEAD
             _dispute.resolution = _resolution;
-=======
-            dispute.resolution = _resolution;
->>>>>>> fa4f6720
         }
 
         // Release the funds
