{
  "extends": "solhint:recommended",
  "rules": {
    "max-line-length": "off",
<<<<<<< HEAD
    "compiler-version": [
      "error",
      "0.8.21"
    ],
=======
    "compiler-version": ["off"],
>>>>>>> c11764c3
    "func-name-mixedcase": "off",
    "not-rely-on-time": "off",
    "no-unused-vars": "off",
    "no-inline-assembly": "off",
    "avoid-low-level-calls": "off",
    "func-visibility": [
      "warn",
      {
        "ignoreConstructors": true
      }
    ],
    "reason-string": "off",
    "no-complex-fallback": "off",
    "no-empty-blocks": "off",
    "no-global-import": "off"
  }
}<|MERGE_RESOLUTION|>--- conflicted
+++ resolved
@@ -2,14 +2,7 @@
   "extends": "solhint:recommended",
   "rules": {
     "max-line-length": "off",
-<<<<<<< HEAD
-    "compiler-version": [
-      "error",
-      "0.8.21"
-    ],
-=======
     "compiler-version": ["off"],
->>>>>>> c11764c3
     "func-name-mixedcase": "off",
     "not-rely-on-time": "off",
     "no-unused-vars": "off",
