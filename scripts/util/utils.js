--- conflicted
+++ resolved
@@ -50,15 +50,9 @@
 
 async function getFees() {
   // const { baseFeePerGas } = await provider.getBlock();
-<<<<<<< HEAD
   // TEMP: use gasPrice from provider instead of baseFeePerGas
   let { gasPrice } = await provider.getFeeData();
-  gasPrice = (gasPrice * 2n) / 2n;
-=======
-  // TEMP: use gasPrice from provider instad of baseFeePerGas
-  let { gasPrice } = await provider.getFeeData();
   gasPrice = (gasPrice * 3n) / 2n;
->>>>>>> a0a2aeec
 
   // Set maxFeePerGas so it's likely to be accepted by the network
   // maxFeePerGas = maxPriorityFeePerGas + 2 * lastBaseFeePerGas
