const hre = require("hardhat");
const { provider, getContractAt } = hre.ethers;
const fs = require("fs");
const addressesDirPath = __dirname + `/../../addresses`;

function getAddressesFilePath(chainId, network, env) {
  return `${addressesDirPath}/${chainId}${network ? `-${network.toLowerCase()}` : ""}${env ? `-${env}` : ""}.json`;
}

function delay(ms) {
  return new Promise((resolve) => setTimeout(resolve, ms));
}

function deploymentComplete(name, address, args, interfaceId, contracts) {
  console.log("address", address);
  contracts.push({ name, address, args, interfaceId });
  console.log(`✅ ${name} deployed to: ${address}`);
}

async function writeContracts(contracts, env, version) {
  if (!fs.existsSync(addressesDirPath)) {
    fs.mkdirSync(addressesDirPath);
  }

  const chainId = Number((await provider.getNetwork()).chainId);
  const network = hre.network.name;
  const path = getAddressesFilePath(chainId, network, env);
  fs.writeFileSync(
    path,
    JSON.stringify(
      {
        chainId: chainId,
        network: network || "",
        env: env || "",
        protocolVersion: version,
        contracts,
      },
      null,
      2
    ),
    "utf-8"
  );

  return path;
}

function readContracts(chainId, network, env) {
  return JSON.parse(fs.readFileSync(getAddressesFilePath(chainId, network, env), "utf-8"));
}

<<<<<<< HEAD
async function getFees(maxPriorityFeePerGas) {
  const { lastBaseFeePerGas } = await ethers.provider.getFeeData();
  // Set maxFeePerGas so it's likely to be accepted by the network
  // maxFeePerGas = maxPriorityFeePerGas + 2 * lastBaseFeePerGas
  return { maxPriorityFeePerGas, maxFeePerGas: maxPriorityFeePerGas.add(lastBaseFeePerGas.mul(2)) };
=======
async function getBaseFee() {
  if (hre.network.name == "hardhat" || hre.network.name == "localhost") {
    // getBlock("pending") doesn't work with hardhat. This is the value one gets by calling getBlock("0")
    return "1000000000";
  }
  const { baseFeePerGas } = await provider.getBlock("pending");
  return baseFeePerGas;
}

async function getMaxFeePerGas(maxPriorityFeePerGas) {
  return maxPriorityFeePerGas.add(await getBaseFee());
}

async function getFees() {
  // maxPriorityFeePerGas TODO add back as an argument when js supports 1559 on polygon
  const { gasPrice } = await provider.getFeeData();
  const newGasPrice = gasPrice * BigInt("2");
  //  return { maxPriorityFeePerGas, maxFeePerGas: await getMaxFeePerGas(maxPriorityFeePerGas) }; // TODO use when js supports 1559 on polygon
  return { gasPrice: newGasPrice };
>>>>>>> 7cf35c4f
}

// Check if account has a role
async function checkRole(contracts, role, address) {
  // Get addresses of currently deployed AccessController contract
  const accessControllerAddress = contracts.find((c) => c.name === "AccessController")?.address;
  if (!accessControllerAddress) {
    return addressNotFound("AccessController");
  }

  // Get AccessController abstraction
  const accessController = await getContractAt("AccessController", accessControllerAddress);

  // Check that caller has upgrader role.
  const hasRole = await accessController.hasRole(role, address);
  if (!hasRole) {
    console.log("Admin address does not have UPGRADER role");
    process.exit(1);
  }
}
const addressNotFound = (address) => {
  console.log(`${address} address not found for network ${hre.network.name}`);
  process.exit(1);
};

function toHexString(bigNumber, { startPad } = { startPad: 8 }) {
  return "0x" + (startPad ? bigNumber.toString(16).padStart(startPad, "0") : bigNumber.toString(16));
}

exports.getAddressesFilePath = getAddressesFilePath;
exports.writeContracts = writeContracts;
exports.readContracts = readContracts;
exports.delay = delay;
exports.deploymentComplete = deploymentComplete;
exports.getFees = getFees;
exports.checkRole = checkRole;
exports.addressNotFound = addressNotFound;
exports.toHexString = toHexString;<|MERGE_RESOLUTION|>--- conflicted
+++ resolved
@@ -48,33 +48,11 @@
   return JSON.parse(fs.readFileSync(getAddressesFilePath(chainId, network, env), "utf-8"));
 }
 
-<<<<<<< HEAD
 async function getFees(maxPriorityFeePerGas) {
-  const { lastBaseFeePerGas } = await ethers.provider.getFeeData();
+  const { lastBaseFeePerGas } = await provider.getFeeData();
   // Set maxFeePerGas so it's likely to be accepted by the network
   // maxFeePerGas = maxPriorityFeePerGas + 2 * lastBaseFeePerGas
-  return { maxPriorityFeePerGas, maxFeePerGas: maxPriorityFeePerGas.add(lastBaseFeePerGas.mul(2)) };
-=======
-async function getBaseFee() {
-  if (hre.network.name == "hardhat" || hre.network.name == "localhost") {
-    // getBlock("pending") doesn't work with hardhat. This is the value one gets by calling getBlock("0")
-    return "1000000000";
-  }
-  const { baseFeePerGas } = await provider.getBlock("pending");
-  return baseFeePerGas;
-}
-
-async function getMaxFeePerGas(maxPriorityFeePerGas) {
-  return maxPriorityFeePerGas.add(await getBaseFee());
-}
-
-async function getFees() {
-  // maxPriorityFeePerGas TODO add back as an argument when js supports 1559 on polygon
-  const { gasPrice } = await provider.getFeeData();
-  const newGasPrice = gasPrice * BigInt("2");
-  //  return { maxPriorityFeePerGas, maxFeePerGas: await getMaxFeePerGas(maxPriorityFeePerGas) }; // TODO use when js supports 1559 on polygon
-  return { gasPrice: newGasPrice };
->>>>>>> 7cf35c4f
+  return { maxPriorityFeePerGas, maxFeePerGas: maxPriorityFeePerGas + lastBaseFeePerGas * 2n };
 }
 
 // Check if account has a role
