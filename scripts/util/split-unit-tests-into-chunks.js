--- conflicted
+++ resolved
@@ -20,11 +20,7 @@
     return { name: f, time };
   });
 
-<<<<<<< HEAD
-  // Sort in the descending the list by the time it took to run
-=======
   // Sort in descending order the list by the time it took to run
->>>>>>> b5a58d9f
   files.sort((a, b) => b.time - a.time);
 
   // Sum the total time of all tests
@@ -44,12 +40,9 @@
   // Iterate over the list of files and add them to the chunks
   for (const item of files) {
     // Get order of chunks by time
-<<<<<<< HEAD
-=======
     // First create an array of indices [0, 1, ... number of chunks]
     // Then sort the indices by the current total time of each chunk. For example if totalTimePerChunk contains values
     // [10, 5, 15] the indices will be sorted as [2, 0, 1]
->>>>>>> b5a58d9f
     let indices = [...Array(Number(chunks)).keys()];
     indices.sort((a, b) => totalTimePerChunk[b] - totalTimePerChunk[a]);
 
@@ -64,11 +57,7 @@
       }
     }
 
-<<<<<<< HEAD
-    // If adding test exceeded the average time per chunk, add it to the most empty chunk
-=======
     // If adding item would exceed the average time per chunk in all chunks, add it to the most empty chunk
->>>>>>> b5a58d9f
     if (!found) {
       const chunkIndex = indices[indices.length - 1];
       filesByChunk[chunkIndex].push(item.name);
