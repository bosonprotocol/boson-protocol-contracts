--- conflicted
+++ resolved
@@ -24,11 +24,7 @@
 
   // Cut ConfigHandler facet, initializing
   let configInitFunction =
-<<<<<<< HEAD
-    "initialize(address payable _tokenAddress, address payable _treasuryAddress, address _voucherAddress, uint16 _protocolFeePercentage, uint16 _maxOffersPerGroup)";
-=======
-    "initialize(address payable _tokenAddress, address payable _treasuryAddress, uint16 _protocolFeePercentage, uint16 _maxOffersPerGroup, uint16 _maxTwinsPerBundle)";
->>>>>>> 262d82b1
+      "initialize(address payable _tokenAddress, address payable _treasuryAddress, address _voucherAddress, uint16 _protocolFeePercentage, uint16 _maxOffersPerGroup, uint16 _maxTwinsPerBundle)";
   const configInterface = new ethers.utils.Interface([`function ${configInitFunction}`]);
   const configCallData = configInterface.encodeFunctionData("initialize", config);
   const configHandlerCut = getFacetAddCut(configHandlerFacet, [configInitFunction]);
