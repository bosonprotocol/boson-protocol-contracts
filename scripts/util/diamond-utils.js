--- conflicted
+++ resolved
@@ -38,13 +38,9 @@
     acc.push(val.selector);
     return acc;
   }, []);
-<<<<<<< HEAD
-  let interfaceId = selectors.reduce((pv, cv) => pv.xor(cv), ethers.BigNumber.from("0x00000000"));
-=======
 
   let interfaceId = selectors.reduce((pv, cv) => pv ^ BigInt(cv), BigInt(0x00000000));
 
->>>>>>> bfefe833
   // If contract inherits other contracts, their interfaces must be xor-ed
   if (!skipBaseCheck) {
     // Get base contracts
