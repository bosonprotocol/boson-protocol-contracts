const hre = require("hardhat");
const network = hre.network.name;
const { getStateModifyingFunctionsHashes } = require("../../scripts/util/diamond-utils.js");
const protocolConfig = require("./protocol-parameters");

/**
 * Get the configuration data to be passed to the ConfigHandlerFacet initializer
 * @param wethAddress - address of the WETH token
 * @returns { addresses, limits, fees }
 */
function getConfigHandlerInitArgs(wethAddress) {
  return [
    {
      token: protocolConfig.TOKEN[network],
      treasury: protocolConfig.TREASURY[network],
      voucherBeacon: protocolConfig.BEACON[network],
      beaconProxy: protocolConfig.BEACON_PROXY[network],
      weth: wethAddress || protocolConfig.WETH[network],
    },
    protocolConfig.limits,
    protocolConfig.fees,
  ];
}

/**
 * Get the configuration data to be passed to the MetaTransactionsHandlerFacet initializer
 * @param facets - array of facet names
 * @returns {Object} - array of function hashes
 */
async function getMetaTransactionsHandlerFacetInitArgs(facets) {
  const getFunctionHashesClosure = getStateModifyingFunctionsHashes(facets, ["executeMetaTransaction"]);

  return await getFunctionHashesClosure();
}

/**
 * Config file used to deploy the facets
 *
 * Function getFacets() returns the object that is used by the deploy script. To specify custom deployment parameters, modify return value.
*
 * @param config - optional configuration data to be passed to the ConfigHandlerFacet initializer
 * @returns {Object} - object with facet names as keys and arrays of arguments as values to be passed into initializer
 *              return empty array for facet that doesn't expect any argument 
 * 
 * Example:
 *  {
         Facet4: { init:  ["0xb0b1d2659e8d5846432c66de8615841cc7bcaf49", 3, true], constructorArgs: [] },          
         Facet5: { init: [], constructorArgs: [[2, 3, 5, 7, 11]] },                                       
         Facet6: { init: [], constructorArgs: [] }                                                
     }
 * 
 */
const noArgFacetNames = [
  "AccountHandlerFacet",
  "SellerHandlerFacet",
  "BuyerHandlerFacet",
  "DisputeResolverHandlerFacet",
  "AgentHandlerFacet",
  "BundleHandlerFacet",
  "DisputeHandlerFacet",
  "FundsHandlerFacet",
  "GroupHandlerFacet",
  "OfferHandlerFacet",
  "OrchestrationHandlerFacet1",
  "OrchestrationHandlerFacet2",
  "TwinHandlerFacet",
  "PauseHandlerFacet",
  "ProtocolInitializationHandlerFacet", // args are generated on cutDiamond function
  "SequentialCommitHandlerFacet",
<<<<<<< HEAD
  "PriceDiscoveryHandlerFacet",
=======
>>>>>>> f6afca00
];

async function getFacets(config) {
  const ConfigHandlerFacetInitArgs = config ?? getConfigHandlerInitArgs();

  const facetArgs = noArgFacetNames.reduce((acc, facetName) => {
    acc[facetName] = { init: [] };
    return acc;
  }, {});

  facetArgs["ConfigHandlerFacet"] = { init: ConfigHandlerFacetInitArgs };
  facetArgs["ExchangeHandlerFacet"] = { init: [], constructorArgs: [protocolConfig.EXCHANGE_ID_2_2_0[network]] };
  facetArgs["SequentialCommitHandlerFacet"] = {
    init: [],
    constructorArgs: [protocolConfig.WrappedNative[network], protocolConfig.EXCHANGE_ID_2_2_0[network]],
  };

  // metaTransactionsHandlerFacet initializer arguments.
  const MetaTransactionsHandlerFacetInitArgs = await getMetaTransactionsHandlerFacetInitArgs(
    Object.keys(facetArgs).concat(["MetaTransactionsHandlerFacet"])
  );

  facetArgs["MetaTransactionsHandlerFacet"] = { init: [MetaTransactionsHandlerFacetInitArgs] };

  return facetArgs;
}

exports.getFacets = getFacets;
exports.getConfigHandlerInitArgs = getConfigHandlerInitArgs;
exports.getMetaTransactionsHandlerFacetInitArgs = getMetaTransactionsHandlerFacetInitArgs;<|MERGE_RESOLUTION|>--- conflicted
+++ resolved
@@ -8,14 +8,13 @@
  * @param wethAddress - address of the WETH token
  * @returns { addresses, limits, fees }
  */
-function getConfigHandlerInitArgs(wethAddress) {
+function getConfigHandlerInitArgs() {
   return [
     {
       token: protocolConfig.TOKEN[network],
       treasury: protocolConfig.TREASURY[network],
       voucherBeacon: protocolConfig.BEACON[network],
       beaconProxy: protocolConfig.BEACON_PROXY[network],
-      weth: wethAddress || protocolConfig.WETH[network],
     },
     protocolConfig.limits,
     protocolConfig.fees,
@@ -67,10 +66,7 @@
   "PauseHandlerFacet",
   "ProtocolInitializationHandlerFacet", // args are generated on cutDiamond function
   "SequentialCommitHandlerFacet",
-<<<<<<< HEAD
   "PriceDiscoveryHandlerFacet",
-=======
->>>>>>> f6afca00
 ];
 
 async function getFacets(config) {
@@ -84,6 +80,10 @@
   facetArgs["ConfigHandlerFacet"] = { init: ConfigHandlerFacetInitArgs };
   facetArgs["ExchangeHandlerFacet"] = { init: [], constructorArgs: [protocolConfig.EXCHANGE_ID_2_2_0[network]] };
   facetArgs["SequentialCommitHandlerFacet"] = {
+    init: [],
+    constructorArgs: [protocolConfig.WrappedNative[network], protocolConfig.EXCHANGE_ID_2_2_0[network]],
+  };
+  facetArgs["PriceDiscoveryHandlerFacet"] = {
     init: [],
     constructorArgs: [protocolConfig.WrappedNative[network], protocolConfig.EXCHANGE_ID_2_2_0[network]],
   };
