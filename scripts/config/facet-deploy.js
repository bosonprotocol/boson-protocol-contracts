--- conflicted
+++ resolved
@@ -84,10 +84,6 @@
   );
 
   facetArgs["MetaTransactionsHandlerFacet"] = { init: [MetaTransactionsHandlerFacetInitArgs] };
-<<<<<<< HEAD
-  facetArgs["ExchangeHandlerFacet"] = { init: [], constructorArgs: [protocolConfig.EXCHANGE_ID_2_2_0[network]] };
-=======
->>>>>>> bfb83a15
 
   return facetArgs;
 }
