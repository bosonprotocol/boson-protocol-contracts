--- conflicted
+++ resolved
@@ -8,11 +8,7 @@
  * @param wethAddress - address of the WETH token
  * @returns { addresses, limits, fees }
  */
-<<<<<<< HEAD
-function getConfig(wethAddress) {
-=======
-function getConfigHandlerInitArgs() {
->>>>>>> bfefe833
+function getConfigHandlerInitArgs(wethAddress) {
   return [
     {
       token: protocolConfig.TOKEN[network],
