--- conflicted
+++ resolved
@@ -19,23 +19,12 @@
   OFFER_PENALTY_INVALID: "Offer penalty invalid",
   OFFER_MUST_BE_ACTIVE: "Offer must be active",
   OFFER_NOT_UPDATEABLE: "Offer not updateable",
+  OFFER_MUST_BE_UNIQUE: "Offer must be unique to a group",
+  TOO_MANY_OFFERS: "Exceeded maximum offers in a single transaction",
 
-<<<<<<< HEAD
-    // Offer related
-    NOT_OPERATOR: "Not seller's operator",
-    NO_SUCH_OFFER: "No such offer",
-    OFFER_ALREADY_VOIDED: "Offer already voided",
-    OFFER_PERIOD_INVALID: "Offer period invalid",
-    OFFER_PENALTY_INVALID : "Offer penalty invalid",
-    OFFER_MUST_BE_ACTIVE : "Offer must be active",
-    OFFER_NOT_UPDATEABLE: "Offer not updateable",
-    OFFER_MUST_BE_UNIQUE: "Offer must be unique to a group",
-    TOO_MANY_OFFERS: "Exceeded maximum offers in a single transaction",
-=======
   // Seller-related
   SELLER_MUST_BE_ACTIVE: "Seller must be active",
   SELLER_ADDRESS_MUST_BE_UNIQUE: "Seller address cannot be assigned to another seller Id",
->>>>>>> 55f9beea
 
   // Twin related
   NO_TRANSFER_APPROVED: "No transfer approved",
