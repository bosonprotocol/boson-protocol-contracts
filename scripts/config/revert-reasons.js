--- conflicted
+++ resolved
@@ -6,10 +6,6 @@
   ACCESS_DENIED: "Access denied, caller doesn't have role",
   NOT_BUYER_OR_SELLER: "Not buyer or seller",
   NOT_VOUCHER_HOLDER: "Not current voucher holder",
-<<<<<<< HEAD
-  WRONG_BUYER: "Buyer account exists but does not own exchange",
-=======
->>>>>>> 83c5d2e4
 
   // General
   INVALID_ADDRESS: "Invalid address",
