/**
 * Reasons for Boson Protocol transactions to revert
 */
exports.RevertReasons = {
  // Access related
  ACCESS_DENIED: "Access denied, caller doesn't have role",
  NOT_BUYER_OR_SELLER: "Not buyer or seller",
  NOT_VOUCHER_HOLDER: "Not current voucher holder",
  CAN_ONLY_REVOKE_SELF: "AccessControl: can only renounce roles for self",

  // Pause related
  NOT_PAUSED: "Protocol is not currently paused",
  REGION_PAUSED: "This region of the protocol is currently paused",

  // General
  INVALID_ADDRESS: "Invalid address",
  INVALID_STATE: "Invalid state",
  ARRAY_LENGTH_MISMATCH: "Array length mismatch",
  REENTRANCY_GUARD: "ReentrancyGuard: reentrant call",

  // Facet initializer related
  ALREADY_INITIALIZED: "Already initialized",
  PROTOCOL_INITIALIZATION_FAILED: "Protocol initialization failed",
  VERSION_MUST_BE_SET: "Version cannot be empty",
  ADDRESSES_AND_CALLDATA_MUST_BE_SAME_LENGTH: "Addresses and calldata must be same length",
  WRONG_CURRENT_VERSION: "Wrong current protocol version",
  DIRECT_INITIALIZATION_NOT_ALLOWED: "Direct initializtion is not allowed",
  TWINS_ALREADY_EXIST: "Should not have any twins yet",

  // Offer related
  NOT_ASSISTANT: "Not seller's assistant",
  NO_SUCH_OFFER: "No such offer",
  OFFER_HAS_BEEN_VOIDED: "Offer has been voided",
  OFFER_PERIOD_INVALID: "Offer period invalid",
  OFFER_PENALTY_INVALID: "Offer penalty invalid",
  OFFER_MUST_BE_ACTIVE: "Offer must be active",
  OFFER_MUST_BE_UNIQUE: "Offer must be unique to a group",
  CANNOT_COMMIT: "Caller cannot commit",
  EXCHANGE_FOR_OFFER_EXISTS: "Exchange for offer exists",
  AMBIGUOUS_VOUCHER_EXPIRY: "Exactly one of voucherRedeemableUntil and voucherValid must be non zero",
  REDEMPTION_PERIOD_INVALID: "Redemption period invalid",
  INVALID_DISPUTE_PERIOD: "Invalid dispute period",
  INVALID_RESOLUTION_PERIOD: "Invalid resolution period",
  INVALID_DISPUTE_RESOLVER: "Invalid dispute resolver",
  INVALID_QUANTITY_AVAILABLE: "Invalid quantity available",
  DR_UNSUPPORTED_FEE: "Dispute resolver does not accept this token",
  AGENT_FEE_AMOUNT_TOO_HIGH: "Sum of agent fee amount and protocol fee amount should be <= offer fee limit",
  OFFER_NOT_AVAILABLE: "Offer is not yet available",
  OFFER_HAS_EXPIRED: "Offer has expired",
  OFFER_SOLD_OUT: "Offer has sold out",
  NO_SUCH_COLLECTION: "No such collection",

  // Group related
  NO_SUCH_GROUP: "No such group",
  OFFER_NOT_IN_GROUP: "Offer not part of the group",
  NOTHING_UPDATED: "Nothing updated",
  INVALID_CONDITION_PARAMETERS: "Invalid condition parameters",
  MAX_COMMITS_REACHED: "Max commits reached",
  GROUP_HAS_NO_CONDITION: "Offer belongs to a group without a condition. Use commitToOffer instead",
  GROUP_HAS_CONDITION: "Offer belongs to a group with a condition. Use commitToConditionalOffer instead",
  TOKEN_ID_NOT_IN_CONDITION_RANGE: "Token id not in condition range",
  INVALID_TOKEN_ID: "ERC721 and ERC20 require zero tokenId",

  // Account-related
  MUST_BE_ACTIVE: "Account must be active",
  NO_SUCH_SELLER: "No such seller",
  SELLER_ADDRESS_MUST_BE_UNIQUE: "Seller address cannot be assigned to another seller Id",
  BUYER_ADDRESS_MUST_BE_UNIQUE: "Buyer address cannot be assigned to another buyer Id",
  DISPUTE_RESOLVER_ADDRESS_MUST_BE_UNIQUE: "Dispute resolver address cannot be assigned to another dispute resolver Id",
  AGENT_ADDRESS_MUST_BE_UNIQUE: "Agent address cannot be assigned to another agent Id",
  NOT_ADMIN: "Not admin",
  CLERK_DEPRECATED: "Clerk is deprecated and must be set to address 0",
  NOT_ADMIN_AND_ASSISTANT: "Not admin and assistant",
  NOT_BUYER_WALLET: "Not buyer's wallet address",
  NOT_AGENT_WALLET: "Not agent's wallet address",
  NO_SUCH_BUYER: "No such buyer",
  NO_SUCH_AGENT: "No such agent",
  WALLET_OWNS_VOUCHERS: "Wallet address owns vouchers",
  NOT_DISPUTE_RESOLVER_ASSISTANT: "Not dispute resolver's assistant address",
  NO_SUCH_DISPUTE_RESOLVER: "No such dispute resolver",
  INVALID_ESCALATION_PERIOD: "Invalid escalation period",
  INEXISTENT_DISPUTE_RESOLVER_FEES: "Dispute resolver fees are not present",
  DUPLICATE_DISPUTE_RESOLVER_FEES: "Duplicate dispute resolver fee",
  DISPUTE_RESOLVER_FEE_NOT_FOUND: "Dispute resolver fee not found",
  FEE_AMOUNT_NOT_YET_SUPPORTED: "Non-zero dispute resolver fees not yet supported",
  INVALID_AUTH_TOKEN_TYPE: "Invalid AuthTokenType",
  ADMIN_OR_AUTH_TOKEN: "An admin address or an auth token is required",
  AUTH_TOKEN_MUST_BE_UNIQUE: "Auth token cannot be assigned to another entity of the same type",
  SELLER_ALREADY_APPROVED: "Seller id is approved already",
  SELLER_NOT_APPROVED: "Seller id is not approved",
  INEXISTENT_ALLOWED_SELLERS_LIST: "Allowed sellers are not present",
  INVALID_AGENT_FEE_PERCENTAGE:
    "Sum of agent fee percentage and protocol fee percentage should be <= max fee percentage limit",
  NO_PENDING_UPDATE_FOR_ACCOUNT: "No pending updates for the given account",
  UNAUTHORIZED_CALLER_UPDATE: "Caller has no permission to approve this update",
  RECIPIENT_NOT_UNIQUE: "Royalty recipient id must be unique",
  INVALID_ROYALTY_RECIPIENT_ID: "Invalid royalty recipient id",
  WRONG_DEFAULT_RECIPIENT: "Default royalty recipient must be treasury",
  INVALID_ROYALTY_PERCENTAGE: "Invalid royalty percentage",
  ROYALTY_RECIPIENT_IDS_NOT_SORTED: "Royalty recipient ids must be sorted",
  CANNOT_REMOVE_DEFAULT_RECIPIENT: "Cannot remove default royalty recipient",
  INVALID_ROYALTY_RECIPIENT: "Invalid royalty recipient",
  NO_UPDATE_APPLIED: "No update applied or requested approval",
  CLONE_CREATION_FAILED: "Clone creation failed",
  SELLER_SALT_NOT_UNIQUE: "Seller salt not unique",

  // Twin related
  NO_SUCH_TWIN: "No such twin",
  NO_TRANSFER_APPROVED: "No transfer approved",
  UNSUPPORTED_TOKEN: "Unsupported token",
  BUNDLE_FOR_TWIN_EXISTS: "Bundle for twin exists",
  INVALID_SUPPLY_AVAILABLE: "supplyAvailable can't be zero",
  INVALID_AMOUNT: "Invalid twin amount",
  INVALID_TWIN_PROPERTY: "Invalid property for selected token type",
  INVALID_TWIN_TOKEN_RANGE: "Token range is already being used in another twin",
  INVALID_TOKEN_ADDRESS: "Token address is a contract that doesn't implement the interface for selected token type",

  // Bundle related
  NO_SUCH_BUNDLE: "No such bundle",
  TWIN_NOT_IN_BUNDLE: "Twin not part of the bundle",
  OFFER_NOT_IN_BUNDLE: "Offer not part of the bundle",
  BUNDLE_OFFER_MUST_BE_UNIQUE: "Offer must be unique to a bundle",
  BUNDLE_TWIN_MUST_BE_UNIQUE: "Twin must be unique to a bundle",
  INSUFFICIENT_TWIN_SUPPLY_TO_COVER_BUNDLE_OFFERS:
    "Insufficient twin supplyAvailable to cover total quantity of bundle offers",
  BUNDLE_REQUIRES_AT_LEAST_ONE_TWIN_AND_ONE_OFFER: "Bundle must have at least one twin and one offer",

  // Exchange related
  NO_SUCH_EXCHANGE: "No such exchange",
  DISPUTE_PERIOD_NOT_ELAPSED: "Dispute period has not yet elapsed",
  EXCHANGE_FOR_BUNDLED_OFFERS_EXISTS: "Exchange for the bundled offers exists",
  VOUCHER_NOT_REDEEMABLE: "Voucher not yet valid or already expired",
  VOUCHER_EXTENSION_NOT_VALID: "Proposed date is not later than the current one",
  VOUCHER_STILL_VALID: "Voucher still valid",
  VOUCHER_HAS_EXPIRED: "Voucher has expired",
  EXCHANGE_IS_NOT_IN_A_FINAL_STATE: "Exchange is not in a final state",
  INVALID_RANGE_LENGTH: "Range length is too large or zero",
  EXCHANGE_ALREADY_EXISTS: "Exchange already exists",

  // Voucher related
  EXCHANGE_ID_IN_RESERVED_RANGE: "Exchange id falls within a pre-minted offer's range",
  NO_RESERVED_RANGE_FOR_OFFER: "Offer id not associated with a reserved range",
  OFFER_RANGE_ALREADY_RESERVED: "Offer id already associated with a reserved range",
  INVALID_RANGE_START: "Range start too low",
  INVALID_AMOUNT_TO_MINT: "Amount to mint is greater than remaining un-minted in range",
  NO_SILENT_MINT_ALLOWED: "Only owner's mappings can be updated without event",
  OFFER_EXPIRED_OR_VOIDED: "Offer expired or voided",
  OFFER_STILL_VALID: "Offer still valid",
  AMOUNT_EXCEEDS_RANGE_OR_NOTHING_TO_BURN: "Amount exceeds the range or there is nothing to burn",
  NOT_COMMITTABLE: "Token not committable",
  INVALID_TO_ADDRESS: "Tokens can only be pre-mined to the contract or contract owner address",
  EXTERNAL_CALL_FAILED: "External call failed",
<<<<<<< HEAD
  INVALID_TOKEN_ID: "Invalid token id",
=======
  INTERACTION_NOT_ALLOWED: "Interaction not allowed",
>>>>>>> 9cc931b7

  // Funds related
  NATIVE_WRONG_ADDRESS: "Native token address must be 0",
  NATIVE_WRONG_AMOUNT: "Transferred value must match amount",
  TOKEN_TRANSFER_FAILED: "Token transfer failed",
  INSUFFICIENT_VALUE_RECEIVED: "Insufficient value received",
  INSUFFICIENT_AVAILABLE_FUNDS: "Insufficient available funds",
  NATIVE_NOT_ALLOWED: "Transfer of native currency not allowed",
  TOKEN_AMOUNT_MISMATCH: "Number of amounts should match number of tokens",
  NOTHING_TO_WITHDRAW: "Nothing to withdraw",
  NOT_AUTHORIZED: "Not authorized to withdraw",

  // Outside the protocol revert reasons
  ERC20_EXCEEDS_BALANCE: "ERC20: transfer amount exceeds balance",
  ERC20_INSUFFICIENT_ALLOWANCE: "ERC20: insufficient allowance",
  ERC20_PAUSED: "ERC20Pausable: token transfer while paused",
  EOA_FUNCTION_CALL: "Transaction reverted: function call to a non-contract account",
  EOA_FUNCTION_CALL_SAFE_ERC20: "Address: call to non-contract",
  ERC721_INVALID_TOKEN_ID: "ERC721: invalid token ID",
  ERC721_CALLER_NOT_OWNER_OR_APPROVED: "ERC721: caller is not token owner or approved",
  OWNABLE_NOT_OWNER: "Ownable: caller is not the owner",
  OWNABLE_ZERO_ADDRESS: "Ownable: new owner is the zero address",
  SAFE_ERC20_LOW_LEVEL_CALL: "SafeERC20: low-level call failed",
  SAFE_ERC20_OPERATION_FAILED: "SafeERC20: ERC20 operation did not succeed",
  INITIALIZABLE_ALREADY_INITIALIZED: "Initializable: contract is already initialized",

  // Meta-Transactions related
  NONCE_USED_ALREADY: "Nonce used already",
  FUNCTION_CALL_NOT_SUCCESSFUL: "Function call not successful",
  INVALID_SIGNATURE: "Invalid signature",
  SIGNER_AND_SIGNATURE_DO_NOT_MATCH: "Signer and signature do not match",
  INVALID_FUNCTION_NAME: "Invalid function name",
  FUNCTION_NOT_ALLOWLISTED: "Function can not be executed via meta transaction",

  // Dispute related
  DISPUTE_PERIOD_HAS_ELAPSED: "Dispute period has already elapsed",
  DISPUTE_HAS_EXPIRED: "Dispute has expired",
  INVALID_BUYER_PERCENT: "Invalid buyer percent",
  DISPUTE_STILL_VALID: "Dispute still valid",
  INVALID_DISPUTE_TIMEOUT: "Invalid dispute timeout",
  ESCALATION_NOT_ALLOWED: "Disputes without dispute resolver cannot be escalated",

  // Config related
  FEE_PERCENTAGE_INVALID: "Percentage representation must be less than 10000",
  VALUE_ZERO_NOT_ALLOWED: "Value must be greater than 0",

  // ERC2981 related
  ROYALTY_FEE_INVALID: "ERC2981: royalty fee exceeds protocol limit",

  // Diamond related
  TOO_MANY_FUNCTIONS: "Too many functions on facet.",
  ONLY_UPGRADER: "Caller must have UPGRADER role",
  NO_SELECTORS_TO_CUT: "LibDiamondCut: No selectors in facet to cut",
  FUNCTION_ALREADY_EXISTS: "LibDiamondCut: Can't add function that already exists",
  REMOVING_FUNCTION_DOES_NOT_EXIST: "LibDiamondCut: Can't remove function that doesn't exist",
  REMOVING_NON_ZERO_ADDRESS_FACET: "LibDiamondCut: Remove facet address must be address(0)",
  REMOVING_IMMUTABLE_FUNCTION: "LibDiamondCut: Can't remove immutable function",
  REPLACING_IMMUTABLE_FUNCTION: "LibDiamondCut: Can't replace immutable function",
  REPLACING_WITH_SAME_FUNCTION: "LibDiamondCut: Can't replace function with same function",
  REPLACING_FUNCTION_DOES_NOT_EXIST: "LibDiamondCut: Can't replace function that doesn't exist",
  CONTRACT_NOT_ALLOWED: "Address cannot be a contract",
  INIT_REVERTED: "LibDiamondCut: _init function reverted",
  INIT_ZERO_ADDRESS_NON_EMPTY_CALLDATA: "LibDiamondCut: _init is address(0) but _calldata is not empty",
  INIT_EMPTY_CALLDATA_NON_ZERO_ADDRESS: "LibDiamondCut: _calldata is empty but _init is not address(0)",
  INIT_ADDRESS_WITH_NO_CODE: "LibDiamondCut: _init address has no code",
};<|MERGE_RESOLUTION|>--- conflicted
+++ resolved
@@ -150,11 +150,7 @@
   NOT_COMMITTABLE: "Token not committable",
   INVALID_TO_ADDRESS: "Tokens can only be pre-mined to the contract or contract owner address",
   EXTERNAL_CALL_FAILED: "External call failed",
-<<<<<<< HEAD
-  INVALID_TOKEN_ID: "Invalid token id",
-=======
   INTERACTION_NOT_ALLOWED: "Interaction not allowed",
->>>>>>> 9cc931b7
 
   // Funds related
   NATIVE_WRONG_ADDRESS: "Native token address must be 0",
