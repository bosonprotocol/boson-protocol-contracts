--- conflicted
+++ resolved
@@ -51,12 +51,9 @@
   TOO_MANY_TWINS: "Exceeded maximum twins in a single transaction",
   TWIN_ALREADY_EXISTS_IN_SAME_BUNDLE: "Twin already exists in the same bundle",
   BUNDLE_OFFER_MUST_BE_UNIQUE: "Offer must be unique to a bundle",
-<<<<<<< HEAD
 
   // Exchange related
   NO_SUCH_EXCHANGE: "No such exchange",
   FULFILLMENT_PERIOD_NOT_ELAPSED: "Fulfillment period has not yet elapsed",
-=======
   EXCHANGE_FOR_BUNDLED_OFFERS_EXISTS: "Exchange for the bundled offers exists",
->>>>>>> 9bd52e5a
 };