--- conflicted
+++ resolved
@@ -84,11 +84,7 @@
     mainnet: 1,
   },
 
-<<<<<<< HEAD
-  WETH: {
-=======
   WrappedNative: {
->>>>>>> f6afca00
     mainnet: "0x4102621Ac55e068e148Da09151ce92102c952aab", //dummy
     hardhat: "0x4102621Ac55e068e148Da09151ce92102c952aab", //dummy
     localhost: "0x4102621Ac55e068e148Da09151ce92102c952aab", //dummy
