--- conflicted
+++ resolved
@@ -103,11 +103,7 @@
     polygon: "0x0d500B1d8E8eF31E21C99d1Db9A6444d3ADf1270",
     sepolia: "0x7b79995e5f793A07Bc00c21412e50Ecae098E7f9",
     amoy: "0x52eF3d68BaB452a294342DC3e5f464d7f610f72E",
-<<<<<<< HEAD
     baseSepolia: "0x4200000000000000000000000000000000000006",
-=======
-    baseSepolia: "0xFDD51a6DB1cE50d1C33b98782035f3cB1E7E1f14",
->>>>>>> 32247325
   },
 
   PRICE_DISCOVERY: {
@@ -119,10 +115,6 @@
     polygon: "0xb60cf39Fb18e5111174f346d0f39521ef6531fD4",
     sepolia: "0x789d8727b9ae0A8546489232EB55b6fBE86b21Ac",
     amoy: "0xFFcd4c407B60B0d4351945484F9354d2C9E34EA1",
-<<<<<<< HEAD
     baseSepolia: "0xFDD51a6DB1cE50d1C33b98782035f3cB1E7E1f14",
-=======
-    baseSepolia: "0x789d8727b9ae0A8546489232EB55b6fBE86b21Ac", // < change ??
->>>>>>> 32247325
   },
 };