--- conflicted
+++ resolved
@@ -1,24 +1,6 @@
 /**
  * ERC-165 identifiers for interfaces implemented by the Boson Protocol
  */
-<<<<<<< HEAD
-exports.InterfaceIds = {
-    IBosonConfigHandler:    "0x01e751ae",
-    IBosonDisputeHandler:   "0x5aef573c",
-    IBosonExchangeHandler:  "0x14ac255b",
-    IBosonFundsHandler:     "0x00000000",
-    IBosonOfferHandler:     "0x85303729",
-    IBosonTwinHandler:      "0x00000000",
-    IBosonVoucher:          "0x8a75c03e",
-    IBosonClient:           "0xc4c6c36b",
-    IDiamondCut:            "0x1f931c1c",
-    IDiamondLoupe:          "0x48e2b093",
-    IERC165:                "0x01ffc9a7",
-    IERC1155:               "0xd9b67a26",
-    IERC721:                "0x80ac58cd",
-};
-=======
-
 const { getInterfaceId } = require('../../scripts/util/diamond-utils.js')
 const hre = require("hardhat");
 const ethers = hre.ethers;
@@ -55,5 +37,4 @@
 }
 
 
-exports.getInterfaceIds = getInterfaceIds
->>>>>>> 7b12ff32
+exports.getInterfaceIds = getInterfaceIds