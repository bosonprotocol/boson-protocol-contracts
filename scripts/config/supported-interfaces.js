/**
 * ERC-165 identifiers for interfaces implemented by the Boson Protocol
 */
const { getInterfaceId } = require("../../scripts/util/diamond-utils.js");
const hre = require("hardhat");
const { interfacesWithMultipleArtifacts } = require("../util/constants.js");

const interfaceImplementers = {
  AccountHandlerFacet: "IBosonAccountHandler",
  SellerHandlerFacet: "IBosonAccountHandler",
  BuyerHandlerFacet: "IBosonAccountHandler",
  DisputeResolverHandlerFacet: "IBosonAccountHandler",
  AgentHandlerFacet: "IBosonAccountHandler",
  BundleHandlerFacet: "IBosonBundleHandler",
  DisputeHandlerFacet: "IBosonDisputeHandler",
  ExchangeHandlerFacet: "IBosonExchangeHandler",
  FundsHandlerFacet: "IBosonFundsHandler",
  GroupHandlerFacet: "IBosonGroupHandler",
  MetaTransactionsHandlerFacet: "IBosonMetaTransactionsHandler",
  OfferHandlerFacet: "IBosonOfferHandler",
  OrchestrationHandlerFacet1: "IBosonOrchestrationHandler",
  OrchestrationHandlerFacet2: "IBosonOrchestrationHandler",
  TwinHandlerFacet: "IBosonTwinHandler",
  PauseHandlerFacet: "IBosonPauseHandler",
  DiamondLoupeFacet: "IDiamondLoupe",
  DiamondCutFacet: "IDiamondCut",
  ERC165Facet: "IERC165Extended",
  ConfigHandlerFacet: "IBosonConfigHandler",
  ProtocolInitializationHandlerFacet: "IBosonProtocolInitializationHandler",
  SequentialCommitHandlerFacet: "IBosonSequentialCommitHandler",
};

let interfacesCache; // if getInterfaceIds is called multiple times (e.g. during tests), calculate ids only once and store them to cache
async function getInterfaceIds(useCache = true) {
  let interfaceIds = {};

  // If cache exists and it's not disabled, return it
  if (interfacesCache && useCache) {
    return interfacesCache;
  }

  // Get interface names
  const interfaces = await getInterfaceNames();

  // most of interfaces do not inherit others, so base check can be skipped which greatly reduces computation time
  const skipBaseCheck = interfaces.reduce((skip, iFace) => {
    skip[iFace] = true;
    return skip;
  }, {});
<<<<<<< HEAD
  ["IBosonVoucher", "IERC1155", "IERC721", "IERC2981", "IAccessControl", "IBosonSequentialCommitHandler"].forEach(
    (iFace) => {
      skipBaseCheck[iFace] = false;
    }
  );
=======

  [
    "IBosonVoucher",
    "contracts/interfaces/IERC1155.sol:IERC1155",
    "contracts/interfaces/IERC721.sol:IERC721",
    "contracts/interfaces/IERC2981.sol:IERC2981",
    "IAccessControl",
  ].forEach((iFace) => {
    skipBaseCheck[iFace] = false;
  });
>>>>>>> 21583310

  for (const iFace of interfaces) {
    interfaceIds[iFace] = await getInterfaceId(
      iFace,
      skipBaseCheck[iFace],
      interfacesWithMultipleArtifacts.includes(iFace.split(":").pop())
    );
  }
  const cleanedInterfaceIds = {};

  for (const key in interfaceIds) {
    const newKey = key.includes(":") ? key.split(":").pop() : key;
    cleanedInterfaceIds[newKey] = interfaceIds[key];
  }

  interfacesCache = cleanedInterfaceIds;
  return cleanedInterfaceIds;
}

// Function to get all interface names
async function getInterfaceNames() {
  // Folder where interfaces are stored
  const skip = ["events", "IERC20.sol", "IERC20Metadata"]; // ERC20 interfaces are skipped since no contract implements them directly.

  // Get build info
  const contractNames = await hre.artifacts.getAllFullyQualifiedNames();

  // Filter out names that are not in interfaces folder and are not in skip list
  let interfaces = contractNames.flatMap((contractName) => {
    const [source, name] = contractName.split(":");

    // If starts with prefix and is not in skip list, return name
    return /.*contracts\/interfaces\/(.*)/.test(source) &&
      !skip.some((s) => new RegExp(`.*contracts/interfaces/${s}`).test(source))
      ? interfacesWithMultipleArtifacts.includes(name)
        ? contractName
        : name
      : [];
  });

  return interfaces;
}

exports.getInterfaceIds = getInterfaceIds;
exports.interfaceImplementers = interfaceImplementers;<|MERGE_RESOLUTION|>--- conflicted
+++ resolved
@@ -47,13 +47,6 @@
     skip[iFace] = true;
     return skip;
   }, {});
-<<<<<<< HEAD
-  ["IBosonVoucher", "IERC1155", "IERC721", "IERC2981", "IAccessControl", "IBosonSequentialCommitHandler"].forEach(
-    (iFace) => {
-      skipBaseCheck[iFace] = false;
-    }
-  );
-=======
 
   [
     "IBosonVoucher",
@@ -61,10 +54,10 @@
     "contracts/interfaces/IERC721.sol:IERC721",
     "contracts/interfaces/IERC2981.sol:IERC2981",
     "IAccessControl",
+    "IBosonSequentialCommitHandler",
   ].forEach((iFace) => {
     skipBaseCheck[iFace] = false;
   });
->>>>>>> 21583310
 
   for (const iFace of interfaces) {
     interfaceIds[iFace] = await getInterfaceId(
