--- conflicted
+++ resolved
@@ -41,12 +41,9 @@
   const maxOffersPerBundle = "100";
   const maxOffersPerBatch = "100";
   const maxTokensPerWithdrawal = "100";
-<<<<<<< HEAD
-  const maxDisputesPerBatch = "100";
-=======
   const maxFeesPerDisputeResolver = 100;
   const maxEscalationResponsePeriod = oneMonth;
->>>>>>> 71ccca96
+  const maxDisputesPerBatch = "100";
 
   // Boson Token (ERC-20) contract address
   const TOKEN = {
@@ -84,12 +81,9 @@
       maxOffersPerBundle,
       maxOffersPerBatch,
       maxTokensPerWithdrawal,
-<<<<<<< HEAD
-      maxDisputesPerBatch,
-=======
       maxFeesPerDisputeResolver,
       maxEscalationResponsePeriod,
->>>>>>> 71ccca96
+      maxDisputesPerBatch,
     },
     {
       percentage: feePercentage,
