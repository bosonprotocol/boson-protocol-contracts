--- conflicted
+++ resolved
@@ -23,11 +23,7 @@
 
 /**
  * Get the configuration data to be passed to the ConfigHandlerFacet initializer
-<<<<<<< HEAD
- * @returns {{tokenAddress: string, treasuryAddress: string, voucherAddress: string, feePercentage: string, maxOffersPerGroup: string, maxTwinsPerBundle: string}}
-=======
- * @returns {{tokenAddress: string, multisigAddress: string, feePercentage: string, maxOffersPerGroup: string, maxTwinsPerBundle: string, maxOffersPerBundle: string}}
->>>>>>> e14ac846
+ * @returns {{tokenAddress: string, treasuryAddress: string, voucherAddress: string, feePercentage: string, maxOffersPerGroup: string, maxTwinsPerBundle: string, maxOffersPerBundle: string}}
  */
 function getConfig() {
 
