--- conflicted
+++ resolved
@@ -1,7 +1,3 @@
-<<<<<<< HEAD
-const RoyaltyInfo = require("./RoyaltyInfo.js");
-const { bigNumberIsValid, addressIsValid, booleanIsValid, stringIsValid } = require("../util/validations.js");
-=======
 const {
   bigNumberIsValid,
   addressIsValid,
@@ -10,7 +6,7 @@
   enumIsValid,
 } = require("../util/validations.js");
 const PriceType = require("./PriceType.js");
->>>>>>> f685df37
+const RoyaltyInfo = require("./RoyaltyInfo.js");
 
 /**
  * Boson Protocol Domain Entity: Offer
@@ -30,13 +26,9 @@
             string metadataUri;
             string metadataHash;
             bool voided;
-<<<<<<< HEAD
             uint256 collectionIndex;            
+            PriceType priceType;
             RoyaltyInfo royaltyInfo;
-=======
-            uint256 collectionIndex;
-            PriceType priceType;
->>>>>>> f685df37
         }
     */
 
@@ -52,11 +44,8 @@
     metadataHash,
     voided,
     collectionIndex,
-<<<<<<< HEAD
+    priceType,
     royaltyInfo
-=======
-    priceType
->>>>>>> f685df37
   ) {
     this.id = id;
     this.sellerId = sellerId;
@@ -69,11 +58,8 @@
     this.metadataHash = metadataHash;
     this.voided = voided;
     this.collectionIndex = collectionIndex;
-<<<<<<< HEAD
+    this.priceType = priceType;
     this.royaltyInfo = royaltyInfo;
-=======
-    this.priceType = priceType;
->>>>>>> f685df37
   }
 
   /**
@@ -94,11 +80,8 @@
       metadataHash,
       voided,
       collectionIndex,
-<<<<<<< HEAD
+      priceType,
       royaltyInfo,
-=======
-      priceType,
->>>>>>> f685df37
     } = o;
 
     return new Offer(
@@ -113,11 +96,8 @@
       metadataHash,
       voided,
       collectionIndex,
-<<<<<<< HEAD
+      priceType,
       RoyaltyInfo.fromObject(royaltyInfo)
-=======
-      priceType
->>>>>>> f685df37
     );
   }
 
@@ -138,12 +118,9 @@
       metadataHash,
       voided,
       collectionIndex,
-<<<<<<< HEAD
+      priceType,
       royaltyInfo;
-=======
-      priceType;
-
->>>>>>> f685df37
+
     // destructure struct
     [
       id,
@@ -157,11 +134,8 @@
       metadataHash,
       voided,
       collectionIndex,
-<<<<<<< HEAD
+      priceType,
       royaltyInfo,
-=======
-      priceType,
->>>>>>> f685df37
     ] = struct;
     if (!collectionIndex) {
       collectionIndex = 0;
@@ -179,11 +153,8 @@
       metadataHash,
       voided,
       collectionIndex: collectionIndex.toString(),
-<<<<<<< HEAD
+      priceType: Number(priceType),
       royaltyInfo: RoyaltyInfo.fromStruct(royaltyInfo),
-=======
-      priceType: Number(priceType),
->>>>>>> f685df37
     });
   }
 
@@ -220,11 +191,8 @@
       this.metadataHash,
       this.voided,
       this.collectionIndex,
-<<<<<<< HEAD
+      this.priceType,
       this.royaltyInfo.toStruct(),
-=======
-      this.priceType,
->>>>>>> f685df37
     ];
   }
 
@@ -339,7 +307,14 @@
   }
 
   /**
-<<<<<<< HEAD
+   * Is this Offer instance's priceType field valid?
+   * @returns {boolean}
+   */
+  priceTypeIsValid() {
+    return enumIsValid(this.priceType, PriceType.Types);
+  }
+
+  /**
    * Is this Offer instance's royaltyInfo field valid?
    * Must be a valid RoyaltyInfo instance
    * @returns {boolean}
@@ -351,13 +326,6 @@
       valid = typeof royaltyInfo == "object" && royaltyInfo.isValid();
     } catch (e) {}
     return valid;
-=======
-   * Is this Offer instance's priceType field valid?
-   * @returns {boolean}
-   */
-  priceTypeIsValid() {
-    return enumIsValid(this.priceType, PriceType.Types);
->>>>>>> f685df37
   }
 
   /**
@@ -377,11 +345,8 @@
       this.metadataHashIsValid() &&
       this.voidedIsValid() &&
       this.collectionIndexIsValid() &&
-<<<<<<< HEAD
+      this.priceTypeIsValid() &&
       this.royaltyInfoIsValid()
-=======
-      this.priceTypeIsValid()
->>>>>>> f685df37
     );
   }
 }
