const hre = require("hardhat");
const { ZeroAddress } = hre.ethers;
const DisputeState = require("./DisputeState");
const OfferFees = require("./OfferFees.js");
const TwinReceipt = require("./TwinReceipt.js");
const Condition = require("./Condition.js");
const { bigNumberIsValid, enumIsValid, booleanIsValid, addressIsValid } = require("../util/validations.js");

/**
 * Boson Protocol Domain Entity: Receipt
 *
 * See: {BosonTypes.Receipt}
 */
class Receipt {
  /*
    struct Receipt {
      uint256 exchangeId;
      uint256 offerId;
      uint256 buyerId;
      uint256 sellerId;
      uint256 price;
      uint256 sellerDeposit;
      uint256 buyerCancelPenalty;
      OfferFees offerFees; // protocol and agent fee
      uint256 agentId;
      address exchangeToken;
      uint256 finalizedDate;
      Condition condition;
      uint256 committedDate;
      uint256 redeemedDate;
      bool voucherExpired;
      uint256 disputeResolverId;
      uint256 disputedDate; // DisputeDates.disputed
      uint256 escalatedDate; // DisputeDate.escalated
      DisputeState disputeState;
      TwinReceipt[] twinReceipts;
    }
  */

  constructor(
    exchangeId,
    offerId,
    buyerId,
    sellerId,
    price,
    sellerDeposit,
    buyerCancelPenalty,
    offerFees,
    agentId,
    exchangeToken,
    finalizedDate,
    condition,
    committedDate,
    redeemedDate,
    voucherExpired,
    disputeResolverId,
    disputedDate,
    escalatedDate,
    disputeState,
    twinReceipts
  ) {
    this.exchangeId = exchangeId;
    this.offerId = offerId;
    this.buyerId = buyerId;
    this.sellerId = sellerId;
    this.price = price;
    this.sellerDeposit = sellerDeposit;
    this.buyerCancelPenalty = buyerCancelPenalty;
    this.offerFees = offerFees;
    this.agentId = agentId ?? "0";
    this.exchangeToken = exchangeToken;
    this.finalizedDate = finalizedDate;
<<<<<<< HEAD
    this.condition = condition ?? new Condition(0, 0, ethers.constants.AddressZero, "0", "0", "0", "0");
=======
    this.condition = condition ?? new Condition(0, 0, ZeroAddress, "0", "0", "0");
>>>>>>> f14d9525
    this.committedDate = committedDate;
    this.redeemedDate = redeemedDate;
    this.voucherExpired = voucherExpired;
    this.disputeResolverId = disputeResolverId ?? "0";
    this.disputedDate = disputedDate ?? "0";
    this.escalatedDate = escalatedDate ?? "0";
    // solidity default value is 0 but it doesn't mean it is in resolving state, it's necessary to check disputedDate to know if a dispute was raised
    this.disputeState = disputeState ?? 0;
    this.twinReceipts = twinReceipts ?? [];
  }

  /**
   * Get a new Receipt instance from a pojo representation
   * @param o
   * @returns {Receipt}
   */
  static fromObject(o) {
    return new Receipt(...Object.values(o));
  }

  /**
   * Get a new Receipt instance from a returned struct representation
   * @param struct
   * @returns {*}
   */
  static fromStruct(struct) {
    // destructure struct
    let [
      exchangeId,
      offerId,
      buyerId,
      sellerId,
      price,
      sellerDeposit,
      buyerCancelPenalty,
      offerFees,
      agentId,
      exchangeToken,
      finalizedDate,
      condition,
      comittedDate,
      redeemedDate,
      voucherExpired,
      disputeResolverId,
      disputedDate,
      escalatedDate,
      disputeState,
      twinReceipts,
    ] = struct;

    return Receipt.fromObject({
      exchangeId: exchangeId.toString(),
      offerId: offerId.toString(),
      buyerId: buyerId.toString(),
      sellerId: sellerId.toString(),
      price: price.toString(),
      sellerDeposit: sellerDeposit.toString(),
      buyerCancelPenalty: buyerCancelPenalty.toString(),
      offerFees: OfferFees.fromStruct(offerFees),
      agentId: agentId.toString(),
      exchangeToken,
      finalizedDate: finalizedDate.toString(),
      condition: Condition.fromStruct(condition),
      comittedDate: comittedDate.toString(),
      redeemedDate: redeemedDate.toString(),
      voucherExpired,
      disputeResolverId: disputeResolverId.toString(),
      disputedDate: disputedDate.toString(),
      escalatedDate: escalatedDate.toString(),
      disputeState: Number(disputeState),
      twinReceipts: twinReceipts.map((twinReceipt) => TwinReceipt.fromStruct(twinReceipt)),
    });
  }

  /**
   * Get a database representation of this Receipt instance
   * @returns {object}
   */
  toObject() {
    return JSON.parse(this.toString());
  }

  /**
   * Get a string representation of this Receipt instance
   * @returns {string}
   */
  toString() {
    return JSON.stringify(this);
  }

  /**
   * Get a struct representation of this Receipt instance
   * @returns {string}
   */
  toStruct() {
    return [
      this.exchangeId.toString(),
      this.offerId.toString(),
      this.buyerId.toString(),
      this.sellerId.toString(),
      this.price.toString(),
      this.sellerDeposit.toString(),
      this.buyerCancelPenalty.toString(),
      this.offerFees.toStruct(),
      this.agentId.toString(),
      this.exchangeToken,
      this.finalizedDate.toString(),
      this.condition.toStruct(),
      this.committedDate.toString(),
      this.redeemedDate.toString(),
      this.voucherExpired,
      this.disputeResolverId.toString(),
      this.disputedDate.toString(),
      this.escalatedDate.toString(),
      this.disputeState,
      this.twinReceipts.map((twinReceipt) => twinReceipt.toStruct()),
    ];
  }

  /**
   * Clone this Receipt
   * @returns {Receipt}
   */
  clone() {
    return Receipt.fromObject(this.toObject());
  }

  /**
   * Is this Receipt instance's exchangeId field valid?
   * Must be a string representation of a big number
   * @returns {boolean}
   */
  exchangeIdIsValid() {
    return bigNumberIsValid(this.exchangeId, { gt: 0 });
  }

  /**
   * Is this Receipt instance's offerId field valid?
   * Must be a string representation of a big number
   * @returns {boolean}
   */
  offerIdIsValid() {
    return bigNumberIsValid(this.offerId, { gt: 0 });
  }

  /**
   * Is this Receipt instance's buyerId field valid?
   * Must be a string representation of a big number
   * @returns {boolean}
   */
  buyerIdIsValid() {
    return bigNumberIsValid(this.buyerId, { gt: 0 });
  }

  /**
   * Is this Receipt instance's sellerId field valid?
   * Must be a string representation of a big number
   * @returns {boolean}
   */
  sellerIdIsValid() {
    return bigNumberIsValid(this.sellerId, { gt: 0 });
  }

  /**
   * Is this Receipt instance's price field valid?
   * Must be a string representation of a big number
   * @returns {boolean}
   */
  priceIsValid() {
    return bigNumberIsValid(this.price);
  }

  /**
   * Is this Receipt instance's sellerDeposit field valid?
   * Must be a string representation of a big number
   * @returns {boolean}
   */
  sellerDepositIsValid() {
    return bigNumberIsValid(this.sellerDeposit);
  }

  /**
   * Is this Receipt instance's buyerCancelPenalty field valid?
   * Must be a string representation of a big number
   * @returns {boolean}
   */
  buyerCancelPenaltyIsValid() {
    return bigNumberIsValid(this.buyerCancelPenalty);
  }

  /**
   * Is this Receipt instance's offerFees field valid?
   * Must be a valid OfferFees instance
   * @returns {boolean}
   */
  offerFeesIsValid() {
    let valid = false;
    let { offerFees } = this;
    try {
      valid = typeof offerFees == "object" && offerFees.isValid();
    } catch (e) {}
    return valid;
  }

  /**
   * Is this Receipt instance's agentId field valid?
   * Must be a string representation of a big number
   * @returns {boolean}
   */
  agentIdIsValid() {
    return bigNumberIsValid(this.agentId);
  }

  /**
   * Is this Receipt instance's exchangeToken field valid?
   * Must be a eip55 compliant Ethereum address
   * @returns {boolean}
   */
  exchangeTokenIsValid() {
    return addressIsValid(this.exchangeToken);
  }

  /**
   * Is this Receipt instance's finalizedDate field valid?
   * Must be a string representation of a big number
   * @returns {boolean}
   */
  finalizedDateIsValid() {
    return bigNumberIsValid(this.finalizedDate, { gt: 0 });
  }

  /**
   * Is this Receipt instance's condition field valid?
   * Must be a valid Condition instance
   * @returns {boolean}
   */
  conditionIsValid() {
    let valid = false;
    let { condition } = this;
    try {
      valid = typeof condition == "object" && condition.isValid();
    } catch (e) {}
    return valid;
  }

  /**
   * Is this Receipt instance's committedDate field valid?
   * Must be a string representation of a big number
   * @returns {boolean}
   */
  committedDateIsValid() {
    return bigNumberIsValid(this.committedDate, { gt: 0 });
  }

  /**
   * Is this Receipt instance's redeemedDate field valid?
   * Must be a string representation of a big number
   * @returns {boolean}
   */
  redeemedDateIsValid() {
    return bigNumberIsValid(this.redeemedDate);
  }

  /**
   * Is this Exchange instance's voucherExpired field valid?
   * @returns {boolean}
   */
  voucherExpiredIsValid() {
    return booleanIsValid(this.voucherExpired);
  }

  /**
   * Is this Receipt instance's disputeResolverId field valid?
   * Must be a string representation of a big number
   * @returns {boolean}
   */
  disputeResolverIdIsValid() {
    return bigNumberIsValid(this.disputeResolverId);
  }

  /**
   * Is this Receipt instance's disputedDate field valid?
   * Must be a string representation of a big number
   * @returns {boolean}
   */
  disputedDateIsValid() {
    return bigNumberIsValid(this.disputedDate);
  }

  /**
   * Is this Receipt instance's escaltedDate field valid?
   * Must be a string representation of a big number
   * @returns {boolean}
   */
  escalatedDateIsValid() {
    return bigNumberIsValid(this.escalatedDate);
  }

  /**
   * Is this Receipt instance's state field valid?
   * Must be a number belonging to the DisputeState enum
   * @returns {boolean}
   */
  disputeStateIsValid() {
    return enumIsValid(this.disputeState, DisputeState.Types);
  }

  /**
   * Is this Receipt instance's twinReceipts field valid?
   * If present, must be a valid array of TwinReceipt instance
   * @returns {boolean}
   */
  twinReceiptsIsValid() {
    let valid = false;
    let { twinReceipts } = this;
    try {
      const twinReceiptsArray = Array.isArray(twinReceipts);
      if (twinReceiptsArray) {
        if (twinReceipts.length == 0) {
          valid = true;
        } else {
          twinReceipts.forEach((twinReceipt) => {
            valid = typeof twinReceipt === "object" && twinReceipt.isValid();
          });
        }
      }
    } catch (e) {}
    return valid;
  }

  /**
   * Is this Receipt instance valid?
   * @returns {boolean}
   */
  isValid() {
    return (
      this.exchangeIdIsValid() &&
      this.offerIdIsValid() &&
      this.buyerIdIsValid() &&
      this.sellerIdIsValid() &&
      this.priceIsValid() &&
      this.sellerDepositIsValid() &&
      this.buyerCancelPenaltyIsValid() &&
      this.offerFeesIsValid() &&
      this.agentIdIsValid() &&
      this.exchangeTokenIsValid() &&
      this.finalizedDateIsValid() &&
      this.conditionIsValid() &&
      this.committedDateIsValid() &&
      this.redeemedDateIsValid() &&
      this.voucherExpiredIsValid() &&
      this.disputeResolverIdIsValid() &&
      this.disputedDateIsValid() &&
      this.escalatedDateIsValid() &&
      this.disputeStateIsValid() &&
      this.twinReceiptsIsValid()
    );
  }
}

// Export
module.exports = Receipt;<|MERGE_RESOLUTION|>--- conflicted
+++ resolved
@@ -70,11 +70,7 @@
     this.agentId = agentId ?? "0";
     this.exchangeToken = exchangeToken;
     this.finalizedDate = finalizedDate;
-<<<<<<< HEAD
-    this.condition = condition ?? new Condition(0, 0, ethers.constants.AddressZero, "0", "0", "0", "0");
-=======
-    this.condition = condition ?? new Condition(0, 0, ZeroAddress, "0", "0", "0");
->>>>>>> f14d9525
+    this.condition = condition ?? new Condition(0, 0, ZeroAddress, "0", "0", "0", "0");
     this.committedDate = committedDate;
     this.redeemedDate = redeemedDate;
     this.voucherExpired = voucherExpired;
