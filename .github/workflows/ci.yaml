--- conflicted
+++ resolved
@@ -11,11 +11,7 @@
   setup:
     runs-on: ubuntu-latest
     if: ${{ !github.event.pull_request.draft }}
-<<<<<<< HEAD
-    name: build
-=======
     name: setup
->>>>>>> 8ce20260
     outputs:
       test-chunks: ${{ steps['set-test-chunks'].outputs['test-chunks'] }}
       test-chunk-ids: ${{ steps['set-test-chunk-ids'].outputs['test-chunk-ids'] }}
@@ -199,11 +195,7 @@
         uses: andymckay/cancel-action@0.2
 
   analyze:
-<<<<<<< HEAD
-    needs: build
-=======
-    needs: setup
->>>>>>> 8ce20260
+    needs: setup
     runs-on: ubuntu-latest
     permissions:
       contents: read
