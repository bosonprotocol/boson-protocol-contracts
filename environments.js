--- conflicted
+++ resolved
@@ -38,11 +38,8 @@
     "test": {
         "txNode": process.env.DEPLOYER_TEST_TXNODE,
         "keys": [process.env.DEPLOYER_TEST_KEY],
-<<<<<<< HEAD
         "gasLimit": parseInt(process.env.DEPLOYER_GAS_LIMIT_TEST),
-=======
         "adminAddress": process.env.ADMIN_ADDRESS_TEST
->>>>>>> d4f4912d
     },
 
     // Mainnet
@@ -51,11 +48,8 @@
     "mainnet": {
         "txNode": process.env.DEPLOYER_MAINNET_TXNODE,
         "keys": [process.env.DEPLOYER_MAINNET_KEY],
-<<<<<<< HEAD
         "gasLimit": parseInt(process.env.DEPLOYER_GAS_LIMIT),
-=======
         "adminAddress": process.env.ADMIN_ADDRESS_MAINNET
->>>>>>> d4f4912d
     },
 
     // Polygon Mumbai testnet
@@ -64,11 +58,8 @@
     "mumbai": {
         "txNode": process.env.DEPLOYER_MUMBAI_TXNODE,
         "keys": [process.env.DEPLOYER_MUMBAI_KEY],
-<<<<<<< HEAD
         "gasLimit": parseInt(process.env.DEPLOYER_GAS_LIMIT),
-=======
         "adminAddress": process.env.ADMIN_ADDRESS_MUMBAI
->>>>>>> d4f4912d
     }  
 
 };